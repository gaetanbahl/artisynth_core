<<<<<<< HEAD
#
# This Makefile uses commands and definitions supplied in ../Makedefs
#
DOC_DIR = ..
HTML_DIR = ../html/modelguide
LATEXMLPOST_ARGS = --splitat=section

SOURCES = \
	modelguide.tex \
	overview.tex \
	supportingClasses.tex \
	mechanicalModelsI.tex \
	mechanicalModelsII.tex \
	simulationControl.tex \
	femModels.tex \
        dicom.tex \
	appendix.tex \
	../texinputs/artisynthDoc.tex

IMG_FILES = $(wildcard images/*.png images/*.jpg)
EPS_FILES = $(addsuffix .eps,$(basename $(IMG_FILES)))

.PHONY: html pdf chunked

default: pdf html

html: $(HTML_DIR)/modelguide.html $(COPIED_IMAGE_FILES)

pdf: $(PDF_DIR)/modelguide.pdf

$(PDF_DIR)/modelguide.pdf: modelguide.pdf
	cp modelguide.pdf $(PDF_DIR)

#chunked: $(HTML_DIR)/chunked $(COPIED_IMAGE_FILES)

modelguide.pdf: $(SOURCES) $(EPS_FILES)
	latex modelguide.tex #extra call because of bibtex
	bibtex modelguide
	$(BUILD_PDF)
	rm -rf $(LATEX_JUNK_FILES) modelguide.ps

multipoint.pdf: multipoint.tex
	pdflatex multipoint.tex	
	pdflatex multipoint.tex

modelguide.xml: $(SOURCES)
	latexml modelguide.tex >modelguide.xml

$(HTML_DIR)/modelguide.html: $(SOURCES)
	$(BUILD_HTML)
	rm -f modelguide.xml

install_html: html
	rsync -rCtO $(HTML_DIR)/ $(WEB_DOC_URL)/html/modelguide
	$(FIX_PERMISSIONS) $(WEB_DOC_DIR)/html/modelguide

install_pdf: pdf
	rsync $(PDF_DIR)/modelguide.pdf $(WEB_DOC_URL)/pdf

test:
	latexml test.tex >test.xml	

-include ../Makedefs
=======
#
# This Makefile uses commands and definitions supplied in ../Makedefs
#
DOC_DIR = ..
HTML_DIR = ../html/modelguide
#LATEXMLPOST_ARGS = --splitat=section

SOURCES = \
	modelguide.tex \
	overview.tex \
	supportingClasses.tex \
	mechanicalModelsI.tex \
	mechanicalModelsII.tex \
	simulationControl.tex \
	femModels.tex \
        dicom.tex \
	appendix.tex \
	../texinputs/artisynthDoc.tex

IMG_FILES = $(wildcard images/*.png images/*.jpg)
EPS_FILES = $(addsuffix .eps,$(basename $(IMG_FILES)))

.PHONY: html pdf chunked

default: pdf html

html: $(HTML_DIR)/modelguide.html $(COPIED_IMAGE_FILES)

pdf: $(PDF_DIR)/modelguide.pdf

$(PDF_DIR)/modelguide.pdf: modelguide.pdf
	cp modelguide.pdf $(PDF_DIR)

#chunked: $(HTML_DIR)/chunked $(COPIED_IMAGE_FILES)

modelguide.pdf: $(SOURCES) $(EPS_FILES)
	latex modelguide.tex #extra call because of bibtex
	bibtex modelguide
	$(BUILD_PDF)
	rm -rf $(LATEX_JUNK_FILES) modelguide.ps

multipoint.pdf: multipoint.tex
	pdflatex multipoint.tex	
	pdflatex multipoint.tex

modelguide.xml: $(SOURCES)
	latexml modelguide.tex >modelguide.xml

$(HTML_DIR)/modelguide.html: $(SOURCES)
	$(BUILD_HTML)
	rm -f modelguide.xml

install_html: html
	rsync -rCtO $(HTML_DIR)/ $(WEB_DOC_URL)/html/modelguide
	$(FIX_PERMISSIONS) $(WEB_DOC_DIR)/html/modelguide

install_pdf: pdf
	rsync $(PDF_DIR)/modelguide.pdf $(WEB_DOC_URL)/pdf

test:
	latexml test.tex >test.xml	

-include ../Makedefs
>>>>>>> 05c57679
<|MERGE_RESOLUTION|>--- conflicted
+++ resolved
@@ -1,68 +1,3 @@
-<<<<<<< HEAD
-#
-# This Makefile uses commands and definitions supplied in ../Makedefs
-#
-DOC_DIR = ..
-HTML_DIR = ../html/modelguide
-LATEXMLPOST_ARGS = --splitat=section
-
-SOURCES = \
-	modelguide.tex \
-	overview.tex \
-	supportingClasses.tex \
-	mechanicalModelsI.tex \
-	mechanicalModelsII.tex \
-	simulationControl.tex \
-	femModels.tex \
-        dicom.tex \
-	appendix.tex \
-	../texinputs/artisynthDoc.tex
-
-IMG_FILES = $(wildcard images/*.png images/*.jpg)
-EPS_FILES = $(addsuffix .eps,$(basename $(IMG_FILES)))
-
-.PHONY: html pdf chunked
-
-default: pdf html
-
-html: $(HTML_DIR)/modelguide.html $(COPIED_IMAGE_FILES)
-
-pdf: $(PDF_DIR)/modelguide.pdf
-
-$(PDF_DIR)/modelguide.pdf: modelguide.pdf
-	cp modelguide.pdf $(PDF_DIR)
-
-#chunked: $(HTML_DIR)/chunked $(COPIED_IMAGE_FILES)
-
-modelguide.pdf: $(SOURCES) $(EPS_FILES)
-	latex modelguide.tex #extra call because of bibtex
-	bibtex modelguide
-	$(BUILD_PDF)
-	rm -rf $(LATEX_JUNK_FILES) modelguide.ps
-
-multipoint.pdf: multipoint.tex
-	pdflatex multipoint.tex	
-	pdflatex multipoint.tex
-
-modelguide.xml: $(SOURCES)
-	latexml modelguide.tex >modelguide.xml
-
-$(HTML_DIR)/modelguide.html: $(SOURCES)
-	$(BUILD_HTML)
-	rm -f modelguide.xml
-
-install_html: html
-	rsync -rCtO $(HTML_DIR)/ $(WEB_DOC_URL)/html/modelguide
-	$(FIX_PERMISSIONS) $(WEB_DOC_DIR)/html/modelguide
-
-install_pdf: pdf
-	rsync $(PDF_DIR)/modelguide.pdf $(WEB_DOC_URL)/pdf
-
-test:
-	latexml test.tex >test.xml	
-
--include ../Makedefs
-=======
 #
 # This Makefile uses commands and definitions supplied in ../Makedefs
 #
@@ -125,5 +60,4 @@
 test:
 	latexml test.tex >test.xml	
 
--include ../Makedefs
->>>>>>> 05c57679
+-include ../Makedefs