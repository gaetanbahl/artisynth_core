--- conflicted
+++ resolved
@@ -1,1188 +1,3 @@
-<<<<<<< HEAD
-%!TEX root = modelguide.tex
-
-\chapter{Simulation Control}
-\label{SimulationControl:sec}
-
-This section describes different devices which an application may use
-to control the simulation. These include {\it control panels} to allow
-for the interactive adjustment of properties, as well as {\it agents}
-which are applied every time step. Agents include {\it controllers}
-and {\it input probes} to supply and modify input parameters at the
-beginning of each time step, and {\it monitors} and {\it output
-probes} to observe and record simulation results at the end of each
-time step.
-
-\section{Control Panels}
-\label{ControlPanels:sec}
-
-A {\it control panel} is an editing panel that allows for the
-interactive adjustment of component properties.
-
-It is always possible to adjust component properties through the GUI
-by selecting one or more components and then choosing {\sf Edit
-properties ...} in the right-click context menu. However, it may be
-tedious to repeatedly select the required components, and the
-resulting panels present the user with {\it all} properties common to
-the selection.  A control panel allows an application to provide a
-customized editing panel for selected properties.
-
-\subsection{General principles}
-
-Control panels are implemented by the
-\javaclass[artisynth.core.gui]{ControlPanel} model component.  They
-can be set up within a model's {\tt build()} method by creating an
-instance of {\tt ControlPanel}, populating it with widgets for editing
-the desired properties, and then adding it to the root model using the
-latter's
-\javamethod*[artisynth.core.workspace.RootModel]{addControlPanel()}
-method.
-
-One of the most commonly used means of adding widgets to a control
-panel is the method
-\javamethodAlt{artisynth.core.gui.ControlPanel.addWidget(HasProperties,String)}%
-{addWidget(comp,propertyPath)}, which creates a widget for a property
-specified by {\tt propertyPath} with respect to the component
-{\tt comp}.  Property paths are discussed in the Section
-\ref{PropertyHandlesAndPaths:sec}, and can consist solely of a
-property name, or, for properties located in descendant components, a
-component path followed by a colon `{\tt :}' and the property name.
-
-Other flavors of {\tt addWidget()} also exist, as described in the API
-documentation for \javaclass[artisynth.core.gui]{ControlPanel}.  In
-addition to property widgets, any type of {\tt Swing} or {\tt awt}
-component can be added using the method
-\javamethodAlt{artisynth.core.gui.ControlPanel.addWidget(Component)}%
-{addWidget(awtcomp)}.
-
-Control panels can also be created interactively using the GUI; see
-the section ``Control Panels'' in the
-\href{\artisynthDocBase/html/uiguide/uiguide.html}{
-ArtiSynth User Interface Guide}.
-
-\subsection{Example: Creating a simple control panel}
-
-\begin{figure}[t]
-\begin{center}
-\iflatexml
- \includegraphics[]{images/controlPanel}
-\else
- \includegraphics[width=3in]{images/controlPanel}
-\fi
-\end{center}
-\caption{Control panel created by the model {\tt SimpleMuscleWithPanel}.}
-\label{controlPanel:fig}
-\end{figure}
-
-An application model showing a control panel is defined in
-%
-\begin{verbatim}
-  artisynth.demos.tutorial.SimpleMuscleWithPanel
-\end{verbatim}
-%
-This model simply extends {\tt SimpleMuscle} (Section
-\ref{SimpleMuscleExample:sec}) to provide a control panel for
-adjusting gravity, the mass and color of the box, and the muscle
-excitation. The class definition, excluding {\tt include} statements,
-is shown below:
-%
-\lstset{numbers=left}
-\begin{lstlisting}[]
-public class SimpleMuscleWithPanel extends SimpleMuscle {
-   ControlPanel panel;
-
-   public void build (String[] args) throws IOException {
-
-      super.build (args);
-
-      // add control panel for gravity, rigod body mass and color, and excitation
-      panel = new ControlPanel("controls");
-      panel.addWidget (mech, "gravity");
-      panel.addWidget (mech, "rigidBodies/box:mass");
-      panel.addWidget (mech, "rigidBodies/box:renderProps.faceColor");
-      panel.addWidget (new JSeparator());
-      panel.addWidget (muscle, "excitation");
-
-      addControlPanel (panel);
-   }
-}
-\end{lstlisting}
-\lstset{numbers=none}
-%
-The {\tt build()} method calls {\tt super.build()} to create the model
-used by {\tt SimpleMuscle}. It then proceeds to create a {\tt
-ControlPanel}, populate it with widgets, and add
-it to the root model (lines 8-15). The panel is given the name {\tt
-"controls"} in the constructor (line 8); this is its component name
-and is also used as the title for the panel's window frame. A control
-panel does not need to be named, but if it is, then that name must be
-unique among the control panels.
-
-Lines 9-11 create widgets for three properties located relative to the
-{\tt MechModel} referenced by {\tt mech}. The first is the {\tt
-MechModel}'s {\tt gravity}. The second is the {\tt mass} of the box,
-which is a component located relative to {\tt mech} by the path name
-(Section \ref{PathNames:sec}) {\tt "rigidBodies/box"}. The third is
-the box's face color, which is the sub-property {\tt faceColor} of the
-box's {\tt renderProps} property.
-
-Line 12 adds a {\tt JSeparator} to the panel, using the {\tt
-addWidget()} method that accepts general components, and line 13 adds
-a widget to control the {\tt excitation} property for {\tt muscle}.
-
-\begin{sideblock}
-It should be noted that there are different ways to specify target
-properties in {\tt addWidget()}. First, component paths may contain
-numbers instead of names, and so the box's mass property could be
-specified using {\tt "rigidBodies/0:mass"} instead of {\tt
-"rigidBodies/box:mass"} since the box's number is 0. Second, if a
-reference to a sub-component is available, one can specify properties
-directly with respect to that, instead of indicating the sub-component
-in the property path. For example, if the box was referenced by a
-variable {\tt body}, then one could use the construction
-%
-\begin{verbatim}
-   panel.addWidget (body, "mass");
-\end{verbatim}
-%
-in place of 
-%
-\begin{verbatim}
-   panel.addWidget (mech, "rigidBodies/box:mass");
-\end{verbatim}
-%
-\end{sideblock}
-
-To run this example in ArtiSynth, select {\sf All demos > tutorial >
-SimpleMuscleWithPanel} from the {\sf Models} menu. The properties 
-shown in the panel can be adjusted interactively by the user,
-while the model is either stationary or running.
-% SimpleMuscleWithPanel
-
-\section{Custom properties}
-\label{CustomProperties:sec}
-
-Because of the usefulness of properties in creating control panels and
-probes (Sections \ref{ControlPanels:sec}) and Section
-\ref{Probes:sec}), model developers may wish to add their own
-properties, either to the root model, or to a custom component.
-
-This section provides only a brief summary of how to define
-properties. Full details are available in the ``Properties'' section of
-the \href{\artisynthDocBase/html/maspack/maspack.html}{
-Maspack Reference Manual}.
-
-\subsection{Adding properties to a component}
-
-As mentioned in Section \ref{Properties:sec}, properties are
-class-specific, and are exported by a class through code contained in
-the class's definition.  Often, it is convenient to add properties to
-the {\tt RootModel} subclass that defines the application model. In
-more advanced applications, developers may want to add properties to a
-custom component.
-
-The property definition steps are:
-
-\begin{description}
-
-\item[Declare the property list:]\mbox{}
-
-The class exporting the properties creates its own static instance of
-a \javaclass[maspack.properties]{PropertyList}, using a declaration
-like
-%
-\begin{lstlisting}[]
-   static PropertyList myProps = new PropertyList (MyClass.class, MyParent.class);
-
-   @Override   
-   public PropertyList getAllPropertyInfo() {
-      return myProps;
-   }  
-\end{lstlisting}
-%
-where {\tt MyClass} and {\tt MyParent} specify the class types of the
-exporting class and its parent class. The {\tt PropertyList}
-declaration creates a new property list, with a copy of all the
-properties contained in the parent class.  If one does {\it not} want
-the parent class properties, or if the parent class does not have
-properties, then one would use the constructor
-\javamethodAlt{maspack.properties.PropertyList.PropertyList(Class)}%
-{PropertyList(MyClass.class)} instead. If the parent class is an
-ArtiSynth model component (including the {\tt RootModel}), then it
-will always have its own properties. The declaration of the method
-{\tt getAllPropertyInfo()} exposes the property list to other classes.
-
-\item[Add properties to the list:]\mbox{}
-
-Properties can then be added to the property list, by calling the {\tt
-PropertyList}'s
-\javamethod*[maspack.properties.PropertyList]{add(String,String,Object)}
-method:
-%
-\begin{lstlisting}[]
-   PropertyDesc add (String name, String description, Object defaultValue);
-\end{lstlisting}
-%
-where {\tt name} contains the name of the property, {\tt description}
-is a comment describing the property, and {\tt defaultValue} is an
-object containing the property's default value.  This is done inside a
-static code block:
-%
-\begin{lstlisting}[]
-   static {
-      myProps.add ("stiffness", "spring stiffness", /*defaultValue=*/1);
-      myProps.add ("damping", "spring damping", /*defaultValue=*/0);
-   }
-\end{lstlisting}
-%
-Variations on the {\tt add()} method exist for adding {\it read-only}
-or {\it inheritable} properties, or for setting various property
-options. Other methods allow the property list to be edited.
-
-\item[Declare property accessor functions:]\mbox{}
-
-For each property {\tt propXXX} added to the property list, accessor methods of
-the form
-%
-\begin{lstlisting}[]
-   void setPropXXX (TypeX value) {
-      ...
-   }
-
-   TypeX getPropXXX() {
-      TypeX value = ...
-      return value;
-   }
-\end{lstlisting}
-%
-must be declared, where {\tt TypeX} is the value associated with the
-property. 
-\begin{sideblock}
-It is possible to specify different names for the accessor functions
-in the string argument {\tt name} supplied to the {\tt add()}
-method. Read-only properties only require a {\it get} accessor.
-\end{sideblock}
-
-\end{description}
-
-\subsection{Example: a visibility property}
-%
-An model illustrating the exporting of properties is defined in
-%
-\begin{verbatim}
-  artisynth.demos.tutorial.SimpleMuscleWithProperties
-\end{verbatim}
-%
-This model extends {\tt SimpleMuscleWithPanel} (Section
-\ref{SimpleMuscleExample:sec}) to provide a custom property
-{\tt boxVisible} that is added to the control panel.
-The class definition, excluding {\tt include} statements,
-is shown below:
-%
-\lstset{numbers=left}
-\begin{lstlisting}[]
-public class SimpleMuscleWithProperties extends SimpleMuscleWithPanel {
-
-   // internal property list; inherits properties from SimpleMuscleWithPanel
-   static PropertyList myProps =
-      new PropertyList (
-         SimpleMuscleWithProperties.class, SimpleMuscleWithPanel.class);
-
-   // override getAllPropertyInfo() to return property list for this class
-   public PropertyList getAllPropertyInfo() {
-      return myProps;
-   }
-
-   // add new properties to the list
-   static {
-      myProps.add ("boxVisible", "box is visible", false);
-   }
-
-   // declare property accessors
-   public boolean getBoxVisible() {
-      return box.getRenderProps().isVisible();
-   }
-
-   public void setBoxVisible (boolean visible) {
-      RenderProps.setVisible (box, visible);
-   }
-
-   public void build (String[] args) throws IOException {
-
-      super.build (args);
-
-      panel.addWidget (this, "boxVisible");
-      panel.pack();
-   }
-}
-\end{lstlisting}
-\lstset{numbers=none}
-%
-First, a property list is created for the application class {\tt
-SimpleMuscleWithProperties.class} which contains a copy of all the
-properties from the parent class {\tt SimpleMuscleWithPanel.class}
-(lines 4-6). This property list is made visible by overriding {\tt
-getAllPropertyInfo()} (lines 9-11). The {\tt boxVisible} property
-itself is then added to the property list (line 15), and accessor
-functions for it are declared (lines 19-25).
-
-\begin{figure}[t]
-\begin{center}
-\iflatexml
- \includegraphics[]{images/boxVisiblePanel}
-\else
- \includegraphics[width=3in]{images/boxVisiblePanel}
-\fi
-\end{center}
-\caption{Control panel created by the model {\tt SimpleMuscleWithProperties},
-showing the newly defined property {\tt boxVisible}.}
-\label{boxVisiblePanel:fig}
-\end{figure}
-
-The {\tt build()} method calls {\tt super.build()} to perform all the
-model creation required by the super class, and then adds an
-additional widget for the {\tt boxVisible} property to the control
-panel.
-
-To run this example in ArtiSynth, select {\sf All demos > tutorial >
-SimpleMuscleWithProperties} from the {\sf Models} menu. The control
-panel will now contain an additional widget for the property {\tt
-boxVisible} as shown in Figure \ref{boxVisiblePanel:fig}. Toggling
-this property will make the box visible or invisible in the viewer.
-
-% SimpleMuscleWithProperties
-
-\section{Controllers and monitors}
-\label{ControllersAndMonitors:sec}
-
-Application models can define custom {\it controllers} and {\it
-monitors} to control input values and monitor output values as a
-simulation progresses. Controllers are called every time step
-immediately before the {\tt advance()} method, and monitors are called
-immediately after (Section \ref{ModelAdvancement:sec}).  An example of
-controller usage is provided by ArtiSynth's inverse modeling feature,
-which uses an internal controller to estimate the actuation signals
-required to follow a specified motion trajectory.
-
-More precise details about controllers and monitors and how they
-interact with model advancement are given in the
-\href{\artisynthDocBase/html/artisynth/artisynth.html}{
-ArtiSynth Reference Manual}.
-
-\subsection{Implementation}
-\label{ControllerImplementation:sec}
-
-Applications may declare whatever controllers or monitors they require
-and then add them to the root model using the methods
-\javamethod*[artisynth.core.workspace.RootModel]{addController()} and
-\javamethod*[artisynth.core.workspace.RootModel]{addMonitor()}.
-They can be any type of
-\javaclass[artisynth.core.modelbase]{ModelComponent} that implements
-the \javaclass[artisynth.core.modelbase]{Controller} or
-\javaclass[artisynth.core.modelbase]{Monitor} interfaces.  For
-convenience, most applications simply subclass
-\javaclass[artisynth.core.modelbase]{ControllerBase} or
-\javaclass[artisynth.core.modelbase]{MonitorBase} and then override
-the necessary methods.
-
-The primary methods associated with both controllers and
-monitors are:
-%
-\begin{lstlisting}[]
-  public void initialize (double t0);
-
-  public void apply (double t0, double t1);
-\end{lstlisting}
-%
-{\tt apply(t0, t1)} is the ``business'' method and is called once per
-time step, with {\tt t0} and {\tt t1} indicating the start and end
-times $t_0$ and $t_1$ associated with the step.  {\tt initialize(t0)}
-is called whenever an application model's state is set (or reset) at a
-particular time $t_0$. This occurs when a simulation is first started
-or after it is reset (with $t_0 = 0$), and also when the state is
-reset at a waypoint or during adaptive stepping.
-
-Controllers and monitors may be associated with a particular model
-(among the list of models owned by the root model). This model may be
-set or queried using
-%
-\begin{lstlisting}[]
-  void setModel (Model m);
-
-  Model getModel();
-\end{lstlisting}
-%
-If associated with a model, {\tt apply()} will be called immediately
-before (for controllers) or after (for monitors) the model's {\tt
-advance()} method. If not associated with a model, then {\tt apply()}
-will be called before or after the advance of {\it all} the models
-owned by the root model.
-
-Controllers and monitors may also contain {\it state}, in which case
-they should implement the relevant methods from the
-\javaclass[artisynth.core.modelbase]{HasState} interface.
-
-Typical actions for a controller include setting input forces or
-excitation values on components, or specifying the motion trajectory
-of parametric components (Section \ref{DynamicVsParametric:sec}).
-Typical actions for a monitor include observing or recording
-the motion profiles or constraint forces that arise
-from the simulation.
-
-When setting the position and/or velocity of a dynamic component that
-has been set to be parametric (Section \ref{DynamicVsParametric:sec}),
-a controller should not set its position or velocity directly, but
-should instead set its {\it target position} and/or {\it target
-velocity}, since this allows the solver to properly interpolate the
-position and velocity during the time step. The methods to set or
-query target positions and velocities for
-\javaclass[artisynth.core.mechmodels]{Point}-based components are
-%
-\begin{lstlisting}[]
-  setTargetPosition (Point3d pos);
-  Point3d getTargetPosition ();       // read-only
-
-  setTargetVelocity (Vector3d vel);
-  Vector3d getTargetVelocity ();      // read-only
-\end{lstlisting}
-%
-while for
-\javaclass[artisynth.core.mechmodels]{Frame}-based components they are
-%
-\begin{lstlisting}[]
-  setTargetPosition (Point3d pos);
-  setTargetOrientation (AxisAngle axisAng);
-  setTargetPose (RigidTransform3d TFW);
-  Point3d getTargetPosition ();       // read-only
-  AxisAngle getTargetOrientation ();  // read-only
-  RigidTransform3d getTargetPose();   // read-only
-
-  setTargetVelocity (Twist vel);
-  Twist getTargetVelocity ();         // read-only
-\end{lstlisting}
-%
-
-\subsection{Example: A controller to move a point}
-
-A model showing an application-defined controller is defined in
-%
-\begin{verbatim}
-  artisynth.demos.tutorial.SimpleMuscleWithController
-\end{verbatim}
-%
-This simply extends {\tt SimpleMuscle} (Section
-\ref{SimpleMuscleExample:sec}) and adds a controller which moves the
-fixed particle {\tt p1} along a circular path.  The complete class
-definition is shown below:
-%
-\lstset{numbers=left}
-\lstinputlisting{../../src/artisynth/demos/tutorial/SimpleMuscleWithController.java}
-\lstset{numbers=none}
-%
-A controller called {\tt PointMover} is defined by extending {\tt
-ControllerBase} and overriding the {\tt apply()} method. It stores the
-point to be moved in {\tt myPnt}, and the initial position in
-{\tt myPos0}. The {\tt apply()} method computes a target position for
-the point that starts at {\tt myPos0} and then moves in a circle in the
-$x-z$ plane with an angular velocity of $\pi/2$ rad/sec (lines 22-28).
-
-The {\tt build()} method calls {\tt super.build()} to create the model
-used by {\tt SimpleMuscle}, and then creates an instance of {\tt
-PointMover} to move particle {\tt p1} and adds it to the root model
-(line 34). The viewer bounds are updated to make the circular motion
-more visible (line 36).
-
-To run this example in ArtiSynth, select {\sf All demos > tutorial >
-SimpleMuscleWithController} from the {\sf Models} menu. When
-the model is run, the fixed particle {\tt p1} will trace
-out a circular path in the $x-z$ plane.
-
-\section{Probes}
-\label{Probes:sec}
-
-In addition to controllers and monitors, applications can also attach
-streams of data, known as {\it probes}, to input and output values
-associated with the simulation. Probes derive from the same base class
-\javaclass[artisynth.core.modelbase]{ModelAgentBase} as 
-controllers and monitors, 
-but differ in that 
-
-\begin{enumerate}
-
-\item They are associated with an explicit time interval during which
-they are applied;
-
-\item They can have an attached file for supplying input data or
-recording output data;
-
-\item They are displayable in the ArtiSynth {\it timeline} panel.
-
-\end{enumerate}
-
-A probe is applied (by calling its {\tt apply()} method) only for time
-steps that fall within its time interval. This interval can be set and
-queried using the following methods:
-%
-\begin{lstlisting}[]
-   setStartTime (double t0);
-   setStopTime (double t1);
-   setInterval (double t0, double t1);
- 
-   double getStartTime();
-   double getStopTime();
-\end{lstlisting}
-%
-The probe's attached file can be set and queried using:
-%
-\begin{lstlisting}[]
-   setAttachedFileName (String fileName);
-   String getAttachedFileName ();
-\end{lstlisting}
-%
-where {\tt fileName} is a string giving the file's path name.
-
-Details about the timeline display can be found in
-the section ``The Timeline'' in the
-\href{\artisynthDocBase/html/uiguide/uiguide.html}{
-ArtiSynth User Interface Guide}.
-
-There are two types of probe: {\it input probes}, which are applied at
-the beginning of each simulation step before the controllers, and {\it
-output probes}, which are applied at the end of the step after the
-monitors.
-
-While applications are free to construct any type of probe by
-subclassing either \javaclass[artisynth.core.probes]{InputProbe} or
-\javaclass[artisynth.core.probes]{OutputProbe}, most applications
-utilize either \javaclass[artisynth.core.probes]{NumericInputProbe} or
-\javaclass[artisynth.core.probes]{NumericOutputProbe}, which
-explicitly implement streams of numeric data which are connected to
-properties of various model components.  The remainder of this section
-will focus on numeric probes.
-
-\subsection{Numeric probe structure}
-\label{NumericProbeStructure:sec}
-
-Numeric probes are associated with:
-
-\begin{itemize}
-
-\item {\it A vector of temporally-interpolated numeric data};
-
-\item {\it One or more properties} to which the probe is bound and
-which are either set by the numeric data (input probes), or used to
-set the numeric data (output probes).
-
-\end{itemize}
-
-The numeric data is implemented internally by a
-\javaclass[maspack.interpolation]{NumericList}, which stores the data
-as a series of vector-valued knot points at prescribed times $t_k$ and
-then interpolates the data for an arbitrary time $t$ using an
-interpolation scheme provided by
-\javaclass[maspack.interpolation]{Interpolation}.
-
-Some of the numeric probe methods associated with the interpolated
-data include:
-%
-\begin{lstlisting}[]
-   int getVsize();                      // returns the size of the data vector
-   setInterpolationOrder (Order order); // sets the interpolation scheme
-   Order getInterpolationOrder();       // returns the interpolation scheme
-
-   VectorNd getData (double t);         // interpolates data for time t
-   NumericList getNumericList();        // returns the underlying NumericList
-\end{lstlisting}
-%
-Interpolation schemes are described by the enumerated type {\tt
-Interpolation.Order} and presently include:
-
-\begin{description}
-
-\item[Step]\mbox{}
-
-Values at time $t$ are set to the values of the closest knot point
-$k$ such that $t_k \le t$.
-
-\item[Linear]\mbox{}
-
-Values at time $t$ are set by linear interpolation of the knot points
-$(k, k+1)$ such that $t_k \le t \le t_{k+1}$.
-
-\item[Parabolic]\mbox{}
-
-Values at time $t$ are set by quadratic interpolation of the knots
-$(k-1, k, k+1)$ such that $t_k \le t \le t_{k+1}$.
-
-\item[Cubic]\mbox{}
-
-Values at time $t$ are set by cubic Catmull interpolation of the knots
-$(k-1, \ldots, k+2)$ such that $t_k \le t \le t_{k+1}$.
-
-\end{description}
-
-Each property bound to a numeric probe must have a value
-that can be mapped onto a scalar or vector value. Such properties
-are know as {\it numeric properties}, and whether or not
-a value is numeric can be tested
-using \javamethodAlt{maspack.properties.NumericConverter.isNumeric()}%
-{NumericConverter.isNumeric(value)}.
-
-By default, the total number of scalar and vector values associated
-with all the properties should equal the size of the interpolated
-vector (as returned by
-\javamethod*[artisynth.core.probes.NumericProbeBase]{getVsize()}).
-However, it is possible to establish more complex mappings between the
-property values and the interpolated vector. These mappings are beyond
-the scope of this document, but are discussed in the sections ``General
-input probes'' and ``General output probes'' of the
-\href{\artisynthDocBase/html/uiguide/uiguide.html}{
-ArtiSynth User Interface Guide}.
-
-\subsection{Creating probes in code}
-
-This section discusses how to create numeric probes in code.  They can
-also be created and added to a model graphically, as described in the
-section ``Adding and Editing Numeric Probes'' in the
-\href{\artisynthDocBase/html/uiguide/uiguide.html}{
-ArtiSynth User Interface Guide}.
-
-Numeric probes have a number of constructors and methods that make it
-relatively easy to create instances of them in code. For 
-\javaclass[artisynth.core.probes]{NumericInputProbe}, there
-is the constructor
-%
-\begin{lstlisting}[]
-   NumericInputProbe (ModelComponent c, String propPath, String filePath);
-\end{lstlisting}
-%
-which creates a {\tt NumericInputProbe}, binds it to a property
-located relative to the component {\tt c} by {\tt propPath}, and then
-attaches it to the file indicated by {\tt filePath} and loads data
-from this file (see Section \ref{DataFileFormat:sec}). The probe's start and
-stop times are specified in the file, and its vector size is
-set to match the size of the scalar or vector value associated with
-the property.
-
-To create a probe attached to multiple properties, one may use the
-constructor
-%
-\begin{lstlisting}[]
-   NumericInputProbe (ModelComponent c, String propPaths[], String filePath);
-\end{lstlisting}
-%
-which binds the probe to multiple properties specified relative to
-{\tt c} by {\tt propPaths}. The probe's vector size is set to
-the sum of the sizes of the scalar or vector values associated with
-these properties.
-
-For \javaclass[artisynth.core.probes]{NumericOutputProbe}, one may use
-the constructor
-%
-\begin{lstlisting}[]
-   NumericOutputProbe (ModelComponent c, String propPath, String filePath, double sample);
-\end{lstlisting}
-%
-which creates a {\tt NumericOutputProbe}, binds it to the property
-{\tt propPath} located relative to {\tt c}, and then attaches it to
-the file indicated by {\tt filePath}. The argument {\tt sample}
-indicates the {\it sample time} associated with the probe, in seconds;
-a value of 0.01 means that data will be added to the probe every 0.01
-seconds.  If {\tt sample} is specified as -1, then the sample time
-will default to the maximum step size associated with the root model.
-
-To create an output probe attached to multiple properties, one may use the
-constructor
-%
-\begin{lstlisting}[]
-   NumericOutputProbe (
-      ModelComponent c, String propPaths[], String filePath, double sample);
-\end{lstlisting}
-%
-
-\begin{sideblock}
-As the simulation proceeds, an output probe will accumulate data, but
-this data will not be saved to any attached file until the probe's
-{\tt save()} method is called. This can be requested in the GUI for
-all probes by clicking on the {\sf Save} button in the timeline
-toolbar, or for specific probes by selecting them in the navigation
-panel (or the timeline) and then choosing {\sf Save data} in the
-right-click context menu.
-\end{sideblock}
-
-Output probes created with the above constructors have a default
-interval of [0, 1]. A different interval may be set using
-{\tt setInterval()}, {\tt setStartTime()}, or {\tt setStopTime()}.
-
-\subsection{Example: probes connected to SimpleMuscle}
-\label{SimpleMuscleWithProbes:sec}
-
-A model showing a simple application of probes is defined in
-%
-\begin{verbatim}
-  artisynth.demos.tutorial.SimpleMuscleWithProbes
-\end{verbatim}
-%
-This extends {\tt SimpleMuscle} (Section
-\ref{SimpleMuscleExample:sec}) to add an input probe to move particle
-{\tt p1} along a defined path, along with an output probe to record
-the velocity of the frame marker.  The complete class definition is
-shown below:
-%
-\lstset{numbers=left}
-\lstinputlisting{../../src/artisynth/demos/tutorial/SimpleMuscleWithProbes.java}
-\lstset{numbers=none}
-%
-The input and output probes are added using the custom methods {\tt
-createInputProbe()} and {\tt createOutputProbe()}. At line 14, {\tt
-createInputProbe()} creates a new input probe bound to the {\tt
-targetPosition} property for the component {\tt particles/p1} located
-relative to the {\tt MechModel} {\tt mech}. The same constructor
-attaches the probe to the file\\ {\tt simpleMuscleP1Pos.txt}, which is
-read to load the probe data. The format of this and other probe data
-files is described in Section \ref{DataFileFormat:sec}.  The method
-\javamethod*[artisynth.core.util]{ArtisynthPath.getSrcRelativePath()}
-is used to locate the file relative to the source directory for the
-application model. The probe is then given the name {\tt "Particle
-Position"} (line 18) and added to the root model (line 19).
-
-Similarly, {\tt createOutputProbe()} creates a new output probe which
-is bound to the {\tt velocity} property for the component {\tt
-particles/0} located relative to {\tt mech}, is attached to the file {\tt
-simpleMuscleMkrVel.txt} located in the application model source
-directory, and is assigned a sample time of 0.01 seconds. This probe is
-then named {\tt "FrameMarker Velocity"} and added to the root model.
-
-The {\tt build()} method calls {\tt super.build()} to create
-everything required for {\tt SimpleMuscle}, calls {\tt
-createInputProbe()} and {\tt createOutputProbe()} to add the probes,
-and adjusts the {\tt MechModel} viewer bounds to make the resulting
-probe motion more visible.
-
-To run this example in ArtiSynth, select {\sf All demos > tutorial >
-SimpleMuscleWithProbes} from the {\sf Models} menu. After the model is
-loaded, the input and output probes should appear on the timeline
-(Figure \ref{probes:fig}). Expanding the probes should display their
-numeric contents, with the knot points for the input probe clearly
-visible.  Running the model will cause particle {\tt p1} to trace the
-trajectory specified by the input probe, while the velocity of the
-marker is recorded in the output probe. Figure
-\ref{probesExpanded:fig} shows an expanded view of both probes after
-the simulation has run for about six seconds.
-
-% SimpleMuscleWithProbes
-
-\begin{figure}[ht]
-\begin{center}
-\iflatexml
- \includegraphics[]{images/timelineProbes}
-\else
- \includegraphics[width=4in]{images/timelineProbes}
-\fi
-\end{center}
-\caption{Timeline view of the probes created by SimpleMuscleWithProbes.}
-\label{probes:fig}
-\end{figure}
-
-\begin{figure}[ht]
-\begin{center}
-\iflatexml
- \includegraphics[]{images/timelineProbesExpanded}
-\else
- \includegraphics[width=4in]{images/timelineProbesExpanded}
-\fi
-\end{center}
-\caption{Expanded view of the probes after {\tt
-SimpleMuscleWithProbes} has run for about 6 seconds, showing the data
-accumulated in the output probe {\tt "FrameMarker Velocity"}.}
-\label{probesExpanded:fig}
-\end{figure}
-
-\subsection{Data file format}
-\label{DataFileFormat:sec}
-
-The data files associated with numeric probes are ASCII files
-containing two lines of header information followed by a set of knot
-points, one per line, defining the numeric data. The time value
-(relative to the probe's start time) for each knot point can be
-specified explicitly at the start of the each line, in which case the
-file takes the following format:
-%
-\begin{lstlisting}[]
-startTime stopTime scale
-interpolation vsize explicit
-t0 val00 val01 val02 ...
-t1 val10 val11 val12 ...
-t0 val20 val21 val22 ...
-...
-\end{lstlisting}
-%
-Knot point information begins on line 3, with each line being a
-sequence of numbers giving the knot's time followed by $n$ values,
-where $n$ is the vector size of the probe (i.e., the value returned by
-{\tt getVsize()}).
-
-Alternatively, time values can be implicitly specified starting at 0
-(relative to the probe's start time) and incrementing by a uniform
-{\tt timeStep}, in which case the file assumes a second format:
-%
-\begin{lstlisting}[]
-startTime stopTime scale
-interpolation vsize timeStep
-val00 val01 val02 ...
-val10 val11 val12 ...
-val20 val21 val22 ...
-...
-\end{lstlisting}
-%
-For both formats, {\tt startTime}, {\tt startTime}, and {\tt scale}
-are numbers giving the probe's start and stop time in seconds and {\tt
-scale} gives the scale factor (which is typically 1.0).  {\tt
-interpolation} is a word describing how the data should be
-interpolated between knot points and is the string value of {\tt
-Interpolation.Order} as described in Section
-\ref{NumericProbeStructure:sec} (and which is typically {\tt Linear},
-{\tt Parabolic}, or {\tt Cubic}). {\tt vsize} is an integer giving the
-probe's vector size.
-
-The last entry on the second line is either a number specifying a
-(uniform) time step for the knot points, in which case the file
-assumes the second format, or the keyword {\tt explicit}, in which
-case the file assumes the first format.
-
-As an example, the file used to specify data for the input probe in
-the example of Section \ref{SimpleMuscleWithProbes:sec} looks like
-the following:
-%
-\begin{lstlisting}[]
-0 4.0 1.0
-Linear 3 explicit
-0.0  0.0 0.0 0.0 
-1.0  0.5 0.0 0.5
-2.0  0.0 0.0 1.0
-3.0 -0.5 0.0 0.5
-4.0  0.0 0.0 0.0
-\end{lstlisting}
-%
-Since the data is uniformly spaced beginning at 0, it would also be
-possible to specify this using the second file format:
-%
-\begin{lstlisting}[]
-0 4.0 1.0
-Linear 3 1.0
- 0.0 0.0 0.0 
- 0.5 0.0 0.5
- 0.0 0.0 1.0
--0.5 0.0 0.5
- 0.0 0.0 0.0
-\end{lstlisting}
-%
-
-\subsection{Adding probe data in-line}
-
-It is also possible to specify input probe data directly in code,
-instead of reading it from a file. For this, one would use the
-constructor
-%
-\begin{lstlisting}[]
-   NumericInputProbe (ModelComponent c, String propPath, double t0, double t1);
-\end{lstlisting}
-%
-which creates a {\tt NumericInputProbe} with the specified property
-and with start and stop times indicated by {\tt t0} and {\tt t1}.
-Data can then be added to this probe using the method
-%
-\begin{lstlisting}[]
-   addData (double[] data, double timeStep);
-\end{lstlisting}
-%
-where {\tt data} is an array of knot point data. This contains the
-same knot point information as provided by a file (Section
-\ref{DataFileFormat:sec}), arranged in row-major order.  Times values
-for the knots are either implicitly specified, starting at 0 (relative
-to the probe's start time) and increasing uniformly by the amount
-specified by {\tt timeStep}, or are explicitly specified at the
-beginning of each knot if {\tt timeStep} is set to the built-in
-constant {\tt NumericInputProbe.EXPLICIT\_TIME}. The size of the {\tt
-data} array should then be either $n*m$ (implicit time values) or
-$(n+1)*m$ (explicit time values), where $n$ is the probe's vector size
-and $m$ is the number of knots.
-
-As an example, the data for the input probe in Section
-\ref{SimpleMuscleWithProbes:sec} could have been specified
-using the following code:
-%
-\begin{lstlisting}[]
-      NumericInputProbe p1probe =
-         new NumericInputProbe (
-            mech, "particles/p1:targetPosition", 0, 5);
-      p1probe.addData (
-         new double[] {
-            0.0,  0.0, 0.0, 0.0,
-            1.0,  0.5, 0.0, 0.5,
-            2.0,  0.0, 0.0, 1.0,
-            3.0, -0.5, 0.0, 0.5,
-            4.0,  0.0, 0.0, 0.0 },
-            NumericInputProbe.EXPLICIT_TIME);
-\end{lstlisting}
-
-When specifying data in code, the interpolation defaults to {\tt
-Linear} unless explicitly specified using {\tt
-setInterpolationOrder()}, as in, for example:
-%
-\begin{lstlisting}[]
-   probe.setInterpolationOrder (Order.Cubic);
-\end{lstlisting}
-%
-
-\subsection{Output probes which generate their own data}
-
-In some cases, it may be useful for an application to deploy an output
-probe in which the data, instead of being collected from various
-component properties, is generated by a function within the probe
-itself. This ability is provided by a
-\javaclass[artisynth.core.probes]{NumericMonitorProbe}, which generates
-data using its  \javamethodAlt{%
-artisynth.core.probes.NumericMonitorProbe.generateData()}%
-{generateData(vec,t,trel)}
-method. This evaluates a vector-valued function of time at
-either the absolute time {\tt t} or the probe-relative time {\tt trel}
-and stores the result in the vector {\tt vec}, whose size equals the
-vector size of the probe (as returned by
-\javamethod[artisynth.core.probes.NumericProbeBase]{getVsize()}).  The
-probe-relative time {\tt trel} is determined by
-%
-\begin{equation}
-\text{trel} = (\text{t} - \text{tstart})/\text{scale}
-\end{equation}
-%
-where {\tt tstart} and {\tt scale} are the probe's start time
-and scale factors as returned by
-\javamethod[artisynth.core.probes.Probe]{getStartTime()} and
-\javamethod[artisynth.core.probes.Probe]{getScale()}.
-
-As described further below, applications have several ways to control
-how a {\tt NumericMonitorProbe} creates data:
-
-\begin{itemize}
-
-\item Provide the probe with a {\tt DataFunction} using the
-\javamethodAlt{artisynth.core.probes.NumericMonitorProbe.setDataFunction()}%
-{setDataFunction(func)} method;
-
-\item Override the \javamethodAlt{%
-artisynth.core.probes.NumericMonitorProbe.generateData()}%
-{generateData(vec,t,trel)}
-method;
-
-\item Override the \javamethodAlt{%
-artisynth.core.probes.NumericMonitorProbe.apply(double)}{apply(t)}
-method.
-
-\end{itemize}
-
-The application is free to generate data in any desired way, and so in
-this sense a {\tt NumericMonitorProbe} can be used similarly to a {\tt
-Monitor}, with one of the main differences being that the data
-generated by a {\tt NumericMonitorProbe} can be automatically displayed
-in the ArtiSynth GUI or written to a file.
-
-A
-\javaclassAlt{artisynth.core.probes.NumericMonitorProbe\$DataFunction}%
-{NumericMonitorProbe.DataFunction} is an interface that declares an {\tt
-eval()} method for evaluating a vector-valued function of time,
-%
-\begin{verbatim}
-   void eval (VectorNd vec, double t, double trel)
-\end{verbatim}
-%
-where the arguments take the same role as for the monitor's \javamethodAlt{%
-artisynth.core.probes.NumericMonitorProbe.generateData()}%
-{generateData()}
-method. Applications can declare an appropriate {\tt DataFunction} and
-set or query it within the probe using the methods
-%
-\begin{lstlisting}[]
-   void setDataFunction (DataFunction func);
-
-   DataFunction getDataFunction();
-\end{lstlisting}
-%
-The default implementation {\tt generateData()} checks to see
-if a data function has been specified, and if so, uses that to
-generate the probe data. Otherwise, if the probe's data function is {\tt
-null}, the data is simply set to zero.
-
-To create a {\tt NumericMonitorProbe} using a supplied {\tt DataFunction},
-an application will create a generic probe instance, using one
-of its constructors such as 
-%
-\begin{lstlisting}[]
-   NumericMonitorProbe (vsize, fileName, startTime, stopTime, interval);
-\end{lstlisting}
-%
-and then define and instantiate a {\tt DataFunction} and pass it to
-the probe using {\tt setDataFunction()}. It is not necessary to supply
-a file name (i.e., {\tt fileName} can be {\tt null}), but if one is
-provided, then the probe's data can be saved to that file.
-
-A complete example
-of this is defined in
-%
-\begin{verbatim}
-  artisynth.demos.tutorial.SinCosMonitorProbe
-\end{verbatim}
-%
-the listing for which is:
-
-\lstset{numbers=left}
-\lstinputlisting{../../src/artisynth/demos/tutorial/SinCosMonitorProbe.java}
-\lstset{numbers=none}
-
-When the example is run, the resulting probe output is shown in the
-timeline image of Figure \ref{sinCosProbe:fig}.
-
-\begin{figure}[ht]
-\begin{center}
-\iflatexml
- \includegraphics[]{images/sinCosProbe}
-\else
- \includegraphics[width=4.5in]{images/sinCosProbe}
-\fi
-\end{center}
-\caption{Output from a {\tt NumericMonitorProbe} which generates sine
-and cosine waves.}
-\label{sinCosProbe:fig}
-\end{figure}
-
-Alternatively, an application can subclass {\tt NumericMonitorProbe}
-and override either its \javamethodAlt{%
-artisynth.core.probes.NumericMonitorProbe.generateData()}%
-{generateData(vec,t,trel)} or \javamethodAlt{%
-artisynth.core.probes.NumericMonitorProbe.apply(double)}{apply(t)}
-methods. As an example of the former, one could create a subclass as
-follows:
-%
-\begin{lstlisting}[]
-  class SinCosProbe extends NumericMonitorProbe {
-     
-     public SinCosProbe (
-        String fileName, double startTime, double stopTime, double interval) {
-        super (2, fileName, startTime, stopTime, interval);
-     }
-
-     public void generateData (VectorNd vec, double t, double trel) {
-        vec.set (0, Math.sin (t));
-        vec.set (1, Math.cos (t));        
-     }
-  }
-\end{lstlisting}
-%
-Note that when subclassing, one must also create constructor(s) for
-that subclass.
-
-\section{Application-Defined Menu Items}
-\label{MenuItems:sec}
-
-Application models can define custom {\it menu items} that appear
-under the {\tt Application} menu in the main ArtiSynth menu bar.
-
-This can be done by implementing the interface
-\javaclass[artisynth.core.modelbase]{HasMenuItems} in either the {\tt
-RootModel} or any of its top-level components (e.g., models,
-controllers, probes, etc.). The interface contains a single
-method
-%
-\begin{lstlisting}[]
-   public boolean getMenuItems(List<Object> items);
-\end{lstlisting}
-%
-which, if the component has menu items to add, should append them
-to {\tt items} and return {\tt true}.
-
-The {\tt RootModel} and all models derived from
-\javaclass[artisynth.core.modelbase]{ModelBase} implement {\tt
-HasMenuItems} by default, but with {\tt getMenuItems()} returning {\tt
-false}. Models wishing to add menu items should override this default
-declaration. Other component types, such as controllers, need to
-explicitly implement {\tt HasMenuItems}.
-
-\begin{sideblock}
-Note: the {\sf Application} menu will only appear if {\tt getMenuItems()} returns
-{\tt true} for either the {\tt RootModel} or one or more of its
-top-level components.
-\end{sideblock}
-
-\javamethod*[artisynth.core.modelbase.HasMenuItems]{getMenuItems()}
-will be called each time the {\sf Application} menu is selected, so the
-menu itself is created on demand and can be varied to suite the
-current system state. In general, it should return items that are
-capable of being displayed inside a Swing {\tt JMenu}; other items
-will be ignored. The most typical item is a Swing {\tt JMenuItem}.  The
-convenience method
-\javamethodAlt{maspack.widgets.GuiUtils.createMenuItem()}%
-{createMenuItem(listener,text,toolTip)}
-can be used to quickly create menu items, as in the following
-code segment:
-%
-\begin{lstlisting}[]
-   public boolean getMenuItems(List<Object> items) {
-      items.add (GuiUtils.createMenuItem (this, "reset", ""));
-      items.add (GuiUtils.createMenuItem (this, "add sphere", ""));
-      items.add (GuiUtils.createMenuItem (this, "show flow", ""));
-      return true;
-   }
-\end{lstlisting}
-%
-This creates three menu items, each with {\tt this} specified as an
-{\tt ActionListener} and no tool-tip text, and appends them
-to {\tt items}. They will then appear under the {\sf Application}
-menu as shown in Figure \ref{applicationMenu:fig}.
-
-\begin{figure}[t]
-\begin{center}
-\iflatexml
- \includegraphics[]{images/applicationMenu}
-\else
- \includegraphics[width=2.5in]{images/applicationMenu}
-\fi
-\end{center}
-\caption{Application-defined menu items appearing under the ArtiSynth
-menu bar.}
-\label{applicationMenu:fig}
-\end{figure}
-
-To actually execute the menu commands, the items returned by {\tt
-getMenuItems()} need to be associated with an {\tt ActionListener}
-(defined in {\tt java.awt.event}), which supplies the method {\tt
-actionPerformed()} which is called when the menu item is
-selected. Typically the {\tt ActionListener} is the component
-implementing {\tt HasMenuItems}, as was assumed in the example
-declaration of {\tt getMenuItems()} shown above. {\tt RootModel} and
-other models derived from {\tt ModelBase} implement {\tt ActionListener} by
-default, with an empty declaration of {\tt actionPerformed()} that
-should be overridden as required.
-A declaration of {\tt actionPerformed()} capable of handling the menu
-example above might look like this:
-%
-\begin{lstlisting}[]
-   public void actionPerformed (ActionEvent event) {
-      String cmd = event.getActionCommand();
-      if (cmd.equals ("reset")) {
-         resetModel();
-      }
-      else if (cmd.equals ("add sphere")) {
-         addSphere();
-      }
-      else if (cmd.equals ("show flow")) {
-         showFlow();
-      }
-   }
-\end{lstlisting}
-%
-
-%
-=======
 %!TEX root = modelguide.tex
 
 \chapter{Simulation Control}
@@ -2513,5 +1328,4 @@
 \end{lstlisting}
 %
 
-%
->>>>>>> 05c57679
+%