--- conflicted
+++ resolved
@@ -25,12 +25,9 @@
 import maspack.collision.SurfaceMeshCollider;
 import maspack.geometry.ConstrainedTranslator3d;
 import maspack.geometry.PolygonalMesh;
-<<<<<<< HEAD
-=======
 import maspack.geometry.GeometryTransformer;
 import maspack.geometry.GeometryTransformer.UndoState;
 import maspack.graph.Tree;
->>>>>>> c5502de3
 import maspack.matrix.*;
 import maspack.render.*;
 import maspack.render.GL.GLMouseAdapter;
@@ -1465,13 +1462,8 @@
          if (newRoot == null) {
             // load empty model since some state info from existing model 
             // has been cleared, causing it to crash
-<<<<<<< HEAD
             doLoadModel (
-               "artisynth.core.workspace.RootModel", "ArtiSynth", modelArgs);
-=======
-            loadModel (
                "artisynth.core.workspace.RootModel", "EmptyModel", modelArgs);
->>>>>>> c5502de3
             if (myViewerManager != null) {
                myViewerManager.render();
             }
@@ -2036,14 +2028,10 @@
                   }
                }
                // load the model
-               m.loadModel (className, name, modelArgs.toArray(new String[0]));
-            }
-<<<<<<< HEAD
-            // load the model
-            ModelInfo mi = new ModelInfo(className, name, modelArgs.toArray(new String[0]));
-            m.loadModel (mi);
-=======
->>>>>>> c5502de3
+               ModelInfo mi = new ModelInfo (
+                  className, name, modelArgs.toArray(new String[0]));
+               m.loadModel (mi);
+            }
          }
       }
       else {
