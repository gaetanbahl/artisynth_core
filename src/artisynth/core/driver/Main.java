--- conflicted
+++ resolved
@@ -1,3439 +1,3 @@
-<<<<<<< HEAD
-/**
- * Copyright (c) 2014, by the Authors: John E Lloyd (UBC) and ArtiSynth
- * Team Members
- *
- * This software is freely available under a 2-clause BSD license. Please see
- * the LICENSE file in the ArtiSynth distribution directory for details.
- */
-package artisynth.core.driver;
-
-import java.awt.BorderLayout;
-import java.awt.Cursor;
-import java.awt.event.InputEvent;
-import java.awt.event.MouseEvent;
-import java.awt.event.WindowAdapter;
-import java.awt.event.WindowEvent;
-import java.io.BufferedReader;
-import java.io.File;
-import java.io.FileInputStream;
-import java.io.FileNotFoundException;
-import java.io.FileReader;
-import java.io.IOException;
-import java.io.InputStream;
-import java.io.InputStreamReader;
-import java.io.Reader;
-import java.lang.reflect.Constructor;
-import java.lang.reflect.InvocationTargetException;
-import java.lang.reflect.Method;
-import java.net.URL;
-import java.util.ArrayList;
-import java.util.Arrays;
-import java.util.Date;
-import java.util.LinkedList;
-import java.util.List;
-import java.util.Locale;
-import java.util.Set;
-import java.util.regex.Matcher;
-import java.util.regex.Pattern;
-
-import javax.swing.JFrame;
-import javax.swing.SwingUtilities;
-import javax.swing.ToolTipManager;
-
-import argparser.ArgParser;
-import argparser.BooleanHolder;
-import argparser.DoubleHolder;
-import argparser.IntHolder;
-import argparser.StringHolder;
-import artisynth.core.driver.ModelInfo.ModelType;
-import artisynth.core.driver.Scheduler.Action;
-import artisynth.core.femmodels.FemModel3d;
-import artisynth.core.gui.ControlPanel;
-import artisynth.core.gui.Timeline;
-import artisynth.core.gui.editorManager.EditorManager;
-import artisynth.core.gui.editorManager.TransformComponentsCommand;
-import artisynth.core.gui.editorManager.UndoManager;
-import artisynth.core.gui.jythonconsole.ArtisynthJythonConsole;
-import artisynth.core.gui.selectionManager.SelectionEvent;
-import artisynth.core.gui.selectionManager.SelectionListener;
-import artisynth.core.gui.selectionManager.SelectionManager;
-import artisynth.core.gui.timeline.TimelineController;
-import artisynth.core.inverse.InverseManager;
-import artisynth.core.mechmodels.CollisionManager;
-import artisynth.core.mechmodels.CollisionManager.ColliderType;
-import artisynth.core.mechmodels.Frame;
-import artisynth.core.mechmodels.FrameMarker;
-import artisynth.core.mechmodels.MechModel;
-import artisynth.core.mechmodels.MechSystem;
-import artisynth.core.mechmodels.MechSystemBase;
-import artisynth.core.mechmodels.MechSystemSolver;
-import artisynth.core.mechmodels.MechSystemSolver.PosStabilization;
-import artisynth.core.mechmodels.RigidBody;
-import artisynth.core.modelbase.ComponentChangeEvent;
-import artisynth.core.modelbase.ComponentChangeListener;
-import artisynth.core.modelbase.ComponentUtils;
-import artisynth.core.modelbase.CompositeComponent;
-import artisynth.core.modelbase.HasCoordinateFrame;
-import artisynth.core.modelbase.Model;
-import artisynth.core.modelbase.ModelComponent;
-import artisynth.core.modelbase.ModelComponentBase;
-import artisynth.core.modelbase.OrientedTransformableGeometry;
-import artisynth.core.modelbase.PropertyChangeEvent;
-import artisynth.core.modelbase.ScanWriteUtils;
-import artisynth.core.modelbase.StructureChangeEvent;
-import artisynth.core.modelbase.TransformableGeometry;
-import artisynth.core.moviemaker.MovieMaker;
-import artisynth.core.probes.NumericProbeBase;
-import artisynth.core.probes.Probe;
-import artisynth.core.probes.WayPoint;
-import artisynth.core.util.AliasTable;
-import artisynth.core.util.ArtisynthIO;
-import artisynth.core.util.ArtisynthPath;
-import artisynth.core.util.ClassAliases;
-import artisynth.core.util.MatlabInterface;
-import artisynth.core.workspace.DriverInterface;
-import artisynth.core.workspace.PullController;
-import artisynth.core.workspace.RenderProbe;
-import artisynth.core.workspace.RootModel;
-import artisynth.core.workspace.Workspace;
-import maspack.collision.SurfaceMeshCollider;
-import maspack.geometry.ConstrainedTranslator3d;
-import maspack.geometry.GeometryTransformer;
-import maspack.geometry.GeometryTransformer.UndoState;
-import maspack.geometry.PolygonalMesh;
-import maspack.matrix.AffineTransform3d;
-import maspack.matrix.AffineTransform3dBase;
-import maspack.matrix.AxisAlignedRotation;
-import maspack.matrix.AxisAngle;
-import maspack.matrix.Point3d;
-import maspack.matrix.RigidTransform3d;
-import maspack.matrix.RotationMatrix3d;
-import maspack.matrix.Vector3d;
-import maspack.render.Dragger3dAdapter;
-import maspack.render.Dragger3dBase;
-import maspack.render.Dragger3dEvent;
-import maspack.render.Renderable;
-import maspack.render.Renderer.HighlightStyle;
-import maspack.render.RotatableScaler3d;
-import maspack.render.Rotator3d;
-import maspack.render.Translator3d;
-import maspack.render.Transrotator3d;
-import maspack.render.GL.GLMouseAdapter;
-import maspack.render.GL.GLSupport;
-import maspack.render.GL.GLSupport.GLVersionInfo;
-import maspack.render.GL.GLViewer;
-import maspack.render.GL.GLViewer.GLVersion;
-import maspack.render.GL.GLViewerFrame;
-import maspack.solvers.PardisoSolver;
-import maspack.util.IndentingPrintWriter;
-import maspack.util.InternalErrorException;
-import maspack.util.Logger;
-import maspack.util.Logger.LogLevel;
-import maspack.util.NumberFormat;
-import maspack.util.ReaderTokenizer;
-import maspack.widgets.ButtonMasks;
-import maspack.widgets.PropertyWindow;
-import maspack.widgets.RenderPropsDialog;
-import maspack.widgets.ViewerKeyListener;
-import maspack.widgets.ViewerToolBar;
-
-/**
- * the main class for artisynth
- * 
- */
-public class Main implements DriverInterface, ComponentChangeListener {
-   /**
-    * private data members for the driver interface 
-    */
-
-   protected File myModelDir;
-   protected File myProbeDir;
-
-   protected MainFrame myFrame;
-   protected MenuBarHandler myMenuBarHandler;
-   protected GenericKeyHandler myKeyHandler;
-   protected static Main myMain;
-   protected Scheduler myScheduler;
-   protected EditorManager myEditorManager;
-   protected UndoManager myUndoManager;
-   protected InverseManager myInverseManager;
-   protected MovieMaker myMovieMaker;
-   protected Logger myLogger;
-
-   protected static boolean myRunningUnderMatlab = false;
-
-   // root model declared
-   protected Workspace myWorkspace = null;
-   protected Timeline myTimeline;
-   protected boolean timeLineRight = false;
-   protected boolean doubleTime = false;
-   protected String myErrMsg;
-   protected GLViewer myViewer;
-   protected SelectionManager mySelectionManager = null;
-   protected ArtisynthJythonConsole myJythonConsole = null;
-   protected JFrame myJythonFrame = null;
-   protected ViewerManager myViewerManager;
-   protected AliasTable myDemoModels;
-   protected ModelHistory myModelHistory = null;              // storage for model history
-   protected AliasTable myScripts;
-   protected final static String PROJECT_NAME = "ArtiSynth";
-   protected MatlabInterface myMatlabConnection;
-   protected AxisAngle myDefaultViewOrientation = 
-      new AxisAngle(AxisAngle.ROT_X_90);
-
-   protected String myModelName;
-   protected String[] myModelArgs;    // command-line supplied arguments
-   protected ModelInfo lastModelInfo; // for re-loading a model with the same parameters
-   protected int myFlags = 0;
-   protected double myMaxStep = -1;
-   protected boolean disposed = false;
-
-   protected GLVersion myGLVersion = GLVersion.GL3;
-
-   protected String myModelSaveFormat = "%g"; // "%.8g";
-
-   private Vector3d myVec = new Vector3d();
-
-   protected boolean myUndoTransformsWithInverse = false;
-
-   public Vector3d getVector() {
-      return myVec;
-   }
-
-   public void setVector (Vector3d v) {
-      myVec.set (v);
-   }
-
-   public enum SelectionMode {
-      Scale,
-      Select,
-      Translate,
-      Rotate,
-      ConstrainedTranslate,
-      Transrotate,
-      Pull,
-      AddComponent
-   }
-
-   private SelectionMode mySelectionMode;
-   private boolean myArticulatedTransformsP = true;
-   private boolean myInitDraggersInWorldCoordsP = false;
-
-//   public enum ViewerMode {
-//      FrontView, TopView, SideView, BottomView, RightView, BackView
-//   }
-//
-//   private ViewerMode viewerMode;
-
-   // protected boolean myOrthographicP;
-   // private double cpuLoad = .8;
-
-   private File myProbeFile = null;
-   private File myModelFile = null;
-
-   public static void setRunningUnderMatlab (boolean underMatlab) {
-      myRunningUnderMatlab = underMatlab;
-   }
-
-   public static boolean isRunningUnderMatlab () {
-      return myRunningUnderMatlab;
-   }
-
-   public void setUndoTransformsWithInverse (boolean enable) {
-      myUndoTransformsWithInverse = enable;
-   }
-
-   public boolean getUndoTransformsWithInverse () {
-      return myUndoTransformsWithInverse;
-   }
-
-   // MovieOptions movieOptions = new MovieOptions();
-
-   public SelectionManager getSelectionManager() {
-      return mySelectionManager;
-   }
-
-   /**
-    * get the key bindings from a file
-    * 
-    * @return string with keybindings
-    */
-   public String getKeyBindings() {
-      return GenericKeyHandler.getKeyBindings();
-   }
-
-   public void setErrorMessage (String msg) {
-      myErrMsg = msg;
-   }
-
-   public String getErrorMessage() {
-      return myErrMsg;
-   }
-
-   public GLViewer getViewer() {
-      return myViewer;
-   }
-
-   public MainFrame getMainFrame() {
-      return myFrame;
-   }
-
-   public JFrame getFrame() {
-      return myFrame;
-   }
-
-   // changed from protected to public for cubee
-   public String[] getDemoNames() {
-      return myDemoModels.getAliases();
-   }
-
-   public String getDemoClassName (String classNameOrAlias) {
-      String name = myDemoModels.getName (classNameOrAlias);
-      if (name != null) {
-         return name;
-      }
-      else {
-         try {
-            Class.forName (classNameOrAlias);
-         }
-         catch (ClassNotFoundException e) {
-            return null;
-         }
-         return classNameOrAlias;
-      }
-   }
-
-   protected boolean isDemoName (String name) {
-      return myDemoModels.containsAlias (name);
-   }
-
-   protected boolean isDemoClassName(String classNameOrAlias) {
-      if (myDemoModels.containsAlias (classNameOrAlias)) {
-         return true;
-      }
-      return myDemoModels.containsName (classNameOrAlias);
-   }
-
-   public String[] getScriptNames() {
-      return myScripts.getAliases();
-   }
-
-   public String getScriptName (String alias) {
-      return myScripts.getName (alias);
-   }
-
-   public GLVersion getGLVersion() {
-      return myGLVersion;
-   }
-
-   /**
-    * Returns the current model name. This is either the name of the root model,
-    * or the command or file name associated with it.
-    * 
-    * @return current model name.
-    */
-   public String getModelName() {
-      return myModelName;
-   }
-
-   public Main() {
-      this (PROJECT_NAME, 800, 600, GLVersion.GL3);
-   }
-
-   /**
-    * read the demo names from demosFile
-    */
-   private void readDemoNames(String filename) {
-      URL url = ArtisynthPath.findResource (filename);
-      if (url == null) {
-         System.out.println ("Warning: demosFile: " + filename
-                             + " not found");
-      }
-      else {
-         try {
-            myDemoModels = new AliasTable (url);
-         }
-         catch (Exception e) {
-            System.out.println ("Warning: error reading demosFile: "
-                                + filename);
-            System.out.println (e.getMessage());
-         }
-      }
-      if (myDemoModels == null) {
-         myDemoModels = new AliasTable(); // default: an empty alias table
-      }
-   }
-
-   String getDemosFilename() {
-      return demosFilename.value;
-   }
-   
-   String getDemosMenuFilename() {
-      return demosMenuFilename.value;
-   }
-   
-   /**
-    * Reads model history information
-    */
-   private void readModelHistory(String filename) {
-      
-      // no history
-      if (filename == null || "".equals(filename)) {
-         return;
-      }
-
-      File file = ArtisynthPath.findFile(filename);
-      if (file == null) {
-         System.out.println ("Warning: history file '" + filename + "' not found");
-         myModelHistory = new ModelHistory();
-      }
-      else {
-         historyFilename.value = file.getAbsolutePath(); // store for future use
-         try {
-            myModelHistory = new ModelHistory();  
-            myModelHistory.read(file);
-            
-         } catch (Exception e) {
-            System.out.println ("Warning: error reading history file: "
-               + filename);
-            System.out.println (e.getMessage());
-            myModelHistory = null;          // ensure it's null
-         }
-      }
-   }
-   
-   public ModelHistory getModelHistory() {
-      return myModelHistory;
-   }
-
-   /**
-    * Write history information
-    */
-   private void saveModelHistory(String filename) {
-      // no history
-      if (filename == null || "".equals(filename)) {
-         return;
-      }
-      
-      try {
-         myModelHistory.save(new File(filename));
-         historyFilename.value = filename;  // store for future reference in loading
-      } catch (Exception e) {
-         System.out.println ("Warning: error reading history file: "
-            + filename);
-         System.out.println (e.getMessage());
-         myModelHistory = null;          // ensure it's null
-      }
-      
-   }
-
-   public void addDemoName(String alias, String className) {
-      myDemoModels.addEntry(alias, className);      
-   }
-
-   public void removeDemoName(String alias) {
-      myDemoModels.removeEntry(alias);
-   }
-
-   public void removeDemoClass(String className) {
-      String alias = myDemoModels.getAlias(className);
-      if (alias != null) {
-         removeDemoName(alias);
-      }
-   }
-
-   public AliasTable getDemoTable() {
-      return myDemoModels;
-   }
-
-   private String getScriptFileName (File file, Pattern pattern) {
-      if (!file.canRead()) {
-         return null;
-      }
-      
-      BufferedReader reader = null;
-      try {
-         reader = new BufferedReader (new FileReader (file));
-         String firstLine = reader.readLine();
-         Matcher matcher = pattern.matcher (firstLine);
-         if (matcher.matches()) {
-            return matcher.group(1);
-         }
-         else {
-            return null;
-         }
-      }
-      catch (Exception e) {
-         return null;
-      } finally {
-         closeQuietly(reader);
-      }
-   }
-   
-   private void closeQuietly(Reader reader) {
-      if (reader != null) {
-         try {
-            reader.close();
-         } catch (Exception e) {
-         }
-      }
-   }
-
-   /**
-    * read the script names
-    */
-   private void readScriptNames() {
-      URL url = ArtisynthPath.findResource (scriptsFilename.value);
-      if (url == null) {
-         System.out.println ("Warning: scriptsFile: " + scriptsFilename.value
-            + " not found");
-      }
-      else {
-         try {
-            myScripts = new AliasTable (url);
-         }
-         catch (FileNotFoundException e) {
-         }
-         catch (Exception e) {
-            System.out.println ("Warning: error reading scriptsFile: "
-               + scriptsFilename.value);
-            System.out.println (e.getMessage());
-         }
-      }
-      if (myScripts == null) {
-         myScripts = new AliasTable(); // default: an empty alias table
-      }
-      File[] files = ArtisynthPath.findFilesMatching (".*\\.py");
-      Pattern pattern = null;
-      try {
-         pattern = Pattern.compile (".*ArtisynthScript:\\s*\"([^\"]+)\".*");
-      }
-      catch (Exception e) {
-         e.printStackTrace(); 
-         System.exit(1); 
-      }
-      for (int i=0; i<files.length; i++) {
-         String scriptName = getScriptFileName (files[i], pattern);
-         if (scriptName != null) {
-            myScripts.addEntry (scriptName, files[i].getName());
-         }
-      }
-   }
-   
-   private static class MainFrameConstructor implements Runnable {
-      Main myMain;
-      String myName;
-      int myWidth;
-      int myHeight;
-      public MainFrameConstructor(String windowName, Main main, int width, int height) {
-         myMain = main;
-         myName = windowName;
-         myWidth = width;
-         myHeight = height;
-      }
-
-      @Override
-      public void run() {
-         myMain.myFrame = new MainFrame (myName, myMain, myWidth, myHeight);
-         myMain.myFrame.setLocation(10, 10); // stay away from multiple monitor divide
-      }
-   }
-   
-   private static class ViewerResizer implements Runnable {
-      MainFrame myFrame;
-      int myWidth;
-      int myHeight;
-      
-      public ViewerResizer(MainFrame frame, int width, int height) {
-         myFrame = frame;
-         myWidth = width;
-         myHeight = height;
-      }
-      
-      public void run() {
-         myFrame.setViewerSize (myWidth, myHeight);
-      };
-   }
-
-   protected void setViewerSize (int w, int h) {
-      // execute in AWT thread to prevent deadlock
-      try {
-         SwingUtilities.invokeAndWait(new ViewerResizer(myFrame, w, h));
-      } catch (InvocationTargetException | InterruptedException e) {
-         e.printStackTrace();
-      }
-   }
-   
-   /**
-    * Creates the new window frame
-    * 
-    * @param windowName name of window
-    * @param width width in pixels
-    * @param height height in pixels
-    */
-   public Main (String windowName, int width, int height, GLVersion glVersion) {
-      myMain = this;
-      
-      // check if GL3 version is supported
-      if (width > 0 && glVersion == GLVersion.GL3) {
-         GLVersionInfo vinfo = GLSupport.getMaxGLVersionSupported();
-         if ( (vinfo.getMajorVersion() < myGLVersion.getMajorVersion()) ||
-            ((vinfo.getMajorVersion() == myGLVersion.getMajorVersion()) && 
-               (vinfo.getMinorVersion() < myGLVersion.getMinorVersion()))) {
-            System.err.println("WARNING: " + glVersion.toString() + " is not supported on this system.");
-            System.err.println("     Required: OpenGL " + glVersion.getMajorVersion() + "." + glVersion.getMinorVersion());
-            System.err.println("     Available: OpenGL " + vinfo.getMajorVersion() + "." + vinfo.getMinorVersion());
-            glVersion = GLVersion.GL2;
-         }
-      }
-      myGLVersion = glVersion;
-      
-      if (demosFilename.value != null) {
-         readDemoNames(demosFilename.value);
-      } else {
-         myDemoModels = new AliasTable(); // default: an empty alias table
-      }
-      readScriptNames();
-      
-      // potentially read model history
-      if (historyFilename.value != null) {
-         readModelHistory(historyFilename.value);
-      }
-      
-      myEditorManager = new EditorManager (this);
-      myUndoManager = new UndoManager();
-      myInverseManager = new InverseManager(this);
-
-      // need to create selection manager before MainFrame, becuase
-      // some things in MainFrame will assume it exists
-      mySelectionManager = new SelectionManager();
-
-
-      if (width > 0) {
-         ToolTipManager.sharedInstance().setLightWeightPopupEnabled (false);
-
-         // execute in AWT thread to prevent deadlock
-         try {
-            SwingUtilities.invokeAndWait(new MainFrameConstructor(windowName, this, width, height));
-         } catch (InvocationTargetException | InterruptedException e) {
-            e.printStackTrace();
-         }
-         
-         myMenuBarHandler = myFrame.getMenuBarHandler();
-         mySelectionManager.setNavPanel (myFrame.getNavPanel());
-         myFrame.getNavPanel().setSelectionManager (mySelectionManager);
-
-         myKeyHandler = new GenericKeyHandler(this);
-         
-         //myFrame.setDefaultCloseOperation (JFrame.EXIT_ON_CLOSE);
-         myViewer = myFrame.getViewer();
-         myViewer.addRenderListener (myMenuBarHandler);
-
-         myViewerManager = new ViewerManager (myViewer);
-
-         myViewerManager.setDefaultOrthographic (orthographic.value);
-         myViewerManager.setDefaultDrawGrid (drawGrid.value);
-         myViewerManager.setDefaultDrawAxes (drawAxes.value);
-         myViewerManager.setDefaultAxisLength (axisLength.value);
-
-         AxisAngle REW = getDefaultViewOrientation(getRootModel());
-         myViewer.setDefaultAxialView (
-            AxisAlignedRotation.getNearest (new RotationMatrix3d(REW)));
-         initializeViewer (myViewer, REW);
-
-         setSelectionMode (SelectionMode.Select);
-
-         addSelectionListener (new SelectionHandler());
-
-         Dragger3dHandler draggerHandler = new Dragger3dHandler();
-         translator3d.addListener (draggerHandler);
-         scalar3d.addListener (draggerHandler);
-         rotator3d.addListener (draggerHandler);
-         transrotator3d.addListener (draggerHandler);
-         constrainedTranslator3d.addListener (draggerHandler);
-
-         myViewerManager.addDragger (translator3d);
-         myViewerManager.addDragger (scalar3d);
-         myViewerManager.addDragger (rotator3d);
-         myViewerManager.addDragger (transrotator3d);
-         myViewerManager.addDragger (constrainedTranslator3d);
-         
-         setViewerSize (width, height);
-
-         myPullController = new PullController (mySelectionManager);
-      }
-      createWorkspace();
-   }
-
-   /**
-    * Returns a logger to be used by this main application.  If this instance of Main does not have
-    * an associated logger, then the system logger is returned.
-    * @return a logger to use by this instance of the main application
-    */
-   public Logger getLogger() {
-      if (myLogger == null) {
-         return Logger.getSystemLogger();
-      }
-      return myLogger;
-   }
-   
-   /**
-    * Sets an application-specific logger
-    * @param logger logger to use in this main application
-    */
-   public void setLogger(Logger logger) {
-      myLogger = logger;
-   }
-   
-   /**
-    * @return the current log level
-    */
-   public LogLevel getLogLevel() {
-      return getLogger().getLogLevel();
-   }
-   
-   /**
-    * Sets the current log level for this application.  If no logger is
-    * specified using {@link #setLogger(Logger)}, then the system logger is
-    * cloned and assigned in order to set the log level.
-    * @param level log level
-    */
-   public void setLogLevel(LogLevel level) {
-      if (myLogger == null) {
-         try {
-            myLogger = Logger.getSystemLogger().clone();
-         } catch (CloneNotSupportedException e) {
-            e.printStackTrace();
-            return;
-         }
-      }
-      myLogger.setLogLevel(level);
-   }
-   
-   /**
-    * to set the timeline visible or not
-    * 
-    * @param visible -
-    * boolean set the timeline visible
-    */
-
-   public void setTimelineVisible (boolean visible) {
-      if (visible) {
-         if (myTimeline == null)
-            createTimeline(); //TODO
-
-         myTimeline.setVisible (true);
-      }
-      else {
-         if (myTimeline != null) {
-            myTimeline.setVisible (false);
-         }
-      }
-   }
-
-   public void setFrameRate (double val) {
-      if (val < 0) {
-         throw new IllegalArgumentException ("frame rate must not be negative");
-      }
-      double secs;
-      if (val == 0) {
-         secs = Double.POSITIVE_INFINITY;
-      }
-      else {
-         secs = 1/val;
-      }
-      getScheduler().getRenderProbe().setUpdateInterval (secs);
-      framesPerSecond.value = val;
-   }
-
-   public double getFrameRate() {
-      return framesPerSecond.value;
-   }
-
-   private AxisAngle getDefaultViewOrientation (RootModel root) {
-      if (root != null) {
-         AxisAngle REW = root.getDefaultViewOrientation();
-         if (!REW.equals (new AxisAngle(0, 0, 0, 0))) {
-            return REW;
-         }
-      }
-      return myDefaultViewOrientation;
-   }
-   
-   void setDefaultViewOrientation (AxisAngle REW) {
-      myDefaultViewOrientation = new AxisAngle(REW);
-   }
-
-   public GLViewerFrame createViewerFrame() {
-      GLViewerFrame frame =
-         new GLViewerFrame (myViewer, PROJECT_NAME, 400, 400);
-
-      GLViewer viewer = frame.getViewer();
-      // ViewerToolBar toolBar = new ViewerToolBar(viewer, this);
-
-      AxisAngle REW = getDefaultViewOrientation(getRootModel());
-      myViewerManager.addViewer (viewer);
-      ViewerToolBar toolBar = 
-         new ViewerToolBar (viewer, /*addGridPanel=*/true);
-      frame.getContentPane().add (toolBar, BorderLayout.PAGE_START);
-      viewer.setDefaultAxialView (
-         AxisAlignedRotation.getNearest (new RotationMatrix3d(REW)));
-      initializeViewer (viewer, REW);
-      frame.setVisible (true);
-      return frame;
-   }
-
-   public void initializeViewer (GLViewer viewer, AxisAngle REW) {
-      // ContextMouseListener contextListener = new ContextMouseListener();
-
-      // keyHandler.attachGLViewer(viewer);
-
-      // ArtiSynth specific key listener:
-      viewer.addKeyListener (myKeyHandler);
-      // generic key listener for viewer-only stuff:
-      viewer.addKeyListener (new ViewerKeyListener(viewer));
-      viewer.addSelectionListener (
-         mySelectionManager.getViewerSelectionHandler());
-      viewer.setSelectionFilter (
-         mySelectionManager.getViewerSelectionFilter());
-
-      // set the cursor on the canvas based on the current selection mode
-      if (mySelectionMode == SelectionMode.AddComponent) {
-         viewer.getCanvas().setCursor (
-            Cursor.getPredefinedCursor (Cursor.CROSSHAIR_CURSOR));
-      }
-      else {
-         viewer.getCanvas().setCursor (Cursor.getDefaultCursor());
-      }
-      myViewerManager.resetViewer (viewer);
-   }
-
-   void centerViewOnSelection () {
-
-      Point3d center = new Point3d ();
-      Point3d pmin = new Point3d (inf, inf, inf);
-      Point3d pmax = new Point3d (-inf, -inf, -inf);
-
-      int n = 0;
-      ModelComponent firstComp = null;
-
-      for (ModelComponent sel : mySelectionManager.getCurrentSelection()) {
-         if (sel instanceof Renderable &&
-             !ComponentUtils.isAncestorSelected(sel)) {
-            if (firstComp == null) {
-               firstComp = sel;
-            }
-            ((Renderable)sel).updateBounds (pmin, pmax);
-            n++;
-         }
-      }
-      if (n > 0) {
-         if (n == 1 && firstComp instanceof HasCoordinateFrame) {
-            RigidTransform3d X = new RigidTransform3d();
-            ((HasCoordinateFrame)firstComp).getPose (X);
-            center.set (X.p);
-         }
-         else {
-            center.add (pmin, pmax);
-            center.scale (0.5);
-         }      
-         myViewer.setCenter (center);
-      }
-   }
-
-   void executeJythonInit (Object fileOrUrl) {
-      InputStream input = null;
-      try {
-         if (fileOrUrl instanceof URL) {
-            input = ((URL)fileOrUrl).openStream();
-         }
-         else // assume a file
-            input = new FileInputStream ((File)fileOrUrl);
-      }
-      catch (Exception e) {
-         System.out.println ("Error: cannot open initialization "+fileOrUrl);
-      }
-      try {
-         System.out.println ("Initializing from "+fileOrUrl+" ...");
-         myJythonConsole.execfile (input, fileOrUrl.toString());
-      }
-      catch (Exception e) {
-         System.out.println (
-            "Error in "+fileOrUrl+": "+e.getMessage());
-      }
-   }
-
-   /**
-    * Creates a Jython console frame.
-    */
-   void createJythonConsole (boolean guiBased) {
-      String initFileName = "scripts/jythonInit.py";
-
-      if (guiBased) {
-         myJythonConsole = ArtisynthJythonConsole.createFrameConsole();
-         myJythonFrame = myJythonConsole.getFrame();
-      }
-      else {
-         myJythonConsole = ArtisynthJythonConsole.createTerminalConsole();
-      }
-      
-      myJythonConsole.setMain (this);
-      File stdFile = ArtisynthPath.getHomeRelativeFile (initFileName, ".");
-      if (!stdFile.canRead()) {
-         System.out.println (
-            "Warning: cannot find $ARTISYNTH_HOME/"+initFileName);
-         stdFile = null;
-      }
-      else {
-         executeJythonInit (stdFile);
-      }
-      File[] files = ArtisynthPath.findFiles (initFileName);
-      if (files != null) {
-         for (int i=files.length-1; i>=0; i--) {
-            if (stdFile == null ||
-               !ArtisynthPath.filesAreTheSame (files[i], stdFile)) {
-               executeJythonInit (files[i]);
-            }
-         }
-      }
-
-   }
-
-   public ArtisynthJythonConsole getJythonConsole() {
-      return myJythonConsole;
-   }
-
-   public boolean isSimulating() {
-      return getScheduler().isPlaying();
-   }
-
-   public void reset() {
-      myScheduler.reset();
-   }
-
-   public boolean rewind() {
-      return myScheduler.rewind();
-   }
-
-   public void play() {
-      if (!myScheduler.isPlaying()) {
-         myScheduler.play();
-      }
-   }
-
-   public void play(double time) {
-      if (!myScheduler.isPlaying()) {
-         myScheduler.play(time);
-      }
-   }
-
-   public void pause() {
-      myScheduler.pause();
-   }
-
-   public void waitForStop () {
-      while (getScheduler().isPlaying()) {
-         try {
-            Thread.sleep (10);
-         }
-         catch (InterruptedException e) {
-            break;
-         }
-      }
-   }
-   
-   public Exception getSimulationException() {
-      return myScheduler.getLastException();
-   }
-
-   public void step() {
-      myScheduler.step();
-   }
-
-   public boolean forward() {
-      return myScheduler.fastForward();
-   }
-
-   public double getTime() {
-      return myScheduler.getTime();
-   }
-
-   public WayPoint addWayPoint (double t) {
-      WayPoint way = new WayPoint (t, false);
-      getRootModel().addWayPoint (way);
-      //getTimeline().addWayPointFromRoot (way);
-      return way;
-   }
-
-   public WayPoint addBreakPoint (double t) {
-      WayPoint brk = new WayPoint (t, true);
-      getRootModel().addWayPoint (brk);
-      //getTimeline().addWayPointFromRoot (brk);
-      return brk;
-   }
-
-   public WayPoint getWayPoint (double t) {
-      return getRootModel().getWayPoint (t);
-   }
-
-   public void setMaxStep (double sec) {
-      if (myMaxStep != sec) {
-         doSetMaxStep (sec);
-         RootModel root = getRootModel();
-         if (root != null) {
-            root.setMaxStepSize (myMaxStep);
-         }
-      }
-   }
-
-   private void doSetMaxStep (double sec) {
-      myMaxStep = sec;
-      if (myMenuBarHandler != null) {
-         myMenuBarHandler.updateStepDisplay ();
-      }
-   }
-
-   public double getMaxStep () {
-      // this value mirrors rootModel.getMaxStepSize() ...
-      return myMaxStep;
-   }
-
-   public boolean removeWayPoint (WayPoint way) {
-      RootModel root = getRootModel();
-      if (root != null) {
-         return root.removeWayPoint (way);
-      }
-      else {
-         return false;
-      }
-      // if (getRootModel().removeWayPoint (way)) {
-      //    getTimeline().removeWayPointFromRoot (way);
-      //    return true;
-      // }
-      // else {
-      //    return false;
-      // }
-   }
-
-   public boolean removeWayPoint (double t) {
-      WayPoint way = getWayPoint (t);
-      if (way != null) {
-         return removeWayPoint (way);
-      }
-      else {
-         return false;
-      }
-   }
-
-   public void clearWayPoints () {
-      if (getRootModel() != null) {
-         getRootModel().removeAllWayPoints();
-      }
-   }
-
-   public void delay (double sec) {
-      try {
-         Thread.sleep ((int)(sec*1000));
-      }
-      catch (InterruptedException e) {
-      }  
-   }      
-
-   /**
-    * create the timeline
-    * 
-    */
-   private void createTimeline() {
-      
-      if (getScheduler().isPlaying()) {
-         getScheduler().stopRequest();
-         System.out.println("waiting for stop");
-         waitForStop();
-      }
-      
-      TimelineController timeline = new TimelineController ("Timeline", this);
-      
-      
-      mySelectionManager.addSelectionListener(timeline);
-      timeline.setMultipleSelectionMask (
-         myViewer.getMouseHandler().getMultipleSelectionMask());
-      
-      myTimeline = timeline;
-      //}
-
-      // add window listener to the timeline to catch window close events
-      myTimeline.addWindowListener (new WindowAdapter() {
-         public void windowClosed (WindowEvent e) {
-         }
-
-         public void windowClosing (WindowEvent e) {
-            myMenuBarHandler.setTimelineVisible (false);
-         }
-      });
-
-      // set the timeline frame sizes
-      if (doubleTime) {
-         myTimeline.setSize (800, 800);
-      }
-      else {
-         myTimeline.setSize (800, 400);
-      }
-
-      if (timeLineRight) {
-         myTimeline.setLocation (
-            myFrame.getX()+myFrame.getWidth(), myFrame.getY());
-      }
-      else {
-         myTimeline.setLocation (
-            myFrame.getX(), myFrame.getY()+myFrame.getHeight());
-      }
-
-      // Check the model zoom level and set the timeline zoom
-      // accordingly
-
-      myTimeline.setZoomLevel (zoom.value);
-
-      //       myTimeline.setSingleStepTime (
-      //          TimeBase.secondsToTicks (stepSize.value));
-
-      if (getWorkspace() != null) {
-         myTimeline.requestResetAll();
-      }
-   }
-
-   public void start (
-      boolean startWithTimeline, boolean timeLineAllignedRight,
-      boolean loadLargeTimeline) {
-
-      timeLineRight = timeLineAllignedRight;
-      doubleTime = loadLargeTimeline;
-
-      myScheduler = new Scheduler(this);
-      setMaxStep (maxStep.value);
-
-      if (myFrame != null) {
-         
-         // Prevent deadlock by AWT thread
-         try {
-            SwingUtilities.invokeAndWait( new Runnable() {
-               @Override
-               public void run() {
-                  myFrame.setVisible (true);
-                  createTimeline (); //TODO               
-               }
-            });
-         } catch (InvocationTargetException | InterruptedException e) {
-            e.printStackTrace();
-         }
-
-         RenderProbe renderProbe =
-            new RenderProbe (this, 1/framesPerSecond.value);
-         // renderProbe.setMovieOptions(movieOptions);
-         getScheduler().setRenderProbe (renderProbe);
-
-         
-         if (myTimeline instanceof TimelineController) {
-            myScheduler.addListener ((TimelineController)myTimeline);
-         }
-         myScheduler.addListener (myMenuBarHandler);
-
-         if (startWithTimeline) {
-            myTimeline.setVisible (true);
-            myMenuBarHandler.setTimelineVisible (true);
-         }
-         else {
-            myMenuBarHandler.setTimelineVisible (false);
-         }
-
-         if (startWithJython.value) {
-            myMenuBarHandler.setJythonConsoleVisible (true);
-         }
-      }
-      else {
-         myScheduler.setRealTimeAdvance (false); // no need if no viewer
-         if (startWithJython.value) {
-            createJythonConsole (/*useGui=*/false);
-         }
-      }
-      
-   }
-
-   public RootModel getRootModel() {
-      if (myWorkspace != null) {
-         return myWorkspace.getRootModel();
-      }
-      else {
-         return null;
-      }
-   }
-
-   public void clearRootModel() {
-      myWorkspace.cancelRenderRequests();
-      myModelName = null;
-      myModelFile = null;
-      RootModel rootModel = getRootModel();
-      if (rootModel != null) {
-         rootModel.detach (this);
-         rootModel.removeComponentChangeListener (this);
-         rootModel.setMainViewer (null); // just for completeness
-         rootModel.removeController (myPullController); // 
-         rootModel.dispose();
-      }
-      mySelectionManager.clearSelections();
-      myUndoManager.clearCommands();
-      myWorkspace.removeDisposables();
-      ArtisynthPath.setWorkingDir (null);
-      // myWorkspace.getWayPoints().clear();
-      // myWorkspace.clearInputProbes();
-      // myWorkspace.clearOutputProbes();
-      if (myViewerManager != null) {
-         myViewerManager.clearRenderables();
-      }
-      getWorkspace().setRootModel (null);
-   }
-
-   /**
-    * Gets the data associated with a numeric input probe and returns it as a
-    * 2-dimensional array of doubles. The identity of the probe is indicated by
-    * a string that gives either it's name or number within the current root
-    * model's list of input probes. The method returns null if the specified
-    * probe cannot be found or if it is not a numeric probe.
-    *
-    * <p> This is primarily intended as a convenience method for extracting
-    * probe data into other applications (such as Matlab).
-    *
-    * @param nameOrNumber name or number of the probe in question
-    * @return probe's current data, or <code>null</code> if the probe is not
-    * found
-    */
-   public double[][] getInputProbeData (String nameOrNumber) {
-      RootModel root = getRootModel();
-      if (root != null) {
-         Probe probe = root.getInputProbes().findComponent (nameOrNumber);
-         if (probe instanceof NumericProbeBase) {
-            return ((NumericProbeBase)probe).getValues();
-         }
-      }
-      return null;
-   }
-    
-   /**
-    * Sets the data associated with a numeric input probe. The data is supplied
-    * as a 2-dimensional array of double, and the identity of the probe is
-    * indicated by a string that gives either it's name or number within the
-    * current root model's list of input probes. The method returns false if the
-    * specified probe cannot be found or if it is not a numeric probe.
-    *
-    * <p> This is primarily intended as a convenience method for setting
-    * probe data from other applications (such as Matlab).
-    *
-    * @param nameOrNumber name or number of the probe in question
-    * @param data new data to set inside the probe
-    * @return <code>false</code> if the probe is not found
-    */
-   public boolean setInputProbeData (String nameOrNumber, double[][] data) {
-      RootModel root = getRootModel();
-      if (root != null) {
-         Probe probe = root.getInputProbes().findComponent (nameOrNumber);
-         if (probe instanceof NumericProbeBase) {
-            ((NumericProbeBase)probe).setValues(data);
-            return true;
-         }
-      }
-      return false;
-   }
-   
-   /**
-    * Gets the data associated with a numeric output probe and returns it as a
-    * 2-dimensional array of doubles. The identity of the probe is indicated by
-    * a string that gives either it's name or number within the current root
-    * model's list of output probes. The method returns null if the specified
-    * probe cannot be found or if it is not a numeric probe.
-    *
-    * <p> This is primarily intended as a convenience method for extracting
-    * probe data into other applications (such as Matlab).
-    *
-    * @param nameOrNumber name or number of the probe in question
-    * @return probe's current data, or <code>null</code> if the probe is not
-    * found
-    */
-   public double[][] getOutputProbeData (String nameOrNumber) {
-      RootModel root = getRootModel();
-      if (root != null) {
-         Probe probe = root.getOutputProbes().findComponent (nameOrNumber);
-         if (probe instanceof NumericProbeBase) {
-            return ((NumericProbeBase)probe).getValues();
-         }
-      }
-      return null;
-   }
-    
-   /**
-    * Sets the data associated with a numeric output probe. The data is supplied
-    * as a 2-dimensional array of double, and the identity of the probe is
-    * indicated by a string that gives either it's name or number within the
-    * current root model's list of output probes. The method returns false if the
-    * specified probe cannot be found or if it is not a numeric probe.
-    *
-    * <p> This is primarily intended as a convenience method for setting
-    * probe data from other applications (such as Matlab).
-    *
-    * @param nameOrNumber name or number of the probe in question
-    * @param data new data to set inside the probe
-    * @return <code>false</code> if the probe is not found
-    */
-   public boolean setOutputProbeData (String nameOrNumber, double[][] data) {
-      RootModel root = getRootModel();
-      if (root != null) {
-         Probe probe = root.getOutputProbes().findComponent (nameOrNumber);
-         if (probe instanceof NumericProbeBase) {
-            ((NumericProbeBase)probe).setValues(data);
-            return true;
-         }
-      }
-      return false;
-   }
-   
-   /** 
-    * Returns the first MechSystem, if any, among the models of the current
-    * RootModel.
-    */
-   private Model findMechSystem (RootModel root) {
-      for (Model m : root.models()) {
-         if (m instanceof MechSystem) {
-            return m;
-         }
-      }
-      return null;
-   }
-
-   private void updateApplicationMenuPresent (RootModel root) {
-      myMenuBarHandler.setApplicationMenuEnabled (
-            myMenuBarHandler.getApplicationMenuItems (root) != null);
-   }
-
-   public void setRootModel (
-      RootModel newRoot, String modelName, String[] modelArgs) {
-      
-      myModelName = modelName;
-      if (modelArgs != null) {
-         myModelArgs = Arrays.copyOf (modelArgs, modelArgs.length);
-      }
-      else {
-         myModelArgs = null;
-      }
-      //CompositeUtils.testPaths (newRoot);
-
-      double maxStepSize = newRoot.getMaxStepSize();
-      if (maxStepSize == -1) {
-         // if RootModel maxStepSize is undefined, set it to the default value
-         maxStepSize = maxStep.value;
-         newRoot.setMaxStepSize (myMaxStep);
-      }
-      doSetMaxStep (maxStepSize);
-
-      // need to explicitly set number since root model doesn't have a parent
-      newRoot.setNumber (0);
-
-      //newRoot.addComponentChangeListener (this);
-      getWorkspace().setRootModel (newRoot);
-      // mainViewer should already be set if constructed with build() method:
-      newRoot.setMainViewer (myViewer); 
-      if (myViewer != null) {
-         myViewer.clearClipPlanes();
-      }
-
-      if (myFrame != null) {
-         myMenuBarHandler.enableShowPlay();
-         myMenuBarHandler.updateModelButtons();
-
-         if (!SwingUtilities.isEventDispatchThread()) {
-            SwingUtilities.invokeLater (new Runnable() {
-                  public void run() {
-                     myFrame.updateNavBar();
-                     myMenuBarHandler.clearClipPlaneControls ();
-                  }
-               });
-         }
-         else {
-            myFrame.updateNavBar();
-            myMenuBarHandler.clearClipPlaneControls ();
-         }
-
-         // reset all the viewers
-         myViewerManager.clearRenderables();
-         myViewerManager.resetViewers (getDefaultViewOrientation(newRoot));
-      }
-
-      // model scheduler initialization called within initialize
-      getScheduler().initialize();
-      if (myMovieMaker != null) {
-         myMovieMaker.updateForNewRootModel (modelName, newRoot);
-      }
-
-      // reset the timeline.
-      if (myTimeline != null) {
-         myTimeline.requestResetAll();
-      }
-
-      if (myFrame != null) {
-         getWorkspace().setViewerManager (myViewerManager);
-      }
-
-      if (myFrame != null) {
-         updateApplicationMenuPresent (newRoot);
-
-         // notify the frame root model is loaded
-         myFrame.notifyRootModelLoaded();
-         myWorkspace.rerender();
-         
-         myTimeline.automaticProbesZoom();
-
-         if (mySelectionMode == SelectionMode.Pull) {
-            myPullController.clear();
-            newRoot.addController (
-               myPullController, findMechSystem(newRoot));
-         }
-      }
-      //
-      // Add this now since we don't want Main.componentChanged() being called
-      // while the model is being built. 
-      // 
-      newRoot.addComponentChangeListener (this);
-
-      // Component change listener is now active, and so will be called in
-      // response to any change events that are dispatched within attach().
-      newRoot.attach (this);
-   }
-
-   private class LoadModelRunner implements Runnable {
-      String myModelName;
-      String[] myModelArgs;
-      String myClassName;
-      boolean myStatus = false;
-
-      LoadModelRunner (String className, String modelName, String[] modelArgs) {
-         myClassName = className;
-         myModelName = modelName;
-         myModelArgs = modelArgs;
-      }
-
-      public void run() {
-         myStatus = doLoadModel (myClassName, myModelName, myModelArgs);
-      }
-
-      public boolean getStatus() {
-         return myStatus;
-      }
-   }
-
-   private class LoadModelFileRunner implements Runnable {
-      File myFile;
-      boolean myStatus = false;
-
-      LoadModelFileRunner (File file) {
-         myFile = file;
-      }
-
-      public void run() {
-         try {
-            myStatus = loadModelFile(myFile);
-         } catch (IOException e) {
-            e.printStackTrace();
-            myStatus = false;
-         }
-      }
-
-      public boolean getStatus() {
-         return myStatus;
-      }
-   }
-
-   private boolean runInSwing (Runnable runnable) {
-      try {
-         SwingUtilities.invokeAndWait (runnable);
-      }
-      catch (InvocationTargetException ex) {
-         if (ex.getCause() != null) {
-            ex.getCause().printStackTrace();
-         }
-         else {
-            ex.printStackTrace();
-         }
-         return false;
-      }
-      catch (InterruptedException e) {
-         // assume this won't happen?
-      }  
-      return true;
-   }
-
-   protected RootModel createRootModel (
-      Class<?> demoClass, String modelName, String[] args) {
-
-      // reset in case previous model set this to false:
-      ModelComponentBase.enforceUniqueNames = true;
-      if (args == null) {
-         args = new String[0];
-      }
-      try {
-         RootModel newRoot = null;
-         Method method = demoClass.getMethod ("build", String[].class);
-         if (demoClass == RootModel.class ||
-             method.getDeclaringClass() != RootModel.class) {
-            //System.out.println (
-            // "constructing model with build method ...");
-            Constructor<?> constructor = demoClass.getConstructor();
-            newRoot = (RootModel)constructor.newInstance();
-            newRoot.setName (modelName);
-            newRoot.setMainViewer (myViewer); 
-            newRoot.build (args);
-         }
-         else {
-            System.out.println (
-               "constructing model with legacy constructor method ...");
-            Constructor<?> constructor = 
-               demoClass.getConstructor (String.class);
-            newRoot = (RootModel)constructor.newInstance (modelName);
-         }
-         return newRoot;
-      }
-      catch (Exception e) {
-         myErrMsg = " class " + demoClass.getName() + " cannot be instantiated";
-         if (e.getMessage() != null) {
-            myErrMsg += ": \n" + e.getMessage();
-         }
-         e.printStackTrace();
-         return null;
-      }
-   }
-
-   // Entry-point for loading model.  If successful, add to history
-   // if available.
-   public boolean loadModel(ModelInfo info) {
-     
-      boolean success = false;
-      
-      if (info.getType() == ModelType.FILE) {
-         try {
-            success = loadModelFile(new File(info.getClassNameOrFile()));
-         } catch (IOException e) {
-            e.printStackTrace();
-            return false;
-         }
-      } else {
-         success = doLoadModel(info.getClassNameOrFile(), info.getShortName(),
-            info.getArgs());
-      }
-      
-      if (success) {
-         if (myModelHistory != null) {
-            myModelHistory.update(info, 
-               new Date(System.currentTimeMillis()));
-            try {
-               // XXX save every time?  Can't seem to get it to save on exit
-               myModelHistory.save(new File(historyFilename.value));
-            } catch (IOException e) {
-            }
-            if (myMenuBarHandler != null) {
-               myMenuBarHandler.updateHistoryMenu();
-            }
-         }
-         lastModelInfo = info;
-      }
-      
-      return success;
-   }
-   
-   // Entry-point for loading model.  If successful, add to history
-   // if available.
-   public boolean loadModel(
-      String className, String modelName, String[] modelArgs) {
-     
-      //      boolean success = doLoadModel(className, modelName, modelArgs);
-      //      if (success) {
-      //         if (myModelHistory != null) {
-      //            myModelHistory.update(new ModelInfo(className, modelName, modelArgs), new Date());
-      //            // XXX save every time?  Can't seem to get it to save on exit
-      //            try {
-      //               myModelHistory.save(new File(historyFilename.value));
-      //            } catch (IOException e) {
-      //            }
-      //         }
-      //      }
-      //      
-      //      return success;
-      return loadModel(new ModelInfo(className, modelName, modelArgs));
-   }
-   
-   private boolean doLoadModel (
-      String className, String modelName, String[] modelArgs) {
-
-      // If we are not in the AWT event thread, switch to that thread
-      // and build the model there. We do this because the model building
-      // code may create and access GUI components (such as ControlPanels)
-      // and any such code must execute in the event thread. Typically,
-      // we will not be in the event thread if loadModel is called from
-      // the Jython console.
-      if (myViewer != null && !SwingUtilities.isEventDispatchThread()) {
-         LoadModelRunner runner =
-            new LoadModelRunner (className, modelName, modelArgs);
-         if (!runInSwing (runner)) {
-            return false;
-         }
-         else {
-            return runner.getStatus();
-         }
-      }
-      Class<?> demoClass = null;
-      RootModel newRoot = null;
-      try {
-         demoClass = Class.forName (className);
-      }
-      catch (ClassNotFoundException e) {
-         myErrMsg = "class " + className + " not found";
-         e.printStackTrace();
-         return false;
-      }
-      catch (Exception e) {
-         if (className==null) {
-            myErrMsg = " model " + modelName + " cannot be initialized";
-         } else {
-            myErrMsg = " class " + className + " cannot be initialized";
-         }
-         e.printStackTrace();
-         return false;
-      }
-
-      // if the model name equals the class name, adjust the model name
-      // to remove dots since they aren't allowed in names
-      if (className.equals (modelName)) {
-         modelName = demoClass.getSimpleName();
-      } else if (modelName.contains(".")) {
-         String[] splitNames = modelName.split("\\.");
-         modelName = splitNames[splitNames.length-1];	// get last item
-      }
-      
-      clearRootModel();
-      // Sanchez, July 11, 2013
-      // Remove model and force repaint to clean the display.  
-      // This is done so we can render
-      // objects like an HUD while a new model is loading
-      if (myViewerManager != null) {
-         myViewerManager.clearRenderables();
-         myViewerManager.render();	    // refresh the rendering lists
-      }
-            
-      // getWorkspace().getWayPoints().clear();
-      int numLoads = 1; // set to a large number for testing memory leaks
-      for (int i = 0; i < numLoads; i++) {
-         newRoot = createRootModel (demoClass, modelName, modelArgs);
-         if (newRoot == null) {
-            // load empty model since some state info from existing model 
-            // has been cleared, causing it to crash
-            doLoadModel (
-               "artisynth.core.workspace.RootModel", "EmptyModel", modelArgs);
-            if (myViewerManager != null) {
-               myViewerManager.render();
-            }
-            return false;
-         }
-         setRootModel (newRoot, modelName, modelArgs);
-         if (numLoads > 1) {
-            System.out.println ("load instance " + i);
-         }
-      }
-
-      if (myFrame != null) {
-         // Sanchez, July 11, 2013
-         // force repaint again, updating viewer bounds to reflect
-         // new renderables
-         myViewerManager.render();	 // set external render lists
-
-         // when a model is loaded reset the viewer so no view is selected
-         //setViewerMode (null);
-
-         // remove the selected item in the selectComponentPanel otherwise the
-         // text for that selected component remains when a new model is loaded
-         myFrame.getSelectCompPanelHandler().clear();
-         myFrame.getSelectCompPanelHandler().setComponentFilter (null);
-         myFrame.setBaseTitle ("ArtiSynth " + modelName);
-      }
-      return true;
-   }
-
-   public ViewerManager getViewerManager() {
-      return myViewerManager;
-   }
-
-   /**
-    * set the mouse bindings
-    * 
-    * @param prefs name of the preferred mouse bindings
-    */
-   public void setMouseBindings (String prefs) {
-
-      getLogger().info ("Setting mouse bindings to '"+prefs+"'");
-      GLMouseAdapter mouse = (GLMouseAdapter)myViewer.getMouseHandler();
-      if (mouse == null) {
-         mouse = new GLMouseAdapter(myViewer);
-         myViewer.setMouseHandler(mouse);
-      }
-      
-      if (prefs.equalsIgnoreCase ("kees")) {
-         
-         mouse.setRotateButtonMask (InputEvent.BUTTON1_DOWN_MASK);
-         mouse.setTranslateButtonMask (
-            InputEvent.BUTTON1_DOWN_MASK | InputEvent.SHIFT_DOWN_MASK);
-         mouse.setZoomButtonMask (
-            InputEvent.BUTTON1_DOWN_MASK | InputEvent.ALT_DOWN_MASK);
-         
-         mouse.setSelectionButtonMask (
-            InputEvent.BUTTON1_DOWN_MASK | InputEvent.CTRL_DOWN_MASK);
-         mouse.setMultipleSelectionMask(InputEvent.CTRL_DOWN_MASK);
-         // mouse.setDragSelectionMask(InputEvent.SHIFT_DOWN_MASK);
-         
-         mouse.setDraggerConstrainMask(MouseEvent.SHIFT_DOWN_MASK);
-         mouse.setDraggerDragMask(InputEvent.BUTTON1_DOWN_MASK);
-         mouse.setDraggerRepositionMask(InputEvent.BUTTON1_DOWN_MASK | 
-            InputEvent.ALT_DOWN_MASK);
-      }
-      else if (prefs.equalsIgnoreCase("laptop")) {
-         mouse.setLaptopConfig();
-      }
-      else if (prefs.equalsIgnoreCase ("mac")) {
-         
-         // setup button masks for macbook trackpad
-         ButtonMasks.setContextMenuMask (
-            (InputEvent.BUTTON1_DOWN_MASK | InputEvent.CTRL_DOWN_MASK)); 
-         
-         // right mouse button = CTRL + BUTTON
-         mouse.setRotateButtonMask ( // middle mouse = ALT + BUTTON
-            InputEvent.BUTTON1_DOWN_MASK | InputEvent.ALT_DOWN_MASK); 
-         mouse.setTranslateButtonMask (
-            InputEvent.BUTTON1_DOWN_MASK | InputEvent.ALT_DOWN_MASK |
-            InputEvent.SHIFT_DOWN_MASK);
-         mouse.setZoomButtonMask (
-            InputEvent.BUTTON1_DOWN_MASK | InputEvent.ALT_DOWN_MASK |
-            InputEvent.META_DOWN_MASK);
-         
-         mouse.setSelectionButtonMask(InputEvent.BUTTON1_DOWN_MASK);
-         mouse.setMultipleSelectionMask ((InputEvent.META_DOWN_MASK));
-         // mouse.setDragSelectionMask(InputEvent.SHIFT_DOWN_MASK);
-         
-         mouse.setDraggerConstrainMask(MouseEvent.SHIFT_DOWN_MASK);
-         mouse.setDraggerDragMask(InputEvent.BUTTON1_DOWN_MASK);
-         mouse.setDraggerRepositionMask(InputEvent.BUTTON1_DOWN_MASK 
-            | InputEvent.CTRL_DOWN_MASK);
-         
-      } else if (prefs.equalsIgnoreCase("default")) {
-         
-         mouse.setRotateButtonMask(InputEvent.BUTTON2_DOWN_MASK);
-         mouse.setTranslateButtonMask(
-            InputEvent.BUTTON2_DOWN_MASK | InputEvent.SHIFT_DOWN_MASK);
-         mouse.setZoomButtonMask(
-            InputEvent.BUTTON2_DOWN_MASK | InputEvent.CTRL_DOWN_MASK);
-         
-         mouse.setSelectionButtonMask(InputEvent.BUTTON1_DOWN_MASK);
-         mouse.setMultipleSelectionMask(InputEvent.CTRL_DOWN_MASK);
-         // mouse.setDragSelectionMask(InputEvent.SHIFT_DOWN_MASK);
-         
-         mouse.setDraggerConstrainMask(MouseEvent.SHIFT_DOWN_MASK);
-         mouse.setDraggerDragMask(InputEvent.BUTTON1_DOWN_MASK);
-         mouse.setDraggerRepositionMask(InputEvent.BUTTON1_DOWN_MASK 
-            | InputEvent.CTRL_DOWN_MASK);
-         
-      }
-      else {
-         System.out.println ("unknown mouse bindings: " + prefs);
-         System.out.println ("unknown mouse bindings: " + prefs);
-      }
-
-   }
-
-   /**
-    * rerender all viewers and update all widgets
-    */
-   public void rerender() {
-      if (myFrame != null && myWorkspace != null) {
-         myWorkspace.rerender();
-      }
-   }
-
-   /**
-    * update all widgets
-    */
-   public void rewidgetUpdate() {
-      if (myWorkspace != null) {
-         myWorkspace.rewidgetUpdate();
-      }
-   }
-
-   protected static BooleanHolder printHelp = new BooleanHolder (false);
-   protected static BooleanHolder fullScreen = new BooleanHolder (false);
-   protected static BooleanHolder yup = new BooleanHolder (false);
-   protected static BooleanHolder drawAxes = new BooleanHolder (false);
-   protected static BooleanHolder drawGrid = new BooleanHolder (false);
-   protected static StringHolder axialView = new StringHolder("xz");
-   protected static BooleanHolder orthographic = new BooleanHolder (false);
-   protected static BooleanHolder startWithTimeline = new BooleanHolder (true);
-   protected static BooleanHolder startWithJython = new BooleanHolder (false);
-   protected static BooleanHolder timelineRight = new BooleanHolder (false);
-   protected static BooleanHolder largeTimeline = new BooleanHolder (false);
-   protected static BooleanHolder printOptions = new BooleanHolder (false);
-   protected static IntHolder zoom = new IntHolder (1);
-   protected static DoubleHolder axisLength = new DoubleHolder (-1);
-   protected static DoubleHolder framesPerSecond = new DoubleHolder (20);
-   protected static DoubleHolder maxStep = new DoubleHolder (0.01);
-   protected static StringHolder modelName = new StringHolder();
-   protected static BooleanHolder play = new BooleanHolder();
-   protected static DoubleHolder playFor = new DoubleHolder();
-   protected static BooleanHolder exitOnBreak = new BooleanHolder();
-   protected static BooleanHolder updateLibs = new BooleanHolder();
-   protected static StringHolder demosFilename = new StringHolder();
-   protected static StringHolder demosMenuFilename =
-      new StringHolder("demoMenu.xml");
-   protected static StringHolder historyFilename = new StringHolder();
-   protected static StringHolder scriptsFilename =
-      new StringHolder (".artisynthScripts");
-   protected static StringHolder scriptFile = 
-	  new StringHolder(); 
-
-   protected static BooleanHolder abortOnInvertedElems =
-      new BooleanHolder (false);
-   protected static BooleanHolder disableHybridSolves =
-      new BooleanHolder (false);
-   protected static IntHolder numSolverThreads =
-      new IntHolder (-1);
-   protected static StringHolder posCorrection =
-      new StringHolder ("Default");
-
-   protected static BooleanHolder noIncompressDamping =
-      new BooleanHolder (false);
-   // protected static BooleanHolder useOldTimeline = 
-   //    new BooleanHolder (false);
-   protected static BooleanHolder useSignedDistanceCollider = 
-      new BooleanHolder (false);
-   protected static BooleanHolder useAjlCollision =
-      new BooleanHolder (false);
-   protected static BooleanHolder useBodyVelsInSolve =
-      new BooleanHolder (false);
-   protected static BooleanHolder useArticulatedTransforms =
-      new BooleanHolder (false);
-   protected static BooleanHolder noGui = new BooleanHolder (false);
-   protected static IntHolder glVersion = new IntHolder (3);
-   protected static BooleanHolder useGLJPanel = new BooleanHolder (true);
-   protected static StringHolder logLevel = 
-      new StringHolder(Logger.LogLevel.WARN.toString());
-   protected static BooleanHolder testSaveRestoreState =
-      new BooleanHolder (false);
-
-   protected static IntHolder flags = new IntHolder();
-
-   protected static StringHolder mousePrefs = new StringHolder(); // "kees"
-   public static final String [] mousePrefsOptions = {"default", "laptop", "kees", "mac"};
-
-   protected static float[] bgColor = new float[3];
-   protected static BooleanHolder openMatlab = new BooleanHolder(false);
-
-   // Dimension getViewerSize() {
-   //    if (myViewer != null) {
-   //       return myViewer.getCanvas().getSize();
-   //    }
-   //    else {
-   //       return null;
-   //    }
-   // }
-
-   private void verifyNativeLibraries (boolean update) {
-
-      LibraryInstaller installer = new LibraryInstaller();
-      File libFile = ArtisynthPath.getHomeRelativeFile ("lib/LIBRARIES", ".");
-      if (!libFile.canRead()) {
-         // error will have been printed by launcher, so no need to do so here
-         libFile = null;
-      }
-      else {
-         try {
-            installer.readLibs (libFile);
-         }
-         catch (Exception e) {
-            // error will have been printed by launcher, so no need to do so here
-            libFile = null;
-         }
-      }
-      if (libFile != null) {
-         boolean allOK = true;
-         try {
-            allOK = installer.verifyNativeLibs (update);
-         }
-         catch (Exception e) {
-            System.out.println ("Main");
-            if (installer.isConnectionException (e)) {
-               System.out.println (e.getMessage());
-            }
-            else {
-               e.printStackTrace(); 
-            }
-            System.exit(1);
-         }
-         if (!allOK) {
-            System.out.println (
-               "Error: can't find or install all required native libraries");
-            System.exit(1); 
-         }
-      }
-   }
-
-   private static class QuitOnBreakListener implements SchedulerListener {
-
-      private Main myMain = null;
-
-      public QuitOnBreakListener (Main main) {
-         myMain = main;
-      }
-
-      public void schedulerActionPerformed (Scheduler.Action action) {
-         if (action == Action.Stopped) {
-            myMain.quit();
-         }
-      }
-   }
-
-   /**
-    * On Windows, we have sometimes seen that Pardiso getNumThreads() needs to
-    * be called early, or otherwise the maximum number of threads returned by
-    * mkl_get_max_threads() becomes fixed at 1. In particular, we seem to have
-    * to do this before models are loaded.
-    */
-   private static void fixPardisoThreadCountHack() {
-      PardisoSolver solver = new PardisoSolver();
-      solver.getNumThreads();
-      solver.dispose();
-   }
-
-   /**
-    * Checks the supplied program arguments in <code>pargs</code> starting
-    * at the supplied index to see if what follows is an argument list
-    * delimited by '[' and ']'. If lone square brackets are desired as
-    * actual arguments, they must be escaped with a back-slash (i.e. "\[" 
-    * and "\]").  If an argument contains only backslashes and is terminated
-    * by a square bracket, then one of the backslashes is removed (i.e. 
-    * "\\[" becomes "\[", "\\\[" becomes "\\[", etc...).  
-    * 
-    * @param pargs program arguments
-    * @param idx starting index
-    * @param argList list of arguments to populate if found
-    * @return next index to process, equal to <code>idx</code> if no arguments are found
-    */
-   private static int maybeCollectArgs(String[] pargs, int idx, List<String> argList) {
-      
-      // no more following arguments
-      if (idx >= pargs.length) {
-         return idx;
-      }
-      
-      String arg = pargs[idx].trim();
-      if ("[".equals(arg)) {
-         while (++idx < pargs.length) {
-            arg = pargs[idx].trim();
-            if ("]".equals(arg)) {
-               return idx+1;
-            } else if (arg.endsWith("]") || arg.endsWith("[")) {
-               boolean allbs = true;
-               for (int i=arg.length()-1; i-->0; ) {
-                  if (arg.charAt(i) != '\\') {
-                     allbs = false;
-                  }
-               }
-               if (allbs) {
-                  arg = arg.substring(1);
-               }
-            }
-            argList.add(arg);
-         }
-         
-         // never found closing bracket
-         throw new RuntimeException("Argument list not closed");
-      }
-      return idx;
-   }
-   
-   /**
-    * the main entry point
-    * 
-    * @param args command line arguments
-    */
-   public static void main (String[] args) {
-      IntHolder width = new IntHolder (750);
-      IntHolder height = new IntHolder (500);
-      
-      // some interfaces (like Matlab) may pass args in as null
-      if (args == null) {
-         args = new String[0];
-      }
-      
-      ArgParser parser = new ArgParser ("java artisynth.core.driver.Main", false);
-      parser.addOption ("-help %v #prints help message", printHelp);
-      parser.addOption ("-width %d #width (pixels)", width);
-      parser.addOption ("-height %d #height (pixels)", height);
-      parser.addOption (
-         "-bgColor %fX3 #background color (3 rgb values, 0 to 1)", bgColor);
-      parser.addOption (
-         "-maxStep %f #maximum time for a single step (sec)", maxStep);
-      parser.addOption ("-drawAxes %v #draw coordinate axes", drawAxes);
-      parser.addOption ("-drawGrid %v #draw grid", drawGrid);
-      parser.addOption ("-axisLength %f #coordinate axis length", axisLength);
-      parser.addOption ("-play %v #play model immediately", play);
-      parser.addOption (
-         "-playFor %f #play model immediately for x seconds", playFor);
-      parser.addOption (
-         "-exitOnBreak %v #exit artisynth when playing stops", exitOnBreak);
-      parser.addOption (
-         "-demosFile %s #demo file (e.g. .demoModels)", demosFilename);
-      parser.addOption(
-         "-demosMenu %s #demo menu file (e.g. .demoMenu.xml)", demosMenuFilename);
-      parser.addOption(
-         "-historyFile %s #model history file (e.g. .history)", historyFilename);
-      parser.addOption (
-         "-scriptsFile %s #script file (e.g. .artisynthModels)",scriptsFilename);
-      parser.addOption (
-         "-mousePrefs %s #kees for pure mouse controls", mousePrefs);
-      parser.addOption ("-ortho %v #use orthographic viewing", orthographic);
-      parser.addOption (
-         "-axialView %s{xy,xz} #initial view of x-y or x-z axes", axialView);
-      parser.addOption (
-         "-noTimeline %v{false} #do not start with a timeline",
-         startWithTimeline);
-      parser.addOption (
-         "-showJythonConsole %v{true} #create jython console on startup",
-         startWithJython);
-      parser.addOption (
-         "-largeTimeline %v{true} #start with vertically expanded timeline",
-         largeTimeline);
-      parser.addOption (
-         "-timelineRight %v{true} #start with a timeline alligned to the right",
-         timelineRight);
-      parser.addOption ("-fps %f#frames per second", framesPerSecond);
-      parser.addOption ("-fullscreen %v #full screen renderer", fullScreen);
-      // parser.addOption("-yup %v #initialize viewer with Y-axis up", yup);
-      parser.addOption ("-timelineZoom %d #zoom level for timeline", zoom);
-      parser.addOption ("-options %v #print options only", printOptions);
-
-      parser.addOption (
-         "-abortOnInvertedElems %v #abort on nonlinear element inversion",
-         abortOnInvertedElems);
-      parser.addOption (
-         "-disableHybridSolves %v #disable hybrid linear solves",
-         disableHybridSolves);
-      parser.addOption (
-         "-numSolverThreads %d #number of threads to use for linear solver",
-         numSolverThreads);
-      parser.addOption (
-         "-posCorrection %s{Default,GlobalMass,GlobalStiffness} "+
-            "#position correction mode",
-            posCorrection);
-
-      parser.addOption (
-         "-noIncompressDamping %v #ignore incompress stiffness for damping",
-         noIncompressDamping);
-      // parser.addOption ("-useOldTimeline %v #use old timeline", useOldTimeline);
-      parser.addOption (
-         "-useSignedDistanceCollider %v "+
-         "#use SignedDistanceCollider where possible", 
-         useSignedDistanceCollider);
-      parser.addOption ("-useAjlCollision" +
-         "%v #use AJL collision detection", useAjlCollision);
-      parser.addOption ("-useBodyVelsInSolve" +
-         "%v #use body velocities for dynamic solves", useBodyVelsInSolve);
-      parser.addOption (
-         "-useArticulatedTransforms %v #enforce articulation " +
-            "constraints with transformers", useArticulatedTransforms);
-      parser.addOption (
-         "-updateLibs %v #update libraries from ArtiSynth server", updateLibs);
-      parser.addOption ("-flags %x #flag bits passed to the application", flags);
-      parser.addOption ("-noGui %v #run ArtiSynth without the GUI", noGui);
-      parser.addOption (
-         "-openMatlabConnection %v " +
-         "#open a MATLAB connection if possible", openMatlab);
-      parser.addOption (
-         "-GLVersion %d{2,3} " + "#version of openGL for graphics", glVersion);
-      parser.addOption (
-         "-useGLJPanel %v " +
-         "#use GLJPanel for creating the openGL viewer", useGLJPanel);
-      parser.addOption (
-         "-useGLCanvas %v{false} " +
-         "#use GLJCanvas for creating the openGL viewer", useGLJPanel);
-      parser.addOption("-logLevel %s", logLevel);
-      parser.addOption (
-         "-testSaveRestoreState %v #test save/restore state when running models",
-         testSaveRestoreState);
-      
-      // parser.addOption ("-model %s #name of model to start, with optional "
-      //   + "argument list delimited by square brackets", modelName);
-      //parser.addOption ("-script %s #script to run immediately, with optional "
-      //   + "argument list delimited by square brackets", scriptFile);
-
-      Locale.setDefault(Locale.CANADA);
-
-      URL initUrl = ArtisynthPath.findResource (".artisynthInit");
-      if (initUrl == null) {
-         // Removed warning message for now
-         //System.out.println (".artisynthInit not found");
-      }
-      else {
-         InputStream is = null;
-         try {
-            is = initUrl.openStream();
-         }
-         catch (Exception e) { // do nothing if we can't open
-            System.out.println (".artisynthInit not found");
-         }
-         if (is != null) {
-            try {
-               args = ArgParser.prependArgs (new InputStreamReader (is), args);
-            }
-            catch (Exception e) {
-               System.err.println ("Error reading init file " + initUrl);
-               System.err.println (e.getMessage());
-            }
-         }
-      }
-//      // no longer need to load librarypath
-//      try {
-//         JVMInfo.appendDefaultLibraryPath();
-//      }
-//      catch (Exception e) {
-//         System.out.println ("Error loading library path");
-//         e.printStackTrace();
-//      }
-      if (System.getProperty ("file.separator").equals ("\\")) {
-         // then we are running windows, so set noerasebackground to
-         // try and remove flicker bug
-         System.setProperty ("sun.awt.noerasebackground", "true");
-      }
-      else {
-         System.setProperty("awt.useSystemAAFontSettings","on"); 
-      }
-
-      // Separate program arguments from model arguments introduced by -M
-      ArrayList<String> progArgs = new ArrayList<String>();
-      ArrayList<String> modelArgs = new ArrayList<String>();
-      ArrayList<String> scriptArgs = new ArrayList<String>();
-      boolean modelArgsFound = false;
-      boolean scriptArgsFound = false;
-      
-      for (String arg : args) {
-         if (modelArgsFound) {
-            modelArgs.add (arg);
-         }
-         else {
-            if (arg.equals ("-M")) {
-               modelArgsFound=true;
-            }
-            else {
-               progArgs.add (arg);
-            }
-         }
-      }
-      // System.out.println ("progArgs: " + progArgs.size());
-      // for (String a : progArgs) {
-      //    System.out.println (" " + a);
-      // }
-      // System.out.println ("modelArgs: " + modelArgs.size());
-      // for (String a : modelArgs) {
-      //    System.out.println (" " + a);
-      // }
-
-      // Match arguments one at a time so we can avoid exitOnError if we are
-      // running inside matlab
-      String[] pargs = progArgs.toArray(new String[0]);
-      int lastSwitch = -1;
-      int idx = 0;
-      while (idx < pargs.length) {
-         try {
-            int pidx = idx;
-            // check for list of arguments:
-            if ("-model".equals(pargs[pidx])) {
-               modelName.value = pargs[++idx];
-               int nidx = maybeCollectArgs(pargs, ++idx, modelArgs);
-               if (nidx != idx) {
-                  idx = nidx;
-                  modelArgsFound = true;
-               }
-            } else if ("-script".equals(pargs[pidx])) {
-               scriptFile.value = pargs[++idx];
-               int nidx = maybeCollectArgs(pargs, ++idx, scriptArgs);
-               if (nidx != idx) {
-                  idx = nidx;
-                  scriptArgsFound = true;
-               }
-            } else {
-               idx = parser.matchArg (pargs, idx);
-            }
-            
-            String unmatched;
-            if ((unmatched=parser.getUnmatchedArgument()) != null) {
-               
-               boolean valid = false;
-               //               // if the last switch was a script file, append to set of arguments
-               //               if (lastSwitch >= 0) { 
-               //                  if ("-script".equals(pargs[lastSwitch].toLowerCase())) {
-               //                     scriptArgs.add(unmatched);
-               //                     scriptArgsFound = true;
-               //                     valid = true;
-               //                  } else if ("-model".equals(pargs[lastSwitch].toLowerCase())) {
-               //                     modelArgs.add(unmatched);
-               //                     modelArgsFound = true;
-               //                     valid = true;
-               //                  }
-               //               
-               //               }
-               
-               if (!valid) {
-                  System.err.println (
-                     "Unrecognized argument: " + unmatched +
-                     "\nUse -help for help information");
-                  return;
-               }
-            } else {
-               lastSwitch = pidx;
-            }
-         }
-         catch (Exception e) {
-            System.err.println (
-               "Error parsing options: "+ e.getMessage());
-            
-            if (modelArgs.size() > 0) {
-               System.out.println ("modelArgs: " + modelArgs.size());
-               for (String a : modelArgs) {
-                  System.out.println (" " + a);
-               }
-            }
-            
-            if (scriptArgs.size() > 0) {
-               System.out.println ("scriptArgs: " + scriptArgs.size());
-               for (String a : scriptArgs) {
-                  System.out.println (" " + a);
-               }
-            }
-            return;
-         }
-      }
-      
-      // parser.matchAllArgs (progArgs.toArray(new String[0]));
-      if (printOptions.value || printHelp.value) {
-         System.out.println (parser.getOptionsMessage (2));
-         System.out.println ("  -model <string> [ <string>... ]");
-         System.out.println ("                        name of model to start, with optional arguments");
-         System.out.println ("                        delimited by square brackets");
-         System.out.println ("  -script <string> [ <string>... ]");
-         System.out.println ("                        script to run immediately, with optional arguments");
-         System.out.println ("                        delimited by square brackets");
-         System.out.println();
-         return;
-      }
-
-      // Set system logger level
-      Logger.getSystemLogger().setLogLevel(LogLevel.find(logLevel.value));
-      
-      MechSystemSolver.myDefaultHybridSolveP = !disableHybridSolves.value;
-      if (numSolverThreads.value > 0) {
-         PardisoSolver.setDefaultNumThreads (numSolverThreads.value);
-      }
-      
-      FemModel3d.abortOnInvertedElems = abortOnInvertedElems.value;
-      //      if (posCorrection.value.equals ("Default")) {
-      //         MechSystemBase.setDefaultStabilization (PosStabilization.Default);
-      //      }
-      if (posCorrection.value.equals("GlobalMass")) {
-         MechSystemBase.setDefaultStabilization (PosStabilization.GlobalMass);
-      }
-      else if (posCorrection.value.equals("GlobalStiffness")) {
-         MechSystemBase.setDefaultStabilization (PosStabilization.GlobalStiffness);
-      }
-      FemModel3d.noIncompressStiffnessDamping = noIncompressDamping.value;
-
-      if (useAjlCollision.value) {
-         CollisionManager.setDefaultColliderType (ColliderType.AJL_CONTOUR);
-      }
-      if (testSaveRestoreState.value) {
-         RootModel.testSaveAndRestoreState = true;
-      }
-
-      if (useGLJPanel.value == true) {
-         maspack.render.GL.GLViewer.useGLJPanel = true;
-      }
-
-      if (noGui.value == true) {
-         width.value = -1;
-      }
-      GLVersion glv = (glVersion.value == 3 ? GLVersion.GL3 : GLVersion.GL2);
-      Main m = new Main (PROJECT_NAME, width.value, height.value, glv);
-
-      m.setArticulatedTransformsEnabled (useArticulatedTransforms.value);
-      if (axialView.value.equals ("xy")) {
-         m.setDefaultViewOrientation (AxisAngle.IDENTITY);
-      }
-      else if (axialView.value.equals ("xz")) {
-         m.setDefaultViewOrientation (AxisAngle.ROT_X_90);
-      }
-      else {
-         throw new InternalErrorException (
-            "Unknown axial view: " + axialView.value);
-      }
-
-      if (m.myFrame != null) {
-         m.myViewer.setBackgroundColor (bgColor[0], bgColor[1], bgColor[2]);
-         // XXX this should be done in the Main constructor, but needs
-         // to be done here instead because of sizing effects
-         m.myMenuBarHandler.initToolbar();
-         // need to set viewer size here, after it has become visible,
-         // because setting it earlier can cause incorrect results
-         m.setViewerSize (width.value, height.value);
-      }
-
-      if (mousePrefs.value != null && m.myViewer != null) {
-         m.setMouseBindings (mousePrefs.value);
-      }
-      m.setFlags (flags.value);
-      if (useBodyVelsInSolve.value) {
-         Frame.dynamicVelInWorldCoords = false;
-      }
-
-
-      m.start (
-         startWithTimeline.value, timelineRight.value, largeTimeline.value);
-
-      if (System.getProperty ("os.name").contains ("Windows")) {
-         fixPardisoThreadCountHack(); // XXX see function docs
-      }
-      
-      m.verifyNativeLibraries (updateLibs.value);
-
-      // we put.setOrthographicView *after* start because otherwise it sets up
-      // some sort of race condition when trying to set the
-      // perspectve/orthogonal menu item while we are setting
-      // the whole frame to be visible
-      if (m.myFrame != null && orthographic.value) {
-         m.getViewer().setOrthographicView (true);
-      }
-
-      // XXX store model arguments for future use?
-      if (modelArgsFound) {
-         m.myModelArgs = modelArgs.toArray(new String[modelArgs.size()]);
-      }
-      
-      if (modelName.value != null) {
-         // load the specified model. See first if the name corresponds to a file
-         File file = new File (modelName.value);
-         if (file.exists() && file.canRead()) {
-            try {
-               m.loadModelFile (file);
-            }
-            catch (IOException e) {
-               System.out.println (
-                  "Error reading or loading model file " + modelName.value);
-               e.printStackTrace(); 
-               m.setRootModel (new RootModel(), null, null);
-            }
-         }
-         // otherwise, try to determine the model from the class name or alias
-         else {
-            String className = m.getDemoClassName (modelName.value);
-            if (className == null) {
-               System.out.println ("No class associated with model name "
-                                   + modelName.value);
-               m.setRootModel (new RootModel(), null, null);
-            }
-            else {
-               String name = modelName.value;
-               if (name.indexOf ('.') != -1) {
-                  name = name.substring (name.lastIndexOf ('.') + 1);
-                  if (name.length() == 0) {
-                     name = "Unknown";
-                  }
-               }
-               // load the model
-               ModelInfo mi = new ModelInfo (
-                  className, name, modelArgs.toArray(new String[0]));
-               m.loadModel (mi);
-            }
-         }
-      }
-      else {
-         m.setRootModel (new RootModel(), null, null);
-      }
-
-      if (exitOnBreak.value) {
-         m.myScheduler.addListener (new QuitOnBreakListener(m));
-      }
-      if (playFor.value > 0) {
-         m.play (playFor.value);
-      }
-      else if (play.value) {
-         m.play ();
-      }
-      
-      if (scriptFile.value != null) {
-         if (m.myFrame != null) {
-            String[] sargs = null;
-            if (scriptArgsFound) {
-               sargs = scriptArgs.toArray(new String[0]);
-            }
-            m.myMenuBarHandler.runScript(scriptFile.value, sargs);
-         }
-         else {
-            if (m.myJythonConsole == null) {
-               m.createJythonConsole (/*guiBased=*/false);
-            }
-            try {
-               String[] sargs = null;
-               if (scriptArgsFound) {
-                  sargs = scriptArgs.toArray(new String[0]);
-               }
-               m.myJythonConsole.executeScript (scriptFile.value, sargs);
-            }
-            catch (Exception e) {
-               System.out.println (
-                  "Error executing script '"+scriptFile.value+"':");
-               System.out.println (e);
-            }
-         }
-      }
-      if (m.myJythonConsole != null && m.myJythonFrame == null) {
-         m.myJythonConsole.interact ();
-      }
-      if (openMatlab.value) {
-         m.openMatlabConnection();
-      }
-   }
-
-   /**
-    * get the root model, static method for the entire program to reference to,
-    * so do not pass root model around, because its stored in main and could be
-    * accessed using this method
-    * 
-    * @return workspace object
-    */
-
-   public Workspace getWorkspace() {
-      return myWorkspace;
-   }
-
-   public void createWorkspace() {
-      if (myWorkspace == null) {
-         myWorkspace = new Workspace (this);
-      }
-   }
-
-   public static Main getMain() {
-      return myMain;
-   }
-
-   /**
-    * For internal use only; be careful!!
-    */
-   public static void setMain (Main main) {
-      myMain = main;
-   }
-
-   public int getFlags() {
-      return myFlags;
-   }
-
-   public void setFlags(int flags) {
-      myFlags = flags;
-   }
-
-   /**
-    * Get the Scheduler
-    * 
-    * @return scheduler
-    */
-
-   public Scheduler getScheduler() {
-      return myScheduler;
-   }
-
-   /**
-    * Get the EditorManager
-    * 
-    * @return EditorManager
-    */
-   public EditorManager getEditorManager() {
-      return myEditorManager;
-   }
-
-   public UndoManager getUndoManager() {
-      return myUndoManager;
-   }
-
-   public InverseManager getInverseManager() {
-      return myInverseManager;
-   }
-
-   /**
-    * get the timeline controller
-    * 
-    * @return timeline controller
-    */
-
-   public Timeline getTimeline() {
-      return myTimeline;
-   }
-
-   public File getModelFile() {
-      return myModelFile;
-   }
-   
-   public boolean loadModelFile (File file) throws IOException {
-      // If we are not in the AWT event thread, switch to that thread
-      // and build the model there. We do this because the model building
-      // code may create and access GUI components (such as ControlPanels)
-      // and any such code must execute in the event thread. Typically,
-      // we will not be in the event thread if loadModel is called from
-      // the Jython console.
-      if (myViewer != null && !SwingUtilities.isEventDispatchThread()) {
-         LoadModelFileRunner runner = new LoadModelFileRunner (file);
-         if (!runInSwing (runner)) {
-            return false;
-         }
-         else {
-            return runner.getStatus();
-         }
-      }
-
-      RootModel newRoot = null;
-      clearRootModel();
-      ReaderTokenizer rtok = ArtisynthIO.newReaderTokenizer (file);
-      if (rtok.nextToken() == ReaderTokenizer.TT_WORD) {
-         try {
-            newRoot = (RootModel)ClassAliases.newInstance ( 
-               rtok.sval, RootModel.class);
-            myModelFile = file;
-         }
-         catch (Exception e) {
-            e.printStackTrace(); 
-         }
-         if (newRoot == null) {
-            throw new IOException ("cannot create instance of " + rtok.sval);
-         }
-      }
-      else {
-         rtok.pushBack();
-         newRoot = new RootModel();
-      }
-      // getWorkspace().getWayPoints().clear();
-      long t0 = System.nanoTime();
-      ScanWriteUtils.scanfull (rtok, newRoot, newRoot);
-      long t1 = System.nanoTime();
-      System.out.println ("File scan time: " + ((t1-t0)*1e-9) + " sec");
-      System.out.println ("File size: " + file.length());
-      //System.out.println ("queue size=" + ModelComponentBase.scanQueueSize());
-      rtok.close();
-
-      String modelName = newRoot.getName();
-      if (modelName == null) { // use file name with extension stripped off
-         modelName = file.getName();
-         int dotIdx = modelName.indexOf ('.');
-         if (dotIdx != -1) {
-            modelName = modelName.substring (0, dotIdx);
-         }
-      }
-      setRootModel (newRoot, modelName, null);
-      return true;
-   }
-   
-   public void reloadModel() throws IOException {
-      if (myModelFile != null) {
-         loadModelFile (myModelFile);
-      } else {
-         RootModel root = getRootModel();
-         if (root != null) {
-            Class<?> rootClass = root.getClass();
-            String name = myModelName;
-            if (name == null) {
-               name = root.getName();
-            }
-            if (name == null) {
-               name = "ArtiSynth";
-            }
-            loadModel(lastModelInfo);
-         }
-      }
-   }
-
-   public String getModelSaveFormat () {
-      return myModelSaveFormat;
-   }
-
-   public void setModelSaveFormat (String fmtStr) {
-      // create a NumberFormat to ensure fmtStr is syntactically correct
-      // NumberFormat fmt = new NumberFormat (fmtStr);
-      myModelSaveFormat = fmtStr;
-   }
-
-   public void saveModelFile (File file) throws IOException {
-      saveModelFile (file, myModelSaveFormat);
-   }
-
-   public void saveModelFile (File file, String fmtStr) throws IOException {
-      RootModel root = getRootModel();
-      if (root != null) {
-         IndentingPrintWriter pw = ArtisynthIO.newIndentingPrintWriter (file);
-         if (!root.getClass().isAssignableFrom (RootModel.class)) {
-            pw.println (ClassAliases.getAliasOrName (root.getClass()));
-         }
-         root.write (pw, new NumberFormat (fmtStr), root);
-         pw.close();
-      }
-   }
-
-   /**
-    * get the file with probes
-    * 
-    * @return file with probe data
-    */
-
-   public File getProbesFile() {
-      return myProbeFile;
-   }
-
-   /**
-    * load the probes into the model
-    * 
-    * @param file file containing probe information
-    * @throws IOException if an I/O or syntax error occurred
-    */
-   public boolean loadProbesFile (File file) throws IOException {
-      if (getWorkspace() == null) {
-         return false;
-      }
-      ReaderTokenizer rtok = ArtisynthIO.newReaderTokenizer (file);
-      getWorkspace().scanProbes (rtok);
-      rtok.close();
-
-      myProbeFile = file;
-
-      if (myTimeline != null) {
-         myTimeline.requestResetAll();
-
-         // ============================================================
-         // Check the model zoom level and set the timeline zoom
-         // accordingly
-
-         myTimeline.updateTimeDisplay (0);
-         myTimeline.updateComponentSizes();
-         myTimeline.automaticProbesZoom();
-      }
-      return true;
-   }
-
-   public void dispose() {
-      if (!disposed) {
-         clearRootModel();
-         if (myFrame != null) {
-            myFrame.dispose ();
-            myFrame = null;
-         }
-         if (myTimeline != null) {
-            myTimeline.dispose ();
-            myTimeline = null;
-         }
-         if (myScheduler != null) {
-            myScheduler.dispose();
-            myScheduler = null;
-         }
-         if (myJythonConsole != null) {
-            myJythonConsole.dispose();
-            myJythonConsole = null;
-         }
-         // potentially save model history
-         if (historyFilename.value != null) {
-            saveModelHistory(historyFilename.value);
-         }
-         disposed = true;
-      }
-   }
-
-   public boolean isDisposed() {
-      return disposed;
-   }
-
-   public void quit () {
-      dispose();
-      exit (0);
-   }
-
-   /**
-    * to save the probes file
-    * 
-    * @param file probe information file
-    * @throws IOException if an I/O error occurred
-    */
-   public boolean saveProbesFile (File file) throws IOException {
-      if (getWorkspace() == null) {
-         return false;
-      }
-      IndentingPrintWriter pw = ArtisynthIO.newIndentingPrintWriter (file);
-      getWorkspace().writeProbes (pw, null);
-      myProbeFile = file;
-      return true;
-   }
-
-   /**
-    * add the selection listener
-    */
-
-   public void addSelectionListener (SelectionListener l) {
-      mySelectionManager.addSelectionListener (l);
-   }
-
-   /**
-    * remove the selection listener
-    */
-
-   public void removeSelectionListener (SelectionListener l) {
-      mySelectionManager.removeSelectionListener (l);
-   }
-
-   public void addSelected (LinkedList<ModelComponent> items) {
-      mySelectionManager.addSelected (items);
-   }
-
-   public void removeSelected (LinkedList<ModelComponent> items) {
-      mySelectionManager.removeSelected (items);
-   }
-
-   private boolean changeAffectsWaypoints (
-      RootModel root, ComponentChangeEvent e) {
-
-      // XXX there ought to be a cleaner way to do this ...
-      ModelComponent comp = e.getComponent();
-      if (comp == root.getWayPoints() ||
-          (e instanceof StructureChangeEvent &&
-           !((StructureChangeEvent)e).stateIsChanged())) {
-         return false;
-      }
-      else {
-         return true;
-      }
-   }         
-
-   public void componentChanged (ComponentChangeEvent e) {
-      if (e.getCode() == ComponentChangeEvent.Code.STRUCTURE_CHANGED ||
-         e.getCode() == ComponentChangeEvent.Code.DYNAMIC_ACTIVITY_CHANGED) {
-         boolean invalidateWaypoints = false;
-         RootModel root = getRootModel();
-         ModelComponent c = e.getComponent();
-         if (myFrame != null && c != null &&
-             (c == root || c.getParent() == root)) {
-            updateApplicationMenuPresent (root);
-         }
-         if (root != null) {
-            invalidateWaypoints = changeAffectsWaypoints(root, e);
-            if (invalidateWaypoints) {
-               root.getWayPoints().invalidateAfterTime(0);
-            }
-         }
-
-         if (myTimeline != null) {
-            if (root != null && c == root.getWayPoints()) {
-               myTimeline.requestUpdateWidgets();
-            }
-            else {
-               // update timeline display regardless
-               myTimeline.requestUpdateDisplay();
-            }
-         }
-         if (e.getCode() == ComponentChangeEvent.Code.STRUCTURE_CHANGED) {
-            if (c != null && c instanceof CompositeComponent && myFrame != null) {
-               myFrame.getNavPanel().updateStructure (c);
-               if (root != null &&
-                   (c == root.getInputProbes() || c == root.getOutputProbes())) {
-                  myTimeline.updateProbes(root);
-               }
-            }
-            if (!getScheduler().isPlaying()) {
-               rerender();
-            }
-         }
-         // John Lloyd, May 2017: We used to invalidate the initial state only
-         // if we were not simulating. However, it seems to make sense to do
-         // this even if we are simulating.
-         // 
-         // if (invalidateWaypoints)  && !myScheduler.isPlaying()) {
-         if (invalidateWaypoints) {
-            myScheduler.invalidateInitialState();
-         }
-      }
-      else if (e.getCode() == ComponentChangeEvent.Code.NAME_CHANGED) {
-         ModelComponent c = e.getComponent();
-         if (myFrame != null) {
-            if (c.getParent() != null) {
-               myFrame.getNavPanel().updateStructure (c.getParent());
-            }
-            else {
-               myFrame.getNavPanel().updateStructure (c);
-            }
-         }
-      }
-      else if (e.getCode() == ComponentChangeEvent.Code.PROPERTY_CHANGED) {
-         PropertyChangeEvent pe = (PropertyChangeEvent)e;
-         ModelComponent c = e.getComponent();
-         if (c == getRootModel()) {
-            if (pe.getPropertyName().equals ("maxStepSize")) {
-               doSetMaxStep (getRootModel().getMaxStepSize());
-            }
-            else if (pe.getPropertyName().equals ("defaultViewOrientation")) {
-               if (myViewerManager != null) {
-                  myViewerManager.resetViewers (
-                     getDefaultViewOrientation(getRootModel()));
-               }
-            }
-         }
-         else if (pe.getPropertyName().startsWith ("navpanel")) {
-            if (myFrame != null) {
-               myFrame.getNavPanel().updateStructure (e.getComponent());
-            }
-         }
-      }
-      else if (e.getCode() == ComponentChangeEvent.Code.GEOMETRY_CHANGED) {
-         // getWorkspace().getWayPoints().invalidateAll();
-         // myTimeline.requestUpdateDisplay();
-         if (!getScheduler().isPlaying()) {
-            rerender();
-         }
-      }
-   }
-
-   public boolean getInitDraggersInWorldCoords () {
-      return myInitDraggersInWorldCoordsP;
-   }
-
-   public void setInitDraggersInWorldCoords (boolean enable) {
-      myInitDraggersInWorldCoordsP = enable;
-   }
-
-   public boolean getArticulatedTransformsEnabled () {
-      return myArticulatedTransformsP;
-   }
-
-   public void setArticulatedTransformsEnabled (boolean enable) {
-      myArticulatedTransformsP = enable;
-   }
-
-   public SelectionMode getSelectionMode() {
-      return mySelectionMode;
-   }
-
-   private PullController myPullController;
-
-   PullController getPullController() {
-      return myPullController;
-   }
-
-   /**
-    * Set the current selection mode. Also set the display of the selection
-    * buttons.
-    * 
-    * @param selectionMode selection mode
-    */
-   public void setSelectionMode (SelectionMode selectionMode) {
-      if (mySelectionMode != selectionMode) {
-         // NOTE: If we setSelectionEnabled(false) then marker points can only be
-         // added to previously selected rigid bodies, if we do not then a marker
-         // point will be added to whichever rigid body is clicked on
-         if (selectionMode == SelectionMode.AddComponent) {
-            myViewerManager.setCursor (
-               Cursor.getPredefinedCursor (Cursor.CROSSHAIR_CURSOR));
-            // myViewerManager.setSelectionEnabled(false);
-         }
-         else {
-            myViewerManager.setCursor (Cursor.getDefaultCursor());
-            // myREnderDriver.setSelectionEnabled(true);
-         }
-         if (selectionMode == SelectionMode.Pull) {
-            // switching into a Pull selection ...
-            myViewerManager.setSelectOnPress (true);
-            myViewerManager.addMouseListener (myPullController);
-            //myViewerManager.addRenderable (myPullController);
-            mySelectionManager.clearSelections();
-            mySelectionManager.addSelectionListener (myPullController);
-            RootModel root = getRootModel();
-            if (root != null) {
-               root.addController (myPullController, findMechSystem(root));
-            }
-         }
-         else if (mySelectionMode == SelectionMode.Pull) {
-            // switching out of a Pull selection ...
-            myViewerManager.setSelectOnPress (false);
-            RootModel root = getRootModel();
-            if (root != null) {
-               root.removeController (myPullController);
-            }
-            mySelectionManager.removeSelectionListener (myPullController);
-            //myViewerManager.removeRenderable (myPullController);
-            myViewerManager.removeMouseListener (myPullController);
-         }
-
-         mySelectionMode = selectionMode;
-
-         if (myMenuBarHandler.modeSelectionToolbar != null) {
-            SelectionToolbar toolbar =
-               (SelectionToolbar)myMenuBarHandler.modeSelectionToolbar;
-            toolbar.setSelectionButtons();
-         }
-
-         if (myWorkspace != null) {
-            rerender();
-         }
-
-         setDragger();
-      }
-   }
-
-//   public void setViewerMode (ViewerMode viewerMode) {
-//      this.viewerMode = viewerMode;
-//   }
-
-//   public ViewerMode getViewerMode() {
-//      return viewerMode;
-//   }
-
-   private class SelectionHandler implements SelectionListener {
-
-      public void selectionChanged (SelectionEvent e) {
-
-         if (mySelectionMode != SelectionMode.Pull) {
-            setDragger();
-         }
-      }
-   }
-
-   private class TransformAction implements Runnable {
-
-      TransformComponentsCommand myTransformCmd;
-      GeometryTransformer myGt;
-
-      TransformAction (GeometryTransformer gtr, TransformComponentsCommand cmd) {
-         myTransformCmd = cmd;
-         myGt = gtr;
-      }
-
-      public void run() {
-         myTransformCmd.transform (myGt);
-      }
-   }
-
-   private class Dragger3dHandler extends Dragger3dAdapter {
-
-      TransformComponentsCommand myTransformCmd;
-      GeometryTransformer myGtr;
-
-      /**
-       * Modify the transform so that it will act with respect to the dragger's
-       * current position. Otherwise, rotation and scaling will act about the
-       * world origin. This is done by transforming to dragger coordinates,
-       * applying the dragger transform, and transforming back.
-       */
-      void centerTransform (
-         AffineTransform3dBase X, RigidTransform3d XDraggerToWorld) {
-         RigidTransform3d XWorldToDragger = new RigidTransform3d();
-         XWorldToDragger.invert (XDraggerToWorld);
-         if (X instanceof AffineTransform3d) {
-            AffineTransform3d XA = (AffineTransform3d)X;
-            XA.mul (XA, XWorldToDragger);
-            XA.mul (XDraggerToWorld, XA);
-         }
-         else {
-            RigidTransform3d XR = (RigidTransform3d)X;
-            XR.mul (XR, XWorldToDragger);
-            XR.mul (XDraggerToWorld, XR);
-         }
-      }
-
-      private AffineTransform3dBase getIncrementalTransform (Dragger3dEvent e) {
-         Dragger3dBase dragger = (Dragger3dBase)e.getSource();
-         AffineTransform3dBase transform =
-            e.getIncrementalTransform().copy();
-         if (e.getSource() instanceof Rotator3d ||
-            e.getSource() instanceof Transrotator3d ||
-            e.getSource() instanceof Translator3d ||
-            e.getSource() instanceof RotatableScaler3d) {
-            centerTransform (transform, dragger.getDraggerToWorld());
-         }
-         return transform;
-      }
-
-      private AffineTransform3dBase getOverallTransform (Dragger3dEvent e) {
-         Dragger3dBase dragger = (Dragger3dBase)e.getSource();
-         AffineTransform3dBase transform = e.getTransform().copy();
-         if (e.getSource() instanceof Rotator3d ||
-            e.getSource() instanceof Transrotator3d || 
-            e.getSource() instanceof Translator3d || 
-            e.getSource() instanceof RotatableScaler3d) {
-            centerTransform (transform, dragger.getDraggerToWorld());
-         }
-         return transform;
-      }
-
-      @SuppressWarnings("unchecked")
-      private void createTransformCommand (Dragger3dEvent e) {
-         Dragger3dBase dragger = (Dragger3dBase)e.getSource();
-         String name = null;
-         if (dragger instanceof Translator3d ||
-            dragger instanceof ConstrainedTranslator3d) {
-            name = "translation";
-         }
-         else if (dragger instanceof Rotator3d) {
-            name = "rotation";
-         }
-         else if (dragger instanceof RotatableScaler3d) {
-            name = "scaling";
-         }
-         else if (dragger instanceof Transrotator3d) {
-            name = "transrotation";
-         }
-         else {
-            throw new InternalErrorException (
-               "transform command unimplemented for " + dragger.getClass());
-         }
-         
-         // indicate that dragger is responsible for transforming, and 
-         // allow auto-flipping of orientation for negative-determinant transforms
-         int flags = TransformableGeometry.TG_DRAGGER | OrientedTransformableGeometry.OTG_AUTOFLIP;
-         if (myArticulatedTransformsP && name != "scaling") {
-            flags |= TransformableGeometry.TG_ARTICULATED;
-         }
-         if (isSimulating()) {
-            flags |= TransformableGeometry.TG_SIMULATING;
-         }
-         myGtr = GeometryTransformer.create (getIncrementalTransform (e)); 
-         myTransformCmd =
-            new TransformComponentsCommand (
-               name, (LinkedList<ModelComponent>)myDraggableComponents.clone(),
-               myGtr, flags);
-         if (!myUndoTransformsWithInverse) {
-            myGtr.setUndoState (UndoState.SAVING);
-            myTransformCmd.setUndoWithInverse (false);
-         }
-      }
-
-      private void requestExecution (GeometryTransformer gtr) {
-         if (!myScheduler.requestAction (
-                new TransformAction (gtr, myTransformCmd))) {
-            myTransformCmd.transform (gtr);
-         }
-      }
-
-      public void draggerBegin (Dragger3dEvent e) {
-         createTransformCommand (e);
-         requestExecution(myGtr);
-      }
-
-      public void draggerMove (Dragger3dEvent e) {
-         GeometryTransformer gtr = 
-            GeometryTransformer.create(getIncrementalTransform (e));
-         requestExecution (gtr);
-      }
-
-      public void draggerEnd (Dragger3dEvent e) {
-         GeometryTransformer gtr = 
-            GeometryTransformer.create(getIncrementalTransform (e));
-         requestExecution (gtr);
-         if (myUndoTransformsWithInverse) {
-            myTransformCmd.setTransformer (
-               GeometryTransformer.create(getOverallTransform (e)));
-         }
-         else {
-            myTransformCmd.setTransformer (myGtr);
-         }
-         myUndoManager.addCommand (myTransformCmd);
-      }
-   }
-
-   private Translator3d translator3d = new Translator3d();
-   private Transrotator3d transrotator3d = new Transrotator3d();
-   private RotatableScaler3d scalar3d = new RotatableScaler3d();
-   private Rotator3d rotator3d = new Rotator3d();
-   private ConstrainedTranslator3d constrainedTranslator3d =
-      new ConstrainedTranslator3d();
-   private Dragger3dBase currentDragger;
-   private LinkedList<ModelComponent> myDraggableComponents =
-      new LinkedList<ModelComponent>();
-
-   private static final double inf = Double.POSITIVE_INFINITY;
-
-   /**
-    * Called to update the current dragger position.
-    */
-   public void updateDragger() {
-      if (currentDragger != null && !currentDragger.isDragging()) {
-         if (myDraggableComponents.size() > 0) {
-            Point3d dragCenter = new Point3d();
-            if (myDraggableComponents.size() == 1 &&
-                myDraggableComponents.get (0) instanceof HasCoordinateFrame) {
-               RigidTransform3d X = new RigidTransform3d();
-               ((HasCoordinateFrame)myDraggableComponents.get(0)).getPose (X);
-               dragCenter.set (X.p);
-               currentDragger.setPosition (dragCenter);
-               //currentDragger.setDraggerToWorld (X);               
-            }
-            else {
-               Point3d pmin = new Point3d (inf, inf, inf);
-               Point3d pmax = new Point3d (-inf, -inf, -inf);
-               for (ModelComponent c : myDraggableComponents) {
-                  ((Renderable)c).updateBounds (pmin, pmax);
-               }
-               dragCenter.add (pmin, pmax);
-               dragCenter.scale (0.5);
-               currentDragger.setPosition (dragCenter);
-            }
-         }
-      }
-   }
-
-   private void setDragger() {
-      translator3d.setVisible (false);
-      transrotator3d.setVisible (false);
-      scalar3d.setVisible (false);
-      rotator3d.setVisible (false);
-      constrainedTranslator3d.setVisible (false);
-      constrainedTranslator3d.setMesh (null);
-      currentDragger = null;
-
-      myDraggableComponents.clear();
-      Point3d dragCenter = new Point3d();
-
-      if (mySelectionMode != SelectionMode.Select &&
-         mySelectionMode != SelectionMode.Pull) {
-         Point3d pmin = new Point3d (inf, inf, inf);
-         Point3d pmax = new Point3d (-inf, -inf, -inf);
-
-         int n = 0;
-
-         for (ModelComponent sel : mySelectionManager.getCurrentSelection()) {
-            if (sel instanceof Renderable &&
-               sel instanceof TransformableGeometry &&
-               !ComponentUtils.isAncestorSelected(sel)) {
-               myDraggableComponents.add (sel);
-               ((Renderable)sel).updateBounds (pmin, pmax);
-               n++;
-            }
-         }
-
-         if (n > 0) {
-            RotationMatrix3d R = new RotationMatrix3d();
-            ModelComponent onlyComponent = null;
-            if (n == 1) {
-               onlyComponent = myDraggableComponents.get(0);
-            }
-            if (onlyComponent instanceof HasCoordinateFrame &&
-                !getInitDraggersInWorldCoords()) {
-               RigidTransform3d X = new RigidTransform3d();
-               ((HasCoordinateFrame)onlyComponent).getPose (X);
-               dragCenter.set (X.p);
-               R.set (X.R);
-            }
-            else {
-               dragCenter.add (pmin, pmax);
-               dragCenter.scale (0.5);
-            }
-            double radius = pmin.distance (pmax);
-
-            // set a minium radius to about 1/6 of the viewer window width
-            radius =
-               Math.max (radius,
-                  myViewer.distancePerPixel (myViewer.getCenter())
-                  * myViewer.getScreenWidth() / 6);
-
-            if (mySelectionMode == SelectionMode.Translate) {
-               translator3d.setVisible (true);
-               translator3d.setDraggerToWorld (new RigidTransform3d (
-                  dragCenter, R));
-               translator3d.setSize (radius);
-               currentDragger = translator3d;
-            }
-            else if (mySelectionMode == SelectionMode.Transrotate) {
-               transrotator3d.setVisible (true);
-               transrotator3d.setDraggerToWorld (new RigidTransform3d (
-                  dragCenter, R));
-               transrotator3d.setSize (radius);
-               currentDragger = transrotator3d;
-            }
-            else if (mySelectionMode == SelectionMode.Scale) {
-               scalar3d.setVisible (true);
-               scalar3d.setDraggerToWorld (new RigidTransform3d (
-                  dragCenter, R));
-               scalar3d.setSize (radius);
-               currentDragger = scalar3d;
-            }
-            else if (mySelectionMode == SelectionMode.Rotate) {
-               rotator3d.setVisible (true);
-               rotator3d.setDraggerToWorld (new RigidTransform3d (
-                  dragCenter, R));
-               rotator3d.setSize (radius);
-               currentDragger = rotator3d;
-            }
-            else if (mySelectionMode == SelectionMode.ConstrainedTranslate) {
-               PolygonalMesh mesh = null;
-
-               for (Object sel : mySelectionManager.getCurrentSelection()) {
-                  if (sel instanceof FrameMarker) {
-                     FrameMarker frameMarker = (FrameMarker)sel;
-                     Point3d p = new Point3d (frameMarker.getPosition());
-                     constrainedTranslator3d.setLocation (p);
-                     Frame frame = frameMarker.getFrame();
-
-                     if (frame instanceof RigidBody) {
-                        mesh = ((RigidBody)frame).getMesh();
-                     }
-                     break;
-                  }
-               }
-
-               if (mesh != null) {
-                  constrainedTranslator3d.setSize (radius);
-                  constrainedTranslator3d.setMesh (mesh);
-                  constrainedTranslator3d.setVisible (true);
-                  currentDragger = constrainedTranslator3d;
-               }
-            }
-         }
-      }
-   }
-
-   private class RestoreSelectionHighlightingHandler extends WindowAdapter {
-      public void windowClosed (WindowEvent e) {
-         myViewerManager.setSelectionHighlightStyle (
-            HighlightStyle.COLOR);
-         myViewerManager.render();
-      }
-   }
-
-   RestoreSelectionHighlightingHandler myRestoreSelectionHighlightingHandler =
-      new RestoreSelectionHighlightingHandler();
-
-   /**
-    * Register a property window with the main program. This will cause a
-    * listener to be added so that a rerender request is issued whenever
-    * property values change. It will also set the current root model as a
-    * synchronization object, and ensure that the window is deleted when the
-    * root model changes.
-    *
-    * <p>If the window is a render props dialog, handlers will be added to
-    * ensure that viewer selection coloring is disabled while the dialog is
-    * open.
-    */
-   public void registerWindow (PropertyWindow w) {
-      if (myWorkspace != null) {
-         myWorkspace.registerWindow (w);
-      }
-      if (w instanceof RenderPropsDialog) {
-         // disable selection highlighting while the window is active
-         if (myViewerManager.getSelectionHighlightStyle() ==
-             HighlightStyle.COLOR) {
-            myViewerManager.setSelectionHighlightStyle (HighlightStyle.NONE);
-            myViewerManager.render();
-            ((RenderPropsDialog)w).addWindowListener (
-               myRestoreSelectionHighlightingHandler);
-         }
-      }
-   }
-
-   public void deregisterWindow (PropertyWindow w) {
-      if (myWorkspace != null) {
-         myWorkspace.deregisterWindow (w);
-      }
-   }
-
-   /** 
-    * For diagnostic purposes.
-    */
-   public LinkedList<PropertyWindow> getPropertyWindows() {
-      if (myWorkspace != null) {
-         return myWorkspace.getPropertyWindows();
-      }
-      else {
-         return null;
-      }
-   }
-
-   public MovieMaker getMovieMaker() {
-      if (myMovieMaker == null) {
-         try {
-            myMovieMaker = new MovieMaker (getViewer ());
-         }
-         catch (Exception e) {
-            throw new InternalErrorException ("Cannot create movie maker");
-         }
-      }
-      return myMovieMaker;
-   }
-
-   public void setModelDirectory (File dir) {
-      if (!dir.isDirectory()) {
-         throw new IllegalArgumentException (
-            "Specified directory does not exist or is not a directory");
-      }
-      myModelDir = dir;
-   }
-
-   public File getModelDirectory() {
-      if (myModelDir == null) {
-         myModelDir = ArtisynthPath.getWorkingDir();
-      }
-      return myModelDir;
-   }
-
-   public void setProbeDirectory (File dir) {
-      if (!dir.isDirectory()) {
-         throw new IllegalArgumentException (
-            "Specified directory does not exist or is not a directory");
-      }
-      myProbeDir = dir;
-   }
-
-   public File getProbeDirectory() {
-      if (myProbeDir == null) {
-         myProbeDir = ArtisynthPath.getWorkingDir();
-      }
-      return myProbeDir;
-   }
-
-   public void arrangeControlPanels (RootModel root) {
-      if (myFrame != null) {
-         java.awt.Point loc = myFrame.getLocation();
-         int locx = loc.x + myFrame.getWidth();
-         int locy = loc.y;
-
-         int maxWidth = 0;
-         for (ControlPanel panel : root.getControlPanels()) {
-            panel.pack();
-            panel.setLocation (locx, locy);
-            if (panel.getWidth() > maxWidth) {
-               maxWidth = panel.getWidth();
-            }
-            locy += panel.getHeight();
-         }
-         for (ControlPanel panel : root.getControlPanels()) {
-            if (panel.getWidth() < maxWidth) {
-               panel.setSize (maxWidth, panel.getHeight());
-            }
-            panel.setVisible (true);
-         }
-      }
-   }
-
-   private void delay (int msec) {
-      try {
-         Thread.sleep (1000);
-      }
-      catch (Exception e) {
-      }
-   }
-
-   public void screenShot(String filename) {
-      getMovieMaker().grabScreenShot(filename);
-   }
-
-   /** 
-    * Attempts to prevent artisynth form stealing focus when it
-    * pops up windows, etc, especially while running a script.
-    */   
-   public void maskFocusStealing (boolean enable) {
-      RootModel.setFocusable (!enable);
-      if (myTimeline != null) {
-         myTimeline.setFocusableWindowState (!enable);
-      }
-      if (myFrame != null) {
-         myFrame.setFocusableWindowState (!enable);
-      }
-      if (myJythonFrame != null) {
-         myJythonFrame.setFocusableWindowState (!enable);
-      }
-   }
-
-   /** 
-    * Have our own exit method so that if we're running under matlab, we don't
-    * actually exit.
-    */
-   static public void exit (int code) {
-      File testForFglrxDriver = new File ("/var/lib/dkms/fglrx/8.911");
-      if (testForFglrxDriver.exists()) {
-         // this version of the FGLRX driver has a bug that causes the JVM to
-         // crash in XQueryExtension on exit, so instead we exit directly.
-         System.out.println ("Fglrx driver detected; exiting directly");
-         PardisoSolver solver = new PardisoSolver();
-         solver.systemExit (code);
-      }
-      else if (myRunningUnderMatlab) {
-         //throw new IllegalArgumentException ("Quit");
-      }
-      else {
-         System.exit (code);
-      }
-   }
-
-   public boolean closeMatlabConnection () {
-      if (myMatlabConnection != null) {
-         myMatlabConnection.dispose();
-         myMatlabConnection = null;
-         return true;
-      }
-      else {
-         return false;
-      }
-   }      
-
-   public MatlabInterface openMatlabConnection () {
-      if (!hasMatlabConnection()) {
-         try {
-            myMatlabConnection = MatlabInterface.create();
-         }
-         catch (Exception e) {
-            System.out.println (
-               "Error connecting to MATLAB: " + e.getMessage());
-            myMatlabConnection = null;
-         }
-      }
-      return myMatlabConnection;
-   }
-
-   public MatlabInterface getMatlabConnection() {
-      if (myMatlabConnection != null && !myMatlabConnection.isConnected()) {
-         closeMatlabConnection();
-      }
-      return myMatlabConnection;
-   }
-
-   public boolean hasMatlabConnection() {
-      if (myMatlabConnection == null) {
-         return false;
-      }
-      else if (!myMatlabConnection.isConnected()) {
-         closeMatlabConnection();
-         return false;
-      }
-      else {
-         return true;
-      }
-   }
-
-
-   public void printAllThreads() {
-      Set<Thread> threads = Thread.getAllStackTraces().keySet();
-      System.out.println ("num threads=" + threads.size());
-      for (Thread thr : threads) {
-         System.out.println (thr.getClass());
-      }
-   }
-
-}
-=======
 /**
  * copyright (c) 2017, by the Authors: John E Lloyd (UBC) and ArtiSynth
  * Team Members.  Elliptic selection added by Doga Tekin (ETH).
@@ -6934,5 +3498,4 @@
       }
    }
    
-}
->>>>>>> 05c57679
+}