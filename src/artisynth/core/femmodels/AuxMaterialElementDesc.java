--- conflicted
+++ resolved
@@ -8,39 +8,36 @@
 
 import java.io.IOException;
 import java.io.PrintWriter;
-import java.util.Arrays;
+import java.util.List;
 import java.util.Deque;
 
-import artisynth.core.femmodels.AuxMaterialBundle.FractionRenderType;
-import artisynth.core.materials.BulkIncompressibleBehavior;
-import artisynth.core.materials.ConstitutiveMaterial;
-import artisynth.core.materials.FemMaterial;
-import artisynth.core.materials.MaterialBase;
-import artisynth.core.materials.MaterialCoordinate;
-import artisynth.core.materials.SolidDeformation;
-import artisynth.core.materials.ViscoelasticBehavior;
-import artisynth.core.modelbase.ComponentUtils;
-import artisynth.core.modelbase.CompositeComponent;
-import artisynth.core.modelbase.DynamicActivityChangeEvent;
-import artisynth.core.modelbase.ModelComponent;
-import artisynth.core.modelbase.RenderableComponentBase;
-import artisynth.core.modelbase.TransformGeometryContext;
-import artisynth.core.modelbase.TransformableGeometry;
-import artisynth.core.util.ScalableUnits;
-import artisynth.core.util.ScanToken;
-import maspack.geometry.GeometryTransformer;
 import maspack.matrix.AffineTransform3dBase;
 import maspack.matrix.Matrix3d;
 import maspack.matrix.Matrix6d;
 import maspack.matrix.SymmetricMatrix3d;
 import maspack.matrix.Vector3d;
+import maspack.geometry.GeometryTransformer;
 import maspack.properties.PropertyList;
+import maspack.render.Renderer;
 import maspack.render.RenderProps;
-import maspack.render.Renderer;
 import maspack.render.Renderer.Shading;
 import maspack.util.IndentingPrintWriter;
 import maspack.util.NumberFormat;
 import maspack.util.ReaderTokenizer;
+import artisynth.core.femmodels.AuxMaterialBundle.FractionRenderType;
+import artisynth.core.materials.FemMaterial;
+import artisynth.core.materials.MaterialBase;
+import artisynth.core.materials.SolidDeformation;
+import artisynth.core.modelbase.ComponentUtils;
+import artisynth.core.modelbase.CompositeComponent;
+import artisynth.core.modelbase.CompositeComponentBase;
+import artisynth.core.modelbase.DynamicActivityChangeEvent;
+import artisynth.core.modelbase.ModelComponent;
+import artisynth.core.modelbase.RenderableComponentBase;
+import artisynth.core.modelbase.ScanWriteUtils;
+import artisynth.core.modelbase.TransformGeometryContext;
+import artisynth.core.modelbase.TransformableGeometry;
+import artisynth.core.util.*;
 
 /**
  * A class wrapping the description of each FEM element. It implements the 
@@ -48,11 +45,7 @@
  * element.
  */
 public class AuxMaterialElementDesc extends RenderableComponentBase
-<<<<<<< HEAD
-   implements ConstitutiveMaterial, AuxiliaryMaterial, ScalableUnits, TransformableGeometry {
-=======
    implements AuxiliaryMaterial, ScalableUnits, TransformableGeometry {
->>>>>>> ad261c4d
 
    FemElement3d myElement;
    private FemMaterial myMat;
@@ -146,7 +139,7 @@
       FemMaterial mat = getEffectiveMaterial();
       return mat == null || mat.isInvertible();
    }
-
+   
    @Override
    public boolean isLinear() {
       FemMaterial mat = getEffectiveMaterial();
@@ -178,20 +171,17 @@
 
    @Override
    public void computeStress (
-      SymmetricMatrix3d sigma, SolidDeformation def, Matrix3d Q,
-      FemMaterial baseMat) {
-      
-      FemMaterial mat = getEffectiveMaterial();
-      MaterialCoordinate coord = def.getMaterialCoordinate();
-      // int eidx = coord.getSubvolumeIndex();
-      int iidx = coord.getCoordinateIndex();
-      
+      SymmetricMatrix3d sigma, SolidDeformation def,
+      IntegrationPoint3d pt, IntegrationData3d dt, FemMaterial baseMat) {
+      
+      FemMaterial mat = getEffectiveMaterial();
       if (mat != null) {
          double frac = myFrac;
          if (myFracs != null) {
-            frac = myFracs[iidx];
+            frac = myFracs[pt.getNumber()];
          }
          if (frac > 0) {
+            Matrix3d Q = (dt.myFrame != null ? dt.myFrame : Matrix3d.IDENTITY);
             mat.computeStress(sigma, def, Q, baseMat);
             sigma.scale(frac);
          } else {
@@ -203,18 +193,20 @@
 
    @Override
    public void computeTangent (
-      Matrix6d D, SymmetricMatrix3d stress, SolidDeformation def, Matrix3d Q,
-      FemMaterial baseMat) {
-      
-      FemMaterial mat = getEffectiveMaterial();
-      int iidx = def.getMaterialCoordinate().getCoordinateIndex();
-      
+      Matrix6d D, SymmetricMatrix3d stress,
+      SolidDeformation def, IntegrationPoint3d pt, IntegrationData3d dt, FemMaterial baseMat) {
+      
+      FemMaterial mat = getEffectiveMaterial();
       if (mat != null) {
          double frac = myFrac;
          if (myFracs != null) {
-            frac = myFracs[iidx];
+            frac = myFracs[pt.getNumber()];
          }
          if (frac > 0) {
+            Matrix3d Q = dt.myFrame;
+            if (Q == null) {
+               Q = Matrix3d.IDENTITY;
+            }
             mat.computeTangent (D, stress, def, Q, baseMat);
             D.scale(frac);
          } else {
@@ -223,21 +215,6 @@
       }
    }
    
-   @Override
-   public void computeStress(
-      SymmetricMatrix3d sigma, SolidDeformation def, IntegrationPoint3d pt,
-      IntegrationData3d dt, FemMaterial baseMat) {
-      computeStress(sigma, def, dt.myFrame, baseMat);
-      
-   }
-
-   @Override
-   public void computeTangent(
-      Matrix6d D, SymmetricMatrix3d stress, SolidDeformation def,
-      IntegrationPoint3d pt, IntegrationData3d dt, FemMaterial baseMat) {
-      computeTangent(D, stress, def, dt.myFrame, baseMat);
-   }
-
    public boolean hasSymmetricTangent() {
       FemMaterial mat = getEffectiveMaterial();
       if (mat != null) {
@@ -448,61 +425,4 @@
       
    }
 
-   @Override
-   public boolean isIncompressible() {
-      FemMaterial mat = getEffectiveMaterial();
-      if (mat == null) {
-         return false; 
-      }
-      return mat.isIncompressible();
-   }
-   
-   @Override
-   public BulkIncompressibleBehavior getIncompressibleBehavior() {
-      FemMaterial mat = getEffectiveMaterial();
-      if (mat == null) {
-         return null; 
-      }
-      return mat.getIncompressibleBehavior();
-   }
-
-   @Override
-   public boolean isViscoelastic() {
-      FemMaterial mat = getEffectiveMaterial();
-      if (mat == null) {
-         return false; 
-      }
-      return mat.isViscoelastic();
-   }
-
-   @Override
-   public ViscoelasticBehavior getViscoBehavior() {
-      FemMaterial mat = getEffectiveMaterial();
-      if (mat == null) {
-         return null; 
-      }
-      return mat.getViscoBehavior();
-   }
-
-   @Override
-   public AuxMaterialElementDesc clone() {
-      AuxMaterialElementDesc other;
-      try {
-         other = (AuxMaterialElementDesc)super.clone();
-      } catch (CloneNotSupportedException e) {
-         throw new RuntimeException(e);
-      }
-
-      other.rcoords = Arrays.copyOf(rcoords, rcoords.length);
-      
-      // fraction to scale material's contribution
-      if (myFracs != null) {
-         other.myFracs = Arrays.copyOf(myFracs, myFracs.length);
-      }
-      if (myWidgetColor != null) {
-         other.myWidgetColor = Arrays.copyOf(myWidgetColor, myWidgetColor.length);
-      }
-      return other;
-   }
-
 }