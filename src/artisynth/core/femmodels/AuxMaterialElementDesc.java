/**
 * Copyright (c) 2014, by the Authors: John E Lloyd (UBC)
 *
 * This software is freely available under a 2-clause BSD license. Please see
 * the LICENSE file in the ArtiSynth distribution directory for details.
 */
package artisynth.core.femmodels;

import java.io.IOException;
import java.io.PrintWriter;
import java.util.Arrays;
import java.util.Deque;

import artisynth.core.femmodels.AuxMaterialBundle.FractionRenderType;
import artisynth.core.materials.BulkIncompressibleBehavior;
import artisynth.core.materials.ConstitutiveMaterial;
import artisynth.core.materials.FemMaterial;
import artisynth.core.materials.MaterialBase;
import artisynth.core.materials.MaterialCoordinate;
import artisynth.core.materials.SolidDeformation;
import artisynth.core.materials.ViscoelasticBehavior;
import artisynth.core.modelbase.ComponentUtils;
import artisynth.core.modelbase.CompositeComponent;
import artisynth.core.modelbase.DynamicActivityChangeEvent;
import artisynth.core.modelbase.ModelComponent;
import artisynth.core.modelbase.RenderableComponentBase;
import artisynth.core.modelbase.TransformGeometryContext;
import artisynth.core.modelbase.TransformableGeometry;
import artisynth.core.util.ScalableUnits;
import artisynth.core.util.ScanToken;
import maspack.geometry.GeometryTransformer;
import maspack.matrix.AffineTransform3dBase;
import maspack.matrix.Matrix3d;
import maspack.matrix.Matrix6d;
import maspack.matrix.SymmetricMatrix3d;
import maspack.matrix.Vector3d;
import maspack.properties.PropertyList;
import maspack.render.RenderProps;
import maspack.render.Renderer;
import maspack.render.Renderer.Shading;
import maspack.util.IndentingPrintWriter;
import maspack.util.NumberFormat;
import maspack.util.ReaderTokenizer;

/**
 * A class wrapping the description of each FEM element. It implements the 
 * AuxiliaryMaterial required to mix material types together within a single
 * element.
 */
public class AuxMaterialElementDesc extends RenderableComponentBase
   implements ConstitutiveMaterial, AuxiliaryMaterial, ScalableUnits, TransformableGeometry {

   FemElement3d myElement;
   private FemMaterial myMat;
   
   private float[] rcoords = new float[3];
   
   // fraction to scale material's contribution
   private double myFrac = 1;
   private double[] myFracs;     

   protected float[] myWidgetColor; // render color for elements

   public AuxMaterialElementDesc() {
      super();
   }
   
   public AuxMaterialElementDesc(FemElement3d elem) {
      this();
      setElement(elem);
      setFraction(1);
      setMaterial(null);
   }

   public AuxMaterialElementDesc(FemElement3d elem, FemMaterial mat) {
      this();
      setElement(elem);
      setFraction(1);
      setMaterial(mat);
   }

   public AuxMaterialElementDesc (FemElement3d elem, FemMaterial mat, double frac) {
      this();
      setElement (elem);
      setFraction(frac);
   }

   public static PropertyList myProps =
      new PropertyList (AuxMaterialElementDesc.class, RenderableComponentBase.class);

   static {
      myProps.add ("renderProps", "render properties", null);
      myProps.add ("fraction", "material fraction", 1);
      myProps.add (
         "material", "fem material parameters", null);
   }

   public PropertyList getAllPropertyInfo() {
      return myProps;
   }

   public void setFraction (double frac) {
      myFrac = frac;
   }

   public void setFractions(double [] fracs) {
      if (fracs == null) {
         myFracs = null;
         return;
      }
      myFracs = new double[fracs.length];
      for (int i=0; i<fracs.length; i++) {
         myFracs[i] = fracs[i];
      }

   }

   public double getFraction() {
      return myFrac;
   }

   public double[] getFractions() {
      return myFracs;
   }

   public FemMaterial getMaterial() {
      return myMat;
   }

   public void setMaterial (FemMaterial mat) {
      myMat = (FemMaterial)MaterialBase.updateMaterial (
         this, "material", myMat, mat);
      //      myMat = mat;

      // issue DynamicActivityChange in case solve matrix symmetry has changed:
      notifyParentOfChange (DynamicActivityChangeEvent.defaultEvent);      

   }

   @Override
   public boolean isInvertible() {
      FemMaterial mat = getEffectiveMaterial();
      return mat == null || mat.isInvertible();
   }
   
   @Override
   public boolean isLinear() {
      FemMaterial mat = getEffectiveMaterial();
      return mat == null || mat.isLinear();
   }
   
   @Override
   public boolean isCorotated() {
      FemMaterial mat = getEffectiveMaterial();
      return mat == null || mat.isCorotated();
   }

   protected FemMaterial getEffectiveMaterial() {
      if (myMat != null) {
         return myMat;
      }
      CompositeComponent grandParent = getGrandParent();
      if (grandParent instanceof AuxMaterialBundle) {
         return ((AuxMaterialBundle)grandParent).getMaterial();
      }
      return null;
   }

   public void updateBounds(Vector3d pmin, Vector3d pmax) {
      super.updateBounds(pmin, pmax);
      if (myElement != null)
         myElement.updateBounds(pmin, pmax);
   }

   @Override
   public void computeStress(
      SymmetricMatrix3d sigma, SolidDeformation def, Matrix3d Q,
      FemMaterial baseMat) {
      
      FemMaterial mat = getEffectiveMaterial();
      MaterialCoordinate coord = def.getMaterialCoordinate();
      // int eidx = coord.getSubvolumeIndex();
      int iidx = coord.getCoordinateIndex();
      
      if (mat != null) {
         double frac = myFrac;
         if (myFracs != null) {
            frac = myFracs[iidx];
         }
         if (frac > 0) {
            mat.computeStress(sigma, def, Q, baseMat);
            sigma.scale(frac);
         } else {
            sigma.setZero();
         }
      }
      
   }

   @Override
   public void computeTangent(
      Matrix6d D, SymmetricMatrix3d stress, SolidDeformation def, Matrix3d Q,
      FemMaterial baseMat) {
      
      FemMaterial mat = getEffectiveMaterial();
      int iidx = def.getMaterialCoordinate().getCoordinateIndex();
      
      if (mat != null) {
         double frac = myFrac;
         if (myFracs != null) {
            frac = myFracs[iidx];
         }
         if (frac > 0) {
            mat.computeTangent (D, stress, def, Q, baseMat);
            D.scale(frac);
         } else {
            D.setZero();
         }
      }
   }
   
<<<<<<< HEAD
   @Override
   public void computeStress(
      SymmetricMatrix3d sigma, SolidDeformation def, IntegrationPoint3d pt,
      IntegrationData3d dt, FemMaterial baseMat) {
      computeStress(sigma, def, dt.myFrame, baseMat);
      
   }

   @Override
   public void computeTangent(
      Matrix6d D, SymmetricMatrix3d stress, SolidDeformation def,
      IntegrationPoint3d pt, IntegrationData3d dt, FemMaterial baseMat) {
      computeTangent(D, stress, def, dt.myFrame, baseMat);
   }

=======
>>>>>>> 22d51713
   public boolean hasSymmetricTangent() {
      FemMaterial mat = getEffectiveMaterial();
      if (mat != null) {
         return mat.hasSymmetricTangent();
      }
      else {
         return true;
      }
   }

   public FemElement3d getElement() {
      return myElement;
   }

   public void setElement (FemElement3d elem) {
      myElement = elem;
   }

   public void transformGeometry(AffineTransform3dBase X) {
      TransformGeometryContext.transform (this, X, 0);      
   }

   public void transformGeometry (
      GeometryTransformer gtr, TransformGeometryContext context, int flags) {
      // nothing to at the top level
   }

   public void addTransformableDependencies (
      TransformGeometryContext context, int flags) {
      // no dependencies
   }

   public void scaleDistance (double s) {
      if (myMat != null) {
         myMat.scaleDistance (s);
      }
      if (myRenderProps != null) {
         myRenderProps.scaleDistance (s);
      }
   }

   public void scaleMass (double s) {
      if (myMat != null) {
         myMat.scaleMass (s);
      }
   }

   void referenceElement() {
      myElement.addAuxiliaryMaterial (this);
   }

   void dereferenceElement() {
      myElement.removeAuxiliaryMaterial (this);
   }

   @Override
   public void connectToHierarchy () {
      super.connectToHierarchy ();
      if (MuscleBundle.getAncestorFem (this) != null) {
         referenceElement();
      }
   }

   @Override
   public void disconnectFromHierarchy() {
      if (MuscleBundle.getAncestorFem (this) != null) {
         dereferenceElement();
      }
      super.disconnectFromHierarchy();
   }

   public void printElementReference (PrintWriter pw, CompositeComponent ancestor)
      throws IOException {
      pw.print ("element=" +
         ComponentUtils.getWritePathName (ancestor, myElement));
   }

   @Override
   public boolean scanItem (ReaderTokenizer rtok, Deque<ScanToken> tokens)
      throws IOException {

      rtok.nextToken();
      if (scanAndStoreReference (rtok, "element", tokens)) {
         return true;
      }
      rtok.pushBack();
      return super.scanItem (rtok, tokens);
   }
   
   protected boolean postscanItem (
      Deque<ScanToken> tokens, CompositeComponent ancestor) throws IOException {

      if (postscanAttributeName (tokens, "element")) {
         setElement (postscanReference (tokens, FemElement3d.class, ancestor));
         return true;
      }
      return super.postscanItem (tokens, ancestor);
   }   

   public void write (PrintWriter pw, NumberFormat fmt, Object ref)
      throws IOException {
      CompositeComponent ancestor =
         ComponentUtils.castRefToAncestor (ref);
      pw.print ("[ ");
      IndentingPrintWriter.addIndentation (pw, 2);
      printElementReference (pw, ancestor);
      pw.println ("");
      getAllPropertyInfo().writeNonDefaultProps (this, pw, fmt);
      IndentingPrintWriter.addIndentation (pw, -2);
      pw.println ("]");
   }


   @Override
   public void render(Renderer renderer, int flags) {
      render (renderer, myRenderProps, flags);
   }

   public void render(Renderer renderer, RenderProps props, int flags) {
      
      double widgetSize = 0;
      double rad = 0;
      FractionRenderType renderType = AuxMaterialBundle.DEFAULT_FRACTION_RENDER_TYPE;
      ModelComponent gparent = getGrandParent();
      
      
      if (gparent instanceof AuxMaterialBundle) {
         AuxMaterialBundle bundle = (AuxMaterialBundle)gparent;
         widgetSize = bundle.getElementWidgetSize();
         rad = bundle.getFractionRenderRadius();
         renderType = bundle.getFractionRenderType();
      }  
      
      if (widgetSize != 0 || rad > 0) {
         Shading savedShading = renderer.setPropsShading (props);
         renderer.setFaceColoring (props, myWidgetColor, isSelected());
         if (widgetSize != 0) {
            myElement.renderWidget (renderer, widgetSize, props);
         }
         if (rad > 0) {
            renderFraction (
               renderer, props, rad, renderType);
         }
         renderer.setShading (savedShading);
      }
   }
   
   public void renderFraction( Renderer renderer, RenderProps props, double rad, FractionRenderType renderType ) {
      switch(renderType) {
         case ELEMENT:
         case ELEMENT_SCALED:
            renderElementFraction(renderer, props, rad, renderType == FractionRenderType.ELEMENT_SCALED);
            break;
         case INTEGRATION_POINT:
         case INTEGRATION_POINT_SCALED:
            renderINodeFraction(renderer, props, rad, renderType == FractionRenderType.INTEGRATION_POINT_SCALED);
            break;
      }
   }
   
   Matrix3d RF = new Matrix3d();
   private void renderElementFraction(  Renderer renderer, RenderProps props, double rad, boolean scaled) {
      
      
      myElement.computeRenderCoordsAndGradient(RF, rcoords);
      
      double r = rad;
      
      if (scaled) {
         if (myFracs != null) {
            r = 0;
            for (double f : myFracs) {
               r += f;
            }
            r = r/myFracs.length;
            r = r*rad;
         } else {
            r = r*myFrac;
         }
      }
      
      renderer.drawSphere(rcoords, r);
   }
   
   private void renderINodeFraction(  Renderer renderer, RenderProps props, double rad, boolean scaled) {
      
      IntegrationPoint3d[] ipnt = myElement.getIntegrationPoints();
      
      for (int i=0; i<ipnt.length; i++) {
      
         boolean drawSphere = true;
         double r = rad;
         if (scaled) {
            if (myFracs != null) {
               r = r*myFracs[i];
            } else {
               r = r*myFrac;
            }
         }
         
         if (drawSphere) {
            ipnt[i].computeCoordsForRender(rcoords, myElement.getNodes());
            renderer.drawSphere(rcoords, r);  
         }
         
         
      }
      
   }

   @Override
   public boolean isIncompressible() {
      FemMaterial mat = getEffectiveMaterial();
      if (mat == null) {
         return false; 
      }
      return mat.isIncompressible();
   }
   
   @Override
   public BulkIncompressibleBehavior getIncompressibleBehavior() {
      FemMaterial mat = getEffectiveMaterial();
      if (mat == null) {
         return null; 
      }
      return mat.getIncompressibleBehavior();
   }

   @Override
   public boolean isViscoelastic() {
      FemMaterial mat = getEffectiveMaterial();
      if (mat == null) {
         return false; 
      }
      return mat.isViscoelastic();
   }

   @Override
   public ViscoelasticBehavior getViscoBehavior() {
      FemMaterial mat = getEffectiveMaterial();
      if (mat == null) {
         return null; 
      }
      return mat.getViscoBehavior();
   }

   @Override
   public AuxMaterialElementDesc clone() {
      AuxMaterialElementDesc other;
      try {
         other = (AuxMaterialElementDesc)super.clone();
      } catch (CloneNotSupportedException e) {
         throw new RuntimeException(e);
      }

      other.rcoords = Arrays.copyOf(rcoords, rcoords.length);
      
      // fraction to scale material's contribution
      if (myFracs != null) {
         other.myFracs = Arrays.copyOf(myFracs, myFracs.length);
      }
      if (myWidgetColor != null) {
         other.myWidgetColor = Arrays.copyOf(myWidgetColor, myWidgetColor.length);
      }
      return other;
   }
   
}<|MERGE_RESOLUTION|>--- conflicted
+++ resolved
@@ -142,7 +142,7 @@
       FemMaterial mat = getEffectiveMaterial();
       return mat == null || mat.isInvertible();
    }
-   
+
    @Override
    public boolean isLinear() {
       FemMaterial mat = getEffectiveMaterial();
@@ -173,7 +173,7 @@
    }
 
    @Override
-   public void computeStress(
+   public void computeStress (
       SymmetricMatrix3d sigma, SolidDeformation def, Matrix3d Q,
       FemMaterial baseMat) {
       
@@ -198,7 +198,7 @@
    }
 
    @Override
-   public void computeTangent(
+   public void computeTangent (
       Matrix6d D, SymmetricMatrix3d stress, SolidDeformation def, Matrix3d Q,
       FemMaterial baseMat) {
       
@@ -219,7 +219,6 @@
       }
    }
    
-<<<<<<< HEAD
    @Override
    public void computeStress(
       SymmetricMatrix3d sigma, SolidDeformation def, IntegrationPoint3d pt,
@@ -235,8 +234,6 @@
       computeTangent(D, stress, def, dt.myFrame, baseMat);
    }
 
-=======
->>>>>>> 22d51713
    public boolean hasSymmetricTangent() {
       FemMaterial mat = getEffectiveMaterial();
       if (mat != null) {
@@ -503,5 +500,5 @@
       }
       return other;
    }
-   
+
 }