<<<<<<< HEAD
/**
 * Copyright (c) 2014, by the Authors: John E Lloyd (UBC)
 *
 * This software is freely available under a 2-clause BSD license. Please see
 * the LICENSE file in the ArtiSynth distribution directory for details.
 */
package artisynth.core.femmodels;

import java.io.*;
import java.util.*;

import maspack.matrix.*;
import maspack.util.*;
import maspack.geometry.*;
import maspack.properties.*;
import maspack.util.InternalErrorException;
import maspack.render.Renderer;
import maspack.render.RenderableUtils;
import maspack.render.RenderProps;
import artisynth.core.materials.LinearMaterial;
import artisynth.core.materials.FemMaterial;
import artisynth.core.materials.IncompressibleMaterial;
import artisynth.core.mechmodels.DynamicAttachment;
import artisynth.core.mechmodels.Frame;
import artisynth.core.mechmodels.Particle;
import artisynth.core.mechmodels.PointAttachable;
import artisynth.core.mechmodels.PointAttachment;
import artisynth.core.mechmodels.FrameAttachable;
import artisynth.core.mechmodels.Point;
import artisynth.core.modelbase.CompositeComponent;
import artisynth.core.modelbase.ComponentUtils;
import artisynth.core.modelbase.ModelComponent;
import artisynth.core.util.*;

public abstract class FemElement3d extends FemElement
   implements Boundable, PointAttachable, FrameAttachable {
   protected FemNode3d[] myNodes;
   protected FemNodeNeighbor[][] myNbrs = null;
   // average shape function gradient; used for incompressibility
   //protected Vector3d[] myAvgGNx = null; 
   // altGnx is an alternate copy of avgGNx for use in a second constraint matrix
   //protected Matrix3x1Block[] myIncompressConstraints1 = null;
   protected MatrixBlock[] myIncompressConstraints = null;
   //protected Matrix3x1Block[] myIncompressConstraints2 = null;
   
   protected IntegrationData3d[] myIntegrationData;
   protected IntegrationData3d myWarpingData;
   protected boolean myIntegrationDataValid = false;

   protected double[] myRestVolumes;
   protected double[] myVolumes;
   protected double[] myLagrangePressures;

   //protected SymmetricMatrix3d myAvgStress = new SymmetricMatrix3d();
   //protected double myLagrangePressure;
   protected StiffnessWarper3d myWarper = null;
   private int myIncompressIdx = -1;
   //private int myLocalIncompressIdx = -1;

   private static Matrix1x1 myPressureWeightMatrix = null;

   private static double DEFAULT_ELEMENT_WIDGET_SIZE = 0.0;
   protected double myElementWidgetSize = DEFAULT_ELEMENT_WIDGET_SIZE;
   protected PropertyMode myElementWidgetSizeMode = PropertyMode.Inherited;

   // Auxiliary Materials are mainly used for implementing muscle fibres
   protected ArrayList<AuxiliaryMaterial> myAuxMaterials = null;

   public static PropertyList myProps =
      new PropertyList (FemElement3d.class, FemElement.class);

   static {
      myProps.addInheritable (
         "elementWidgetSize:Inherited",
         "size of rendered widget in each element's center",
         DEFAULT_ELEMENT_WIDGET_SIZE, "[0,1]");
   }

   public PropertyList getAllPropertyInfo() {
      return myProps;
   }

   public FemElement3d() {
      int npvals = numPressureVals();
      myLagrangePressures = new double[npvals];
      myRestVolumes = new double[npvals];
      myVolumes = new double[npvals];
   }

   public void setElementWidgetSize (double size) {
      myElementWidgetSize = size;
      myElementWidgetSizeMode = 
         PropertyUtils.propagateValue (
            this, "elementWidgetSize",
            myElementWidgetSize, myElementWidgetSizeMode);
   }

   public double getElementWidgetSize () {
      return myElementWidgetSize;
   }

   public void setElementWidgetSizeMode (PropertyMode mode) {
      myElementWidgetSizeMode =
         PropertyUtils.setModeAndUpdate (
            this, "elementWidgetSize", myElementWidgetSizeMode, mode);
   }

   public PropertyMode getElementWidgetSizeMode() {
      return myElementWidgetSizeMode;
   }

   @Override
   public FemNode3d[] getNodes() {
      return myNodes;
   }
   
   public FemNodeNeighbor[][] getNodeNeighbors() {
      return myNbrs;
   }

   // index of the incompressibility constraint associated with
   // this element, if any
   public int getIncompressIndex() {
      return myIncompressIdx;
   }

   public void setIncompressIndex (int idx) {
      myIncompressIdx = idx;
   }

//   // index of the local incompressibility constraint associated
//   // with this element, if any
//   public int getLocalIncompressIndex() {
//      return myLocalIncompressIdx;
//   }

//   public void setLocalIncompressIndex (int idx) {
//      myLocalIncompressIdx = idx;
//   }

   /**
    * Returns the number of pressure variables associated with this element.  
    * All of the linear elements have one pressure variable, whereas some of 
    * the quadratic elements have more.
    * 
    * @return number of pressure variables.make
    * 
    */
   public int numPressureVals() {
      // higher order elements should override this if necessary
      return 1;
   }

   /**
    * Returns the value of the pressure shape function. By default, this method
    * returns 1, corresponding to a single pressure variable with constant
    * value over the entire element. Elements with a larger number of pressure
    * DOFs should override this method to supply the appropriate shape
    * functions.
    *
    * @param i index of the pressure variable; should be less
    * than the value returned by {@link #numPressureVals}
    * @param coords coordinates at which the shape function should
    * be evaluated.
    * @return value of the pressure shape function
    */
   public double getH (int i, Vector3d coords) {
      return 1;
   }

   /**
    * Returns the pressure weight matrix for this element. The pressure
    * weight matrix is given by the inverse of the integral of
    * H^T H, where H is the row vector formed from the pressure
    * shape functions.
    *
    * <p>By default, this method returns a pressure weight matrix for the case
    * where there is only one pressure value. Such matrices always have a
    * single value of 1. Elements with a larger number of pressure values
    * should override this method to return a pressure weight matrix
    * appropriate for that element.
    *
    * @return pressure weight matrix for this element
    */
   public Matrix getPressureWeightMatrix () {
      if (myPressureWeightMatrix == null) {
         myPressureWeightMatrix = new Matrix1x1();
         myPressureWeightMatrix.m00 = 1;
      }
      return myPressureWeightMatrix;
   }

   /**
    * Creates a pressure weight matrix for an element. Intended for
    * use when overriding of {@link #getPressureWeightMatrix}.
    */
   protected Matrix createPressureWeightMatrix () {
      int npvals = numPressureVals();
      if (npvals == 1) {
         Matrix1x1 M = new Matrix1x1();
         M.m00 = 1;
         return M;
      }
      else {
         IntegrationPoint3d[] ipnts = getIntegrationPoints(); 
         MatrixNd M = new MatrixNd (npvals, npvals);
         for (int k=0; k<ipnts.length; k++) {
            double[] H = ipnts[k].getPressureWeights().getBuffer();
            for (int i=0; i<npvals; i++) {
               for (int j=0; j<npvals; j++) {
                  M.add (i, j, H[i]*H[j]);
               }
            }
         }
         M.invert();
         if (npvals == 2) {
            return new Matrix2d (M);
         }
         else if (npvals == 4) {
            return new Matrix4d (M);
         }
         else {
            return M;
         }
      }
   }
   
//   /** 
//    * Returns an array of vectors which is used to store the average
//    * gradient of the shape functions. This is used in incompressibility
//    * calculations. Note that this method does not actually compute the
//    * gradient.
//    * 
//    * @return array used to store average shape function gradients
//    */
//   public Vector3d[] getAvgGNx() {
//      if (myAvgGNx == null) {
//         myAvgGNx = new Vector3d[numNodes()];
//         for (int i=0; i<numNodes(); i++) {
//            myAvgGNx[i] = new Vector3d();
//         }
//      }
//      return myAvgGNx;
//   }

   /**  
    * Returns an array of MatrixBlocks to be used as constraints to make the
    * element incompressible. Note this method does not compute values for
    * these constraints; it only returns storage for them.
    *
    * <p>There is one block for each node, with each of size 3 x m, where m is
    * the number of pressure degrees-of-freedom (returned by
    * {@link #numPressureVals()}.
    * 
    * @return incompressibility constraints
    */
   public MatrixBlock[] getIncompressConstraints() {
      if (myIncompressConstraints == null) {
         int n = numNodes();
         MatrixBlock[] constraints = new MatrixBlock[n];
         for (int i=0; i<n; i++) {
            constraints[i] = MatrixBlockBase.alloc (3, numPressureVals());
         }
         myIncompressConstraints = constraints;
      }
      return myIncompressConstraints;
   }

//   /** 
//    * Zeros the incompressibility constraints for this element.
//    */
//   public void zeroIncompressConstraints() {
//      MatrixBlock[] constraints = getIncompressConstraints();
//      for (int i=0; i<numNodes(); i++) {
//         constraints[i].setZero();
//      }
//   }
//
//   /** 
//    * Adds scaled gradient values to the incompressibility constraints,
//    * for use in computing the constraints values.
//    * If G_i is the constraint for node i, then this method computes
//    * <p>
//    * G_i += H^T GNx[i]
//    * </p>
//    * where <code>H</code> is a row vector of scalar values,
//    * and <code>GNx[i]</code> is the shape function gradient for
//    * node i.
//    *
//    * @param H row vector of scalar values, whose length should be
//    * at least equal to the number of pressure DOFs.
//    * @param GNx array of shape function gradients, one for each node.
//    */
//   public void addToIncompressConstraints (double[] H, Vector3d[] GNx) {
//      
//      MatrixBlock[] constraints = getIncompressConstraints();
//      for (int i=0; i<numNodes(); i++) {
//         FemUtilities.addToIncompressConstraints (
//            constraints[i], H, GNx[i]);
//      }
//   } 

//   private Matrix3x1Block[] allocIncompressConstraints1 (int n) {
//      Matrix3x1Block[] constraints = new Matrix3x1Block[n];
//      for (int i=0; i<n; i++) {
//         constraints[i] = new Matrix3x1Block();
//      }
//      return constraints;
//   }
//
//   /**  
//    * Returns an array of Matrix3x1Blocks to be used as constraints to make the
//    * element incompressible. Note this method does not compute values for
//    * these constraints; it only returns storage for them.
//    * 
//    * @return incompressibility constraints
//    */
//   public Matrix3x1Block[] getIncompressConstraints1() {
//      if (myIncompressConstraints1 == null) {
//         myIncompressConstraints1 = allocIncompressConstraints1(numNodes());
//      }
//      return myIncompressConstraints1;
//   }

//   /** 
//    * Returns an alternate array of Matrix3x1Blocks to be used as constraints
//    * to make the element incompressible. This alternate set can be used to
//    * create a second constraint system for enforcing incompressibility.  Note
//    * this method does not compute values for these constraints; it only
//    * returns storage for them.
//    * 
//    * @return alternate set of incompressibility constraints
//    */
//   public Matrix3x1Block[] getIncompressConstraints2() {
//      if (myIncompressConstraints2 == null) {
//         myIncompressConstraints2 = allocIncompressConstraints(numNodes());
//      }
//      return myIncompressConstraints2;
//   }

   /**
    * Tests whether or not a point is inside an element.  
    * @param pnt point to check if is inside
    * @return true if point is inside the element
    */
   public boolean isInside (Point3d pnt) {
      Vector3d coords = new Vector3d();
      if (!getNaturalCoordinates (coords, pnt)) {
         // if the calculation did not converge, assume we are outside
         return false;
      }
      return coordsAreInside (coords);
   }
   
   /** 
    * Returns true if the rest position for this element results in a negative
    * Jacobian determinant for at least one integration point. This method
    * should be used sparingly since it is computes this result from scratch.
    *
    * @return true if the rest position is inverted.
    */
   public boolean isInvertedAtRest() {
      IntegrationPoint3d[] ipnts = getIntegrationPoints();
      for (int i = 0; i < ipnts.length; i++) {
         IntegrationData3d idata = new IntegrationData3d();
         
         /*
          *  code snippet from IntegrationData3d.computeRestJacobian()
          *  -- there may be better way to check "invertedness"
          */
         Matrix3d J0 = new Matrix3d();
         J0.setZero();
         for (int j = 0; j < myNodes.length; j++) {
            Vector3d pos = myNodes[j].myRest;
            Vector3d dNds = ipnts[i].GNs[j];
            J0.addOuterProduct(pos.x, pos.y, pos.z, dNds.x, dNds.y, dNds.z);
         }
         if (idata.getInvJ0().fastInvert(J0) <= 0) {
            return true;
         }
      }
      return false;
   }      

//   public boolean getNaturalCoordinates (VectorNd coords, Point3d pnt) {
//       return false;
//    }

   public int getNumEdges() {
      int num = 0;
      int[] idxs = getEdgeIndices();
      for (int i=0; i<idxs.length; i+=(idxs[i]+1)) {
         num++;
      }
      return num;
   }

   public int getNumFaces() {
      int num = 0;
      int[] idxs = getFaceIndices();
      for (int i=0; i<idxs.length; i+=(idxs[i]+1)) {
         num++;
      }
      return num;
   }

   /**
    * Returns an array of FaceNodes3d describing a set of faces
    * associated with this element. If adjoining elements have matching
    * faces, then the elimination of repeated faces can be used to
    * generate an external mesh for the FEM. If the returned list has zero
    * length, then this method is not supported for the element in question.
    * 
    * @return list of faces for this element
    */
   public FaceNodes3d[] getFaces() {
      FaceNodes3d[] faces = new FaceNodes3d[getNumFaces()];
      int[] idxs = getFaceIndices();
      int k = 0;
      for (int i=0; i<faces.length; i++ ) {
         faces[i] = new FaceNodes3d(this, idxs[k++]);
         FemNode3d[] faceNodes = faces[i].getNodes();
         for (int j=0; j<faceNodes.length; j++) {
            faceNodes[j] = myNodes[idxs[k++]];
         }
      }
      return faces;
   }

   public FemNode3d[][] triangulateFace (FaceNodes3d face) {
      FemNode3d[] nodes = face.getNodes();
      FemNode3d[][] triangles = new FemNode3d[nodes.length-2][3];
      for (int i=0; i<triangles.length; i++) {
         setTriangle (triangles[i], nodes[0], nodes[i+1], nodes[i+2]);
      }
      return triangles;
   }

   protected void setTriangle (
      FemNode3d[] tri, FemNode3d n0, FemNode3d n1, FemNode3d n2) {
      tri[0] = n0;
      tri[1] = n1;
      tri[2] = n2;
   }

   public void computeCentroid (Vector3d centroid) {
      centroid.setZero();
      for (int i = 0; i < numNodes(); i++) {
         centroid.add (myNodes[i].getPosition());
      }
      centroid.scale (1.0 / numNodes());
   }

   /**
    * Compute position within element based on natural coordinates
    * @param pnt  populated position within element
    * @param coords natural coordinates
    */
   public void computePosition(Point3d pnt, Vector3d coords) {
      pnt.setZero();
      for (int i=0; i<numNodes(); ++i) {
         pnt.scaledAdd(getN(i, coords), myNodes[i].getPosition());
      }
   }

   public double computeCovariance (Matrix3d C) {
      double vol = 0;

      Point3d pnt = new Point3d();
      IntegrationPoint3d[] ipnts = getIntegrationPoints();
      for (int i=0; i<ipnts.length; i++) {
         IntegrationPoint3d pt = ipnts[i];
         // compute the current position of the integration point in pnt:
         pnt.setZero();
         for (int k=0; k<pt.N.size(); k++) {
            pnt.scaledAdd (pt.N.get(k), myNodes[k].getPosition());
         }
         // now get dv, the current volume at the integration point
         pt.computeJacobian (myNodes);
         double detJ = pt.getJ().determinant();
         double dv = detJ*pt.getWeight();
         C.addScaledOuterProduct (dv, pnt, pnt);
         vol += dv;
      }
      return vol;
   }

   public void updateBounds (Vector3d pmin, Vector3d pmax) {
      for (int i = 0; i < numNodes(); i++) {
         myNodes[i].getPosition().updateBounds (pmin, pmax);
      }
   }

   public abstract int numIntegrationPoints();

   public abstract double[] getIntegrationCoords ();

   public abstract double[] getNodalExtrapolationMatrix ();

   public abstract double getN (int i, Vector3d coords);

   public abstract void getdNds (Vector3d dNds, int i, Vector3d coords);
   
   public abstract IntegrationPoint3d[] getIntegrationPoints();

   public abstract IntegrationPoint3d getWarpingPoint();

   public abstract int[] getEdgeIndices();

   public abstract int[] getFaceIndices();

   private IntegrationData3d[] doGetIntegrationData() {
      IntegrationData3d[] idata = myIntegrationData;
      if (idata == null) {
         int numPnts = getIntegrationPoints().length;
         idata = new IntegrationData3d[numPnts];
         for (int i=0; i<numPnts; i++) {
            idata[i] = new IntegrationData3d();
         }
         myIntegrationData = idata;
      }
      return idata;
   }

   public IntegrationData3d[] getIntegrationData() {
      IntegrationData3d[] idata = doGetIntegrationData();
      if (!myIntegrationDataValid) {
         // compute rest Jacobians and such
         IntegrationPoint3d[] ipnts = getIntegrationPoints();
         for (int i=0; i<idata.length; i++) {
            idata[i].computeRestJacobian (ipnts[i].GNs, myNodes);
         }
         myIntegrationDataValid = true;
      }
      return idata;
   }

   public void clearState() {
      IntegrationData3d[] idata = doGetIntegrationData();
      for (int i=0; i<idata.length; i++) {
         idata[i].clearState();
      }
   }

   public IntegrationData3d getWarpingData() {
      IntegrationData3d wdata = myWarpingData;
      if (wdata == null) {
         int numPnts = getIntegrationPoints().length;
         if (numPnts == 1) {
            // then integration and warping points/data are the same
            wdata = getIntegrationData()[0];
         }
         else {
            wdata = new IntegrationData3d();
            wdata.computeRestJacobian (getWarpingPoint().GNs, myNodes);
         }
         myWarpingData = wdata;
      }
      return wdata;
   }
   
   public static IntegrationPoint3d[] createIntegrationPoints(FemElement3d exampleElem, double[] cdata) {
      int numi = cdata.length/4;
      IntegrationPoint3d[] pnts = new IntegrationPoint3d[numi];
      if (cdata.length != 4*numi) {
         throw new InternalErrorException (
            "Coordinate data length is "+cdata.length+", expecting "+4*numi);
      }
      for (int k=0; k<numi; k++) {
         pnts[k] = IntegrationPoint3d.create (
            exampleElem, cdata[k*4], cdata[k*4+1], cdata[k*4+2], cdata[k*4+3]);
         pnts[k].setNumber (k);
      }
      return pnts;
   }
   
   protected IntegrationPoint3d[] createIntegrationPoints(double[] cdata) {
      return createIntegrationPoints(this, cdata);
   }
   
   protected IntegrationPoint3d[] createIntegrationPoints() {
      int numi = numIntegrationPoints();
      IntegrationPoint3d[] pnts = new IntegrationPoint3d[numi];
      double[] cdata = getIntegrationCoords();
      if (cdata.length != 4*numi) {
         throw new InternalErrorException (
            "Coordinate data length is "+cdata.length+", expecting "+4*numi);
      }
      for (int k=0; k<numi; k++) {
         pnts[k] = IntegrationPoint3d.create (
            this, cdata[k*4], cdata[k*4+1], cdata[k*4+2], cdata[k*4+3]);
         pnts[k].setNumber (k);
      }
      return pnts;
      // Vector3d coords = new Vector3d();
      // Vector3d dNds = new Vector3d();
      // VectorNd shapeVals = new VectorNd(numNodes());
      // VectorNd pressureShapeVals = new VectorNd(numPressureVals());
      // for (int k=0; k<numi; k++) {
      //    coords.set (coordData[k*4], coordData[k*4+1], coordData[k*4+2]);
      //    pnts[k] = new IntegrationPoint3d (
      //       numNodes(), numPressureVals(), 
      //       coords.x, coords.y, coords.z, coordData[k*4+3]);
      //    for (int i=0; i<numNodes(); i++) {
      //       shapeVals.set (i, getN (i, coords));
      //       getdNds (dNds, i, coords);
      //       pnts[k].setShapeGrad (i, dNds);
      //    }
      //    for (int i=0; i<numPressureVals(); i++) {
      //       pressureShapeVals.set (i, getH (i, coords));
      //    }
      //    pnts[k].setShapeVals (shapeVals);
      //    pnts[k].setPressureShapeVals (pressureShapeVals);
      // }
      // return pnts;
   }

//   protected IntegrationPoint3d createIntegrationPoint (
//      double s0, double s1, double s2, double w) {
//
//      Vector3d coords = new Vector3d();
//      Vector3d dNds = new Vector3d();
//      VectorNd shapeVals = new VectorNd(numNodes());     
//      VectorNd pressureShapeVals = new VectorNd(numPressureVals());     
//
//      IntegrationPoint3d pnt =
//         new IntegrationPoint3d (
//            numNodes(), numPressureVals(), s0, s1, s2, w);
//      coords.set (s0, s1, s2);
//      for (int i=0; i<numNodes(); i++) {
//         shapeVals.set (i, getN (i, coords));
//         getdNds (dNds, i, coords);
//         pnt.setShapeGrad (i, dNds);
//      }
//      for (int i=0; i<numPressureVals(); i++) {
//         pressureShapeVals.set (i, getH (i, coords));
//      }
//      pnt.setShapeVals (shapeVals);
//      pnt.setPressureShapeVals (pressureShapeVals);
//      return pnt;
//   }

   /** 
    * Used to create edge nodes for quadratic elements.
    */
   protected static FemNode3d createEdgeNode (FemNode3d n0, FemNode3d n1) {
      Point3d px = new Point3d();
      px.add (n0.getPosition(), n1.getPosition());
      px.scale (0.5);
      return new FemNode3d (px);
   }   

   public void connectToHierarchy () {
      super.connectToHierarchy ();
      
      FemNode3d[] nodes = getNodes();
      for (int i = 0; i < nodes.length; i++) {
         for (int j = 0; j < nodes.length; j++) {
            nodes[i].registerNodeNeighbor(nodes[j]);
         }
         nodes[i].addElementDependency(this);
      }
      setMass(0);

      myNbrs = new FemNodeNeighbor[numNodes()][numNodes()];
      for (int i=0; i<myNodes.length; i++) {
         FemNode3d node = myNodes[i];
         int cnt = 0;
         for (FemNodeNeighbor nbr : node.getNodeNeighbors()){
            int j = getLocalNodeIndex (nbr.myNode);
            if (j != -1) {
               myNbrs[i][j] = nbr;
               cnt++;
            }
         }
         if (cnt != myNodes.length) {
            System.out.println ("element class " + getClass());
            throw new InternalErrorException (
               "Node "+node.getNumber()+" has "+cnt+
               " local neighbors, expecting "+myNodes.length);
         }
      }
   }

   public void invalidateRestData () {
      super.invalidateRestData();
      // will cause rest Jacobians to be recalculated
      myIntegrationDataValid = false;
      myWarpingData = null;
   }

   public void disconnectFromHierarchy () {
      myNbrs = null;

      FemNode3d[] nodes = getNodes();
      //double massPerNode = getMass()/numNodes();
      for (int i = 0; i < nodes.length; i++) {
         for (int j = 0; j < nodes.length; j++) {
            nodes[i].deregisterNodeNeighbor(nodes[j]);
         }
         // nodes[i].addMass(-massPerNode);
         nodes[i].invalidateMassIfNecessary ();  // signal dirty
         nodes[i].removeElementDependency(this);
      }

      super.disconnectFromHierarchy ();
   }

   public abstract boolean coordsAreInside (Vector3d coords);

   public boolean getMarkerCoordinates (
      VectorNd coords, Point3d pnt, boolean checkInside) {
      if (coords.size() < numNodes()) {
         throw new IllegalArgumentException (
            "coords size "+coords.size()+" != number of nodes "+numNodes());
      }
      Vector3d ncoords = new Vector3d();
      boolean converged = getNaturalCoordinates (ncoords, pnt);
      for (int i=0; i<numNodes(); i++) {
         coords.set (i, getN (i, ncoords));
      }
      if (!converged) {
         return false;
      }
      else if (checkInside) {
         return coordsAreInside (ncoords);
      }
      else {
         return true;
      }
   }
   
   public abstract double[] getNodeCoords ();

   public void getNodeCoords (Vector3d coords, int nodeIdx) {
      if (nodeIdx < 0 || nodeIdx >= numNodes()) {
         throw new IllegalArgumentException (
            "Node index must be in the range [0,"+(numNodes()-1)+"]");
      }
      double[] c = getNodeCoords();
      coords.set (c[nodeIdx*3], c[nodeIdx*3+1], c[nodeIdx*3+2]);
   }

   /**
    * Calls {@link #getNaturalCoordinates(Vector3d,Point3d,int)}
    * with a default maximum number of interations.
    * 
    * @param coords
    * Outputs the natural coordinates, and supplies (on input) an initial
    * guess as to their position.
    * @param pnt
    * A given point (in world coords)
    * @return true if the calculation converged
    */
   public boolean getNaturalCoordinates (Vector3d coords, Point3d pnt) {
      return getNaturalCoordinates (coords, pnt, /*maxIters=*/1000) >= 0;
   }

   private void computeNaturalCoordsResidual (
      Vector3d res, Vector3d coords, Point3d pnt) {

      res.setZero();
      for (int k=0; k<numNodes(); k++) {
         res.scaledAdd (
            getN (k, coords), myNodes[k].getLocalPosition(), res);
      }
      res.sub (pnt);
   }
   
   /**
    * Given point p, get its natural coordinates with respect to this element.
    * Returns true if the algorithm converges, false if a maximum number of 
    * iterations is reached. Uses a modified Newton's method to solve the 
    * equations. The <code>coords</code> argument that returned the coordinates is
    * used, on input, to supply an initial guess of the coordinates.
    * Zero is generally a safe guess.
    * 
    * @param coords
    * Outputs the natural coordinates, and supplies (on input) an initial
    * guess as to their position.
    * @param pnt
    * A given point (in world coords)
    * @param maxIters
    * Maximum number of Newton iterations
    * @return the number of iterations required for convergence, or
    * -1 if the calculation did not converge.
    */
   public int getNaturalCoordinates (
      Vector3d coords, Point3d pnt, int maxIters) {

      if (!coordsAreInside(coords)) {
         // if not inside, reset coords to 0
         coords.setZero();
      }

      // if FEM is frame-relative, transform to local coords
      Point3d lpnt = new Point3d(pnt);
      if (getGrandParent() instanceof FemModel3d) {
         FemModel3d fem = (FemModel3d)getGrandParent();
         if (fem.isFrameRelative()) {
            lpnt.inverseTransform (fem.getFrame().getPose());
         }
      }

      Vector3d res = new Point3d();
      int i;

      double tol = RenderableUtils.getRadius (this) * 1e-12;
      computeNaturalCoordsResidual (res, coords, lpnt);
      double prn = res.norm();
      //System.out.println ("res=" + prn);
      if (prn < tol) {
         // already have the right answer
         return 0;
      }

      LUDecomposition LUD = new LUDecomposition();
      Vector3d prevCoords = new Vector3d();
      Vector3d dNds = new Vector3d();
      Matrix3d dxds = new Matrix3d();
      Vector3d del = new Point3d();

      /*
       * solve using Newton's method.
       */
      for (i = 0; i < maxIters; i++) {

         // compute the Jacobian dx/ds for the current guess
         dxds.setZero();
         for (int k=0; k<numNodes(); k++) {
            getdNds (dNds, k, coords);
            dxds.addOuterProduct (myNodes[k].getLocalPosition(), dNds);
         }
         LUD.factor (dxds);
         double cond = LUD.conditionEstimate (dxds);
         if (cond > 1e10)
            System.err.println (
               "Warning: condition number for solving natural coordinates is "
               + cond);
         // solve Jacobian to obtain an update for the coords
         LUD.solve (del, res);

         // if del is very small assume we are close to the root. Assume
         // natural coordinates are generally around 1 in magnitude, so we can
         // use an absolute value for a tolerance threshold
         if (del.norm() < 1e-10) {
            //System.out.println ("1 res=" + res.norm());
            return i+1;
         }

         prevCoords.set (coords);         
         coords.sub (del);                              
         computeNaturalCoordsResidual (res, coords, lpnt);
         double rn = res.norm();
         //System.out.println ("res=" + rn);

         // If the residual norm is within tolerance, we have converged.
         if (rn < tol) {
            //System.out.println ("2 res=" + rn);
            return i+1;
         }
         if (rn > prn) {
            // it may be that "coords + del" is a worse solution.  Let's make
            // sure we go the correct way binary search suitable alpha in [0 1]

            double eps = 1e-12;
            // start by limiting del to a magnitude of 1
            if (del.norm() > 1) {
               del.normalize();  
            }
            // and keep cutting the step size in half until the residual starts
            // dropping again
            double alpha = 0.5;
            while (alpha > eps && rn > prn) {
               coords.scaledAdd (-alpha, del, prevCoords);
               computeNaturalCoordsResidual (res, coords, lpnt);
               rn = res.norm();
               alpha *= 0.5;
               //System.out.println ("  alpha=" + alpha + " rn=" + rn);
            }
            //System.out.println (" alpha=" + alpha + " rn=" + rn + " prn=" + prn);
            if (alpha < eps) {
               return -1;  // failed
            }
         }
         prn = rn;
      }
      return -1; // failed
   }
   

   public int getNaturalCoordinatesStd (
      Vector3d coords, Point3d pnt, int maxIters) {

      if (!coordsAreInside(coords)) {
         coords.setZero();
      }
      // if FEM is frame-relative, transform to local coords
      Point3d lpnt = new Point3d(pnt);
      if (getGrandParent() instanceof FemModel3d) {
         FemModel3d fem = (FemModel3d)getGrandParent();
         if (fem.isFrameRelative()) {
            lpnt.inverseTransform (fem.getFrame().getPose());
         }
      }

      LUDecomposition LUD = new LUDecomposition();

      /*
       * solve using Newton's method: Need a good guess! Just guessed zero here.
       */
      Vector3d dNds = new Vector3d();
      Matrix3d dxds = new Matrix3d();
      Vector3d res = new Point3d();
      Vector3d del = new Point3d();
      Vector3d prevCoords = new Vector3d();
      Vector3d prevRes = new Point3d();

      int i;
      for (i = 0; i < maxIters; i++) {

         // compute the Jacobian dx/ds for the current guess
         dxds.setZero();
         res.setZero();
         for (int k=0; k<numNodes(); k++) {
            getdNds (dNds, k, coords);
            dxds.addOuterProduct (myNodes[k].getLocalPosition(), dNds);
            res.scaledAdd (
               getN (k, coords), myNodes[k].getLocalPosition(), res);
         }
         res.sub (lpnt);
         LUD.factor (dxds);
         
         double cond = LUD.conditionEstimate (dxds);
         if (cond > 1e10)
            System.err.println (
               "Warning: condition number for solving natural coordinates is "
               + cond);
         LUD.solve (del, res);
         // assume that natural coordinates are general around 1 in magnitude
         if (del.norm() < 1e-10) {
            // System.out.println ("* res=" + res.norm());
            return i+1;
         }
         
         prevCoords.set(coords);
         prevRes.set(res);
         
         // it may be that "coords + del" is a worse solution.  Let's make sure we
         // go the correct way
         // binary search suitable alpha in [0 1]
         double eps = 1e-12;
         double prn2 = prevRes.normSquared();
         double rn2 = prn2*2; // initialization
         double alpha = 1;
         del.normalize();  // if coords expected ~1, we don't want to stray too far
         
         while (alpha > eps && rn2 > prn2) {
            coords.scaledAdd (-alpha, del, prevCoords);
            res.setZero();
            for (int k=0; k<numNodes(); k++) {
               res.scaledAdd (
                  getN (k, coords), myNodes[k].getLocalPosition(), res);
            }
            res.sub (lpnt);
            
            rn2 = res.normSquared();
            alpha = alpha / 2;
         }         
         if (alpha < eps) {
            return -1;  // failed
         }
         //System.out.println ("res=" + res.norm() + " alpha=" + alpha);
      }
      //      System.out.println ("coords: " + coords.toString ("%4.3f"));
      return -1;
   }
   
   public boolean getNaturalCoordinatesOld (
      Vector3d coords, Point3d pnt, int maxIters) {

      if (!coordsAreInside(coords)) {
         coords.setZero();
      }

      // if FEM is frame-relative, transform to local coords
      Point3d lpnt = new Point3d(pnt);
      if (getGrandParent() instanceof FemModel3d) {
         FemModel3d fem = (FemModel3d)getGrandParent();
         if (fem.isFrameRelative()) {
            lpnt.inverseTransform (fem.getFrame().getPose());
         }
      }
      LUDecomposition LUD = new LUDecomposition();

      /*
       * solve using Newton's method: Need a good guess! Just guessed zero here.
       */
      Vector3d dNds = new Vector3d();
      Matrix3d dxds = new Matrix3d();
      Vector3d res = new Point3d();
      Vector3d del = new Point3d();

      int i;
      for (i = 0; i < maxIters; i++) {
//         double s1 = coords.x;
//         double s2 = coords.y;
//         double s3 = coords.z;

         // compute the Jacobian dx/ds for the current guess
         dxds.setZero();
         res.setZero();
         for (int k=0; k<numNodes(); k++) {
            getdNds (dNds, k, coords);
            dxds.addOuterProduct (myNodes[k].getLocalPosition(), dNds);
            res.scaledAdd (getN (k, coords), myNodes[k].getLocalPosition(), res);
         }
         res.sub (pnt);
         System.out.println ("res=" + res.norm());
         LUD.factor (dxds);
         double cond = LUD.conditionEstimate (dxds);
         if (cond > 1e10)
            System.err.println (
               "Warning: condition number for solving natural coordinates is "
               + cond);
         LUD.solve (del, res);
         // assume that natural coordinates are general around 1 in magnitude
         if (del.norm() < 1e-10) {
            break;
         }
         System.out.println ("iter=" + i + " del=" + del.norm());
         coords.sub (del);
      }
      //      System.out.println ("coords: " + coords.toString ("%4.3f"));

      // natural coordinates should all be between -1 and +1 iff the point is
      // inside it
      return true;
   }

//   /**
//    * Default method to get the element volume. Uses quadrature. Individual
//    * elements can override this with a more efficient method if needed.
//    */
//   public double getVolume() {
//      return computeVolume();
//   }
   
   /**
    * Default method to compute an element's volume and partial volumes.  Uses
    * quadrature. If the number of pressure values is 1, then there is only one
    * partial rest volume which is equal to the overall rest volume. The volume
    * at each quadrature point is also stored in the <code>dv</code> field of
    * the elements integration data, for possible future use.
    *
    * <p>The method should return the minimum Jacobian value found when
    * computing the volume for this element. A negative value indicates
    * element inversion.
    *
    * <p>Individual elements can override this with a more efficient 
    * method if needed.
    */
   public double computeVolumes() {
      int npvals = numPressureVals();
      
      double vol = 0;
      for (int k=0; k<npvals; k++) {
         myVolumes[k] = 0;
      }
      
      double minDetJ = Double.MAX_VALUE;

      IntegrationPoint3d[] ipnts = getIntegrationPoints();
      IntegrationData3d[] idata = getIntegrationData();
      for (int i=0; i<ipnts.length; i++) {
         IntegrationPoint3d pt = ipnts[i];
         pt.computeJacobian (myNodes);
         double detJ = pt.getJ().determinant();
         double dv = detJ*pt.getWeight();
         // normalize detJ to get true value relative to rest position
         detJ /= idata[i].getDetJ0();
         idata[i].setDv(dv);
         if (npvals > 1) {
            double[] H = pt.getPressureWeights().getBuffer();
            for (int k=0; k<npvals; k++) {
               myVolumes[k] += H[k]*dv;
            } 
         }
         if (detJ < minDetJ) {
            minDetJ = detJ;
         }
         vol += dv;
      }
      if (npvals == 1) {
         myVolumes[0] = vol;         
      }      
      myVolume = vol;
      return minDetJ;
   }

   public void computeJacobian(Vector3d s, Matrix3d J) {
      FemNode3d[] nodes = getNodes();
      J.setZero();
      Vector3d dNds = new Vector3d();
      for (int i=0; i<nodes.length; ++i) {
         getdNds(dNds, i, s);
         J.addOuterProduct(nodes[i].getLocalPosition(), dNds);
      }
   }
   
   /**
    * Volumes array for use with incompressibility 
    * @return current volumes
    */
   public double[] getVolumes() {
      return myVolumes;
   }

   public void computePressures (
      double[] pressures, IncompressibleMaterial imat) {

      int npvals = numPressureVals();
      IntegrationPoint3d[] ipnts = getIntegrationPoints();
      IntegrationData3d[] idata = getIntegrationData();
      for (int k=0; k<npvals; k++) {
         pressures[k] = 0;
      }
      for (int i=0; i<ipnts.length; i++) {
         double dV = idata[i].getDetJ0()*ipnts[i].getWeight();
         IntegrationPoint3d pt = ipnts[i];
         pt.computeJacobian (myNodes);
         double detJ = pt.getJ().determinant();
         double[] H = pt.getPressureWeights().getBuffer();
         for (int k=0; k<npvals; k++) {
            pressures[k] += H[k]*dV*imat.getEffectivePressure (detJ);
         }            
      }
      
   }

   /**
    * Lagrange pressures array for use with incompressibility 
    * @return pressures
    */
   public double[] getLagrangePressures() {
      return myLagrangePressures;
   }
   
   /**
    * Default method to compute the element rest volume and partial volumes.
    * Uses quadrature. If the number of pressure values is 1, then there is
    * only one partial rest volume which is equal to the overall rest
    * volume. Individual elements can override this with a more efficient
    * method if needed.
    */
   public double computeRestVolumes() {
      int npvals = numPressureVals();

      double vol = 0;
      for (int k=0; k<npvals; k++) {
         myRestVolumes[k] = 0;
      }
      
      IntegrationPoint3d[] ipnts = getIntegrationPoints();
      IntegrationData3d[] idata = getIntegrationData();
      for (int i=0; i<ipnts.length; i++) {
         double dV = idata[i].getDetJ0()*ipnts[i].getWeight();
         if (npvals > 1) {
            double[] H = ipnts[i].getPressureWeights().getBuffer();
            for (int k=0; k<npvals; k++) {
               myRestVolumes[k] += H[k]*dV;
            }
         }
         vol += dV;
      }
      if (npvals == 1) {
         myRestVolumes[0] = vol;         
      }
      return vol;
   }
   
   /**
    * Volumes array for use with incompressibility 
    * @return rest volumes
    */
   public double[] getRestVolumes() {
      return myRestVolumes;
   }

//    /** 
//     * Returns the average stress that has been computed for this element.
//     * 
//     * @return average stress (must not be modified).
//     */
//    public SymmetricMatrix3d getStress() {
//       return myAvgStress;
//    }

   public void addNodeStiffness (
      Matrix3d Kij, int i, int j, boolean corotated) {
      if (!myWarpingStiffnessValidP) {
         updateWarpingStiffness();
      }
      myWarper.addNodeStiffness (Kij, i, j, corotated);
   }  

   public void addNodeStiffness (
      int i, int j, boolean corotated) {
      if (!myWarpingStiffnessValidP) {
         updateWarpingStiffness();
      }
      myWarper.addNodeStiffness (myNbrs[i][j], i, j, corotated);
   }  

    public void addNodeForce (Vector3d f, int i, boolean corotated) {
      if (!myWarpingStiffnessValidP) {
         updateWarpingStiffness();
      }
      myWarper.addNodeForce (f, i, myNodes, corotated);
   }
    
   public void addNodeForce0(Vector3d f, int i, boolean corotated) {
      if (!myWarpingStiffnessValidP) {
         updateWarpingStiffness();
      }
      myWarper.addNodeForce0(f, i, corotated);
   }
   
   public void addNodeForce0(VectorNd f, int offset, int i, boolean corotated) {
      if (!myWarpingStiffnessValidP) {
         updateWarpingStiffness();
      }
      myWarper.addNodeForce0(f, offset, i, corotated);
   }

   public StiffnessWarper3d getStiffnessWarper() {
      if (myWarper == null){
         myWarper = new StiffnessWarper3d (numNodes());
      }
      return myWarper;
   }
   
   public void updateWarpingStiffness() {
      // System.out.println("updating stiffness: E="+myE+", nu="+myNu);

      FemMaterial mat = getEffectiveMaterial();
      if (mat instanceof LinearMaterial) {
         if (myWarper == null){
            myWarper = new StiffnessWarper3d (numNodes());
         }
         LinearMaterial lmat = (LinearMaterial)mat;
         myWarper.computeInitialStiffness (
            this, lmat.getYoungsModulus(), lmat.getPoissonsRatio());
//         IntegrationPoint3d wpnt = getWarpingPoint();
//         IntegrationData3d wdata = getWarpingData();
//         wdata.computeRestJacobian (wpnt.GNs, myNodes);
      }
      myWarpingStiffnessValidP = true;
   }

   /**
    * Queries if the effective material for this element, and all auxiliary
    * materials, are defined for non-positive deformation gradients.
    *
    * @return <code>true</code> if the materials associated with this
    * element are invertible
    */
   public boolean materialsAreInvertible() {
      
      FemMaterial mat = getEffectiveMaterial();
      if (!mat.isInvertible()) {
         return false;
      }
      if (myAuxMaterials != null) {
         for (int i=0; i<myAuxMaterials.size(); i++) {
            if (!myAuxMaterials.get(i).isInvertible()) {
               return false;
            }
         }
      }
      return true;
   }

//   public void computeWarping() {
//      if (!myWarpingStiffnessValidP) {
//         updateWarpingStiffness();
//      }
//      IntegrationPoint3d wpnt = getWarpingPoint();
//      IntegrationData3d wdata = getWarpingData();
//      wpnt.computeJacobianAndGradient (myNodes, wdata.myInvJ0);
//      myWarper.computeRotation (wpnt.F, null);
//   }

   public void computeWarping (Matrix3d F, SymmetricMatrix3d P) {
      if (myWarpingStiffnessValidP && myWarper == null) {
         System.out.println ("invalid");
      }
      if (!myWarpingStiffnessValidP) {
         updateWarpingStiffness();
      }
      myWarper.computeRotation (F, P);
   }

   public abstract void renderWidget (
      Renderer renderer, double size, RenderProps props);

   public double computeDirectedRenderSize (Vector3d dir) {
      IntegrationPoint3d ipnt = getWarpingPoint();
      return ipnt.computeDirectedSizeForRender (dir, getNodes());
   }

   /**
    * Computes the current coordinates and deformation gradient at the
    * warping point, using render coordinates. This is used in element
    * rendering.
    *
    * @param F returns the deformation gradient
    * @param coords returns the current coordinates
    */
   public void computeRenderCoordsAndGradient (Matrix3d F, float[] coords) {
      IntegrationPoint3d ipnt = getWarpingPoint();
      IntegrationData3d idata = getWarpingData();
      ipnt.computeGradientForRender (F, getNodes(), idata.myInvJ0);
      ipnt.computeCoordsForRender (coords, getNodes());
   }

   protected int getNodeIndex (FemNode3d n) {
      for (int i=0; i<myNodes.length; i++) {
         if (myNodes[i] == n) {
            return i;
         }
      }
      return -1;
   }

   protected boolean containsNode (FemNode3d n) {
      return getNodeIndex(n) != -1;
   }

   public boolean hasEdge (FemNode3d n0, FemNode3d n1) {
      return false;
   }

   public boolean hasFace (FemNode3d n0, FemNode3d n1, FemNode3d n2) {
      return false;
   }

   public boolean hasFace (FemNode3d n0, FemNode3d n1,
                           FemNode3d n2, FemNode3d n3) {
      return false;
   }

   // Auxiliary materials, used for implementing muscle fibres
   public void addAuxiliaryMaterial (AuxiliaryMaterial mat) {
      if (myAuxMaterials == null) {
         myAuxMaterials = new ArrayList<AuxiliaryMaterial>(4);
      }
      myAuxMaterials.add (mat);
   }

   public boolean removeAuxiliaryMaterial (AuxiliaryMaterial mat) {
      if (myAuxMaterials != null) {
         return myAuxMaterials.remove (mat);
      }
      else {
         return false;
      }
   }

   public int numAuxiliaryMaterials() {
      return myAuxMaterials == null ? 0 : myAuxMaterials.size();
   }

   public AuxiliaryMaterial[] getAuxiliaryMaterials() {
      if (myAuxMaterials == null) {
         return new AuxiliaryMaterial[0];
      }
      else {
         return myAuxMaterials.toArray (new AuxiliaryMaterial[0]);
      }
   }

   static int numEdgeSegs = 10;

   /**
    * Support methods for computing the extrapolants that map values at an
    * element's integration points back to its nodes. These are used to
    * determine the extrapolation matrix that is returned by the element's
    * getNodalExtroplationMatrix() method. Extrapolation from integration
    * points to nodes is used to compute things such as nodal stresses.
    *
    * <p> In general, the extrapolants are determined by mapping the integration
    * points (or a suitable subset thereof) onto a special finite element of
    * their own, and computing the shape function values for the nodes
    * in the new coordinate system.
    */
   /** 
    * Returns scaled values for the nodal coordinates of this element as an
    * array of Vector3d. An optional offset value can be added to the values as
    * well.
    */
   protected Vector3d[] getScaledNodeCoords (double s, Vector3d offset) {
      int nn = numNodes();
      Vector3d[] array = new Vector3d[nn];
      double[] coords = getNodeCoords();
      for (int i=0; i<array.length; i++) {
         array[i] = new Vector3d (coords[i*3], coords[i*3+1], coords[i*3+2]);
         array[i].scale (s);
         if (offset != null) {
            array[i].add (offset);
         }
      }
      return array;
   }

   /** 
    * Creates a node extrapolation matrix from a set of (transformed) nodal
    * coordinate values. The size of this matrix is n x m, where n is the
    * number of coordinate values and m is the number of integration points for
    * the element. The extrapolation is based on the shape functions of a
    * specified sub-element. If the number of sub-element nodes is less than m,
    * the remaining matrix elements are set to 0.
    */
   protected double[] createNodalExtrapolationMatrix (
      Vector3d[] ncoords, int m, FemElement3d subelem) {
      
      int n = ncoords.length;
      double[] mat = new double[n*m];
      for (int i=0; i<n; i++) {
         for (int j=0; j<m; j++) {
            if (j < subelem.numNodes()) {
               mat[i*m+j] = subelem.getN (j, ncoords[i]);
            }
            else {
               mat[i*m+j] = 0;
            }
         }
      }
      return mat;
   }

   @Override
   public void scaleDistance (double s) {
      super.scaleDistance (s);
      myVolume *= (s * s * s);
      myRestVolume *= (s * s * s);
      for (int i=0; i<numPressureVals(); i++) {
         myLagrangePressures[i] /= s;
      }
      //myLagrangePressure /= s;
   }

   /**
    * {@inheritDoc}
    */
   public boolean getCopyReferences (
      List<ModelComponent> refs, ModelComponent ancestor) {
      for (int i=0; i<numNodes(); i++) {
         if (!ComponentUtils.addCopyReferences (refs, myNodes[i], ancestor)) {
            return false;
         }
      }
      return true;
   }

   /** 
    * Set reference frame information for this element. This can be used for
    * computing anisotropic material parameters. In principle, each integration
    * point can have its own frame information, but this method simply sets the
    * same frame information for all the integration points, storing it in each
    * IntegrationData structure. Setting <code>M</code> to <code>null</code>
    * removes the frame information.
    * 
    * @param M frame information (is copied by the method)
    */
   public void setFrame (Matrix3dBase M) {
      Matrix3d F = null;
      if (M != null) {
         F = new Matrix3d (M);
      }
      IntegrationData3d[] idata = doGetIntegrationData();
      for (int i=0; i<idata.length; i++) {
         idata[i].myFrame = F;
      }
   }

   public Matrix3d getFrame() {
      IntegrationData3d[] idata = doGetIntegrationData();
      return idata[0].getFrame();
   }

   protected boolean scanItem (ReaderTokenizer rtok, Deque<ScanToken> tokens)
      throws IOException {

      rtok.nextToken();
      if (scanAttributeName (rtok, "frame")) {
         Matrix3d M = new Matrix3d();
         M.scan (rtok);
         setFrame (M);
         return true;
      }
      rtok.pushBack();
      return super.scanItem (rtok, tokens);
   }      

   protected void writeItems (
      PrintWriter pw, NumberFormat fmt, CompositeComponent ancestor)
      throws IOException {
      super.writeItems (pw, fmt, ancestor);
      Matrix3dBase M = getFrame();
      if (M != null) {
         pw.println ("frame=[");
         IndentingPrintWriter.addIndentation (pw, 2);
         M.write (pw, fmt);
         IndentingPrintWriter.addIndentation (pw, -2);
         pw.println ("]");
      }
   }   

   @Override
   public FemElement3d copy (
      int flags, Map<ModelComponent,ModelComponent> copyMap) {
      FemElement3d e = (FemElement3d)super.copy (flags, copyMap);

      e.myNodes = new FemNode3d[numNodes()];
      for (int i=0; i<numNodes(); i++) {
         FemNode3d n = myNodes[i];
         FemNode3d newn = (FemNode3d)ComponentUtils.maybeCopy (flags, copyMap, n);
         if (newn == null) {
            throw new InternalErrorException (
               "No duplicated node found for node number "+n.getNumber());
         }
         e.myNodes[i] = newn;
      }
      e.myNbrs = null;
      //e.myAvgGNx = null;
      e.myIncompressConstraints = null;
      //e.myIncompressConstraints1 = null;
//      e.myIncompressConstraints2 = null;
   
      // Note that frame information is not presently duplicated
      e.myIntegrationData = null;
      e.myIntegrationDataValid = false;

      //protected SymmetricMatrix3d myAvgStress = new SymmetricMatrix3d();
      e.myLagrangePressures = new double[numPressureVals()];
      //e.myLagrangePressure = 0;
      e.myWarper = null;
      e.myIncompressIdx = -1;
      //e.myLocalIncompressIdx = -1;

      e.setElementWidgetSizeMode (myElementWidgetSizeMode);
      if (myElementWidgetSizeMode == PropertyMode.Explicit) {
         e.setElementWidgetSize (myElementWidgetSize);
      }

      e.myAuxMaterials = null;
      if (myAuxMaterials != null) {
         for (AuxiliaryMaterial a : myAuxMaterials) {
            try {
               e.addAuxiliaryMaterial ((AuxiliaryMaterial)a.clone());
            }
            catch (Exception ex) {
               throw new InternalErrorException (
                  "Can't clone " + a.getClass());
            }
            
         }
      }

      return e;
   }


   public VectorNd computeGravityWeights () {

      VectorNd weights = new VectorNd (numNodes());
      IntegrationPoint3d[] ipnts = getIntegrationPoints();       
      double wtotal = 0;
      for (int k=0; k<ipnts.length; k++) {
         IntegrationPoint3d pnt = ipnts[k];
         VectorNd N = pnt.getShapeWeights();
         double w = pnt.getWeight();
         for (int i=0; i<numNodes(); i++) {
            weights.add (i, w*N.get(i));
         }
         wtotal += w;
      }
      weights.scale (1/wtotal);
      return weights;
   }
   
   
   public static FemElement3d createElement(FemNode3d[] nodes, boolean flipped) {
      
      if (flipped) {
         switch(nodes.length) {
            case 4:
               return new TetElement(nodes[0], nodes[2], nodes[1], nodes[3]);
            case 5:
               return new PyramidElement(nodes[0], nodes[3], nodes[2], nodes[1], nodes[4]);
            case 6:
               return new WedgeElement(nodes[0], nodes[2], nodes[1], nodes[3], nodes[5], nodes[4]);
            case 8:
               return new HexElement(nodes[0], nodes[3], nodes[2], nodes[1], 
                  nodes[4], nodes[7], nodes[6], nodes[5]);
            default:
               throw new IllegalArgumentException(
                  "Unknown element type with " + nodes.length + " nodes");
         }
      } else {
         return createElement(nodes);
      }
   }
   
   public static FemElement3d createElement(FemNode3d[] nodes) {
      
      switch(nodes.length) {
         case 4:
            return new TetElement(nodes);
         case 5:
            return new PyramidElement(nodes);
         case 6:
            return new WedgeElement(nodes);
         case 8:
            return new HexElement(nodes);
         default:
            throw new IllegalArgumentException(
               "Unknown element type with " + nodes.length + " nodes");
      }
      
   }

   public PointAttachment createPointAttachment (
      Point pnt) {
      if (pnt.isAttached()) {
         throw new IllegalArgumentException ("point is already attached");
      }
      if (!(pnt instanceof Particle)) {
         throw new IllegalArgumentException ("point is not a particle");
      }
      if (ComponentUtils.isAncestorOf (getGrandParent(), pnt)) {
         throw new IllegalArgumentException (
            "Element's FemModel is an ancestor of the point");
      }
      PointFem3dAttachment ax = new PointFem3dAttachment (pnt);
      ax.setFromElement (pnt.getPosition(), this);
      ax.updateAttachment();
      return ax;
   }
   /**
    * {@inheritDoc}
    */
   public FrameFem3dAttachment createFrameAttachment (
      Frame frame, RigidTransform3d TFW) {

      if (frame == null && TFW == null) {
         throw new IllegalArgumentException (
            "frame and TFW cannot both be null");
      }
      if (frame != null && frame.isAttached()) {
         throw new IllegalArgumentException ("frame is already attached");
      }
      FrameFem3dAttachment ffa = new FrameFem3dAttachment (frame);
      if (!ffa.setFromElement (TFW, this)) {
         return null;
      }
      if (frame != null) {
         if (DynamicAttachment.containsLoop (ffa, frame, null)) {
            throw new IllegalArgumentException (
               "attachment contains loop");
         }
      }
      return ffa;
   }

   // implementation of IndexedPointSet

   public int numPoints() {
      return numNodes();
   }

   public Point3d getPoint (int idx) {
      return myNodes[idx].getPosition();
   }
   
}

=======
/**
 * Copyright (c) 2014, by the Authors: John E Lloyd (UBC)
 *
 * This software is freely available under a 2-clause BSD license. Please see
 * the LICENSE file in the ArtiSynth distribution directory for details.
 */
package artisynth.core.femmodels;

import java.io.*;
import java.util.*;

import maspack.matrix.*;
import maspack.util.*;
import maspack.geometry.*;
import maspack.properties.*;
import maspack.util.InternalErrorException;
import maspack.render.Renderer;
import maspack.render.RenderableUtils;
import maspack.render.RenderProps;
import artisynth.core.materials.LinearMaterial;
import artisynth.core.materials.FemMaterial;
import artisynth.core.materials.IncompressibleMaterial;
import artisynth.core.mechmodels.DynamicAttachment;
import artisynth.core.mechmodels.Frame;
import artisynth.core.mechmodels.Particle;
import artisynth.core.mechmodels.PointAttachable;
import artisynth.core.mechmodels.PointAttachment;
import artisynth.core.mechmodels.FrameAttachable;
import artisynth.core.mechmodels.Point;
import artisynth.core.modelbase.CompositeComponent;
import artisynth.core.modelbase.ComponentUtils;
import artisynth.core.modelbase.ModelComponent;
import artisynth.core.util.*;

public abstract class FemElement3d extends FemElement
   implements Boundable, PointAttachable, FrameAttachable {
   protected FemNode3d[] myNodes;
   protected FemNodeNeighbor[][] myNbrs = null;
   // average shape function gradient; used for incompressibility
   //protected Vector3d[] myAvgGNx = null; 
   // altGnx is an alternate copy of avgGNx for use in a second constraint matrix
   //protected Matrix3x1Block[] myIncompressConstraints1 = null;
   protected MatrixBlock[] myIncompressConstraints = null;
   //protected Matrix3x1Block[] myIncompressConstraints2 = null;
   
   protected IntegrationData3d[] myIntegrationData;
   protected IntegrationData3d myWarpingData;
   protected boolean myIntegrationDataValid = false;

   protected double[] myRestVolumes;
   protected double[] myVolumes;
   protected double[] myLagrangePressures;

   //protected SymmetricMatrix3d myAvgStress = new SymmetricMatrix3d();
   //protected double myLagrangePressure;
   protected StiffnessWarper3d myWarper = null;
   private int myIncompressIdx = -1;
   //private int myLocalIncompressIdx = -1;

   private static Matrix1x1 myPressureWeightMatrix = null;

   private static double DEFAULT_ELEMENT_WIDGET_SIZE = 0.0;
   protected double myElementWidgetSize = DEFAULT_ELEMENT_WIDGET_SIZE;
   protected PropertyMode myElementWidgetSizeMode = PropertyMode.Inherited;

   // Auxiliary Materials are mainly used for implementing muscle fibres
   protected ArrayList<AuxiliaryMaterial> myAuxMaterials = null;

   public static PropertyList myProps =
      new PropertyList (FemElement3d.class, FemElement.class);

   static {
      myProps.addInheritable (
         "elementWidgetSize:Inherited",
         "size of rendered widget in each element's center",
         DEFAULT_ELEMENT_WIDGET_SIZE, "[0,1]");
   }

   public PropertyList getAllPropertyInfo() {
      return myProps;
   }

   public FemElement3d() {
      int npvals = numPressureVals();
      myLagrangePressures = new double[npvals];
      myRestVolumes = new double[npvals];
      myVolumes = new double[npvals];
   }

   public void setElementWidgetSize (double size) {
      myElementWidgetSize = size;
      myElementWidgetSizeMode = 
         PropertyUtils.propagateValue (
            this, "elementWidgetSize",
            myElementWidgetSize, myElementWidgetSizeMode);
   }

   public double getElementWidgetSize () {
      return myElementWidgetSize;
   }

   public void setElementWidgetSizeMode (PropertyMode mode) {
      myElementWidgetSizeMode =
         PropertyUtils.setModeAndUpdate (
            this, "elementWidgetSize", myElementWidgetSizeMode, mode);
   }

   public PropertyMode getElementWidgetSizeMode() {
      return myElementWidgetSizeMode;
   }

   @Override
   public FemNode3d[] getNodes() {
      return myNodes;
   }
   
   public FemNodeNeighbor[][] getNodeNeighbors() {
      return myNbrs;
   }

   // index of the incompressibility constraint associated with
   // this element, if any
   public int getIncompressIndex() {
      return myIncompressIdx;
   }

   public void setIncompressIndex (int idx) {
      myIncompressIdx = idx;
   }

//   // index of the local incompressibility constraint associated
//   // with this element, if any
//   public int getLocalIncompressIndex() {
//      return myLocalIncompressIdx;
//   }

//   public void setLocalIncompressIndex (int idx) {
//      myLocalIncompressIdx = idx;
//   }

   /**
    * Returns the number of pressure variables associated with this element.  
    * All of the linear elements have one pressure variable, whereas some of 
    * the quadratic elements have more.
    * 
    * @return number of pressure variables.make
    * 
    */
   public int numPressureVals() {
      // higher order elements should override this if necessary
      return 1;
   }

   /**
    * Returns the value of the pressure shape function. By default, this method
    * returns 1, corresponding to a single pressure variable with constant
    * value over the entire element. Elements with a larger number of pressure
    * DOFs should override this method to supply the appropriate shape
    * functions.
    *
    * @param i index of the pressure variable; should be less
    * than the value returned by {@link #numPressureVals}
    * @param coords coordinates at which the shape function should
    * be evaluated.
    * @return value of the pressure shape function
    */
   public double getH (int i, Vector3d coords) {
      return 1;
   }

   /**
    * Returns the pressure weight matrix for this element. The pressure
    * weight matrix is given by the inverse of the integral of
    * H^T H, where H is the row vector formed from the pressure
    * shape functions.
    *
    * <p>By default, this method returns a pressure weight matrix for the case
    * where there is only one pressure value. Such matrices always have a
    * single value of 1. Elements with a larger number of pressure values
    * should override this method to return a pressure weight matrix
    * appropriate for that element.
    *
    * @return pressure weight matrix for this element
    */
   public Matrix getPressureWeightMatrix () {
      if (myPressureWeightMatrix == null) {
         myPressureWeightMatrix = new Matrix1x1();
         myPressureWeightMatrix.m00 = 1;
      }
      return myPressureWeightMatrix;
   }

   /**
    * Creates a pressure weight matrix for an element. Intended for
    * use when overriding of {@link #getPressureWeightMatrix}.
    */
   protected Matrix createPressureWeightMatrix () {
      int npvals = numPressureVals();
      if (npvals == 1) {
         Matrix1x1 M = new Matrix1x1();
         M.m00 = 1;
         return M;
      }
      else {
         IntegrationPoint3d[] ipnts = getIntegrationPoints(); 
         MatrixNd M = new MatrixNd (npvals, npvals);
         for (int k=0; k<ipnts.length; k++) {
            double[] H = ipnts[k].getPressureWeights().getBuffer();
            for (int i=0; i<npvals; i++) {
               for (int j=0; j<npvals; j++) {
                  M.add (i, j, H[i]*H[j]);
               }
            }
         }
         M.invert();
         if (npvals == 2) {
            return new Matrix2d (M);
         }
         else if (npvals == 4) {
            return new Matrix4d (M);
         }
         else {
            return M;
         }
      }
   }
   
//   /** 
//    * Returns an array of vectors which is used to store the average
//    * gradient of the shape functions. This is used in incompressibility
//    * calculations. Note that this method does not actually compute the
//    * gradient.
//    * 
//    * @return array used to store average shape function gradients
//    */
//   public Vector3d[] getAvgGNx() {
//      if (myAvgGNx == null) {
//         myAvgGNx = new Vector3d[numNodes()];
//         for (int i=0; i<numNodes(); i++) {
//            myAvgGNx[i] = new Vector3d();
//         }
//      }
//      return myAvgGNx;
//   }

   /**  
    * Returns an array of MatrixBlocks to be used as constraints to make the
    * element incompressible. Note this method does not compute values for
    * these constraints; it only returns storage for them.
    *
    * <p>There is one block for each node, with each of size 3 x m, where m is
    * the number of pressure degrees-of-freedom (returned by
    * {@link #numPressureVals()}.
    * 
    * @return incompressibility constraints
    */
   public MatrixBlock[] getIncompressConstraints() {
      if (myIncompressConstraints == null) {
         int n = numNodes();
         MatrixBlock[] constraints = new MatrixBlock[n];
         for (int i=0; i<n; i++) {
            constraints[i] = MatrixBlockBase.alloc (3, numPressureVals());
         }
         myIncompressConstraints = constraints;
      }
      return myIncompressConstraints;
   }

//   /** 
//    * Zeros the incompressibility constraints for this element.
//    */
//   public void zeroIncompressConstraints() {
//      MatrixBlock[] constraints = getIncompressConstraints();
//      for (int i=0; i<numNodes(); i++) {
//         constraints[i].setZero();
//      }
//   }
//
//   /** 
//    * Adds scaled gradient values to the incompressibility constraints,
//    * for use in computing the constraints values.
//    * If G_i is the constraint for node i, then this method computes
//    * <p>
//    * G_i += H^T GNx[i]
//    * </p>
//    * where <code>H</code> is a row vector of scalar values,
//    * and <code>GNx[i]</code> is the shape function gradient for
//    * node i.
//    *
//    * @param H row vector of scalar values, whose length should be
//    * at least equal to the number of pressure DOFs.
//    * @param GNx array of shape function gradients, one for each node.
//    */
//   public void addToIncompressConstraints (double[] H, Vector3d[] GNx) {
//      
//      MatrixBlock[] constraints = getIncompressConstraints();
//      for (int i=0; i<numNodes(); i++) {
//         FemUtilities.addToIncompressConstraints (
//            constraints[i], H, GNx[i]);
//      }
//   } 

//   private Matrix3x1Block[] allocIncompressConstraints1 (int n) {
//      Matrix3x1Block[] constraints = new Matrix3x1Block[n];
//      for (int i=0; i<n; i++) {
//         constraints[i] = new Matrix3x1Block();
//      }
//      return constraints;
//   }
//
//   /**  
//    * Returns an array of Matrix3x1Blocks to be used as constraints to make the
//    * element incompressible. Note this method does not compute values for
//    * these constraints; it only returns storage for them.
//    * 
//    * @return incompressibility constraints
//    */
//   public Matrix3x1Block[] getIncompressConstraints1() {
//      if (myIncompressConstraints1 == null) {
//         myIncompressConstraints1 = allocIncompressConstraints1(numNodes());
//      }
//      return myIncompressConstraints1;
//   }

//   /** 
//    * Returns an alternate array of Matrix3x1Blocks to be used as constraints
//    * to make the element incompressible. This alternate set can be used to
//    * create a second constraint system for enforcing incompressibility.  Note
//    * this method does not compute values for these constraints; it only
//    * returns storage for them.
//    * 
//    * @return alternate set of incompressibility constraints
//    */
//   public Matrix3x1Block[] getIncompressConstraints2() {
//      if (myIncompressConstraints2 == null) {
//         myIncompressConstraints2 = allocIncompressConstraints(numNodes());
//      }
//      return myIncompressConstraints2;
//   }

   /**
    * Tests whether or not a point is inside an element.  
    * @param pnt point to check if is inside
    * @return true if point is inside the element
    */
   public boolean isInside (Point3d pnt) {
      Vector3d coords = new Vector3d();
      if (!getNaturalCoordinates (coords, pnt)) {
         // if the calculation did not converge, assume we are outside
         return false;
      }
      return coordsAreInside (coords);
   }
   
   /** 
    * Returns true if the rest position for this element results in a negative
    * Jacobian determinant for at least one integration point. This method
    * should be used sparingly since it is computes this result from scratch.
    *
    * @return true if the rest position is inverted.
    */
   public boolean isInvertedAtRest() {
      IntegrationPoint3d[] ipnts = getIntegrationPoints();
      for (int i = 0; i < ipnts.length; i++) {
         IntegrationData3d idata = new IntegrationData3d();
         
         /*
          *  code snippet from IntegrationData3d.computeRestJacobian()
          *  -- there may be better way to check "invertedness"
          */
         Matrix3d J0 = new Matrix3d();
         J0.setZero();
         for (int j = 0; j < myNodes.length; j++) {
            Vector3d pos = myNodes[j].myRest;
            Vector3d dNds = ipnts[i].GNs[j];
            J0.addOuterProduct(pos.x, pos.y, pos.z, dNds.x, dNds.y, dNds.z);
         }
         if (idata.getInvJ0().fastInvert(J0) <= 0) {
            return true;
         }
      }
      return false;
   }      

//   public boolean getNaturalCoordinates (VectorNd coords, Point3d pnt) {
//       return false;
//    }

   public int getNumEdges() {
      int num = 0;
      int[] idxs = getEdgeIndices();
      for (int i=0; i<idxs.length; i+=(idxs[i]+1)) {
         num++;
      }
      return num;
   }

   public int getNumFaces() {
      int num = 0;
      int[] idxs = getFaceIndices();
      for (int i=0; i<idxs.length; i+=(idxs[i]+1)) {
         num++;
      }
      return num;
   }

   /**
    * Returns an array of FaceNodes3d describing a set of faces
    * associated with this element. If adjoining elements have matching
    * faces, then the elimination of repeated faces can be used to
    * generate an external mesh for the FEM. If the returned list has zero
    * length, then this method is not supported for the element in question.
    * 
    * @return list of faces for this element
    */
   public FaceNodes3d[] getFaces() {
      FaceNodes3d[] faces = new FaceNodes3d[getNumFaces()];
      int[] idxs = getFaceIndices();
      int k = 0;
      for (int i=0; i<faces.length; i++ ) {
         faces[i] = new FaceNodes3d(this, idxs[k++]);
         FemNode3d[] faceNodes = faces[i].getNodes();
         for (int j=0; j<faceNodes.length; j++) {
            faceNodes[j] = myNodes[idxs[k++]];
         }
      }
      return faces;
   }

   public FemNode3d[][] triangulateFace (FaceNodes3d face) {
      FemNode3d[] nodes = face.getNodes();
      FemNode3d[][] triangles = new FemNode3d[nodes.length-2][3];
      for (int i=0; i<triangles.length; i++) {
         setTriangle (triangles[i], nodes[0], nodes[i+1], nodes[i+2]);
      }
      return triangles;
   }

   protected void setTriangle (
      FemNode3d[] tri, FemNode3d n0, FemNode3d n1, FemNode3d n2) {
      tri[0] = n0;
      tri[1] = n1;
      tri[2] = n2;
   }

   public void computeCentroid (Vector3d centroid) {
      centroid.setZero();
      for (int i = 0; i < numNodes(); i++) {
         centroid.add (myNodes[i].getPosition());
      }
      centroid.scale (1.0 / numNodes());
   }

   /**
    * Compute position within element based on natural coordinates
    * @param pnt  populated position within element
    * @param coords natural coordinates
    */
   public void computePosition(Point3d pnt, Vector3d coords) {
      pnt.setZero();
      for (int i=0; i<numNodes(); ++i) {
         pnt.scaledAdd(getN(i, coords), myNodes[i].getPosition());
      }
   }

   public double computeCovariance (Matrix3d C) {
      double vol = 0;

      Point3d pnt = new Point3d();
      IntegrationPoint3d[] ipnts = getIntegrationPoints();
      for (int i=0; i<ipnts.length; i++) {
         IntegrationPoint3d pt = ipnts[i];
         // compute the current position of the integration point in pnt:
         pnt.setZero();
         for (int k=0; k<pt.N.size(); k++) {
            pnt.scaledAdd (pt.N.get(k), myNodes[k].getPosition());
         }
         // now get dv, the current volume at the integration point
         pt.computeJacobian (myNodes);
         double detJ = pt.getJ().determinant();
         double dv = detJ*pt.getWeight();
         C.addScaledOuterProduct (dv, pnt, pnt);
         vol += dv;
      }
      return vol;
   }

   public void updateBounds (Vector3d pmin, Vector3d pmax) {
      for (int i = 0; i < numNodes(); i++) {
         myNodes[i].getPosition().updateBounds (pmin, pmax);
      }
   }

   public abstract int numIntegrationPoints();

   public abstract double[] getIntegrationCoords ();

   public abstract double[] getNodalExtrapolationMatrix ();

   public abstract double getN (int i, Vector3d coords);

   public abstract void getdNds (Vector3d dNds, int i, Vector3d coords);
   
   public abstract IntegrationPoint3d[] getIntegrationPoints();

   public abstract IntegrationPoint3d getWarpingPoint();

   public abstract int[] getEdgeIndices();

   public abstract int[] getFaceIndices();

   private IntegrationData3d[] doGetIntegrationData() {
      IntegrationData3d[] idata = myIntegrationData;
      if (idata == null) {
         int numPnts = getIntegrationPoints().length;
         idata = new IntegrationData3d[numPnts];
         for (int i=0; i<numPnts; i++) {
            idata[i] = new IntegrationData3d();
         }
         myIntegrationData = idata;
      }
      return idata;
   }

   public IntegrationData3d[] getIntegrationData() {
      IntegrationData3d[] idata = doGetIntegrationData();
      if (!myIntegrationDataValid) {
         // compute rest Jacobians and such
         IntegrationPoint3d[] ipnts = getIntegrationPoints();
         for (int i=0; i<idata.length; i++) {
            idata[i].computeRestJacobian (ipnts[i].GNs, myNodes);
         }
         myIntegrationDataValid = true;
      }
      return idata;
   }

   public void clearState() {
      IntegrationData3d[] idata = doGetIntegrationData();
      for (int i=0; i<idata.length; i++) {
         idata[i].clearState();
      }
   }

   public IntegrationData3d getWarpingData() {
      IntegrationData3d wdata = myWarpingData;
      if (wdata == null) {
         int numPnts = getIntegrationPoints().length;
         if (numPnts == 1) {
            // then integration and warping points/data are the same
            wdata = getIntegrationData()[0];
         }
         else {
            wdata = new IntegrationData3d();
            wdata.computeRestJacobian (getWarpingPoint().GNs, myNodes);
         }
         myWarpingData = wdata;
      }
      return wdata;
   }
   
   public static IntegrationPoint3d[] createIntegrationPoints(FemElement3d exampleElem, double[] cdata) {
      int numi = cdata.length/4;
      IntegrationPoint3d[] pnts = new IntegrationPoint3d[numi];
      if (cdata.length != 4*numi) {
         throw new InternalErrorException (
            "Coordinate data length is "+cdata.length+", expecting "+4*numi);
      }
      for (int k=0; k<numi; k++) {
         pnts[k] = IntegrationPoint3d.create (
            exampleElem, cdata[k*4], cdata[k*4+1], cdata[k*4+2], cdata[k*4+3]);
         pnts[k].setNumber (k);
      }
      return pnts;
   }
   
   protected IntegrationPoint3d[] createIntegrationPoints(double[] cdata) {
      return createIntegrationPoints(this, cdata);
   }
   
   protected IntegrationPoint3d[] createIntegrationPoints() {
      int numi = numIntegrationPoints();
      IntegrationPoint3d[] pnts = new IntegrationPoint3d[numi];
      double[] cdata = getIntegrationCoords();
      if (cdata.length != 4*numi) {
         throw new InternalErrorException (
            "Coordinate data length is "+cdata.length+", expecting "+4*numi);
      }
      for (int k=0; k<numi; k++) {
         pnts[k] = IntegrationPoint3d.create (
            this, cdata[k*4], cdata[k*4+1], cdata[k*4+2], cdata[k*4+3]);
         pnts[k].setNumber (k);
      }
      return pnts;
      // Vector3d coords = new Vector3d();
      // Vector3d dNds = new Vector3d();
      // VectorNd shapeVals = new VectorNd(numNodes());
      // VectorNd pressureShapeVals = new VectorNd(numPressureVals());
      // for (int k=0; k<numi; k++) {
      //    coords.set (coordData[k*4], coordData[k*4+1], coordData[k*4+2]);
      //    pnts[k] = new IntegrationPoint3d (
      //       numNodes(), numPressureVals(), 
      //       coords.x, coords.y, coords.z, coordData[k*4+3]);
      //    for (int i=0; i<numNodes(); i++) {
      //       shapeVals.set (i, getN (i, coords));
      //       getdNds (dNds, i, coords);
      //       pnts[k].setShapeGrad (i, dNds);
      //    }
      //    for (int i=0; i<numPressureVals(); i++) {
      //       pressureShapeVals.set (i, getH (i, coords));
      //    }
      //    pnts[k].setShapeVals (shapeVals);
      //    pnts[k].setPressureShapeVals (pressureShapeVals);
      // }
      // return pnts;
   }

//   protected IntegrationPoint3d createIntegrationPoint (
//      double s0, double s1, double s2, double w) {
//
//      Vector3d coords = new Vector3d();
//      Vector3d dNds = new Vector3d();
//      VectorNd shapeVals = new VectorNd(numNodes());     
//      VectorNd pressureShapeVals = new VectorNd(numPressureVals());     
//
//      IntegrationPoint3d pnt =
//         new IntegrationPoint3d (
//            numNodes(), numPressureVals(), s0, s1, s2, w);
//      coords.set (s0, s1, s2);
//      for (int i=0; i<numNodes(); i++) {
//         shapeVals.set (i, getN (i, coords));
//         getdNds (dNds, i, coords);
//         pnt.setShapeGrad (i, dNds);
//      }
//      for (int i=0; i<numPressureVals(); i++) {
//         pressureShapeVals.set (i, getH (i, coords));
//      }
//      pnt.setShapeVals (shapeVals);
//      pnt.setPressureShapeVals (pressureShapeVals);
//      return pnt;
//   }

   /** 
    * Used to create edge nodes for quadratic elements.
    */
   protected static FemNode3d createEdgeNode (FemNode3d n0, FemNode3d n1) {
      Point3d px = new Point3d();
      px.add (n0.getPosition(), n1.getPosition());
      px.scale (0.5);
      return new FemNode3d (px);
   }   

   public void connectToHierarchy () {
      super.connectToHierarchy ();
      
      FemNode3d[] nodes = getNodes();
      for (int i = 0; i < nodes.length; i++) {
         for (int j = 0; j < nodes.length; j++) {
            nodes[i].registerNodeNeighbor(nodes[j]);
         }
         nodes[i].addElementDependency(this);
      }
      setMass(0);

      myNbrs = new FemNodeNeighbor[numNodes()][numNodes()];
      for (int i=0; i<myNodes.length; i++) {
         FemNode3d node = myNodes[i];
         int cnt = 0;
         for (FemNodeNeighbor nbr : node.getNodeNeighbors()){
            int j = getLocalNodeIndex (nbr.myNode);
            if (j != -1) {
               myNbrs[i][j] = nbr;
               cnt++;
            }
         }
         if (cnt != myNodes.length) {
            System.out.println ("element class " + getClass());
            throw new InternalErrorException (
               "Node "+node.getNumber()+" has "+cnt+
               " local neighbors, expecting "+myNodes.length);
         }
      }
   }

   public void invalidateRestData () {
      super.invalidateRestData();
      // will cause rest Jacobians to be recalculated
      myIntegrationDataValid = false;
      myWarpingData = null;
   }

   public void disconnectFromHierarchy () {
      myNbrs = null;

      FemNode3d[] nodes = getNodes();
      //double massPerNode = getMass()/numNodes();
      for (int i = 0; i < nodes.length; i++) {
         for (int j = 0; j < nodes.length; j++) {
            nodes[i].deregisterNodeNeighbor(nodes[j]);
         }
         // nodes[i].addMass(-massPerNode);
         nodes[i].invalidateMassIfNecessary ();  // signal dirty
         nodes[i].removeElementDependency(this);
      }

      super.disconnectFromHierarchy ();
   }

   public abstract boolean coordsAreInside (Vector3d coords);

   public boolean getMarkerCoordinates (
      VectorNd coords, Point3d pnt, boolean checkInside) {
      if (coords.size() < numNodes()) {
         throw new IllegalArgumentException (
            "coords size "+coords.size()+" != number of nodes "+numNodes());
      }
      Vector3d ncoords = new Vector3d();
      boolean converged = getNaturalCoordinates (ncoords, pnt);
      for (int i=0; i<numNodes(); i++) {
         coords.set (i, getN (i, ncoords));
      }
      if (!converged) {
         return false;
      }
      else if (checkInside) {
         return coordsAreInside (ncoords);
      }
      else {
         return true;
      }
   }
   
   public abstract double[] getNodeCoords ();

   public void getNodeCoords (Vector3d coords, int nodeIdx) {
      if (nodeIdx < 0 || nodeIdx >= numNodes()) {
         throw new IllegalArgumentException (
            "Node index must be in the range [0,"+(numNodes()-1)+"]");
      }
      double[] c = getNodeCoords();
      coords.set (c[nodeIdx*3], c[nodeIdx*3+1], c[nodeIdx*3+2]);
   }

   /**
    * Calls {@link #getNaturalCoordinates(Vector3d,Point3d,int)}
    * with a default maximum number of interations.
    * 
    * @param coords
    * Outputs the natural coordinates, and supplies (on input) an initial
    * guess as to their position.
    * @param pnt
    * A given point (in world coords)
    * @return true if the calculation converged
    */
   public boolean getNaturalCoordinates (Vector3d coords, Point3d pnt) {
      return getNaturalCoordinates (coords, pnt, /*maxIters=*/1000) >= 0;
   }

   private void computeNaturalCoordsResidual (
      Vector3d res, Vector3d coords, Point3d pnt) {

      res.setZero();
      for (int k=0; k<numNodes(); k++) {
         res.scaledAdd (
            getN (k, coords), myNodes[k].getLocalPosition(), res);
      }
      res.sub (pnt);
   }
   
   /**
    * Given point p, get its natural coordinates with respect to this element.
    * Returns true if the algorithm converges, false if a maximum number of 
    * iterations is reached. Uses a modified Newton's method to solve the 
    * equations. The <code>coords</code> argument that returned the coordinates is
    * used, on input, to supply an initial guess of the coordinates.
    * Zero is generally a safe guess.
    * 
    * @param coords
    * Outputs the natural coordinates, and supplies (on input) an initial
    * guess as to their position.
    * @param pnt
    * A given point (in world coords)
    * @param maxIters
    * Maximum number of Newton iterations
    * @return the number of iterations required for convergence, or
    * -1 if the calculation did not converge.
    */
   public int getNaturalCoordinates (
      Vector3d coords, Point3d pnt, int maxIters) {

      if (!coordsAreInside(coords)) {
         // if not inside, reset coords to 0
         coords.setZero();
      }

      // if FEM is frame-relative, transform to local coords
      Point3d lpnt = new Point3d(pnt);
      if (getGrandParent() instanceof FemModel3d) {
         FemModel3d fem = (FemModel3d)getGrandParent();
         if (fem.isFrameRelative()) {
            lpnt.inverseTransform (fem.getFrame().getPose());
         }
      }

      Vector3d res = new Point3d();
      int i;

      double tol = RenderableUtils.getRadius (this) * 1e-12;
      computeNaturalCoordsResidual (res, coords, lpnt);
      double prn = res.norm();
      //System.out.println ("res=" + prn);
      if (prn < tol) {
         // already have the right answer
         return 0;
      }

      LUDecomposition LUD = new LUDecomposition();
      Vector3d prevCoords = new Vector3d();
      Vector3d dNds = new Vector3d();
      Matrix3d dxds = new Matrix3d();
      Vector3d del = new Point3d();

      /*
       * solve using Newton's method.
       */
      for (i = 0; i < maxIters; i++) {

         // compute the Jacobian dx/ds for the current guess
         dxds.setZero();
         for (int k=0; k<numNodes(); k++) {
            getdNds (dNds, k, coords);
            dxds.addOuterProduct (myNodes[k].getLocalPosition(), dNds);
         }
         LUD.factor (dxds);
         double cond = LUD.conditionEstimate (dxds);
         if (cond > 1e10)
            System.err.println (
               "Warning: condition number for solving natural coordinates is "
               + cond);
         // solve Jacobian to obtain an update for the coords
         LUD.solve (del, res);

         // if del is very small assume we are close to the root. Assume
         // natural coordinates are generally around 1 in magnitude, so we can
         // use an absolute value for a tolerance threshold
         if (del.norm() < 1e-10) {
            //System.out.println ("1 res=" + res.norm());
            return i+1;
         }

         prevCoords.set (coords);         
         coords.sub (del);                              
         computeNaturalCoordsResidual (res, coords, lpnt);
         double rn = res.norm();
         //System.out.println ("res=" + rn);

         // If the residual norm is within tolerance, we have converged.
         if (rn < tol) {
            //System.out.println ("2 res=" + rn);
            return i+1;
         }
         if (rn > prn) {
            // it may be that "coords + del" is a worse solution.  Let's make
            // sure we go the correct way binary search suitable alpha in [0 1]

            double eps = 1e-12;
            // start by limiting del to a magnitude of 1
            if (del.norm() > 1) {
               del.normalize();  
            }
            // and keep cutting the step size in half until the residual starts
            // dropping again
            double alpha = 0.5;
            while (alpha > eps && rn > prn) {
               coords.scaledAdd (-alpha, del, prevCoords);
               computeNaturalCoordsResidual (res, coords, lpnt);
               rn = res.norm();
               alpha *= 0.5;
               //System.out.println ("  alpha=" + alpha + " rn=" + rn);
            }
            //System.out.println (" alpha=" + alpha + " rn=" + rn + " prn=" + prn);
            if (alpha < eps) {
               return -1;  // failed
            }
         }
         prn = rn;
      }
      return -1; // failed
   }
   

   public int getNaturalCoordinatesStd (
      Vector3d coords, Point3d pnt, int maxIters) {

      if (!coordsAreInside(coords)) {
         coords.setZero();
      }
      // if FEM is frame-relative, transform to local coords
      Point3d lpnt = new Point3d(pnt);
      if (getGrandParent() instanceof FemModel3d) {
         FemModel3d fem = (FemModel3d)getGrandParent();
         if (fem.isFrameRelative()) {
            lpnt.inverseTransform (fem.getFrame().getPose());
         }
      }

      LUDecomposition LUD = new LUDecomposition();

      /*
       * solve using Newton's method: Need a good guess! Just guessed zero here.
       */
      Vector3d dNds = new Vector3d();
      Matrix3d dxds = new Matrix3d();
      Vector3d res = new Point3d();
      Vector3d del = new Point3d();
      Vector3d prevCoords = new Vector3d();
      Vector3d prevRes = new Point3d();

      int i;
      for (i = 0; i < maxIters; i++) {

         // compute the Jacobian dx/ds for the current guess
         dxds.setZero();
         res.setZero();
         for (int k=0; k<numNodes(); k++) {
            getdNds (dNds, k, coords);
            dxds.addOuterProduct (myNodes[k].getLocalPosition(), dNds);
            res.scaledAdd (
               getN (k, coords), myNodes[k].getLocalPosition(), res);
         }
         res.sub (lpnt);
         LUD.factor (dxds);
         
         double cond = LUD.conditionEstimate (dxds);
         if (cond > 1e10)
            System.err.println (
               "Warning: condition number for solving natural coordinates is "
               + cond);
         LUD.solve (del, res);
         // assume that natural coordinates are general around 1 in magnitude
         if (del.norm() < 1e-10) {
            // System.out.println ("* res=" + res.norm());
            return i+1;
         }
         
         prevCoords.set(coords);
         prevRes.set(res);
         
         // it may be that "coords + del" is a worse solution.  Let's make sure we
         // go the correct way
         // binary search suitable alpha in [0 1]
         double eps = 1e-12;
         double prn2 = prevRes.normSquared();
         double rn2 = prn2*2; // initialization
         double alpha = 1;
         del.normalize();  // if coords expected ~1, we don't want to stray too far
         
         while (alpha > eps && rn2 > prn2) {
            coords.scaledAdd (-alpha, del, prevCoords);
            res.setZero();
            for (int k=0; k<numNodes(); k++) {
               res.scaledAdd (
                  getN (k, coords), myNodes[k].getLocalPosition(), res);
            }
            res.sub (lpnt);
            
            rn2 = res.normSquared();
            alpha = alpha / 2;
         }         
         if (alpha < eps) {
            return -1;  // failed
         }
         //System.out.println ("res=" + res.norm() + " alpha=" + alpha);
      }
      //      System.out.println ("coords: " + coords.toString ("%4.3f"));
      return -1;
   }
   
   public boolean getNaturalCoordinatesOld (
      Vector3d coords, Point3d pnt, int maxIters) {

      if (!coordsAreInside(coords)) {
         coords.setZero();
      }

      // if FEM is frame-relative, transform to local coords
      Point3d lpnt = new Point3d(pnt);
      if (getGrandParent() instanceof FemModel3d) {
         FemModel3d fem = (FemModel3d)getGrandParent();
         if (fem.isFrameRelative()) {
            lpnt.inverseTransform (fem.getFrame().getPose());
         }
      }
      LUDecomposition LUD = new LUDecomposition();

      /*
       * solve using Newton's method: Need a good guess! Just guessed zero here.
       */
      Vector3d dNds = new Vector3d();
      Matrix3d dxds = new Matrix3d();
      Vector3d res = new Point3d();
      Vector3d del = new Point3d();

      int i;
      for (i = 0; i < maxIters; i++) {
//         double s1 = coords.x;
//         double s2 = coords.y;
//         double s3 = coords.z;

         // compute the Jacobian dx/ds for the current guess
         dxds.setZero();
         res.setZero();
         for (int k=0; k<numNodes(); k++) {
            getdNds (dNds, k, coords);
            dxds.addOuterProduct (myNodes[k].getLocalPosition(), dNds);
            res.scaledAdd (getN (k, coords), myNodes[k].getLocalPosition(), res);
         }
         res.sub (pnt);
         System.out.println ("res=" + res.norm());
         LUD.factor (dxds);
         double cond = LUD.conditionEstimate (dxds);
         if (cond > 1e10)
            System.err.println (
               "Warning: condition number for solving natural coordinates is "
               + cond);
         LUD.solve (del, res);
         // assume that natural coordinates are general around 1 in magnitude
         if (del.norm() < 1e-10) {
            break;
         }
         System.out.println ("iter=" + i + " del=" + del.norm());
         coords.sub (del);
      }
      //      System.out.println ("coords: " + coords.toString ("%4.3f"));

      // natural coordinates should all be between -1 and +1 iff the point is
      // inside it
      return true;
   }

//   /**
//    * Default method to get the element volume. Uses quadrature. Individual
//    * elements can override this with a more efficient method if needed.
//    */
//   public double getVolume() {
//      return computeVolume();
//   }
   
   /**
    * Default method to compute an element's volume and partial volumes.  Uses
    * quadrature. If the number of pressure values is 1, then there is only one
    * partial rest volume which is equal to the overall rest volume. The volume
    * at each quadrature point is also stored in the <code>dv</code> field of
    * the elements integration data, for possible future use.
    *
    * <p>The method should return the minimum Jacobian value found when
    * computing the volume for this element. A negative value indicates
    * element inversion.
    *
    * <p>Individual elements can override this with a more efficient 
    * method if needed.
    */
   public double computeVolumes() {
      int npvals = numPressureVals();
      
      double vol = 0;
      for (int k=0; k<npvals; k++) {
         myVolumes[k] = 0;
      }
      
      double minDetJ = Double.MAX_VALUE;

      IntegrationPoint3d[] ipnts = getIntegrationPoints();
      IntegrationData3d[] idata = getIntegrationData();
      for (int i=0; i<ipnts.length; i++) {
         IntegrationPoint3d pt = ipnts[i];
         pt.computeJacobian (myNodes);
         double detJ = pt.getJ().determinant();
         double dv = detJ*pt.getWeight();
         // normalize detJ to get true value relative to rest position
         detJ /= idata[i].getDetJ0();
         idata[i].setDv(dv);
         if (npvals > 1) {
            double[] H = pt.getPressureWeights().getBuffer();
            for (int k=0; k<npvals; k++) {
               myVolumes[k] += H[k]*dv;
            } 
         }
         if (detJ < minDetJ) {
            minDetJ = detJ;
         }
         vol += dv;
      }
      if (npvals == 1) {
         myVolumes[0] = vol;         
      }      
      myVolume = vol;
      return minDetJ;
   }

   public void computeJacobian(Vector3d s, Matrix3d J) {
      FemNode3d[] nodes = getNodes();
      J.setZero();
      Vector3d dNds = new Vector3d();
      for (int i=0; i<nodes.length; ++i) {
         getdNds(dNds, i, s);
         J.addOuterProduct(nodes[i].getLocalPosition(), dNds);
      }
   }
   
   /**
    * Volumes array for use with incompressibility 
    * @return current volumes
    */
   public double[] getVolumes() {
      return myVolumes;
   }

   public void computePressures (
      double[] pressures, IncompressibleMaterial imat) {

      int npvals = numPressureVals();
      IntegrationPoint3d[] ipnts = getIntegrationPoints();
      IntegrationData3d[] idata = getIntegrationData();
      for (int k=0; k<npvals; k++) {
         pressures[k] = 0;
      }
      for (int i=0; i<ipnts.length; i++) {
         double dV = idata[i].getDetJ0()*ipnts[i].getWeight();
         IntegrationPoint3d pt = ipnts[i];
         pt.computeJacobian (myNodes);
         double detJ = pt.getJ().determinant();
         double[] H = pt.getPressureWeights().getBuffer();
         for (int k=0; k<npvals; k++) {
            pressures[k] += H[k]*dV*imat.getEffectivePressure (detJ);
         }            
      }
      
   }

   /**
    * Lagrange pressures array for use with incompressibility 
    * @return pressures
    */
   public double[] getLagrangePressures() {
      return myLagrangePressures;
   }
   
   /**
    * Default method to compute the element rest volume and partial volumes.
    * Uses quadrature. If the number of pressure values is 1, then there is
    * only one partial rest volume which is equal to the overall rest
    * volume. Individual elements can override this with a more efficient
    * method if needed.
    */
   public double computeRestVolumes() {
      int npvals = numPressureVals();

      double vol = 0;
      for (int k=0; k<npvals; k++) {
         myRestVolumes[k] = 0;
      }
      
      IntegrationPoint3d[] ipnts = getIntegrationPoints();
      IntegrationData3d[] idata = getIntegrationData();
      for (int i=0; i<ipnts.length; i++) {
         double dV = idata[i].getDetJ0()*ipnts[i].getWeight();
         if (npvals > 1) {
            double[] H = ipnts[i].getPressureWeights().getBuffer();
            for (int k=0; k<npvals; k++) {
               myRestVolumes[k] += H[k]*dV;
            }
         }
         vol += dV;
      }
      if (npvals == 1) {
         myRestVolumes[0] = vol;         
      }
      return vol;
   }
   
   /**
    * Volumes array for use with incompressibility 
    * @return rest volumes
    */
   public double[] getRestVolumes() {
      return myRestVolumes;
   }

//    /** 
//     * Returns the average stress that has been computed for this element.
//     * 
//     * @return average stress (must not be modified).
//     */
//    public SymmetricMatrix3d getStress() {
//       return myAvgStress;
//    }

   public void addNodeStiffness (
      Matrix3d Kij, int i, int j, boolean corotated) {
      if (!myWarpingStiffnessValidP) {
         updateWarpingStiffness();
      }
      myWarper.addNodeStiffness (Kij, i, j, corotated);
   }  

   public void addNodeStiffness (
      int i, int j, boolean corotated) {
      if (!myWarpingStiffnessValidP) {
         updateWarpingStiffness();
      }
      myWarper.addNodeStiffness (myNbrs[i][j], i, j, corotated);
   }  

    public void addNodeForce (Vector3d f, int i, boolean corotated) {
      if (!myWarpingStiffnessValidP) {
         updateWarpingStiffness();
      }
      myWarper.addNodeForce (f, i, myNodes, corotated);
   }
    
   public void addNodeForce0(Vector3d f, int i, boolean corotated) {
      if (!myWarpingStiffnessValidP) {
         updateWarpingStiffness();
      }
      myWarper.addNodeForce0(f, i, corotated);
   }
   
   public void addNodeForce0(VectorNd f, int offset, int i, boolean corotated) {
      if (!myWarpingStiffnessValidP) {
         updateWarpingStiffness();
      }
      myWarper.addNodeForce0(f, offset, i, corotated);
   }

   public StiffnessWarper3d getStiffnessWarper() {
      if (myWarper == null){
         myWarper = new StiffnessWarper3d (numNodes());
      }
      return myWarper;
   }
   
   public void updateWarpingStiffness() {
      // System.out.println("updating stiffness: E="+myE+", nu="+myNu);

      FemMaterial mat = getEffectiveMaterial();
      if (mat instanceof LinearMaterial) {
         if (myWarper == null){
            myWarper = new StiffnessWarper3d (numNodes());
         }
         LinearMaterial lmat = (LinearMaterial)mat;
         myWarper.computeInitialStiffness (
            this, lmat.getYoungsModulus(), lmat.getPoissonsRatio());
//         IntegrationPoint3d wpnt = getWarpingPoint();
//         IntegrationData3d wdata = getWarpingData();
//         wdata.computeRestJacobian (wpnt.GNs, myNodes);
      }
      myWarpingStiffnessValidP = true;
   }

   /**
    * Queries if the effective material for this element, and all auxiliary
    * materials, are defined for non-positive deformation gradients.
    *
    * @return <code>true</code> if the materials associated with this
    * element are invertible
    */
   public boolean materialsAreInvertible() {
      
      FemMaterial mat = getEffectiveMaterial();
      if (!mat.isInvertible()) {
         return false;
      }
      if (myAuxMaterials != null) {
         for (int i=0; i<myAuxMaterials.size(); i++) {
            if (!myAuxMaterials.get(i).isInvertible()) {
               return false;
            }
         }
      }
      return true;
   }

//   public void computeWarping() {
//      if (!myWarpingStiffnessValidP) {
//         updateWarpingStiffness();
//      }
//      IntegrationPoint3d wpnt = getWarpingPoint();
//      IntegrationData3d wdata = getWarpingData();
//      wpnt.computeJacobianAndGradient (myNodes, wdata.myInvJ0);
//      myWarper.computeRotation (wpnt.F, null);
//   }

   public void computeWarping (Matrix3d F, SymmetricMatrix3d P) {
      if (myWarpingStiffnessValidP && myWarper == null) {
         System.out.println ("invalid");
      }
      if (!myWarpingStiffnessValidP) {
         updateWarpingStiffness();
      }
      myWarper.computeRotation (F, P);
   }

   public abstract void renderWidget (
      Renderer renderer, double size, RenderProps props);

   public double computeDirectedRenderSize (Vector3d dir) {
      IntegrationPoint3d ipnt = getWarpingPoint();
      return ipnt.computeDirectedSizeForRender (dir, getNodes());
   }

   /**
    * Computes the current coordinates and deformation gradient at the
    * warping point, using render coordinates. This is used in element
    * rendering.
    *
    * @param F returns the deformation gradient
    * @param coords returns the current coordinates
    */
   public void computeRenderCoordsAndGradient (Matrix3d F, float[] coords) {
      IntegrationPoint3d ipnt = getWarpingPoint();
      IntegrationData3d idata = getWarpingData();
      ipnt.computeGradientForRender (F, getNodes(), idata.myInvJ0);
      ipnt.computeCoordsForRender (coords, getNodes());
   }

   protected int getNodeIndex (FemNode3d n) {
      for (int i=0; i<myNodes.length; i++) {
         if (myNodes[i] == n) {
            return i;
         }
      }
      return -1;
   }

   protected boolean containsNode (FemNode3d n) {
      return getNodeIndex(n) != -1;
   }

   public boolean hasEdge (FemNode3d n0, FemNode3d n1) {
      return false;
   }

   public boolean hasFace (FemNode3d n0, FemNode3d n1, FemNode3d n2) {
      return false;
   }

   public boolean hasFace (FemNode3d n0, FemNode3d n1,
                           FemNode3d n2, FemNode3d n3) {
      return false;
   }

   // Auxiliary materials, used for implementing muscle fibres
   public void addAuxiliaryMaterial (AuxiliaryMaterial mat) {
      if (myAuxMaterials == null) {
         myAuxMaterials = new ArrayList<AuxiliaryMaterial>(4);
      }
      myAuxMaterials.add (mat);
   }

   public boolean removeAuxiliaryMaterial (AuxiliaryMaterial mat) {
      if (myAuxMaterials != null) {
         return myAuxMaterials.remove (mat);
      }
      else {
         return false;
      }
   }

   public int numAuxiliaryMaterials() {
      return myAuxMaterials == null ? 0 : myAuxMaterials.size();
   }

   public AuxiliaryMaterial[] getAuxiliaryMaterials() {
      if (myAuxMaterials == null) {
         return new AuxiliaryMaterial[0];
      }
      else {
         return myAuxMaterials.toArray (new AuxiliaryMaterial[0]);
      }
   }

   static int numEdgeSegs = 10;

   /**
    * Support methods for computing the extrapolants that map values at an
    * element's integration points back to its nodes. These are used to
    * determine the extrapolation matrix that is returned by the element's
    * getNodalExtroplationMatrix() method. Extrapolation from integration
    * points to nodes is used to compute things such as nodal stresses.
    *
    * <p> In general, the extrapolants are determined by mapping the integration
    * points (or a suitable subset thereof) onto a special finite element of
    * their own, and computing the shape function values for the nodes
    * in the new coordinate system.
    */
   /** 
    * Returns scaled values for the nodal coordinates of this element as an
    * array of Vector3d. An optional offset value can be added to the values as
    * well.
    */
   protected Vector3d[] getScaledNodeCoords (double s, Vector3d offset) {
      int nn = numNodes();
      Vector3d[] array = new Vector3d[nn];
      double[] coords = getNodeCoords();
      for (int i=0; i<array.length; i++) {
         array[i] = new Vector3d (coords[i*3], coords[i*3+1], coords[i*3+2]);
         array[i].scale (s);
         if (offset != null) {
            array[i].add (offset);
         }
      }
      return array;
   }

   /** 
    * Creates a node extrapolation matrix from a set of (transformed) nodal
    * coordinate values. The size of this matrix is n x m, where n is the
    * number of coordinate values and m is the number of integration points for
    * the element. The extrapolation is based on the shape functions of a
    * specified sub-element. If the number of sub-element nodes is less than m,
    * the remaining matrix elements are set to 0.
    */
   protected double[] createNodalExtrapolationMatrix (
      Vector3d[] ncoords, int m, FemElement3d subelem) {
      
      int n = ncoords.length;
      double[] mat = new double[n*m];
      for (int i=0; i<n; i++) {
         for (int j=0; j<m; j++) {
            if (j < subelem.numNodes()) {
               mat[i*m+j] = subelem.getN (j, ncoords[i]);
            }
            else {
               mat[i*m+j] = 0;
            }
         }
      }
      return mat;
   }

   @Override
   public void scaleDistance (double s) {
      super.scaleDistance (s);
      myVolume *= (s * s * s);
      myRestVolume *= (s * s * s);
      for (int i=0; i<numPressureVals(); i++) {
         myLagrangePressures[i] /= s;
      }
      //myLagrangePressure /= s;
   }

   /**
    * {@inheritDoc}
    */
   public boolean getCopyReferences (
      List<ModelComponent> refs, ModelComponent ancestor) {
      for (int i=0; i<numNodes(); i++) {
         if (!ComponentUtils.addCopyReferences (refs, myNodes[i], ancestor)) {
            return false;
         }
      }
      return true;
   }

   /** 
    * Set reference frame information for this element. This can be used for
    * computing anisotropic material parameters. In principle, each integration
    * point can have its own frame information, but this method simply sets the
    * same frame information for all the integration points, storing it in each
    * IntegrationData structure. Setting <code>M</code> to <code>null</code>
    * removes the frame information.
    * 
    * @param M frame information (is copied by the method)
    */
   public void setFrame (Matrix3dBase M) {
      Matrix3d F = null;
      if (M != null) {
         F = new Matrix3d (M);
      }
      IntegrationData3d[] idata = doGetIntegrationData();
      for (int i=0; i<idata.length; i++) {
         idata[i].myFrame = F;
      }
   }

   public Matrix3d getFrame() {
      IntegrationData3d[] idata = doGetIntegrationData();
      return idata[0].getFrame();
   }

   protected boolean scanItem (ReaderTokenizer rtok, Deque<ScanToken> tokens)
      throws IOException {

      rtok.nextToken();
      if (scanAttributeName (rtok, "frame")) {
         Matrix3d M = new Matrix3d();
         M.scan (rtok);
         setFrame (M);
         return true;
      }
      rtok.pushBack();
      return super.scanItem (rtok, tokens);
   }      

   protected void writeItems (
      PrintWriter pw, NumberFormat fmt, CompositeComponent ancestor)
      throws IOException {
      super.writeItems (pw, fmt, ancestor);
      Matrix3dBase M = getFrame();
      if (M != null) {
         pw.println ("frame=[");
         IndentingPrintWriter.addIndentation (pw, 2);
         M.write (pw, fmt);
         IndentingPrintWriter.addIndentation (pw, -2);
         pw.println ("]");
      }
   }   

   @Override
   public FemElement3d copy (
      int flags, Map<ModelComponent,ModelComponent> copyMap) {
      FemElement3d e = (FemElement3d)super.copy (flags, copyMap);

      e.myNodes = new FemNode3d[numNodes()];
      for (int i=0; i<numNodes(); i++) {
         FemNode3d n = myNodes[i];
         FemNode3d newn = (FemNode3d)ComponentUtils.maybeCopy (flags, copyMap, n);
         if (newn == null) {
            throw new InternalErrorException (
               "No duplicated node found for node number "+n.getNumber());
         }
         e.myNodes[i] = newn;
      }
      e.myNbrs = null;
      //e.myAvgGNx = null;
      e.myIncompressConstraints = null;
      //e.myIncompressConstraints1 = null;
//      e.myIncompressConstraints2 = null;
   
      // Note that frame information is not presently duplicated
      e.myIntegrationData = null;
      e.myIntegrationDataValid = false;

      //protected SymmetricMatrix3d myAvgStress = new SymmetricMatrix3d();
      e.myLagrangePressures = new double[numPressureVals()];
      //e.myLagrangePressure = 0;
      e.myWarper = null;
      e.myIncompressIdx = -1;
      //e.myLocalIncompressIdx = -1;

      e.setElementWidgetSizeMode (myElementWidgetSizeMode);
      if (myElementWidgetSizeMode == PropertyMode.Explicit) {
         e.setElementWidgetSize (myElementWidgetSize);
      }

      e.myAuxMaterials = null;
      if (myAuxMaterials != null) {
         for (AuxiliaryMaterial a : myAuxMaterials) {
            try {
               e.addAuxiliaryMaterial ((AuxiliaryMaterial)a.clone());
            }
            catch (Exception ex) {
               throw new InternalErrorException (
                  "Can't clone " + a.getClass());
            }
            
         }
      }

      return e;
   }


   public VectorNd computeGravityWeights () {

      VectorNd weights = new VectorNd (numNodes());
      IntegrationPoint3d[] ipnts = getIntegrationPoints();       
      double wtotal = 0;
      for (int k=0; k<ipnts.length; k++) {
         IntegrationPoint3d pnt = ipnts[k];
         VectorNd N = pnt.getShapeWeights();
         double w = pnt.getWeight();
         for (int i=0; i<numNodes(); i++) {
            weights.add (i, w*N.get(i));
         }
         wtotal += w;
      }
      weights.scale (1/wtotal);
      return weights;
   }
   
   
   public static FemElement3d createElement(FemNode3d[] nodes, boolean flipped) {
      
      if (flipped) {
         switch(nodes.length) {
            case 4:
               return new TetElement(nodes[0], nodes[2], nodes[1], nodes[3]);
            case 5:
               return new PyramidElement(nodes[0], nodes[3], nodes[2], nodes[1], nodes[4]);
            case 6:
               return new WedgeElement(nodes[0], nodes[2], nodes[1], nodes[3], nodes[5], nodes[4]);
            case 8:
               return new HexElement(nodes[0], nodes[3], nodes[2], nodes[1], 
                  nodes[4], nodes[7], nodes[6], nodes[5]);
            default:
               throw new IllegalArgumentException(
                  "Unknown element type with " + nodes.length + " nodes");
         }
      } else {
         return createElement(nodes);
      }
   }
   
   public static FemElement3d createElement(FemNode3d[] nodes) {
      
      switch(nodes.length) {
         case 4:
            return new TetElement(nodes);
         case 5:
            return new PyramidElement(nodes);
         case 6:
            return new WedgeElement(nodes);
         case 8:
            return new HexElement(nodes);
         default:
            throw new IllegalArgumentException(
               "Unknown element type with " + nodes.length + " nodes");
      }
      
   }

   public PointAttachment createPointAttachment (
      Point pnt) {
      if (pnt.isAttached()) {
         throw new IllegalArgumentException ("point is already attached");
      }
      if (!(pnt instanceof Particle)) {
         throw new IllegalArgumentException ("point is not a particle");
      }
      if (ComponentUtils.isAncestorOf (getGrandParent(), pnt)) {
         throw new IllegalArgumentException (
            "Element's FemModel is an ancestor of the point");
      }
      PointFem3dAttachment ax = new PointFem3dAttachment (pnt);
      ax.setFromElement (pnt.getPosition(), this);
      ax.updateAttachment();
      return ax;
   }
   /**
    * {@inheritDoc}
    */
   public FrameFem3dAttachment createFrameAttachment (
      Frame frame, RigidTransform3d TFW) {

      if (frame == null && TFW == null) {
         throw new IllegalArgumentException (
            "frame and TFW cannot both be null");
      }
      if (frame != null && frame.isAttached()) {
         throw new IllegalArgumentException ("frame is already attached");
      }
      FrameFem3dAttachment ffa = new FrameFem3dAttachment (frame);
      if (!ffa.setFromElement (TFW, this)) {
         return null;
      }
      if (frame != null) {
         if (DynamicAttachment.containsLoop (ffa, frame, null)) {
            throw new IllegalArgumentException (
               "attachment contains loop");
         }
      }
      return ffa;
   }

   // implementation of IndexedPointSet

   public int numPoints() {
      return numNodes();
   }

   public Point3d getPoint (int idx) {
      return myNodes[idx].getPosition();
   }
   
}
>>>>>>> 31f61e5d
<|MERGE_RESOLUTION|>--- conflicted
+++ resolved
@@ -1,4 +1,3 @@
-<<<<<<< HEAD
 /**
  * Copyright (c) 2014, by the Authors: John E Lloyd (UBC)
  *
@@ -1686,1693 +1685,3 @@
    }
    
 }
-
-=======
-/**
- * Copyright (c) 2014, by the Authors: John E Lloyd (UBC)
- *
- * This software is freely available under a 2-clause BSD license. Please see
- * the LICENSE file in the ArtiSynth distribution directory for details.
- */
-package artisynth.core.femmodels;
-
-import java.io.*;
-import java.util.*;
-
-import maspack.matrix.*;
-import maspack.util.*;
-import maspack.geometry.*;
-import maspack.properties.*;
-import maspack.util.InternalErrorException;
-import maspack.render.Renderer;
-import maspack.render.RenderableUtils;
-import maspack.render.RenderProps;
-import artisynth.core.materials.LinearMaterial;
-import artisynth.core.materials.FemMaterial;
-import artisynth.core.materials.IncompressibleMaterial;
-import artisynth.core.mechmodels.DynamicAttachment;
-import artisynth.core.mechmodels.Frame;
-import artisynth.core.mechmodels.Particle;
-import artisynth.core.mechmodels.PointAttachable;
-import artisynth.core.mechmodels.PointAttachment;
-import artisynth.core.mechmodels.FrameAttachable;
-import artisynth.core.mechmodels.Point;
-import artisynth.core.modelbase.CompositeComponent;
-import artisynth.core.modelbase.ComponentUtils;
-import artisynth.core.modelbase.ModelComponent;
-import artisynth.core.util.*;
-
-public abstract class FemElement3d extends FemElement
-   implements Boundable, PointAttachable, FrameAttachable {
-   protected FemNode3d[] myNodes;
-   protected FemNodeNeighbor[][] myNbrs = null;
-   // average shape function gradient; used for incompressibility
-   //protected Vector3d[] myAvgGNx = null; 
-   // altGnx is an alternate copy of avgGNx for use in a second constraint matrix
-   //protected Matrix3x1Block[] myIncompressConstraints1 = null;
-   protected MatrixBlock[] myIncompressConstraints = null;
-   //protected Matrix3x1Block[] myIncompressConstraints2 = null;
-   
-   protected IntegrationData3d[] myIntegrationData;
-   protected IntegrationData3d myWarpingData;
-   protected boolean myIntegrationDataValid = false;
-
-   protected double[] myRestVolumes;
-   protected double[] myVolumes;
-   protected double[] myLagrangePressures;
-
-   //protected SymmetricMatrix3d myAvgStress = new SymmetricMatrix3d();
-   //protected double myLagrangePressure;
-   protected StiffnessWarper3d myWarper = null;
-   private int myIncompressIdx = -1;
-   //private int myLocalIncompressIdx = -1;
-
-   private static Matrix1x1 myPressureWeightMatrix = null;
-
-   private static double DEFAULT_ELEMENT_WIDGET_SIZE = 0.0;
-   protected double myElementWidgetSize = DEFAULT_ELEMENT_WIDGET_SIZE;
-   protected PropertyMode myElementWidgetSizeMode = PropertyMode.Inherited;
-
-   // Auxiliary Materials are mainly used for implementing muscle fibres
-   protected ArrayList<AuxiliaryMaterial> myAuxMaterials = null;
-
-   public static PropertyList myProps =
-      new PropertyList (FemElement3d.class, FemElement.class);
-
-   static {
-      myProps.addInheritable (
-         "elementWidgetSize:Inherited",
-         "size of rendered widget in each element's center",
-         DEFAULT_ELEMENT_WIDGET_SIZE, "[0,1]");
-   }
-
-   public PropertyList getAllPropertyInfo() {
-      return myProps;
-   }
-
-   public FemElement3d() {
-      int npvals = numPressureVals();
-      myLagrangePressures = new double[npvals];
-      myRestVolumes = new double[npvals];
-      myVolumes = new double[npvals];
-   }
-
-   public void setElementWidgetSize (double size) {
-      myElementWidgetSize = size;
-      myElementWidgetSizeMode = 
-         PropertyUtils.propagateValue (
-            this, "elementWidgetSize",
-            myElementWidgetSize, myElementWidgetSizeMode);
-   }
-
-   public double getElementWidgetSize () {
-      return myElementWidgetSize;
-   }
-
-   public void setElementWidgetSizeMode (PropertyMode mode) {
-      myElementWidgetSizeMode =
-         PropertyUtils.setModeAndUpdate (
-            this, "elementWidgetSize", myElementWidgetSizeMode, mode);
-   }
-
-   public PropertyMode getElementWidgetSizeMode() {
-      return myElementWidgetSizeMode;
-   }
-
-   @Override
-   public FemNode3d[] getNodes() {
-      return myNodes;
-   }
-   
-   public FemNodeNeighbor[][] getNodeNeighbors() {
-      return myNbrs;
-   }
-
-   // index of the incompressibility constraint associated with
-   // this element, if any
-   public int getIncompressIndex() {
-      return myIncompressIdx;
-   }
-
-   public void setIncompressIndex (int idx) {
-      myIncompressIdx = idx;
-   }
-
-//   // index of the local incompressibility constraint associated
-//   // with this element, if any
-//   public int getLocalIncompressIndex() {
-//      return myLocalIncompressIdx;
-//   }
-
-//   public void setLocalIncompressIndex (int idx) {
-//      myLocalIncompressIdx = idx;
-//   }
-
-   /**
-    * Returns the number of pressure variables associated with this element.  
-    * All of the linear elements have one pressure variable, whereas some of 
-    * the quadratic elements have more.
-    * 
-    * @return number of pressure variables.make
-    * 
-    */
-   public int numPressureVals() {
-      // higher order elements should override this if necessary
-      return 1;
-   }
-
-   /**
-    * Returns the value of the pressure shape function. By default, this method
-    * returns 1, corresponding to a single pressure variable with constant
-    * value over the entire element. Elements with a larger number of pressure
-    * DOFs should override this method to supply the appropriate shape
-    * functions.
-    *
-    * @param i index of the pressure variable; should be less
-    * than the value returned by {@link #numPressureVals}
-    * @param coords coordinates at which the shape function should
-    * be evaluated.
-    * @return value of the pressure shape function
-    */
-   public double getH (int i, Vector3d coords) {
-      return 1;
-   }
-
-   /**
-    * Returns the pressure weight matrix for this element. The pressure
-    * weight matrix is given by the inverse of the integral of
-    * H^T H, where H is the row vector formed from the pressure
-    * shape functions.
-    *
-    * <p>By default, this method returns a pressure weight matrix for the case
-    * where there is only one pressure value. Such matrices always have a
-    * single value of 1. Elements with a larger number of pressure values
-    * should override this method to return a pressure weight matrix
-    * appropriate for that element.
-    *
-    * @return pressure weight matrix for this element
-    */
-   public Matrix getPressureWeightMatrix () {
-      if (myPressureWeightMatrix == null) {
-         myPressureWeightMatrix = new Matrix1x1();
-         myPressureWeightMatrix.m00 = 1;
-      }
-      return myPressureWeightMatrix;
-   }
-
-   /**
-    * Creates a pressure weight matrix for an element. Intended for
-    * use when overriding of {@link #getPressureWeightMatrix}.
-    */
-   protected Matrix createPressureWeightMatrix () {
-      int npvals = numPressureVals();
-      if (npvals == 1) {
-         Matrix1x1 M = new Matrix1x1();
-         M.m00 = 1;
-         return M;
-      }
-      else {
-         IntegrationPoint3d[] ipnts = getIntegrationPoints(); 
-         MatrixNd M = new MatrixNd (npvals, npvals);
-         for (int k=0; k<ipnts.length; k++) {
-            double[] H = ipnts[k].getPressureWeights().getBuffer();
-            for (int i=0; i<npvals; i++) {
-               for (int j=0; j<npvals; j++) {
-                  M.add (i, j, H[i]*H[j]);
-               }
-            }
-         }
-         M.invert();
-         if (npvals == 2) {
-            return new Matrix2d (M);
-         }
-         else if (npvals == 4) {
-            return new Matrix4d (M);
-         }
-         else {
-            return M;
-         }
-      }
-   }
-   
-//   /** 
-//    * Returns an array of vectors which is used to store the average
-//    * gradient of the shape functions. This is used in incompressibility
-//    * calculations. Note that this method does not actually compute the
-//    * gradient.
-//    * 
-//    * @return array used to store average shape function gradients
-//    */
-//   public Vector3d[] getAvgGNx() {
-//      if (myAvgGNx == null) {
-//         myAvgGNx = new Vector3d[numNodes()];
-//         for (int i=0; i<numNodes(); i++) {
-//            myAvgGNx[i] = new Vector3d();
-//         }
-//      }
-//      return myAvgGNx;
-//   }
-
-   /**  
-    * Returns an array of MatrixBlocks to be used as constraints to make the
-    * element incompressible. Note this method does not compute values for
-    * these constraints; it only returns storage for them.
-    *
-    * <p>There is one block for each node, with each of size 3 x m, where m is
-    * the number of pressure degrees-of-freedom (returned by
-    * {@link #numPressureVals()}.
-    * 
-    * @return incompressibility constraints
-    */
-   public MatrixBlock[] getIncompressConstraints() {
-      if (myIncompressConstraints == null) {
-         int n = numNodes();
-         MatrixBlock[] constraints = new MatrixBlock[n];
-         for (int i=0; i<n; i++) {
-            constraints[i] = MatrixBlockBase.alloc (3, numPressureVals());
-         }
-         myIncompressConstraints = constraints;
-      }
-      return myIncompressConstraints;
-   }
-
-//   /** 
-//    * Zeros the incompressibility constraints for this element.
-//    */
-//   public void zeroIncompressConstraints() {
-//      MatrixBlock[] constraints = getIncompressConstraints();
-//      for (int i=0; i<numNodes(); i++) {
-//         constraints[i].setZero();
-//      }
-//   }
-//
-//   /** 
-//    * Adds scaled gradient values to the incompressibility constraints,
-//    * for use in computing the constraints values.
-//    * If G_i is the constraint for node i, then this method computes
-//    * <p>
-//    * G_i += H^T GNx[i]
-//    * </p>
-//    * where <code>H</code> is a row vector of scalar values,
-//    * and <code>GNx[i]</code> is the shape function gradient for
-//    * node i.
-//    *
-//    * @param H row vector of scalar values, whose length should be
-//    * at least equal to the number of pressure DOFs.
-//    * @param GNx array of shape function gradients, one for each node.
-//    */
-//   public void addToIncompressConstraints (double[] H, Vector3d[] GNx) {
-//      
-//      MatrixBlock[] constraints = getIncompressConstraints();
-//      for (int i=0; i<numNodes(); i++) {
-//         FemUtilities.addToIncompressConstraints (
-//            constraints[i], H, GNx[i]);
-//      }
-//   } 
-
-//   private Matrix3x1Block[] allocIncompressConstraints1 (int n) {
-//      Matrix3x1Block[] constraints = new Matrix3x1Block[n];
-//      for (int i=0; i<n; i++) {
-//         constraints[i] = new Matrix3x1Block();
-//      }
-//      return constraints;
-//   }
-//
-//   /**  
-//    * Returns an array of Matrix3x1Blocks to be used as constraints to make the
-//    * element incompressible. Note this method does not compute values for
-//    * these constraints; it only returns storage for them.
-//    * 
-//    * @return incompressibility constraints
-//    */
-//   public Matrix3x1Block[] getIncompressConstraints1() {
-//      if (myIncompressConstraints1 == null) {
-//         myIncompressConstraints1 = allocIncompressConstraints1(numNodes());
-//      }
-//      return myIncompressConstraints1;
-//   }
-
-//   /** 
-//    * Returns an alternate array of Matrix3x1Blocks to be used as constraints
-//    * to make the element incompressible. This alternate set can be used to
-//    * create a second constraint system for enforcing incompressibility.  Note
-//    * this method does not compute values for these constraints; it only
-//    * returns storage for them.
-//    * 
-//    * @return alternate set of incompressibility constraints
-//    */
-//   public Matrix3x1Block[] getIncompressConstraints2() {
-//      if (myIncompressConstraints2 == null) {
-//         myIncompressConstraints2 = allocIncompressConstraints(numNodes());
-//      }
-//      return myIncompressConstraints2;
-//   }
-
-   /**
-    * Tests whether or not a point is inside an element.  
-    * @param pnt point to check if is inside
-    * @return true if point is inside the element
-    */
-   public boolean isInside (Point3d pnt) {
-      Vector3d coords = new Vector3d();
-      if (!getNaturalCoordinates (coords, pnt)) {
-         // if the calculation did not converge, assume we are outside
-         return false;
-      }
-      return coordsAreInside (coords);
-   }
-   
-   /** 
-    * Returns true if the rest position for this element results in a negative
-    * Jacobian determinant for at least one integration point. This method
-    * should be used sparingly since it is computes this result from scratch.
-    *
-    * @return true if the rest position is inverted.
-    */
-   public boolean isInvertedAtRest() {
-      IntegrationPoint3d[] ipnts = getIntegrationPoints();
-      for (int i = 0; i < ipnts.length; i++) {
-         IntegrationData3d idata = new IntegrationData3d();
-         
-         /*
-          *  code snippet from IntegrationData3d.computeRestJacobian()
-          *  -- there may be better way to check "invertedness"
-          */
-         Matrix3d J0 = new Matrix3d();
-         J0.setZero();
-         for (int j = 0; j < myNodes.length; j++) {
-            Vector3d pos = myNodes[j].myRest;
-            Vector3d dNds = ipnts[i].GNs[j];
-            J0.addOuterProduct(pos.x, pos.y, pos.z, dNds.x, dNds.y, dNds.z);
-         }
-         if (idata.getInvJ0().fastInvert(J0) <= 0) {
-            return true;
-         }
-      }
-      return false;
-   }      
-
-//   public boolean getNaturalCoordinates (VectorNd coords, Point3d pnt) {
-//       return false;
-//    }
-
-   public int getNumEdges() {
-      int num = 0;
-      int[] idxs = getEdgeIndices();
-      for (int i=0; i<idxs.length; i+=(idxs[i]+1)) {
-         num++;
-      }
-      return num;
-   }
-
-   public int getNumFaces() {
-      int num = 0;
-      int[] idxs = getFaceIndices();
-      for (int i=0; i<idxs.length; i+=(idxs[i]+1)) {
-         num++;
-      }
-      return num;
-   }
-
-   /**
-    * Returns an array of FaceNodes3d describing a set of faces
-    * associated with this element. If adjoining elements have matching
-    * faces, then the elimination of repeated faces can be used to
-    * generate an external mesh for the FEM. If the returned list has zero
-    * length, then this method is not supported for the element in question.
-    * 
-    * @return list of faces for this element
-    */
-   public FaceNodes3d[] getFaces() {
-      FaceNodes3d[] faces = new FaceNodes3d[getNumFaces()];
-      int[] idxs = getFaceIndices();
-      int k = 0;
-      for (int i=0; i<faces.length; i++ ) {
-         faces[i] = new FaceNodes3d(this, idxs[k++]);
-         FemNode3d[] faceNodes = faces[i].getNodes();
-         for (int j=0; j<faceNodes.length; j++) {
-            faceNodes[j] = myNodes[idxs[k++]];
-         }
-      }
-      return faces;
-   }
-
-   public FemNode3d[][] triangulateFace (FaceNodes3d face) {
-      FemNode3d[] nodes = face.getNodes();
-      FemNode3d[][] triangles = new FemNode3d[nodes.length-2][3];
-      for (int i=0; i<triangles.length; i++) {
-         setTriangle (triangles[i], nodes[0], nodes[i+1], nodes[i+2]);
-      }
-      return triangles;
-   }
-
-   protected void setTriangle (
-      FemNode3d[] tri, FemNode3d n0, FemNode3d n1, FemNode3d n2) {
-      tri[0] = n0;
-      tri[1] = n1;
-      tri[2] = n2;
-   }
-
-   public void computeCentroid (Vector3d centroid) {
-      centroid.setZero();
-      for (int i = 0; i < numNodes(); i++) {
-         centroid.add (myNodes[i].getPosition());
-      }
-      centroid.scale (1.0 / numNodes());
-   }
-
-   /**
-    * Compute position within element based on natural coordinates
-    * @param pnt  populated position within element
-    * @param coords natural coordinates
-    */
-   public void computePosition(Point3d pnt, Vector3d coords) {
-      pnt.setZero();
-      for (int i=0; i<numNodes(); ++i) {
-         pnt.scaledAdd(getN(i, coords), myNodes[i].getPosition());
-      }
-   }
-
-   public double computeCovariance (Matrix3d C) {
-      double vol = 0;
-
-      Point3d pnt = new Point3d();
-      IntegrationPoint3d[] ipnts = getIntegrationPoints();
-      for (int i=0; i<ipnts.length; i++) {
-         IntegrationPoint3d pt = ipnts[i];
-         // compute the current position of the integration point in pnt:
-         pnt.setZero();
-         for (int k=0; k<pt.N.size(); k++) {
-            pnt.scaledAdd (pt.N.get(k), myNodes[k].getPosition());
-         }
-         // now get dv, the current volume at the integration point
-         pt.computeJacobian (myNodes);
-         double detJ = pt.getJ().determinant();
-         double dv = detJ*pt.getWeight();
-         C.addScaledOuterProduct (dv, pnt, pnt);
-         vol += dv;
-      }
-      return vol;
-   }
-
-   public void updateBounds (Vector3d pmin, Vector3d pmax) {
-      for (int i = 0; i < numNodes(); i++) {
-         myNodes[i].getPosition().updateBounds (pmin, pmax);
-      }
-   }
-
-   public abstract int numIntegrationPoints();
-
-   public abstract double[] getIntegrationCoords ();
-
-   public abstract double[] getNodalExtrapolationMatrix ();
-
-   public abstract double getN (int i, Vector3d coords);
-
-   public abstract void getdNds (Vector3d dNds, int i, Vector3d coords);
-   
-   public abstract IntegrationPoint3d[] getIntegrationPoints();
-
-   public abstract IntegrationPoint3d getWarpingPoint();
-
-   public abstract int[] getEdgeIndices();
-
-   public abstract int[] getFaceIndices();
-
-   private IntegrationData3d[] doGetIntegrationData() {
-      IntegrationData3d[] idata = myIntegrationData;
-      if (idata == null) {
-         int numPnts = getIntegrationPoints().length;
-         idata = new IntegrationData3d[numPnts];
-         for (int i=0; i<numPnts; i++) {
-            idata[i] = new IntegrationData3d();
-         }
-         myIntegrationData = idata;
-      }
-      return idata;
-   }
-
-   public IntegrationData3d[] getIntegrationData() {
-      IntegrationData3d[] idata = doGetIntegrationData();
-      if (!myIntegrationDataValid) {
-         // compute rest Jacobians and such
-         IntegrationPoint3d[] ipnts = getIntegrationPoints();
-         for (int i=0; i<idata.length; i++) {
-            idata[i].computeRestJacobian (ipnts[i].GNs, myNodes);
-         }
-         myIntegrationDataValid = true;
-      }
-      return idata;
-   }
-
-   public void clearState() {
-      IntegrationData3d[] idata = doGetIntegrationData();
-      for (int i=0; i<idata.length; i++) {
-         idata[i].clearState();
-      }
-   }
-
-   public IntegrationData3d getWarpingData() {
-      IntegrationData3d wdata = myWarpingData;
-      if (wdata == null) {
-         int numPnts = getIntegrationPoints().length;
-         if (numPnts == 1) {
-            // then integration and warping points/data are the same
-            wdata = getIntegrationData()[0];
-         }
-         else {
-            wdata = new IntegrationData3d();
-            wdata.computeRestJacobian (getWarpingPoint().GNs, myNodes);
-         }
-         myWarpingData = wdata;
-      }
-      return wdata;
-   }
-   
-   public static IntegrationPoint3d[] createIntegrationPoints(FemElement3d exampleElem, double[] cdata) {
-      int numi = cdata.length/4;
-      IntegrationPoint3d[] pnts = new IntegrationPoint3d[numi];
-      if (cdata.length != 4*numi) {
-         throw new InternalErrorException (
-            "Coordinate data length is "+cdata.length+", expecting "+4*numi);
-      }
-      for (int k=0; k<numi; k++) {
-         pnts[k] = IntegrationPoint3d.create (
-            exampleElem, cdata[k*4], cdata[k*4+1], cdata[k*4+2], cdata[k*4+3]);
-         pnts[k].setNumber (k);
-      }
-      return pnts;
-   }
-   
-   protected IntegrationPoint3d[] createIntegrationPoints(double[] cdata) {
-      return createIntegrationPoints(this, cdata);
-   }
-   
-   protected IntegrationPoint3d[] createIntegrationPoints() {
-      int numi = numIntegrationPoints();
-      IntegrationPoint3d[] pnts = new IntegrationPoint3d[numi];
-      double[] cdata = getIntegrationCoords();
-      if (cdata.length != 4*numi) {
-         throw new InternalErrorException (
-            "Coordinate data length is "+cdata.length+", expecting "+4*numi);
-      }
-      for (int k=0; k<numi; k++) {
-         pnts[k] = IntegrationPoint3d.create (
-            this, cdata[k*4], cdata[k*4+1], cdata[k*4+2], cdata[k*4+3]);
-         pnts[k].setNumber (k);
-      }
-      return pnts;
-      // Vector3d coords = new Vector3d();
-      // Vector3d dNds = new Vector3d();
-      // VectorNd shapeVals = new VectorNd(numNodes());
-      // VectorNd pressureShapeVals = new VectorNd(numPressureVals());
-      // for (int k=0; k<numi; k++) {
-      //    coords.set (coordData[k*4], coordData[k*4+1], coordData[k*4+2]);
-      //    pnts[k] = new IntegrationPoint3d (
-      //       numNodes(), numPressureVals(), 
-      //       coords.x, coords.y, coords.z, coordData[k*4+3]);
-      //    for (int i=0; i<numNodes(); i++) {
-      //       shapeVals.set (i, getN (i, coords));
-      //       getdNds (dNds, i, coords);
-      //       pnts[k].setShapeGrad (i, dNds);
-      //    }
-      //    for (int i=0; i<numPressureVals(); i++) {
-      //       pressureShapeVals.set (i, getH (i, coords));
-      //    }
-      //    pnts[k].setShapeVals (shapeVals);
-      //    pnts[k].setPressureShapeVals (pressureShapeVals);
-      // }
-      // return pnts;
-   }
-
-//   protected IntegrationPoint3d createIntegrationPoint (
-//      double s0, double s1, double s2, double w) {
-//
-//      Vector3d coords = new Vector3d();
-//      Vector3d dNds = new Vector3d();
-//      VectorNd shapeVals = new VectorNd(numNodes());     
-//      VectorNd pressureShapeVals = new VectorNd(numPressureVals());     
-//
-//      IntegrationPoint3d pnt =
-//         new IntegrationPoint3d (
-//            numNodes(), numPressureVals(), s0, s1, s2, w);
-//      coords.set (s0, s1, s2);
-//      for (int i=0; i<numNodes(); i++) {
-//         shapeVals.set (i, getN (i, coords));
-//         getdNds (dNds, i, coords);
-//         pnt.setShapeGrad (i, dNds);
-//      }
-//      for (int i=0; i<numPressureVals(); i++) {
-//         pressureShapeVals.set (i, getH (i, coords));
-//      }
-//      pnt.setShapeVals (shapeVals);
-//      pnt.setPressureShapeVals (pressureShapeVals);
-//      return pnt;
-//   }
-
-   /** 
-    * Used to create edge nodes for quadratic elements.
-    */
-   protected static FemNode3d createEdgeNode (FemNode3d n0, FemNode3d n1) {
-      Point3d px = new Point3d();
-      px.add (n0.getPosition(), n1.getPosition());
-      px.scale (0.5);
-      return new FemNode3d (px);
-   }   
-
-   public void connectToHierarchy () {
-      super.connectToHierarchy ();
-      
-      FemNode3d[] nodes = getNodes();
-      for (int i = 0; i < nodes.length; i++) {
-         for (int j = 0; j < nodes.length; j++) {
-            nodes[i].registerNodeNeighbor(nodes[j]);
-         }
-         nodes[i].addElementDependency(this);
-      }
-      setMass(0);
-
-      myNbrs = new FemNodeNeighbor[numNodes()][numNodes()];
-      for (int i=0; i<myNodes.length; i++) {
-         FemNode3d node = myNodes[i];
-         int cnt = 0;
-         for (FemNodeNeighbor nbr : node.getNodeNeighbors()){
-            int j = getLocalNodeIndex (nbr.myNode);
-            if (j != -1) {
-               myNbrs[i][j] = nbr;
-               cnt++;
-            }
-         }
-         if (cnt != myNodes.length) {
-            System.out.println ("element class " + getClass());
-            throw new InternalErrorException (
-               "Node "+node.getNumber()+" has "+cnt+
-               " local neighbors, expecting "+myNodes.length);
-         }
-      }
-   }
-
-   public void invalidateRestData () {
-      super.invalidateRestData();
-      // will cause rest Jacobians to be recalculated
-      myIntegrationDataValid = false;
-      myWarpingData = null;
-   }
-
-   public void disconnectFromHierarchy () {
-      myNbrs = null;
-
-      FemNode3d[] nodes = getNodes();
-      //double massPerNode = getMass()/numNodes();
-      for (int i = 0; i < nodes.length; i++) {
-         for (int j = 0; j < nodes.length; j++) {
-            nodes[i].deregisterNodeNeighbor(nodes[j]);
-         }
-         // nodes[i].addMass(-massPerNode);
-         nodes[i].invalidateMassIfNecessary ();  // signal dirty
-         nodes[i].removeElementDependency(this);
-      }
-
-      super.disconnectFromHierarchy ();
-   }
-
-   public abstract boolean coordsAreInside (Vector3d coords);
-
-   public boolean getMarkerCoordinates (
-      VectorNd coords, Point3d pnt, boolean checkInside) {
-      if (coords.size() < numNodes()) {
-         throw new IllegalArgumentException (
-            "coords size "+coords.size()+" != number of nodes "+numNodes());
-      }
-      Vector3d ncoords = new Vector3d();
-      boolean converged = getNaturalCoordinates (ncoords, pnt);
-      for (int i=0; i<numNodes(); i++) {
-         coords.set (i, getN (i, ncoords));
-      }
-      if (!converged) {
-         return false;
-      }
-      else if (checkInside) {
-         return coordsAreInside (ncoords);
-      }
-      else {
-         return true;
-      }
-   }
-   
-   public abstract double[] getNodeCoords ();
-
-   public void getNodeCoords (Vector3d coords, int nodeIdx) {
-      if (nodeIdx < 0 || nodeIdx >= numNodes()) {
-         throw new IllegalArgumentException (
-            "Node index must be in the range [0,"+(numNodes()-1)+"]");
-      }
-      double[] c = getNodeCoords();
-      coords.set (c[nodeIdx*3], c[nodeIdx*3+1], c[nodeIdx*3+2]);
-   }
-
-   /**
-    * Calls {@link #getNaturalCoordinates(Vector3d,Point3d,int)}
-    * with a default maximum number of interations.
-    * 
-    * @param coords
-    * Outputs the natural coordinates, and supplies (on input) an initial
-    * guess as to their position.
-    * @param pnt
-    * A given point (in world coords)
-    * @return true if the calculation converged
-    */
-   public boolean getNaturalCoordinates (Vector3d coords, Point3d pnt) {
-      return getNaturalCoordinates (coords, pnt, /*maxIters=*/1000) >= 0;
-   }
-
-   private void computeNaturalCoordsResidual (
-      Vector3d res, Vector3d coords, Point3d pnt) {
-
-      res.setZero();
-      for (int k=0; k<numNodes(); k++) {
-         res.scaledAdd (
-            getN (k, coords), myNodes[k].getLocalPosition(), res);
-      }
-      res.sub (pnt);
-   }
-   
-   /**
-    * Given point p, get its natural coordinates with respect to this element.
-    * Returns true if the algorithm converges, false if a maximum number of 
-    * iterations is reached. Uses a modified Newton's method to solve the 
-    * equations. The <code>coords</code> argument that returned the coordinates is
-    * used, on input, to supply an initial guess of the coordinates.
-    * Zero is generally a safe guess.
-    * 
-    * @param coords
-    * Outputs the natural coordinates, and supplies (on input) an initial
-    * guess as to their position.
-    * @param pnt
-    * A given point (in world coords)
-    * @param maxIters
-    * Maximum number of Newton iterations
-    * @return the number of iterations required for convergence, or
-    * -1 if the calculation did not converge.
-    */
-   public int getNaturalCoordinates (
-      Vector3d coords, Point3d pnt, int maxIters) {
-
-      if (!coordsAreInside(coords)) {
-         // if not inside, reset coords to 0
-         coords.setZero();
-      }
-
-      // if FEM is frame-relative, transform to local coords
-      Point3d lpnt = new Point3d(pnt);
-      if (getGrandParent() instanceof FemModel3d) {
-         FemModel3d fem = (FemModel3d)getGrandParent();
-         if (fem.isFrameRelative()) {
-            lpnt.inverseTransform (fem.getFrame().getPose());
-         }
-      }
-
-      Vector3d res = new Point3d();
-      int i;
-
-      double tol = RenderableUtils.getRadius (this) * 1e-12;
-      computeNaturalCoordsResidual (res, coords, lpnt);
-      double prn = res.norm();
-      //System.out.println ("res=" + prn);
-      if (prn < tol) {
-         // already have the right answer
-         return 0;
-      }
-
-      LUDecomposition LUD = new LUDecomposition();
-      Vector3d prevCoords = new Vector3d();
-      Vector3d dNds = new Vector3d();
-      Matrix3d dxds = new Matrix3d();
-      Vector3d del = new Point3d();
-
-      /*
-       * solve using Newton's method.
-       */
-      for (i = 0; i < maxIters; i++) {
-
-         // compute the Jacobian dx/ds for the current guess
-         dxds.setZero();
-         for (int k=0; k<numNodes(); k++) {
-            getdNds (dNds, k, coords);
-            dxds.addOuterProduct (myNodes[k].getLocalPosition(), dNds);
-         }
-         LUD.factor (dxds);
-         double cond = LUD.conditionEstimate (dxds);
-         if (cond > 1e10)
-            System.err.println (
-               "Warning: condition number for solving natural coordinates is "
-               + cond);
-         // solve Jacobian to obtain an update for the coords
-         LUD.solve (del, res);
-
-         // if del is very small assume we are close to the root. Assume
-         // natural coordinates are generally around 1 in magnitude, so we can
-         // use an absolute value for a tolerance threshold
-         if (del.norm() < 1e-10) {
-            //System.out.println ("1 res=" + res.norm());
-            return i+1;
-         }
-
-         prevCoords.set (coords);         
-         coords.sub (del);                              
-         computeNaturalCoordsResidual (res, coords, lpnt);
-         double rn = res.norm();
-         //System.out.println ("res=" + rn);
-
-         // If the residual norm is within tolerance, we have converged.
-         if (rn < tol) {
-            //System.out.println ("2 res=" + rn);
-            return i+1;
-         }
-         if (rn > prn) {
-            // it may be that "coords + del" is a worse solution.  Let's make
-            // sure we go the correct way binary search suitable alpha in [0 1]
-
-            double eps = 1e-12;
-            // start by limiting del to a magnitude of 1
-            if (del.norm() > 1) {
-               del.normalize();  
-            }
-            // and keep cutting the step size in half until the residual starts
-            // dropping again
-            double alpha = 0.5;
-            while (alpha > eps && rn > prn) {
-               coords.scaledAdd (-alpha, del, prevCoords);
-               computeNaturalCoordsResidual (res, coords, lpnt);
-               rn = res.norm();
-               alpha *= 0.5;
-               //System.out.println ("  alpha=" + alpha + " rn=" + rn);
-            }
-            //System.out.println (" alpha=" + alpha + " rn=" + rn + " prn=" + prn);
-            if (alpha < eps) {
-               return -1;  // failed
-            }
-         }
-         prn = rn;
-      }
-      return -1; // failed
-   }
-   
-
-   public int getNaturalCoordinatesStd (
-      Vector3d coords, Point3d pnt, int maxIters) {
-
-      if (!coordsAreInside(coords)) {
-         coords.setZero();
-      }
-      // if FEM is frame-relative, transform to local coords
-      Point3d lpnt = new Point3d(pnt);
-      if (getGrandParent() instanceof FemModel3d) {
-         FemModel3d fem = (FemModel3d)getGrandParent();
-         if (fem.isFrameRelative()) {
-            lpnt.inverseTransform (fem.getFrame().getPose());
-         }
-      }
-
-      LUDecomposition LUD = new LUDecomposition();
-
-      /*
-       * solve using Newton's method: Need a good guess! Just guessed zero here.
-       */
-      Vector3d dNds = new Vector3d();
-      Matrix3d dxds = new Matrix3d();
-      Vector3d res = new Point3d();
-      Vector3d del = new Point3d();
-      Vector3d prevCoords = new Vector3d();
-      Vector3d prevRes = new Point3d();
-
-      int i;
-      for (i = 0; i < maxIters; i++) {
-
-         // compute the Jacobian dx/ds for the current guess
-         dxds.setZero();
-         res.setZero();
-         for (int k=0; k<numNodes(); k++) {
-            getdNds (dNds, k, coords);
-            dxds.addOuterProduct (myNodes[k].getLocalPosition(), dNds);
-            res.scaledAdd (
-               getN (k, coords), myNodes[k].getLocalPosition(), res);
-         }
-         res.sub (lpnt);
-         LUD.factor (dxds);
-         
-         double cond = LUD.conditionEstimate (dxds);
-         if (cond > 1e10)
-            System.err.println (
-               "Warning: condition number for solving natural coordinates is "
-               + cond);
-         LUD.solve (del, res);
-         // assume that natural coordinates are general around 1 in magnitude
-         if (del.norm() < 1e-10) {
-            // System.out.println ("* res=" + res.norm());
-            return i+1;
-         }
-         
-         prevCoords.set(coords);
-         prevRes.set(res);
-         
-         // it may be that "coords + del" is a worse solution.  Let's make sure we
-         // go the correct way
-         // binary search suitable alpha in [0 1]
-         double eps = 1e-12;
-         double prn2 = prevRes.normSquared();
-         double rn2 = prn2*2; // initialization
-         double alpha = 1;
-         del.normalize();  // if coords expected ~1, we don't want to stray too far
-         
-         while (alpha > eps && rn2 > prn2) {
-            coords.scaledAdd (-alpha, del, prevCoords);
-            res.setZero();
-            for (int k=0; k<numNodes(); k++) {
-               res.scaledAdd (
-                  getN (k, coords), myNodes[k].getLocalPosition(), res);
-            }
-            res.sub (lpnt);
-            
-            rn2 = res.normSquared();
-            alpha = alpha / 2;
-         }         
-         if (alpha < eps) {
-            return -1;  // failed
-         }
-         //System.out.println ("res=" + res.norm() + " alpha=" + alpha);
-      }
-      //      System.out.println ("coords: " + coords.toString ("%4.3f"));
-      return -1;
-   }
-   
-   public boolean getNaturalCoordinatesOld (
-      Vector3d coords, Point3d pnt, int maxIters) {
-
-      if (!coordsAreInside(coords)) {
-         coords.setZero();
-      }
-
-      // if FEM is frame-relative, transform to local coords
-      Point3d lpnt = new Point3d(pnt);
-      if (getGrandParent() instanceof FemModel3d) {
-         FemModel3d fem = (FemModel3d)getGrandParent();
-         if (fem.isFrameRelative()) {
-            lpnt.inverseTransform (fem.getFrame().getPose());
-         }
-      }
-      LUDecomposition LUD = new LUDecomposition();
-
-      /*
-       * solve using Newton's method: Need a good guess! Just guessed zero here.
-       */
-      Vector3d dNds = new Vector3d();
-      Matrix3d dxds = new Matrix3d();
-      Vector3d res = new Point3d();
-      Vector3d del = new Point3d();
-
-      int i;
-      for (i = 0; i < maxIters; i++) {
-//         double s1 = coords.x;
-//         double s2 = coords.y;
-//         double s3 = coords.z;
-
-         // compute the Jacobian dx/ds for the current guess
-         dxds.setZero();
-         res.setZero();
-         for (int k=0; k<numNodes(); k++) {
-            getdNds (dNds, k, coords);
-            dxds.addOuterProduct (myNodes[k].getLocalPosition(), dNds);
-            res.scaledAdd (getN (k, coords), myNodes[k].getLocalPosition(), res);
-         }
-         res.sub (pnt);
-         System.out.println ("res=" + res.norm());
-         LUD.factor (dxds);
-         double cond = LUD.conditionEstimate (dxds);
-         if (cond > 1e10)
-            System.err.println (
-               "Warning: condition number for solving natural coordinates is "
-               + cond);
-         LUD.solve (del, res);
-         // assume that natural coordinates are general around 1 in magnitude
-         if (del.norm() < 1e-10) {
-            break;
-         }
-         System.out.println ("iter=" + i + " del=" + del.norm());
-         coords.sub (del);
-      }
-      //      System.out.println ("coords: " + coords.toString ("%4.3f"));
-
-      // natural coordinates should all be between -1 and +1 iff the point is
-      // inside it
-      return true;
-   }
-
-//   /**
-//    * Default method to get the element volume. Uses quadrature. Individual
-//    * elements can override this with a more efficient method if needed.
-//    */
-//   public double getVolume() {
-//      return computeVolume();
-//   }
-   
-   /**
-    * Default method to compute an element's volume and partial volumes.  Uses
-    * quadrature. If the number of pressure values is 1, then there is only one
-    * partial rest volume which is equal to the overall rest volume. The volume
-    * at each quadrature point is also stored in the <code>dv</code> field of
-    * the elements integration data, for possible future use.
-    *
-    * <p>The method should return the minimum Jacobian value found when
-    * computing the volume for this element. A negative value indicates
-    * element inversion.
-    *
-    * <p>Individual elements can override this with a more efficient 
-    * method if needed.
-    */
-   public double computeVolumes() {
-      int npvals = numPressureVals();
-      
-      double vol = 0;
-      for (int k=0; k<npvals; k++) {
-         myVolumes[k] = 0;
-      }
-      
-      double minDetJ = Double.MAX_VALUE;
-
-      IntegrationPoint3d[] ipnts = getIntegrationPoints();
-      IntegrationData3d[] idata = getIntegrationData();
-      for (int i=0; i<ipnts.length; i++) {
-         IntegrationPoint3d pt = ipnts[i];
-         pt.computeJacobian (myNodes);
-         double detJ = pt.getJ().determinant();
-         double dv = detJ*pt.getWeight();
-         // normalize detJ to get true value relative to rest position
-         detJ /= idata[i].getDetJ0();
-         idata[i].setDv(dv);
-         if (npvals > 1) {
-            double[] H = pt.getPressureWeights().getBuffer();
-            for (int k=0; k<npvals; k++) {
-               myVolumes[k] += H[k]*dv;
-            } 
-         }
-         if (detJ < minDetJ) {
-            minDetJ = detJ;
-         }
-         vol += dv;
-      }
-      if (npvals == 1) {
-         myVolumes[0] = vol;         
-      }      
-      myVolume = vol;
-      return minDetJ;
-   }
-
-   public void computeJacobian(Vector3d s, Matrix3d J) {
-      FemNode3d[] nodes = getNodes();
-      J.setZero();
-      Vector3d dNds = new Vector3d();
-      for (int i=0; i<nodes.length; ++i) {
-         getdNds(dNds, i, s);
-         J.addOuterProduct(nodes[i].getLocalPosition(), dNds);
-      }
-   }
-   
-   /**
-    * Volumes array for use with incompressibility 
-    * @return current volumes
-    */
-   public double[] getVolumes() {
-      return myVolumes;
-   }
-
-   public void computePressures (
-      double[] pressures, IncompressibleMaterial imat) {
-
-      int npvals = numPressureVals();
-      IntegrationPoint3d[] ipnts = getIntegrationPoints();
-      IntegrationData3d[] idata = getIntegrationData();
-      for (int k=0; k<npvals; k++) {
-         pressures[k] = 0;
-      }
-      for (int i=0; i<ipnts.length; i++) {
-         double dV = idata[i].getDetJ0()*ipnts[i].getWeight();
-         IntegrationPoint3d pt = ipnts[i];
-         pt.computeJacobian (myNodes);
-         double detJ = pt.getJ().determinant();
-         double[] H = pt.getPressureWeights().getBuffer();
-         for (int k=0; k<npvals; k++) {
-            pressures[k] += H[k]*dV*imat.getEffectivePressure (detJ);
-         }            
-      }
-      
-   }
-
-   /**
-    * Lagrange pressures array for use with incompressibility 
-    * @return pressures
-    */
-   public double[] getLagrangePressures() {
-      return myLagrangePressures;
-   }
-   
-   /**
-    * Default method to compute the element rest volume and partial volumes.
-    * Uses quadrature. If the number of pressure values is 1, then there is
-    * only one partial rest volume which is equal to the overall rest
-    * volume. Individual elements can override this with a more efficient
-    * method if needed.
-    */
-   public double computeRestVolumes() {
-      int npvals = numPressureVals();
-
-      double vol = 0;
-      for (int k=0; k<npvals; k++) {
-         myRestVolumes[k] = 0;
-      }
-      
-      IntegrationPoint3d[] ipnts = getIntegrationPoints();
-      IntegrationData3d[] idata = getIntegrationData();
-      for (int i=0; i<ipnts.length; i++) {
-         double dV = idata[i].getDetJ0()*ipnts[i].getWeight();
-         if (npvals > 1) {
-            double[] H = ipnts[i].getPressureWeights().getBuffer();
-            for (int k=0; k<npvals; k++) {
-               myRestVolumes[k] += H[k]*dV;
-            }
-         }
-         vol += dV;
-      }
-      if (npvals == 1) {
-         myRestVolumes[0] = vol;         
-      }
-      return vol;
-   }
-   
-   /**
-    * Volumes array for use with incompressibility 
-    * @return rest volumes
-    */
-   public double[] getRestVolumes() {
-      return myRestVolumes;
-   }
-
-//    /** 
-//     * Returns the average stress that has been computed for this element.
-//     * 
-//     * @return average stress (must not be modified).
-//     */
-//    public SymmetricMatrix3d getStress() {
-//       return myAvgStress;
-//    }
-
-   public void addNodeStiffness (
-      Matrix3d Kij, int i, int j, boolean corotated) {
-      if (!myWarpingStiffnessValidP) {
-         updateWarpingStiffness();
-      }
-      myWarper.addNodeStiffness (Kij, i, j, corotated);
-   }  
-
-   public void addNodeStiffness (
-      int i, int j, boolean corotated) {
-      if (!myWarpingStiffnessValidP) {
-         updateWarpingStiffness();
-      }
-      myWarper.addNodeStiffness (myNbrs[i][j], i, j, corotated);
-   }  
-
-    public void addNodeForce (Vector3d f, int i, boolean corotated) {
-      if (!myWarpingStiffnessValidP) {
-         updateWarpingStiffness();
-      }
-      myWarper.addNodeForce (f, i, myNodes, corotated);
-   }
-    
-   public void addNodeForce0(Vector3d f, int i, boolean corotated) {
-      if (!myWarpingStiffnessValidP) {
-         updateWarpingStiffness();
-      }
-      myWarper.addNodeForce0(f, i, corotated);
-   }
-   
-   public void addNodeForce0(VectorNd f, int offset, int i, boolean corotated) {
-      if (!myWarpingStiffnessValidP) {
-         updateWarpingStiffness();
-      }
-      myWarper.addNodeForce0(f, offset, i, corotated);
-   }
-
-   public StiffnessWarper3d getStiffnessWarper() {
-      if (myWarper == null){
-         myWarper = new StiffnessWarper3d (numNodes());
-      }
-      return myWarper;
-   }
-   
-   public void updateWarpingStiffness() {
-      // System.out.println("updating stiffness: E="+myE+", nu="+myNu);
-
-      FemMaterial mat = getEffectiveMaterial();
-      if (mat instanceof LinearMaterial) {
-         if (myWarper == null){
-            myWarper = new StiffnessWarper3d (numNodes());
-         }
-         LinearMaterial lmat = (LinearMaterial)mat;
-         myWarper.computeInitialStiffness (
-            this, lmat.getYoungsModulus(), lmat.getPoissonsRatio());
-//         IntegrationPoint3d wpnt = getWarpingPoint();
-//         IntegrationData3d wdata = getWarpingData();
-//         wdata.computeRestJacobian (wpnt.GNs, myNodes);
-      }
-      myWarpingStiffnessValidP = true;
-   }
-
-   /**
-    * Queries if the effective material for this element, and all auxiliary
-    * materials, are defined for non-positive deformation gradients.
-    *
-    * @return <code>true</code> if the materials associated with this
-    * element are invertible
-    */
-   public boolean materialsAreInvertible() {
-      
-      FemMaterial mat = getEffectiveMaterial();
-      if (!mat.isInvertible()) {
-         return false;
-      }
-      if (myAuxMaterials != null) {
-         for (int i=0; i<myAuxMaterials.size(); i++) {
-            if (!myAuxMaterials.get(i).isInvertible()) {
-               return false;
-            }
-         }
-      }
-      return true;
-   }
-
-//   public void computeWarping() {
-//      if (!myWarpingStiffnessValidP) {
-//         updateWarpingStiffness();
-//      }
-//      IntegrationPoint3d wpnt = getWarpingPoint();
-//      IntegrationData3d wdata = getWarpingData();
-//      wpnt.computeJacobianAndGradient (myNodes, wdata.myInvJ0);
-//      myWarper.computeRotation (wpnt.F, null);
-//   }
-
-   public void computeWarping (Matrix3d F, SymmetricMatrix3d P) {
-      if (myWarpingStiffnessValidP && myWarper == null) {
-         System.out.println ("invalid");
-      }
-      if (!myWarpingStiffnessValidP) {
-         updateWarpingStiffness();
-      }
-      myWarper.computeRotation (F, P);
-   }
-
-   public abstract void renderWidget (
-      Renderer renderer, double size, RenderProps props);
-
-   public double computeDirectedRenderSize (Vector3d dir) {
-      IntegrationPoint3d ipnt = getWarpingPoint();
-      return ipnt.computeDirectedSizeForRender (dir, getNodes());
-   }
-
-   /**
-    * Computes the current coordinates and deformation gradient at the
-    * warping point, using render coordinates. This is used in element
-    * rendering.
-    *
-    * @param F returns the deformation gradient
-    * @param coords returns the current coordinates
-    */
-   public void computeRenderCoordsAndGradient (Matrix3d F, float[] coords) {
-      IntegrationPoint3d ipnt = getWarpingPoint();
-      IntegrationData3d idata = getWarpingData();
-      ipnt.computeGradientForRender (F, getNodes(), idata.myInvJ0);
-      ipnt.computeCoordsForRender (coords, getNodes());
-   }
-
-   protected int getNodeIndex (FemNode3d n) {
-      for (int i=0; i<myNodes.length; i++) {
-         if (myNodes[i] == n) {
-            return i;
-         }
-      }
-      return -1;
-   }
-
-   protected boolean containsNode (FemNode3d n) {
-      return getNodeIndex(n) != -1;
-   }
-
-   public boolean hasEdge (FemNode3d n0, FemNode3d n1) {
-      return false;
-   }
-
-   public boolean hasFace (FemNode3d n0, FemNode3d n1, FemNode3d n2) {
-      return false;
-   }
-
-   public boolean hasFace (FemNode3d n0, FemNode3d n1,
-                           FemNode3d n2, FemNode3d n3) {
-      return false;
-   }
-
-   // Auxiliary materials, used for implementing muscle fibres
-   public void addAuxiliaryMaterial (AuxiliaryMaterial mat) {
-      if (myAuxMaterials == null) {
-         myAuxMaterials = new ArrayList<AuxiliaryMaterial>(4);
-      }
-      myAuxMaterials.add (mat);
-   }
-
-   public boolean removeAuxiliaryMaterial (AuxiliaryMaterial mat) {
-      if (myAuxMaterials != null) {
-         return myAuxMaterials.remove (mat);
-      }
-      else {
-         return false;
-      }
-   }
-
-   public int numAuxiliaryMaterials() {
-      return myAuxMaterials == null ? 0 : myAuxMaterials.size();
-   }
-
-   public AuxiliaryMaterial[] getAuxiliaryMaterials() {
-      if (myAuxMaterials == null) {
-         return new AuxiliaryMaterial[0];
-      }
-      else {
-         return myAuxMaterials.toArray (new AuxiliaryMaterial[0]);
-      }
-   }
-
-   static int numEdgeSegs = 10;
-
-   /**
-    * Support methods for computing the extrapolants that map values at an
-    * element's integration points back to its nodes. These are used to
-    * determine the extrapolation matrix that is returned by the element's
-    * getNodalExtroplationMatrix() method. Extrapolation from integration
-    * points to nodes is used to compute things such as nodal stresses.
-    *
-    * <p> In general, the extrapolants are determined by mapping the integration
-    * points (or a suitable subset thereof) onto a special finite element of
-    * their own, and computing the shape function values for the nodes
-    * in the new coordinate system.
-    */
-   /** 
-    * Returns scaled values for the nodal coordinates of this element as an
-    * array of Vector3d. An optional offset value can be added to the values as
-    * well.
-    */
-   protected Vector3d[] getScaledNodeCoords (double s, Vector3d offset) {
-      int nn = numNodes();
-      Vector3d[] array = new Vector3d[nn];
-      double[] coords = getNodeCoords();
-      for (int i=0; i<array.length; i++) {
-         array[i] = new Vector3d (coords[i*3], coords[i*3+1], coords[i*3+2]);
-         array[i].scale (s);
-         if (offset != null) {
-            array[i].add (offset);
-         }
-      }
-      return array;
-   }
-
-   /** 
-    * Creates a node extrapolation matrix from a set of (transformed) nodal
-    * coordinate values. The size of this matrix is n x m, where n is the
-    * number of coordinate values and m is the number of integration points for
-    * the element. The extrapolation is based on the shape functions of a
-    * specified sub-element. If the number of sub-element nodes is less than m,
-    * the remaining matrix elements are set to 0.
-    */
-   protected double[] createNodalExtrapolationMatrix (
-      Vector3d[] ncoords, int m, FemElement3d subelem) {
-      
-      int n = ncoords.length;
-      double[] mat = new double[n*m];
-      for (int i=0; i<n; i++) {
-         for (int j=0; j<m; j++) {
-            if (j < subelem.numNodes()) {
-               mat[i*m+j] = subelem.getN (j, ncoords[i]);
-            }
-            else {
-               mat[i*m+j] = 0;
-            }
-         }
-      }
-      return mat;
-   }
-
-   @Override
-   public void scaleDistance (double s) {
-      super.scaleDistance (s);
-      myVolume *= (s * s * s);
-      myRestVolume *= (s * s * s);
-      for (int i=0; i<numPressureVals(); i++) {
-         myLagrangePressures[i] /= s;
-      }
-      //myLagrangePressure /= s;
-   }
-
-   /**
-    * {@inheritDoc}
-    */
-   public boolean getCopyReferences (
-      List<ModelComponent> refs, ModelComponent ancestor) {
-      for (int i=0; i<numNodes(); i++) {
-         if (!ComponentUtils.addCopyReferences (refs, myNodes[i], ancestor)) {
-            return false;
-         }
-      }
-      return true;
-   }
-
-   /** 
-    * Set reference frame information for this element. This can be used for
-    * computing anisotropic material parameters. In principle, each integration
-    * point can have its own frame information, but this method simply sets the
-    * same frame information for all the integration points, storing it in each
-    * IntegrationData structure. Setting <code>M</code> to <code>null</code>
-    * removes the frame information.
-    * 
-    * @param M frame information (is copied by the method)
-    */
-   public void setFrame (Matrix3dBase M) {
-      Matrix3d F = null;
-      if (M != null) {
-         F = new Matrix3d (M);
-      }
-      IntegrationData3d[] idata = doGetIntegrationData();
-      for (int i=0; i<idata.length; i++) {
-         idata[i].myFrame = F;
-      }
-   }
-
-   public Matrix3d getFrame() {
-      IntegrationData3d[] idata = doGetIntegrationData();
-      return idata[0].getFrame();
-   }
-
-   protected boolean scanItem (ReaderTokenizer rtok, Deque<ScanToken> tokens)
-      throws IOException {
-
-      rtok.nextToken();
-      if (scanAttributeName (rtok, "frame")) {
-         Matrix3d M = new Matrix3d();
-         M.scan (rtok);
-         setFrame (M);
-         return true;
-      }
-      rtok.pushBack();
-      return super.scanItem (rtok, tokens);
-   }      
-
-   protected void writeItems (
-      PrintWriter pw, NumberFormat fmt, CompositeComponent ancestor)
-      throws IOException {
-      super.writeItems (pw, fmt, ancestor);
-      Matrix3dBase M = getFrame();
-      if (M != null) {
-         pw.println ("frame=[");
-         IndentingPrintWriter.addIndentation (pw, 2);
-         M.write (pw, fmt);
-         IndentingPrintWriter.addIndentation (pw, -2);
-         pw.println ("]");
-      }
-   }   
-
-   @Override
-   public FemElement3d copy (
-      int flags, Map<ModelComponent,ModelComponent> copyMap) {
-      FemElement3d e = (FemElement3d)super.copy (flags, copyMap);
-
-      e.myNodes = new FemNode3d[numNodes()];
-      for (int i=0; i<numNodes(); i++) {
-         FemNode3d n = myNodes[i];
-         FemNode3d newn = (FemNode3d)ComponentUtils.maybeCopy (flags, copyMap, n);
-         if (newn == null) {
-            throw new InternalErrorException (
-               "No duplicated node found for node number "+n.getNumber());
-         }
-         e.myNodes[i] = newn;
-      }
-      e.myNbrs = null;
-      //e.myAvgGNx = null;
-      e.myIncompressConstraints = null;
-      //e.myIncompressConstraints1 = null;
-//      e.myIncompressConstraints2 = null;
-   
-      // Note that frame information is not presently duplicated
-      e.myIntegrationData = null;
-      e.myIntegrationDataValid = false;
-
-      //protected SymmetricMatrix3d myAvgStress = new SymmetricMatrix3d();
-      e.myLagrangePressures = new double[numPressureVals()];
-      //e.myLagrangePressure = 0;
-      e.myWarper = null;
-      e.myIncompressIdx = -1;
-      //e.myLocalIncompressIdx = -1;
-
-      e.setElementWidgetSizeMode (myElementWidgetSizeMode);
-      if (myElementWidgetSizeMode == PropertyMode.Explicit) {
-         e.setElementWidgetSize (myElementWidgetSize);
-      }
-
-      e.myAuxMaterials = null;
-      if (myAuxMaterials != null) {
-         for (AuxiliaryMaterial a : myAuxMaterials) {
-            try {
-               e.addAuxiliaryMaterial ((AuxiliaryMaterial)a.clone());
-            }
-            catch (Exception ex) {
-               throw new InternalErrorException (
-                  "Can't clone " + a.getClass());
-            }
-            
-         }
-      }
-
-      return e;
-   }
-
-
-   public VectorNd computeGravityWeights () {
-
-      VectorNd weights = new VectorNd (numNodes());
-      IntegrationPoint3d[] ipnts = getIntegrationPoints();       
-      double wtotal = 0;
-      for (int k=0; k<ipnts.length; k++) {
-         IntegrationPoint3d pnt = ipnts[k];
-         VectorNd N = pnt.getShapeWeights();
-         double w = pnt.getWeight();
-         for (int i=0; i<numNodes(); i++) {
-            weights.add (i, w*N.get(i));
-         }
-         wtotal += w;
-      }
-      weights.scale (1/wtotal);
-      return weights;
-   }
-   
-   
-   public static FemElement3d createElement(FemNode3d[] nodes, boolean flipped) {
-      
-      if (flipped) {
-         switch(nodes.length) {
-            case 4:
-               return new TetElement(nodes[0], nodes[2], nodes[1], nodes[3]);
-            case 5:
-               return new PyramidElement(nodes[0], nodes[3], nodes[2], nodes[1], nodes[4]);
-            case 6:
-               return new WedgeElement(nodes[0], nodes[2], nodes[1], nodes[3], nodes[5], nodes[4]);
-            case 8:
-               return new HexElement(nodes[0], nodes[3], nodes[2], nodes[1], 
-                  nodes[4], nodes[7], nodes[6], nodes[5]);
-            default:
-               throw new IllegalArgumentException(
-                  "Unknown element type with " + nodes.length + " nodes");
-         }
-      } else {
-         return createElement(nodes);
-      }
-   }
-   
-   public static FemElement3d createElement(FemNode3d[] nodes) {
-      
-      switch(nodes.length) {
-         case 4:
-            return new TetElement(nodes);
-         case 5:
-            return new PyramidElement(nodes);
-         case 6:
-            return new WedgeElement(nodes);
-         case 8:
-            return new HexElement(nodes);
-         default:
-            throw new IllegalArgumentException(
-               "Unknown element type with " + nodes.length + " nodes");
-      }
-      
-   }
-
-   public PointAttachment createPointAttachment (
-      Point pnt) {
-      if (pnt.isAttached()) {
-         throw new IllegalArgumentException ("point is already attached");
-      }
-      if (!(pnt instanceof Particle)) {
-         throw new IllegalArgumentException ("point is not a particle");
-      }
-      if (ComponentUtils.isAncestorOf (getGrandParent(), pnt)) {
-         throw new IllegalArgumentException (
-            "Element's FemModel is an ancestor of the point");
-      }
-      PointFem3dAttachment ax = new PointFem3dAttachment (pnt);
-      ax.setFromElement (pnt.getPosition(), this);
-      ax.updateAttachment();
-      return ax;
-   }
-   /**
-    * {@inheritDoc}
-    */
-   public FrameFem3dAttachment createFrameAttachment (
-      Frame frame, RigidTransform3d TFW) {
-
-      if (frame == null && TFW == null) {
-         throw new IllegalArgumentException (
-            "frame and TFW cannot both be null");
-      }
-      if (frame != null && frame.isAttached()) {
-         throw new IllegalArgumentException ("frame is already attached");
-      }
-      FrameFem3dAttachment ffa = new FrameFem3dAttachment (frame);
-      if (!ffa.setFromElement (TFW, this)) {
-         return null;
-      }
-      if (frame != null) {
-         if (DynamicAttachment.containsLoop (ffa, frame, null)) {
-            throw new IllegalArgumentException (
-               "attachment contains loop");
-         }
-      }
-      return ffa;
-   }
-
-   // implementation of IndexedPointSet
-
-   public int numPoints() {
-      return numNodes();
-   }
-
-   public Point3d getPoint (int idx) {
-      return myNodes[idx].getPosition();
-   }
-   
-}
->>>>>>> 31f61e5d
