--- conflicted
+++ resolved
@@ -84,29 +84,6 @@
       }
    }
 
-<<<<<<< HEAD
-   // public static void addWidgetFaces (RenderObject r, FemElement3d elem) {
-   //    FemNode[] enodes = elem.getNodes();
-   //    int p0idx = r.numPositions();
-   //    for (int j=0; j<enodes.length; j++) {
-   //       r.addPosition (0, 0, 0);
-   //    }
-   //    int[] fidxs = FemUtilities.triangulateFaceIndices (
-   //       elem.getFaceIndices());
-   //    int nidx = r.numNormals(); // normal index
-   //    for (int i=0; i<fidxs.length; i += 3) {
-   //       r.addNormal (0, 0, 0);
-   //       int v0idx = r.addVertex (p0idx+fidxs[i  ], nidx);
-   //       int v1idx = r.addVertex (p0idx+fidxs[i+1], nidx);
-   //       int v2idx = r.addVertex (p0idx+fidxs[i+2], nidx);
-   //       r.addTriangle (v0idx, v1idx, v2idx);
-   //       nidx++;
-   //    }      
-   //    double size = elem.getElementWidgetSize();
-   // }
-
-=======
->>>>>>> 22d51713
    public static void addWidgetFaces (RenderObject r, FemElement3d elem) {
       addWidgetFaces(r, null, elem);
    }
