--- conflicted
+++ resolved
@@ -1,4 +1,3 @@
-<<<<<<< HEAD
 /**
  * Copyright (c) 2014, by the Authors: John E Lloyd (UBC)
  *
@@ -731,7 +730,7 @@
    public static FemModel3d createPartialHexWedgeCylinder(
       FemModel3d model, double l, double r, double theta,
       int nl, int nr, int ntheta) {
-
+ 
       if (model == null) {
          model = new FemModel3d();
       }
@@ -1135,14 +1134,6 @@
 
       FemNode3d nodes[][][] = new FemNode3d[nt][nl][nr];
       
-      // round nt and nl up to even to allow proper tesselation
-      if ((nt % 2) == 1) {
-         nt++;
-      }
-      if ((nl % 2) == 1) {
-         nl++;
-      }
-
       // round nt and nl up to even to allow proper tesselation
       if ((nt % 2) == 1) {
          nt++;
@@ -1294,7 +1285,7 @@
       FemModel3d model,
       double l, double rin, double rout, int nt, int nl, int nr, 
       boolean useHexes) {
-
+      
       // round nt up to even to allow proper tesselation
       if ((nt % 2) == 1) {
          nt++;
@@ -1806,7 +1797,7 @@
    public static FemModel3d createQuadtetExtrusion(
       FemModel3d model, 
       int n, double d, double zOffset, PolygonalMesh surface) {
-
+      
       FemModel3d tetmod = new FemModel3d();
       createTetExtrusion(tetmod, n, d, zOffset, surface);
       createQuadraticModel(model, tetmod);
@@ -1904,7 +1895,7 @@
    public static FemModel3d createQuadhexExtrusion(
       FemModel3d model, 
       int n, double d, double zOffset, PolygonalMesh surface) {
-
+      
       FemModel3d hexmod = new FemModel3d();
       createHexExtrusion(hexmod, n, d, zOffset, surface);
       createQuadraticModel(model, hexmod);
@@ -1921,7 +1912,7 @@
    public static FemModel3d createQuadwedgeExtrusion(
       FemModel3d model, 
       int n, double d, double zOffset, PolygonalMesh surface) {
-
+      
       FemModel3d wedgemod = new FemModel3d();
       createWedgeExtrusion(wedgemod, n, d, zOffset, surface);
       createQuadraticModel(model, wedgemod);
@@ -2399,8 +2390,8 @@
       Point3d newpnt = new Point3d();
       for (int i=0; i<surface.numVertices(); i++) {
          Vertex3d v = surface.getVertex(i);
-         newpnt.scaledAdd(d, normals[i], v.pnt);
-         model.addNode(new FemNode3d(newpnt));
+         FemNode3d newnode = new FemNode3d(v.pnt);
+         model.addNode(newnode);
       }
 
       
@@ -2408,7 +2399,8 @@
          for (int j=0; j < surface.numVertices(); j++) {
             Vertex3d v = surface.getVertex(j);
             newpnt.scaledAdd((i + 1) * d + zOffset, normals[j], v.pnt);
-            model.addNode(new FemNode3d(newpnt));
+            FemNode3d newnode = new FemNode3d(newpnt);
+            model.addNode(newnode);
          }
 
          for (Face f : surface.getFaces()) {
@@ -2429,6 +2421,15 @@
                nodes[cnt++] = model.getNode(idx + i * surface.numVertices());
             }
 
+            // hex and wedge have different winding order, swap around
+            if (numv != 4) {
+               FemNode3d tmp;
+               for (int k=0; k<numv; ++k) {
+                  tmp = nodes[k];
+                  nodes[k] = nodes[k+numv];
+                  nodes[k+numv] = tmp;
+               }
+            }
             FemElement3d e = FemElement3d.createElement(nodes);
             model.addElement(e);
 
@@ -2721,7 +2722,7 @@
    public static FemModel3d createExtrusion(
       FemModel3d model, FemElementType type, 
       int n, double d, double zOffset, PolygonalMesh surface) {
-
+      
       switch (type) {
          case Tet:
             return createTetExtrusion(model, n, d, zOffset, surface);
@@ -3388,3398 +3389,4 @@
       }
    }
 
-}
-=======
-/**
- * Copyright (c) 2014, by the Authors: John E Lloyd (UBC)
- *
- * This software is freely available under a 2-clause BSD license. Please see
- * the LICENSE file in the ArtiSynth distribution directory for details.
- */
-package artisynth.core.femmodels;
-
-import maspack.matrix.*;
-import maspack.geometry.*;
-import maspack.util.*;
-import maspack.render.RenderableUtils;
-import artisynth.core.mechmodels.*;
-import artisynth.core.modelbase.*;
-
-import java.util.*;
-
-public class FemFactory {
-
-   public enum FemElementType {
-      Tet, Hex, Wedge, Pyramid, QuadTet, QuadHex, QuadWedge, QuadPyramid
-   }
-
-   // not currently used
-   public enum FemShapingType {
-      Linear, Quadratic
-   }
-
-//   public enum FemElemType {
-//      Tet, Hex, QuadTet, QuadHex, Wedge, QuadWedge
-//   }
-
-   private static void createGridNodes(
-      FemModel3d model, double widthX, double widthY, double widthZ, int numX,
-      int numY, int numZ) {
-
-      if (numX < 1 || numY < 1 || numZ < 1) {
-         throw new IllegalArgumentException(
-            "number of elements in each direction must be >= 1");
-      }
-      // create all the particles
-      double dx = 1.0 / numX;
-      double dy = 1.0 / numY;
-      double dz = 1.0 / numZ;
-
-      Point3d p = new Point3d();
-
-      for (int k = 0; k <= numZ; k++) {
-         for (int j = 0; j <= numY; j++) {
-            for (int i = 0; i <= numX; i++) {
-               p.x = widthX * (-0.5 + i * dx);
-               p.y = widthY * (-0.5 + j * dy);
-               p.z = widthZ * (-0.5 + k * dz);
-               model.addNode(new FemNode3d(p));
-            }
-         }
-      }
-   }
-
-   /**
-    * Creates a regular grid composed of tet elements. Identical to
-    * {@link
-    * #createGrid(FemModel3d,FemElementType,double,double,double,int,int,int)}
-    * with the element type set to {@link FemElementType#Tet}.
-    */
-   public static FemModel3d createTetGrid(
-      FemModel3d model, double widthX, double widthY, double widthZ, int numX,
-      int numY, int numZ) {
-
-      if (model != null) {
-         model.clear();
-      } else {
-         model = new FemModel3d();
-      }
-      createGridNodes(model, widthX, widthY, widthZ, numX, numY, numZ);
-      // create all the elements
-      ComponentListView<FemNode3d> nodes = model.getNodes();
-      int wk = (numX + 1) * (numY + 1);
-      int wj = (numX + 1);
-      for (int i = 0; i < numX; i++) {
-         for (int j = 0; j < numY; j++) {
-            for (int k = 0; k < numZ; k++) {
-               TetElement[] elems =
-                  TetElement.createCubeTesselation(
-                     nodes.get((k + 1) * wk + j * wj + i),
-                     nodes.get((k + 1) * wk + j * wj + i + 1),
-                     nodes.get((k + 1) * wk + (j + 1) * wj + i + 1),
-                     nodes.get((k + 1) * wk + (j + 1) * wj + i),
-                     nodes.get(k * wk + j * wj + i),
-                     nodes.get(k * wk + j * wj + i + 1),
-                     nodes.get(k * wk + (j + 1) * wj + i + 1),
-                     nodes.get(k * wk + (j + 1) * wj + i),
-                     /* even= */(i + j + k) % 2 == 0);
-               for (FemElement3d e : elems) {
-                  model.addElement(e);
-               }
-            }
-         }
-      }
-      setGridEdgesHard(model, widthX, widthY, widthZ);
-      model.invalidateStressAndStiffness();
-      return model;
-   }
-
-   private static final int[] apexNodeTable = new int[] { 2, 3, 1, 0, 6, 7, 5,
-                                                         4 };
-
-   /**
-    * Creates a regular grid composed of pyramid elements. Identical to
-    * {@link
-    * #createGrid(FemModel3d,FemElementType,double,double,double,int,int,int)}
-    * with the element type set to {@link FemElementType#Pyramid}.
-    */
-   public static FemModel3d createPyramidGrid(
-      FemModel3d model, double widthX, double widthY, double widthZ, int numX,
-      int numY, int numZ) {
-
-      model.clear();
-      createGridNodes(model, widthX, widthY, widthZ, numX, numY, numZ);
-      // create all the elements
-      ComponentListView<FemNode3d> nodes = model.getNodes();
-      int wk = (numX + 1) * (numY + 1);
-      int wj = (numX + 1);
-      for (int i = 0; i < numX; i++) {
-         for (int j = 0; j < numY; j++) {
-            for (int k = 0; k < numZ; k++) {
-               int evenCode = 0;
-               if ((i % 2) == 0) {
-                  evenCode |= 0x1;
-               }
-               if ((j % 2) == 0) {
-                  evenCode |= 0x2;
-               }
-               if ((k % 2) == 0) {
-                  evenCode |= 0x4;
-               }
-               PyramidElement[] elems =
-                  PyramidElement.createCubeTesselation(
-                     nodes.get((k + 1) * wk + j * wj + i),
-                     nodes.get((k + 1) * wk + j * wj + i + 1),
-                     nodes.get((k + 1) * wk + (j + 1) * wj + i + 1),
-                     nodes.get((k + 1) * wk + (j + 1) * wj + i),
-                     nodes.get(k * wk + j * wj + i),
-                     nodes.get(k * wk + j * wj + i + 1),
-                     nodes.get(k * wk + (j + 1) * wj + i + 1),
-                     nodes.get(k * wk + (j + 1) * wj + i),
-                     apexNodeTable[evenCode]);
-               for (FemElement3d e : elems) {
-                  model.addElement(e);
-               }
-            }
-         }
-      }
-      setGridEdgesHard(model, widthX, widthY, widthZ);
-      model.invalidateStressAndStiffness();
-      return model;
-   }
-
-   /**
-    * Creates a regular grid composed of hex elements. Identical to
-    * {@link
-    * #createGrid(FemModel3d,FemElementType,double,double,double,int,int,int)}
-    * with the element type set to {@link FemElementType#Hex}.
-    */
-   public static FemModel3d createHexGrid(
-      FemModel3d model, double widthX, double widthY, double widthZ, int numX,
-      int numY, int numZ) {
-      // clear();
-
-      if (model != null) {
-         model.clear();
-      } else {
-         model = new FemModel3d();
-      }
-      createGridNodes(model, widthX, widthY, widthZ, numX, numY, numZ);
-      // System.out.println("num nodes: "+myNodes.size());
-      // create all the elements
-      ComponentListView<FemNode3d> nodes = model.getNodes();
-
-      int wk = (numX + 1) * (numY + 1);
-      int wj = (numX + 1);
-      for (int i = 0; i < numX; i++) {
-         for (int j = 0; j < numY; j++) {
-            for (int k = 0; k < numZ; k++) {
-               // TetElement[] elems = TetElement.createCubeTesselation(
-               HexElement e =
-                  new HexElement(
-                     nodes.get((k + 1) * wk + j * wj + i), nodes.get((k + 1)
-                        * wk + j * wj + i + 1), nodes.get((k + 1) * wk
-                        + (j + 1) * wj + i + 1), nodes.get((k + 1) * wk
-                        + (j + 1) * wj + i), nodes.get(k * wk + j * wj + i),
-                     nodes.get(k * wk + j * wj + i + 1), nodes.get(k * wk
-                        + (j + 1) * wj + i + 1), nodes.get(k * wk + (j + 1)
-                        * wj + i));
-
-               // System.out.println ("node idxs");
-               // for (int c = 0; c < e.getNodes().length; c++)
-               // System.out.print (e.getNodes()[c].getNumber() + ", ");
-               // System.out.println ("");
-
-               e.setParity((i + j + k) % 2 == 0 ? 1 : 0);
-
-               // /* even= */(i + j + k) % 2 == 0);
-
-               model.addElement(e);
-               // for (FemElement3d e : elems)
-               // {
-               // addElement(e);
-               // }
-            }
-         }
-      }
-      setGridEdgesHard(model, widthX, widthY, widthZ);
-      model.invalidateStressAndStiffness();
-      return model;
-   }
-
-
-   /**
-    * Creates a regular grid composed of wedge elements. Identical to
-    * {@link
-    * #createGrid(FemModel3d,FemElementType,double,double,double,int,int,int)}
-    * with the element type set to {@link FemElementType#Wedge}.
-    */
-   public static FemModel3d createWedgeGrid(
-      FemModel3d model, double widthX, double widthY, double widthZ, int numX,
-      int numY, int numZ) {
-      // clear();
-
-      createGridNodes(model, widthX, widthY, widthZ, numX, numY, numZ);
-      // System.out.println("num nodes: "+myNodes.size());
-      // create all the elements
-      ComponentListView<FemNode3d> nodes = model.getNodes();
-
-      int wk = (numX + 1) * (numY + 1);
-      int wj = (numX + 1);
-      for (int i = 0; i < numX; i++) {
-         for (int j = 0; j < numY; j++) {
-            for (int k = 0; k < numZ; k++) {
-               // node numbers reflect their location in a hex node
-               FemNode3d n0 = nodes.get((k + 1) * wk + j * wj + i);
-               FemNode3d n1 = nodes.get((k + 1) * wk + j * wj + i + 1);
-               FemNode3d n2 = nodes.get((k + 1) * wk + (j + 1) * wj + i + 1);
-               FemNode3d n3 = nodes.get((k + 1) * wk + (j + 1) * wj + i);
-               FemNode3d n4 = nodes.get(k * wk + j * wj + i);
-               FemNode3d n5 = nodes.get(k * wk + j * wj + i + 1);
-               FemNode3d n6 = nodes.get(k * wk + (j + 1) * wj + i + 1);
-               FemNode3d n7 = nodes.get(k * wk + (j + 1) * wj + i);
-
-               WedgeElement e1 = new WedgeElement(n0, n1, n4, n3, n2, n7);
-               WedgeElement e2 = new WedgeElement(n1, n5, n4, n2, n6, n7);
-
-               model.addElement(e1);
-               model.addElement(e2);
-            }
-         }
-      }
-      setGridEdgesHard(model, widthX, widthY, widthZ);
-      model.invalidateStressAndStiffness();
-      return model;
-   }
-
-   public static FemModel3d mergeCollapsedNodes(
-      FemModel3d model, FemModel3d orig, double epsilon) {
-
-      HashMap<FemNode3d,FemNode3d> pointMap =
-         new HashMap<FemNode3d,FemNode3d>();
-      HashMap<FemNode3d,ArrayList<FemNode3d>> invPointMap =
-         new HashMap<FemNode3d,ArrayList<FemNode3d>>();
-
-      // group nodes based on position
-      for (FemNode3d node : orig.getNodes()) {
-
-         boolean found = false;
-         for (FemNode3d pos : invPointMap.keySet()) {
-            if (node.getRestPosition().distance(pos.getRestPosition()) < epsilon) {
-               found = true;
-               pointMap.put(node, pos);
-               invPointMap.get(pos).add(node);
-               break;
-            }
-         }
-
-         if (!found) {
-            FemNode3d pos = new FemNode3d(new Point3d(node.getRestPosition()));
-            ArrayList<FemNode3d> nodeList = new ArrayList<FemNode3d>();
-            nodeList.add(node);
-
-            pointMap.put(node, pos);
-            invPointMap.put(pos, nodeList);
-         }
-
-      }
-
-      // clear output model
-      model.clear();
-      for (FemNode3d node : invPointMap.keySet()) {
-         model.addNode(node);
-      }
-
-      FemNode3d[] elemNodes = null;
-      FemElement3d newElem = null;
-
-      // now we should have a new set of nodes, time to build elements
-      for (FemElement3d elem : orig.getElements()) {
-
-         // unwind existing element, replace nodes with potentially
-         // reduced ones then build a new element
-         elemNodes = get8Nodes(elem);
-         for (int i = 0; i < elemNodes.length; i++) {
-            elemNodes[i] = pointMap.get(elemNodes[i]); // replace
-         }
-
-         newElem = createElem(elemNodes);
-         model.addElement(newElem);
-
-      }
-
-      return model;
-   }
-
-   private static FemNode3d[] get8Nodes(FemElement3d elem) {
-
-      FemNode3d[] nodeList = elem.getNodes();
-      FemNode3d[] node8List = new FemNode3d[8];
-
-      if (elem instanceof HexElement) {
-         node8List[0] = nodeList[4];
-         node8List[1] = nodeList[5];
-         node8List[2] = nodeList[6];
-         node8List[3] = nodeList[7];
-         node8List[4] = nodeList[0];
-         node8List[5] = nodeList[1];
-         node8List[6] = nodeList[2];
-         node8List[7] = nodeList[3];
-      } else if (elem instanceof WedgeElement) {
-         node8List[0] = nodeList[0];
-         node8List[1] = nodeList[0];
-         node8List[2] = nodeList[1];
-         node8List[3] = nodeList[2];
-         node8List[4] = nodeList[3];
-         node8List[5] = nodeList[3];
-         node8List[6] = nodeList[4];
-         node8List[7] = nodeList[5];
-      } else if (elem instanceof PyramidElement) {
-         node8List[0] = nodeList[0];
-         node8List[1] = nodeList[1];
-         node8List[2] = nodeList[2];
-         node8List[3] = nodeList[3];
-         node8List[4] = nodeList[4];
-         node8List[5] = nodeList[4];
-         node8List[6] = nodeList[4];
-         node8List[7] = nodeList[4];
-      } else if (elem instanceof TetElement) {
-         node8List[0] = nodeList[0];
-         node8List[1] = nodeList[0];
-         node8List[2] = nodeList[1];
-         node8List[3] = nodeList[2];
-         node8List[4] = nodeList[3];
-         node8List[5] = nodeList[3];
-         node8List[6] = nodeList[3];
-         node8List[7] = nodeList[3];
-      } else {
-         throw new IllegalArgumentException("Invalid element type");
-      }
-
-      return node8List;
-   }
-
-   private static int[][] node8Faces = { { 0, 1, 2, 3 }, { 4, 5, 6, 7 },
-                                        { 0, 4, 5, 1 }, { 3, 7, 6, 2 },
-                                        { 0, 3, 7, 4 }, { 1, 2, 6, 5 } };
-
-   private static FemElement3d createElem(FemNode3d[] node8List) {
-
-      // determine element type, 8=hex,6=wedge,5=pyramid,4=tet
-      ArrayList<FemNode3d> unique = new ArrayList<FemNode3d>();
-      for (FemNode3d node : node8List) {
-         if (!unique.contains(node)) {
-            unique.add(node);
-         }
-      }
-
-      int nFaceNodes = 4;
-      if (unique.size() == 6 || unique.size() == 4) {
-         nFaceNodes = 3;
-      }
-
-      // find first face
-      ArrayList<FemNode3d> faceNodes = new ArrayList<FemNode3d>(4);
-      int faceIdx = -1;
-      for (int i = 0; i < 6; i++) {
-         faceNodes.clear();
-         for (int j = 0; j < 4; j++) {
-            int idx = node8Faces[i][j];
-            if (!faceNodes.contains(node8List[idx])) {
-               faceNodes.add(node8List[idx]);
-            }
-         }
-
-         if (faceNodes.size() == nFaceNodes) {
-            faceIdx = i;
-            break;
-         }
-      }
-
-      if (unique.size() == 8 || unique.size() == 6) {
-         // add nodes from opposite face
-         for (int i = 0; i < 4; i++) {
-            FemNode3d nextNode = node8List[node8Faces[faceIdx + 1][i]];
-            if (!faceNodes.contains(nextNode)) {
-               faceNodes.add(nextNode);
-            }
-         }
-      } else {
-         // check if mirrored
-         if (faceIdx % 2 == 1) {
-            // swap nodes 2/(3,4)
-            FemNode3d tmp = faceNodes.get(1);
-            faceNodes.set(1, faceNodes.get(nFaceNodes - 1));
-            faceNodes.set(nFaceNodes - 1, tmp);
-         }
-
-         // fill in final node
-         for (FemNode3d node : unique) {
-            if (!faceNodes.contains(node)) {
-               faceNodes.add(node);
-               break;
-            }
-         }
-      }
-
-      // we should now have complete oriented set of nodes
-      // create the actual element
-
-      switch (faceNodes.size()) {
-         case 8:
-            return new HexElement(
-               faceNodes.get(4), faceNodes.get(5), faceNodes.get(6),
-               faceNodes.get(7), faceNodes.get(0), faceNodes.get(1),
-               faceNodes.get(2), faceNodes.get(3));
-         case 6:
-            return new WedgeElement(
-               faceNodes.get(0), faceNodes.get(1), faceNodes.get(2),
-               faceNodes.get(3), faceNodes.get(4), faceNodes.get(5));
-         case 5:
-            return new PyramidElement(
-               faceNodes.get(0), faceNodes.get(1), faceNodes.get(2),
-               faceNodes.get(3), faceNodes.get(4));
-         case 4:
-            return new TetElement(
-               faceNodes.get(0), faceNodes.get(1), faceNodes.get(2),
-               faceNodes.get(3));
-         default:
-      }
-
-      throw new IllegalArgumentException(
-         "Invalid number or ordering of unique nodes");
-
-   }
-
-
-   /**
-    * Creates a tet-based spherical model based on a icosahedron. The method
-    * works by creating an icosahedral surface mesh and then using tetgen.
-    * 
-    * @param model empty FEM model to which elements are added; if
-    * <code>null</code> then a new model is allocated
-    * @param r radius
-    * @param ndivisions number of divisions used in creating the surface mesh.
-    * Typical values are 1 or 2.
-    * @param quality quality parameter passed to tetgen. See
-    * {@link #createFromMesh} for a full description.
-    * @return the FEM model (which will be <code>model</code> if
-    * <code>model</code> is not <code>null</code>).
-    */
-   public static FemModel3d createIcosahedralSphere (
-      FemModel3d model, double r, int ndivisions, double quality) {
-
-      PolygonalMesh mesh = MeshFactory.createIcosahedralSphere (
-         r, Point3d.ZERO, ndivisions);
-      return createFromMesh (model, mesh, quality);
-   }
-
-   /**
-    * Convenience method to create a symmetric hex/wedge dominant sphere
-    * using {@link #createEllipsoid}.
-    * 
-    * @param model empty FEM model to which elements are added; if
-    * <code>null</code> then a new model is allocated
-    * @param r radius
-    * @param nt number of nodes in each ring parallel to the equator
-    * @param nl number of nodes in each quarter ring perpendicular to the
-    * equator (including end nodes)
-    * @param ns number of nodes in each radial line extending out from
-    * the polar axis (including end nodes)
-    * @return the FEM model (which will be <code>model</code> if
-    * <code>model</code> is not <code>null</code>).
-    */
-   public static FemModel3d createSphere (
-       FemModel3d model, double r, int nt, int nl, int ns) {
-      return createEllipsoid (model, r, r, r, nt, nl, ns);
-   }
-
-   /**
-    * Creates an ellipsoidal model using a combination of hex, wedge, and tet
-    * elements. The model is created symmetrically about a central polar axis,
-    * using wedge elements at the core.  <code>rl</code> should be the longest
-    * radius, and corresponds to the polar axis.
-    *
-    * @param model empty FEM model to which elements are added; if
-    * <code>null</code> then a new model is allocated
-    * @param rl longest radius (also the polar radius)
-    * @param rs1 first radius perpendicular to the polar axis
-    * @param rs2 second radius perpendicular to the polar axis
-    * @param nt number of nodes in each ring parallel to the equator
-    * @param nl number of nodes in each quarter ring perpendicular to the
-    * equator (including end nodes)
-    * @param ns number of nodes in each radial line extending out from
-    * the polar axis (including end nodes)
-    * @return the FEM model (which will be <code>model</code> if
-    * <code>model</code> is not <code>null</code>).
-    */
-   public static FemModel3d createEllipsoid(
-      FemModel3d model, 
-      double rl, double rs1, double rs2, int nt, int nl, int ns) {
-
-      double dl = Math.PI / (2 * nl - 2);
-      double dt = 2 * Math.PI / nt;
-      double dr = 1.0 / (ns - 1);
-
-      FemNode3d nodes[][][] = new FemNode3d[nt][2 * nl - 1][ns];
-      if (model == null) {
-         model = new FemModel3d();
-      } else {
-         model.clear();
-      }
-
-      // generate nodes
-      for (int k = 0; k < ns; k++) {
-         for (int j = 0; j < 2 * nl - 1; j++) {
-
-            if (k == 0) {
-               FemNode3d node =
-                  new FemNode3d(new Point3d(0, 0, -rl + 2 * rl * dl * j
-                     / Math.PI));
-
-               // System.out.println(node.getPosition());
-
-               for (int i = 0; i < nt; i++) {
-                  nodes[i][j][k] = node;
-               }
-               model.addNode(node);
-            } else {
-               if (j == 0) {
-                  for (int i = 0; i < nt; i++) {
-                     nodes[i][j][k] = nodes[i][j][0];
-                  }
-               } else if (j == 2 * nl - 2) {
-                  for (int i = 0; i < nt; i++) {
-                     nodes[i][j][k] = nodes[i][j][0];
-                  }
-               } else {
-                  for (int i = 0; i < nt; i++) {
-                     double kInterp =
-                        Math.pow(((double)k) / (ns - 1), 2) * (rs1 + rs2)
-                           / (2 * rl);
-                     double l =
-                        (-rl + 2 * rl * dl * j / Math.PI) * (1 - kInterp)
-                           + (-rl * Math.cos(j * dl)) * (kInterp);
-                     double rAdj = dr * k * Math.sqrt(1 - l * l / rl / rl);
-                     nodes[i][j][k] =
-                        new FemNode3d(
-                           new Point3d(-rs1 * rAdj * Math.sin(dt * i), rs2
-                              * rAdj * Math.cos(dt * i), l));
-                     model.addNode(nodes[i][j][k]);
-                     // System.out.println(nodes[i][j][k].getPosition());
-                  }
-               }
-            }
-         }
-      }
-
-      FemNode3d[] node8List = new FemNode3d[8]; // storing 8 nodes, repeated or
-                                                // not
-
-      // generate elements
-      for (int k = 0; k < ns - 1; k++) {
-         for (int j = 0; j < 2 * nl - 2; j++) {
-            for (int i = 0; i < nt; i++) {
-
-               node8List[0] = nodes[i][j][k];
-               node8List[1] = nodes[(i + 1) % nt][j][k];
-               node8List[2] = nodes[(i + 1) % nt][j + 1][k];
-               node8List[3] = nodes[i][j + 1][k];
-               node8List[4] = nodes[i][j][k + 1];
-               node8List[5] = nodes[(i + 1) % nt][j][k + 1];
-               node8List[6] = nodes[(i + 1) % nt][j + 1][k + 1];
-               node8List[7] = nodes[i][j + 1][k + 1];
-
-               FemElement3d elem = createElem(node8List);
-               model.addElement(elem);
-            }
-         }
-      }
-
-      return model;
-   }
-   
-   /**
-    * Creates a cylinder made of mostly hex elements, with wedges in the centre
-    * column.
-    *
-    * @param model model to which the elements should be added, or
-    * <code>null</code> if the model is to be created from scratch.
-    * @param l length along the z axis
-    * @param r radius in the x-y plane
-    * @param nt element resolution around the center axis
-    * @param nl element resolution along the length
-    * @param nr element resolution along the radius
-    * @return created FEM model
-    */
-   public static FemModel3d createCylinder(
-      FemModel3d model, double l, double r, int nt, int nl, int nr) {
-
-      return createHexWedgeCylinder(model, l, r, nt, nl, nr);
-   }
-   
-   /**
-    * Creates a cylinder made of mostly hex elements, with wedges in the centre
-    * column. Identical to {@link 
-    * #createCylinder(FemModel3d,double,double,int,int,int)}.
-    */  
-   public static FemModel3d createHexWedgeCylinder(
-      FemModel3d model, double l, double r, int nt, int nl, int nr) {
-
-      if (model == null) {
-         model = new FemModel3d();
-      }
-      else {
-         model.clear();
-      }
-
-      FemNode3d nodes[][][] = new FemNode3d[nt][nl][nr];
-
-      double dl = l / (nl - 1);
-      double dt = 2 * Math.PI / nt;
-      double dr = 1.0 / (nr - 1);
-
-      // generate nodes
-      for (int k = 0; k < nr; k++) {
-         for (int j = 0; j < nl; j++) {
-
-            if (k == 0) {
-               FemNode3d node =
-                  new FemNode3d(new Point3d(0, 0, -l / 2 + j * dl));
-               for (int i = 0; i < nt; i++) {
-                  nodes[i][j][k] = node;
-               }
-               model.addNode(node);
-            } else {
-               for (int i = 0; i < nt; i++) {
-                  double rr = r * Math.pow(dr * k, 0.7);
-                  nodes[i][j][k] =
-                     new FemNode3d(new Point3d(-rr * Math.sin(dt * i), rr
-                        * Math.cos(dt * i), -l / 2 + j * dl));
-                  model.addNode(nodes[i][j][k]);
-               }
-            }
-         }
-      }
-
-      // generate elements
-      for (int k = 0; k < nr - 1; k++) {
-         for (int j = 0; j < nl - 1; j++) {
-            for (int i = 0; i < nt; i++) {
-
-               if (k == 0) {
-                  // wedge element
-                  WedgeElement wedge =
-                     new WedgeElement(
-                        nodes[i][j][k + 1], nodes[(i + 1) % nt][j][k + 1],
-                        nodes[i][j][k],
-
-                        nodes[i][j + 1][k + 1],
-                        nodes[(i + 1) % nt][j + 1][k + 1], nodes[i][j + 1][k]);
-                  model.addElement(wedge);
-               } else {
-                  // hex element
-                  HexElement hex =
-                     new HexElement(
-                        nodes[i][j][k + 1], nodes[(i + 1) % nt][j][k + 1],
-                        nodes[(i + 1) % nt][j + 1][k + 1],
-                        nodes[i][j + 1][k + 1],
-
-                        nodes[i][j][k], nodes[(i + 1) % nt][j][k],
-                        nodes[(i + 1) % nt][j + 1][k], nodes[i][j + 1][k]);
-                  model.addElement(hex);
-               }
-
-            }
-         }
-      }
-
-      return model;
-   }
-   
-   /**
-    * Creates a partial cylinder made of mostly hex elements, with wedges in
-    * the centre column
-    *
-    * @param model model to which the elements should be added, or
-    * <code>null</code> if the model is to be created from scratch.
-    * @param l length along the z axis
-    * @param r radius in the x-y plane
-    * @param theta size of the slice, in radians
-    * @param nl element resolution along the length
-    * @param nr element resolution along the radius
-    * @param ntheta element resolution around the slice
-    * @return created FEM model
-    */
-   public static FemModel3d createPartialCylinder(
-      FemModel3d model, double l, double r, double theta,
-      int nl, int nr, int ntheta) {
-
-      return createPartialHexWedgeCylinder(model, l, r, theta, nl, nr, ntheta);
-
-   }
-   
-   public static FemModel3d createPartialHexWedgeCylinder(
-      FemModel3d model, double l, double r, double theta,
-      int nl, int nr, int ntheta) {
- 
-      if (model == null) {
-         model = new FemModel3d();
-      }
-      else {
-         model.clear();
-      }
-
-     FemNode3d nodes[][][] = new FemNode3d[ntheta][nl][nr];
-
-      double dl = l / (nl - 1);
-      double dt = theta / (ntheta-1);
-      double dr = 1.0 / (nr - 1);
-
-      // generate nodes
-      for (int k = 0; k < nr; k++) {
-         for (int j = 0; j < nl; j++) {
-
-            if (k == 0) {
-               FemNode3d node =
-                  new FemNode3d(new Point3d(0, 0, -l / 2 + j * dl));
-               for (int i = 0; i < ntheta; i++) {
-                  nodes[i][j][k] = node;
-               }
-               model.addNode(node);
-            } else {
-               for (int i = 0; i < ntheta; i++) {
-                  double rr = r * Math.pow(dr * k, 0.7);
-                  nodes[i][j][k] =
-                     new FemNode3d(new Point3d(-rr * Math.sin(dt * i), rr
-                        * Math.cos(dt * i), -l / 2 + j * dl));
-                  model.addNode(nodes[i][j][k]);
-               }
-            }
-         }
-      }
-
-      // generate elements
-      for (int k = 0; k < nr - 1; k++) {
-         for (int j = 0; j < nl - 1; j++) {
-            for (int i = 0; i < ntheta -1; i++) {
-
-               if (k == 0) {
-                  // wedge element
-                  WedgeElement wedge =
-                     new WedgeElement(
-                        nodes[i][j][k + 1], nodes[i + 1][j][k + 1],
-                        nodes[i][j][k],
-
-                        nodes[i][j + 1][k + 1],
-                        nodes[i + 1][j + 1][k + 1], nodes[i][j + 1][k]);
-                  model.addElement(wedge);
-               } else {
-                  // hex element
-                  HexElement hex =
-                     new HexElement(
-                        nodes[i][j][k + 1], nodes[i + 1][j][k + 1],
-                        nodes[i + 1][j + 1][k + 1],
-                        nodes[i][j + 1][k + 1],
-
-                        nodes[i][j][k], nodes[i + 1][j][k],
-                        nodes[i + 1][j + 1][k], nodes[i][j + 1][k]);
-                  model.addElement(hex);
-               }
-
-            }
-         }
-      }
-
-      return model;
-   }
-
-   /**
-    * Creates a tube made of hex elements. Identical to {@link
-    * #createTube(FemModel3d,FemElementType,double,double,double,int,int,int)}
-    * with the element type set to {@link FemElementType#Hex}.
-    */
-   public static FemModel3d createHexTube(
-      FemModel3d model, double l, double rin, double rout, int nt, int nl, int nr) {
-      FemNode3d nodes[][][] = new FemNode3d[nt][nl+1][nr+1];
-
-      double dl = l / nl;
-      double dt = 2 * Math.PI / nt;
-      double dr = (rout - rin) / nr;
-      // double dr = 0.5*r;
-
-      for (int k = 0; k < nr+1; k++) {
-         for (int j = 0; j < nl+1; j++) {
-            for (int i = 0; i < nt; i++) {
-               nodes[i][j][k] =
-                  // new FemNode3d(new Point3d(
-                  // -l/2+j*dl,
-                  // (rin+dr*k)*Math.cos(dt*i),
-                  // (rin+dr*k)*Math.sin(dt*i)));
-                  // Changed to align tube with z axis
-                  new FemNode3d(new Point3d(
-                     -(rin + dr * k) * Math.sin(dt * i), (rin + dr * k)
-                        * Math.cos(dt * i), -l / 2 + j * dl));
-               model.addNode(nodes[i][j][k]);
-            }
-         }
-      }
-
-      HexElement elems[][][] = new HexElement[nt][nl][nr];
-      LinkedList<HexElement> elemList = new LinkedList<HexElement>();
-
-      for (int k = 0; k < nr; k++) {
-         for (int j = 0; j < nl; j++) {
-            for (int i = 0; i < nt; i++) {
-               elems[i][j][k] =
-                  new HexElement(
-                     nodes[i][j][k + 1], nodes[(i + 1) % nt][j][k + 1],
-                     nodes[(i + 1) % nt][j + 1][k + 1], nodes[i][j + 1][k + 1],
-
-                     nodes[i][j][k], nodes[(i + 1) % nt][j][k], nodes[(i + 1)
-                        % nt][j + 1][k], nodes[i][j + 1][k]
-
-                  );
-
-               // elems[i][j][k].setParity ((i+j)%2==0 ? 1 : 0);
-
-               elemList.add(elems[i][j][k]);
-               model.addElement(elems[i][j][k]);
-            }
-         }
-      }
-      HexElement.setParities(elemList);
-
-      for (int i = 0; i < nt; i++) {
-         for (int j = 0; j < nr; j++) {
-            // nodes[i][0][j].setDynamic(false);
-         }
-      }
-      setTubeEdgesHard(model, l, rin, rout);
-      return model;
-   }
-
-   /**
-    * Creates a tube made of tet elements. Identical to {@link
-    * #createTube(FemModel3d,FemElementType,double,double,double,int,int,int)}
-    * with the element type set to {@link FemElementType#Tet}.
-    */
-   public static FemModel3d createTetTube(
-      FemModel3d model, 
-      double l, double rin, double rout, int nt, int nl, int nr) {
-
-      // round nt up to even to allow proper tesselation
-      if ((nt % 2) == 1) {
-         nt++;
-      }
-      // HexModel model = new HexModel();
-
-      FemNode3d nodes[][][] = new FemNode3d[nt][nl+1][nr+1];
-
-      double dl = l / nl;
-      double dt = 2 * Math.PI / nt;
-      double dr = (rout - rin) / nr;
-      // double dr = 0.5*r;
-
-      for (int k = 0; k < nr+1; k++) {
-         for (int j = 0; j < nl+1; j++) {
-            for (int i = 0; i < nt; i++) {
-               nodes[i][j][k] =
-                  // new FemNode3d(new Point3d(-l/2+j*dl,
-                  // (rin+dr*k)*Math.cos(dt*i),
-                  // (rin+dr*k)*Math.sin(dt*i)));
-                  // changed to make tube align with the z axis
-                  new FemNode3d(new Point3d(
-                     -(rin + dr * k) * Math.sin(dt * i), (rin + dr * k)
-                        * Math.cos(dt * i), -l / 2 + j * dl));
-               model.addNode(nodes[i][j][k]);
-            }
-         }
-      }
-
-      // for(FemNode3d n : tetMod.getNodes())
-      // {
-      // R.mul(pos, n.getPosition());
-      // n.setPosition(new Point3d(pos));
-      // }
-
-      TetElement elems[][][][] = new TetElement[nt][nl][nr][5];
-
-      for (int k = 0; k < nr; k++) {
-         for (int j = 0; j < nl; j++) {
-            for (int i = 0; i < nt; i++) {
-               elems[i][j][k] =
-                  TetElement.createCubeTesselation(
-                     nodes[i][j][k + 1], nodes[(i + 1) % nt][j][k + 1],
-                     nodes[(i + 1) % nt][j + 1][k + 1], nodes[i][j + 1][k + 1],
-                     nodes[i][j][k], nodes[(i + 1) % nt][j][k], nodes[(i + 1)
-                        % nt][j + 1][k], nodes[i][j + 1][k], (i + j + k) % 2 == 0);
-
-               model.addElement(elems[i][j][k][0]);
-               model.addElement(elems[i][j][k][1]);
-               model.addElement(elems[i][j][k][2]);
-               model.addElement(elems[i][j][k][3]);
-               model.addElement(elems[i][j][k][4]);
-            }
-         }
-      }
-
-      // model.getSurfaceMesh().setEdgeHard(model.getNode(3), model.getNode(34),
-      // true);
-      setTubeEdgesHard(model, l, rin, rout);
-      return model;
-   }
-   
-   /**
-    * Creates a partial tube made of hex elements. Identical to
-    * {@link
-    * #createPartialTube(FemModel3d,FemElementType,double,double,double,double,int,int,int)}
-    * with the element type set to {@link FemElementType#Hex}.
-    */
-   public static FemModel3d createPartialHexTube(
-      FemModel3d model, double l, double rin, double rout, double theta, 
-      int nl, int nr, int ntheta) {
-      FemNode3d nodes[][][] = new FemNode3d[ntheta][nl][nr];
-
-      double dl = l / (nl - 1);
-      double dt = theta / (ntheta-1);
-      double dr = (rout - rin) / (nr - 1);
-      // double dr = 0.5*r;
-
-      for (int k = 0; k < nr; k++) {
-         for (int j = 0; j < nl; j++) {
-            for (int i = 0; i < ntheta; i++) {
-               nodes[i][j][k] =
-                  // new FemNode3d(new Point3d(
-                  // -l/2+j*dl,
-                  // (rin+dr*k)*Math.cos(dt*i),
-                  // (rin+dr*k)*Math.sin(dt*i)));
-                  // Changed to align tube with z axis
-                  new FemNode3d(new Point3d(
-                     -(rin + dr * k) * Math.sin(dt * i), (rin + dr * k)
-                        * Math.cos(dt * i), -l / 2 + j * dl));
-               model.addNode(nodes[i][j][k]);
-            }
-         }
-      }
-
-      HexElement elems[][][] = new HexElement[ntheta][nl - 1][nr - 1];
-      LinkedList<HexElement> elemList = new LinkedList<HexElement>();
-
-      for (int k = 0; k < nr - 1; k++) {
-         for (int j = 0; j < nl - 1; j++) {
-            for (int i = 0; i < ntheta-1; i++) {
-               elems[i][j][k] =
-                  new HexElement(
-                     nodes[i][j][k + 1], nodes[i + 1][j][k + 1],
-                     nodes[i + 1][j + 1][k + 1], nodes[i][j + 1][k + 1],
-
-                     nodes[i][j][k], nodes[i + 1][j][k], nodes[i + 1][j + 1][k],
-                     nodes[i][j + 1][k]
-                  );
-
-               // elems[i][j][k].setParity ((i+j)%2==0 ? 1 : 0);
-
-               elemList.add(elems[i][j][k]);
-               model.addElement(elems[i][j][k]);
-            }
-         }
-      }
-      HexElement.setParities(elemList);
-
-      setTubeEdgesHard(model, l, rin, rout);
-      return model;
-   }
-
-   /**
-    * Creates a partial tube made of tet elements. Identical to
-    * {@link
-    * #createPartialTube(FemModel3d,FemElementType,double,double,double,double,int,int,int)}
-    * with the element type set to {@link FemElementType#Tet}.
-    */
-   public static FemModel3d createPartialTetTube(
-      FemModel3d model, double l, double rin, double rout, double theta,
-      int nl, int nr, int ntheta) {
-      // HexModel model = new HexModel();
-
-      FemNode3d nodes[][][] = new FemNode3d[ntheta][nl][nr];
-
-      double dl = l / (nl - 1);
-      double dt = theta / (ntheta-1);
-      double dr = (rout - rin) / (nr - 1);
-      // double dr = 0.5*r;
-
-      for (int k = 0; k < nr; k++) {
-         for (int j = 0; j < nl; j++) {
-            for (int i = 0; i < ntheta; i++) {
-               nodes[i][j][k] =
-                  // new FemNode3d(new Point3d(-l/2+j*dl,
-                  // (rin+dr*k)*Math.cos(dt*i),
-                  // (rin+dr*k)*Math.sin(dt*i)));
-                  // changed to make tube align with the z axis
-                  new FemNode3d(new Point3d(
-                     -(rin + dr * k) * Math.sin(dt * i), (rin + dr * k)
-                        * Math.cos(dt * i), -l / 2 + j * dl));
-               model.addNode(nodes[i][j][k]);
-            }
-         }
-      }
-
-      // for(FemNode3d n : tetMod.getNodes())
-      // {
-      // R.mul(pos, n.getPosition());
-      // n.setPosition(new Point3d(pos));
-      // }
-
-      TetElement elems[][][][] = new TetElement[ntheta][nl - 1][nr - 1][5];
-
-      for (int k = 0; k < nr - 1; k++) {
-         for (int j = 0; j < nl - 1; j++) {
-            for (int i = 0; i < ntheta -1; i++) {
-               elems[i][j][k] =
-                  TetElement.createCubeTesselation(
-                     nodes[i][j][k + 1], nodes[i + 1][j][k + 1],
-                     nodes[i + 1][j + 1][k + 1], nodes[i][j + 1][k + 1],
-                     nodes[i][j][k], nodes[i + 1][j][k], nodes[i + 1][j + 1][k],
-                     nodes[i][j + 1][k], (i + j + k) % 2 == 0);
-
-               model.addElement(elems[i][j][k][0]);
-               model.addElement(elems[i][j][k][1]);
-               model.addElement(elems[i][j][k][2]);
-               model.addElement(elems[i][j][k][3]);
-               model.addElement(elems[i][j][k][4]);
-            }
-         }
-      }
-
-      // model.getSurfaceMesh().setEdgeHard(model.getNode(3), model.getNode(34),
-      // true);
-      setTubeEdgesHard(model, l, rin, rout);
-      return model;
-   }
-
-   /**
-    * Creates a hollow torus made of hex elements. Identical to {@link
-    * #createTorus(FemModel3d,FemElementType,double,double,double,int,int,int)}
-    * with the element type set to {@link FemElementType#Hex}.
-    */
-   public static FemModel3d createHexTorus(
-      FemModel3d model,
-      double R, double rin, double rout, int nt, int nl, int nr) {
-
-      FemNode3d nodes[][][] = new FemNode3d[nt][nl][nr];
-
-      double dT = 2 * Math.PI / nl;
-      double dt = 2 * Math.PI / nt;
-      double dr = (rout - rin) / (nr - 1);
-
-      RotationMatrix3d RM = new RotationMatrix3d(1.0, 0, 0, Math.PI / 2.0);
-      Vector3d pos = new Vector3d();
-
-      for (int k = 0; k < nr; k++) {
-         for (int j = 0; j < nl; j++) {
-            for (int i = 0; i < nt; i++) {
-               pos.set(
-                  R * Math.cos(dT * j) + (rin + dr * k) * Math.cos(dt * i)
-                     * Math.cos(dT * j), R * Math.sin(dT * j) + (rin + dr * k)
-                     * Math.cos(dt * i) * Math.sin(dT * j), (rin + dr * k)
-                     * Math.sin(dt * i));
-               RM.mul(pos);
-
-               nodes[i][j][k] = new FemNode3d(new Point3d(pos));
-               model.addNode(nodes[i][j][k]);
-            }
-         }
-      }
-
-      HexElement elems[][][] = new HexElement[nt][nl][nr - 1];
-
-      for (int k = 0; k < nr - 1; k++) {
-         for (int j = 0; j < nl; j++) {
-            for (int i = 0; i < nt; i++) {
-               elems[i][j][k] =
-                  new HexElement(
-                     nodes[i][j][k], nodes[(i + 1) % nt][j][k], nodes[(i + 1)
-                        % nt][(j + 1) % nl][k], nodes[i][(j + 1) % nl][k],
-                     nodes[i][j][k + 1], nodes[(i + 1) % nt][j][k + 1],
-                     nodes[(i + 1) % nt][(j + 1) % nl][k + 1], nodes[i][(j + 1)
-                        % nl][k + 1]
-
-                  );
-
-               model.addElement(elems[i][j][k]);
-            }
-         }
-      }
-
-      return model;
-   }
-
-   /**
-    * Creates a hollow torus made of tet elements. Identical to {@link
-    * #createTorus(FemModel3d,FemElementType,double,double,double,int,int,int)}
-    * with the element type set to {@link FemElementType#Tet}.
-    */
-   public static FemModel3d createTetTorus(
-      FemModel3d model,
-      double R, double rin, double rout, int nt, int nl, int nr) {
-
-      FemNode3d nodes[][][] = new FemNode3d[nt][nl][nr];
-      
-      // round nt and nl up to even to allow proper tesselation
-      if ((nt % 2) == 1) {
-         nt++;
-      }
-      if ((nl % 2) == 1) {
-         nl++;
-      }
-
-      double dT = 2 * Math.PI / nl;
-      double dt = 2 * Math.PI / nt;
-      double dr = (rout - rin) / (nr - 1);
-
-      RotationMatrix3d RM = new RotationMatrix3d(1.0, 0, 0, Math.PI / 2.0);
-      Vector3d pos = new Vector3d();
-
-      for (int k = 0; k < nr; k++) {
-         for (int j = 0; j < nl; j++) {
-            for (int i = 0; i < nt; i++) {
-               pos.set(
-                  R * Math.cos(dT * j) + (rin + dr * k) * Math.cos(dt * i)
-                     * Math.cos(dT * j), R * Math.sin(dT * j) + (rin + dr * k)
-                     * Math.cos(dt * i) * Math.sin(dT * j), (rin + dr * k)
-                     * Math.sin(dt * i));
-               RM.mul(pos);
-
-               nodes[i][j][k] = new FemNode3d(new Point3d(pos));
-               model.addNode(nodes[i][j][k]);
-            }
-         }
-      }
-
-      TetElement elems[][][][] = new TetElement[nt][nl][nr - 1][5];
-
-      for (int k = 0; k < nr - 1; k++) {
-         for (int j = 0; j < nl; j++) {
-            for (int i = 0; i < nt; i++) {
-               elems[i][j][k] =
-                  TetElement.createCubeTesselation(
-                     nodes[i][j][k], nodes[(i + 1) % nt][j][k], nodes[(i + 1)
-                        % nt][(j + 1) % nl][k], nodes[i][(j + 1) % nl][k],
-                     nodes[i][j][k + 1], nodes[(i + 1) % nt][j][k + 1],
-                     nodes[(i + 1) % nt][(j + 1) % nl][k + 1], nodes[i][(j + 1)
-                        % nl][k + 1], (i + j + k) % 2 == 0);
-
-               model.addElement(elems[i][j][k][0]);
-               model.addElement(elems[i][j][k][1]);
-               model.addElement(elems[i][j][k][2]);
-               model.addElement(elems[i][j][k][3]);
-               model.addElement(elems[i][j][k][4]);
-            }
-         }
-      }
-      return model;
-   }
-
-   private static int X_POS = 0x001;
-   private static int X_NEG = 0x002;
-   private static int Y_POS = 0x004;
-   private static int Y_NEG = 0x008;
-   private static int Z_POS = 0x010;
-   private static int Z_NEG = 0x020;
-   private static int R_INNER = 0x40;
-   private static int R_OUTER = 0x80;
-
-   private static int gridBoundarySurfaces (
-      Point3d pnt, double widthX, double widthY, double widthZ) {
-      double tol =
-         (1e-14) * (Math.abs(widthX) + Math.abs(widthY) + Math.abs(widthZ));
-
-      int boundarySurfaces = 0;
-      
-      if (pnt.x >= widthX / 2 - tol) {
-         boundarySurfaces |= X_POS;
-      }
-      else if (pnt.x <= -widthX / 2 + tol) {
-         boundarySurfaces |= X_NEG;
-      }
-      if (pnt.y >= widthY / 2 - tol) {
-         boundarySurfaces |= Y_POS;
-      }
-      else if (pnt.y <= -widthY / 2 + tol) {
-         boundarySurfaces |= Y_NEG;
-      }
-      if (pnt.z >= widthZ / 2 - tol) {
-         boundarySurfaces |= Z_POS;
-      }
-      else if (pnt.z <= -widthZ / 2 + tol) {
-         boundarySurfaces |= Z_NEG;
-      }
-      return boundarySurfaces;
-   }
-
-   private static int bitCount (int val) {
-      int cnt = 0;
-      while (val != 0) {
-         if ((val & 0x1) != 0) {
-            cnt++;
-         }
-         val = (val >>> 1);
-      }
-      return cnt;
-   }
-
-   private static int tubeBoundarySurfaces (
-      Point3d pnt, double l, double rin, double rout) {
-      double tol = (1e-14) * (Math.abs(l) + Math.abs(rout));
-      double radius = Math.sqrt(pnt.x * pnt.x + pnt.y * pnt.y);
-
-      int boundarySurfaces = 0;
-
-      if (radius >= rout - tol) {
-         boundarySurfaces |= R_OUTER;
-      }
-      else if (radius <= rin + tol) {
-         boundarySurfaces |= R_INNER;
-      }
-      if (pnt.z >= l / 2 - tol) {
-         boundarySurfaces |= Z_POS;
-      }
-      else if (pnt.z <= -l / 2 + tol) {
-         boundarySurfaces |= Z_NEG;
-      }
-      return boundarySurfaces;
-   }
-
-   private static void setTubeEdgesHard(
-      FemModel3d model, double l, double rin, double rout) {
-      // and now set the surface edges hard ...
-      PolygonalMesh mesh = model.getSurfaceMesh();
-      // iterate through all edges in the surface mesh.
-      for (Face face : mesh.getFaces()) {
-         Vertex3d vtx = (Vertex3d)face.getVertex(0);
-         for (int i = 1; i < face.numVertices(); i++) {
-            Vertex3d nextVtx = (Vertex3d)face.getVertex(i);
-            // a hard edge occurs when both vertices share two
-            // or more boundary surfaces.
-            int mutualSurfaces = 
-               (tubeBoundarySurfaces (vtx.pnt, l, rin, rout) &
-                tubeBoundarySurfaces (nextVtx.pnt, l, rin, rout));
-            if (bitCount (mutualSurfaces) > 1) {
-               mesh.setHardEdge(vtx, nextVtx, true);
-            }
-            vtx = nextVtx;
-         }
-      }
-   }
-
-   protected static FemModel3d createQuadraticTube(
-      FemModel3d model,
-      double l, double rin, double rout, int nt, int nl, int nr, 
-      boolean useHexes) {
-      
-      // round nt up to even to allow proper tesselation
-      if ((nt % 2) == 1) {
-         nt++;
-      }
-      // double nt, nl, nr to get the equivalent element res
-      // for a linear element tesselation. This is what we will work with
-      nt *= 2;
-      nl *= 2;
-      nr *= 2;      
-
-      if (model == null) {
-         model = new FemModel3d();
-      }
-      else {
-         model.clear();
-      }
-      
-      FemNode3d nodes[][][] = new FemNode3d[nt][nl+1][nr+1];
-
-      double dl = l / nl;
-      double dt = 2 * Math.PI / nt;
-      double dr = (rout - rin) / nr;
-      // double dr = 0.5*r;
-
-      for (int k = 0; k < nr+1; k++) {
-         for (int j = 0; j < nl+1; j++) {
-            for (int i = 0; i < nt; i++) {
-               nodes[i][j][k] =
-                  // new FemNode3d(new Point3d(
-                  // -l/2+j*dl,
-                  // (rin+dr*k)*Math.cos(dt*i),
-                  // (rin+dr*k)*Math.sin(dt*i)));
-                  // Changed to align tube with z axis
-                  new FemNode3d(new Point3d(
-                     -(rin + dr * k) * Math.sin(dt * i), (rin + dr * k)
-                        * Math.cos(dt * i), -l / 2 + j * dl));
-
-            }
-         }
-      }
-
-      for (int k = 0; k < nr - 1; k += 2) {
-         for (int j = 0; j < nl - 1; j += 2) {
-            for (int i = 0; i < nt; i += 2) {
-               if (useHexes) {
-                  FemNode3d enodes[] = new FemNode3d[] 
-                    {
-                    nodes[i][j][k+2],
-                    nodes[(i+2)%nt][j][k+2],
-                    nodes[(i+2)%nt][j+2][k+2],
-                    nodes[i][j+2][k+2],
-                    nodes[i][j][k],
-                    nodes[(i+2)%nt][j][k],
-                    nodes[(i+2)%nt][j+2][k],
-                    nodes[i][j+2][k],
-
-                    nodes[i+1][j][k+2],
-                    nodes[(i+2)%nt][j+1][k+2],
-                    nodes[i+1][j+2][k+2],
-                    nodes[i][j+1][k+2],
-
-                    nodes[i+1][j][k],
-                    nodes[(i+2)%nt][j+1][k],
-                    nodes[i+1][j+2][k],
-                    nodes[i][j+1][k],
-
-                    nodes[i][j][k+1],
-                    nodes[(i+2)%nt][j][k+1],
-                    nodes[(i+2)%nt][j+2][k+1],
-                    nodes[i][j+2][k+1], 
-                  };
-                  QuadhexElement e = new QuadhexElement (enodes);
-                  for (FemNode3d n : enodes) {
-                     if (!model.getNodes().contains(n)) {
-                        model.addNode(n);
-                     }
-                  }
-                  model.addElement (e);
-               }
-               else {
-                  QuadtetElement[] elems = 
-                     createCubeTesselation(
-                        new FemNode3d[][][]
-                         {
-                            {
-                               { nodes[i][j][k],
-                                 nodes[i][j][k + 1],
-                                 nodes[i][j][k + 2] },
-                               { nodes[i][j + 1][k],
-                                 nodes[i][j + 1][k + 1],
-                                 nodes[i][j + 1][k + 2] },
-                               { nodes[i][j + 2][k],
-                                 nodes[i][j + 2][k + 1],
-                                 nodes[i][j + 2][k + 2] } },
-                            
-                            {
-                               { nodes[i + 1][j][k],
-                                 nodes[i + 1][j][k + 1],
-                                 nodes[i + 1][j][k + 2] },
-                               { nodes[i + 1][j + 1][k],
-                                 nodes[i + 1][j + 1][k + 1],
-                                 nodes[i + 1][j + 1][k + 2] },
-                               { nodes[i + 1][j + 2][k],
-                                 nodes[i + 1][j + 2][k + 1],
-                                 nodes[i + 1][j + 2][k + 2] } },
-                            
-                            {
-                               { nodes[(i + 2) % nt][j][k],
-                                 nodes[(i + 2) % nt][j][k + 1],
-                                 nodes[(i + 2) % nt][j][k + 2] },
-                               { nodes[(i + 2) % nt][j + 1][k],
-                                 nodes[(i + 2) % nt][j + 1][k + 1],
-                                 nodes[(i + 2) % nt][j + 1][k + 2] },
-                               { nodes[(i + 2) % nt][j + 2][k],
-                                 nodes[(i + 2) % nt][j + 2][k + 1],
-                                 nodes[(i + 2) % nt][j + 2][k + 2] } }
-                         },
-                        ((i + j + k) / 2 % 2 == 0));
-                  for (QuadtetElement e : elems) {
-                     FemNode3d[] enodes = e.getNodes();
-                     for (FemNode3d n : enodes) {
-                        if (!model.getNodes().contains(n)) {
-                           model.addNode(n);
-                        }
-                     }
-                     model.addElement (e);
-                  }
-               }
-            }
-         }
-      }
-
-      setTubeEdgesHard(model, l, rin, rout);
-
-      return model;
-   }
-
-   protected static FemModel3d createQuadraticTorus (
-      FemModel3d model, double R, double rin, double rout,
-      int nt, int nl, int nr, boolean useHexes) {
-
-      // round nt and nl up to even to allow proper tesselation
-      if ((nt % 2) == 1) {
-         nt++;
-      }
-      if ((nl % 2) == 1) {
-         nl++;
-      }
-      // double nt, nl, nr to get the equivalent element res
-      // for a linear element tesselation. This is what we will work with
-      nt *= 2;
-      nl *= 2;
-      nr *= 2;      
-
-      if (model == null) {
-         model = new FemModel3d();
-      }
-      else {
-         model.clear();
-      }
-
-      FemNode3d nodes[][][] = new FemNode3d[nt][nl][nr+1];
-
-      double dT = 2 * Math.PI / nl;
-      double dt = 2 * Math.PI / nt;
-      double dr = (rout - rin) / nr;
-
-      RotationMatrix3d RM = new RotationMatrix3d(1.0, 0, 0, Math.PI / 2.0);
-      Vector3d pos = new Vector3d();
-
-      for (int k = 0; k < nr+1; k++) {
-         for (int j = 0; j < nl; j++) {
-            for (int i = 0; i < nt; i++) {
-               pos.set(
-                  R * Math.cos(dT * j) + (rin + dr * k) * Math.cos(dt * i)
-                     * Math.cos(dT * j), R * Math.sin(dT * j) + (rin + dr * k)
-                     * Math.cos(dt * i) * Math.sin(dT * j), (rin + dr * k)
-                     * Math.sin(dt * i));
-               RM.mul(pos, pos);
-
-               nodes[i][j][k] = new FemNode3d(new Point3d(pos));
-            }
-         }
-      }
-
-      for (int k = 0; k < nr - 1; k += 2) {
-         for (int j = 0; j < nl; j += 2) {
-            for (int i = 0; i < nt; i += 2) {
-               if (useHexes) {
-                  FemNode3d enodes[] = new FemNode3d[] 
-                     {
-                        nodes[i][j][k],
-                        nodes[(i+2)%nt][j][k],
-                        nodes[(i+2)%nt][(j+2)%nl][k],
-                        nodes[i][(j+2)%nl][k],
-                        nodes[i][j][k+2],
-                        nodes[(i+2)%nt][j][k+2],
-                        nodes[(i+2)%nt][(j+2)%nl][k+2],
-                        nodes[i][(j+2)%nl][k+2],
-
-                        nodes[i+1][j][k],
-                        nodes[(i+2)%nt][j+1][k],
-                        nodes[i+1][(j+2)%nl][k],
-                        nodes[i][j+1][k],
-
-                        nodes[i+1][j][k+2],
-                        nodes[(i+2)%nt][j+1][k+2],
-                        nodes[i+1][(j+2)%nl][k+2],
-                        nodes[i][j+1][k+2],
-
-                        nodes[i][j][k+1],
-                        nodes[(i+2)%nt][j][k+1],
-                        nodes[(i+2)%nt][(j+2)%nl][k+1],
-                        nodes[i][(j+2)%nl][k+1],
-                     };
-                  QuadhexElement e = new QuadhexElement (enodes);
-                  for (FemNode3d n : enodes) {
-                     if (!model.getNodes().contains(n)) {
-                        model.addNode(n);
-                     }
-                  }
-                  model.addElement (e);
-               }
-               else {
-                  QuadtetElement[] elems = 
-                     createCubeTesselation(
-                     new FemNode3d[][][]
-                      {
-                         {
-                            { nodes[i][j][k + 2],
-                              nodes[i][j][k + 1],
-                              nodes[i][j][k] },
-                            { nodes[i][j + 1][k + 2],
-                              nodes[i][j + 1][k + 1],
-                              nodes[i][j + 1][k] },
-                            { nodes[i][(j + 2) % nl][k + 2],
-                              nodes[i][(j + 2) % nl][k + 1],
-                              nodes[i][(j + 2) % nl][k] } },
-                         
-                         {
-                            { nodes[i + 1][j][k + 2],
-                              nodes[i + 1][j][k + 1],
-                              nodes[i + 1][j][k] },
-                            { nodes[i + 1][j + 1][k + 2],
-                              nodes[i + 1][j + 1][k + 1],
-                              nodes[i + 1][j + 1][k] },
-                            { nodes[i + 1][(j + 2) % nl][k + 2],
-                              nodes[i + 1][(j + 2) % nl][k + 1],
-                              nodes[i + 1][(j + 2) % nl][k] } },
-                         
-                         {
-                            { nodes[(i + 2) % nt][j][k + 2],
-                              nodes[(i + 2) % nt][j][k + 1],
-                              nodes[(i + 2) % nt][j][k] },
-                            { nodes[(i + 2) % nt][j + 1][k + 2],
-                              nodes[(i + 2) % nt][j + 1][k + 1],
-                              nodes[(i + 2) % nt][j + 1][k] },
-                            { nodes[(i + 2) % nt][(j + 2) % nl][k + 2],
-                              nodes[(i + 2) % nt][(j + 2) % nl][k + 1],
-                              nodes[(i + 2) % nt][(j + 2) % nl][k] } }
-                      },
-                     ((i + j + k) / 2 % 2 == 0));
-                  for (QuadtetElement e : elems) {
-                     FemNode3d[] enodes = e.getNodes();
-                     for (FemNode3d n : enodes) {
-                        if (!model.getNodes().contains(n)) {
-                           model.addNode(n);
-                        }
-                     }
-                     model.addElement (e);
-                  }        
-               }
-            }
-         }
-      }
-
-      return model;
-   }
-
-   private static QuadtetElement[] createCubeTesselation(
-      FemNode3d[][][] nodes27, boolean even) {
-      QuadtetElement qelems[] = new QuadtetElement[5];
-
-      if (even) {
-         qelems[0] =
-            new QuadtetElement(
-               nodes27[0][0][0], nodes27[2][0][0], nodes27[2][2][0],
-               nodes27[2][0][2], nodes27[1][0][0], nodes27[2][1][0],
-               nodes27[1][1][0], nodes27[1][0][1], nodes27[2][0][1],
-               nodes27[2][1][1]);
-
-         qelems[1] =
-            new QuadtetElement(
-               nodes27[0][0][0], nodes27[2][0][2], nodes27[0][2][2],
-               nodes27[0][0][2], nodes27[1][0][1], nodes27[1][1][2],
-               nodes27[0][1][1], nodes27[0][0][1], nodes27[1][0][2],
-               nodes27[0][1][2]);
-
-         qelems[2] =
-            new QuadtetElement(
-               nodes27[0][2][2], nodes27[2][0][2], nodes27[2][2][0],
-               nodes27[2][2][2], nodes27[1][1][2], nodes27[2][1][1],
-               nodes27[1][2][1], nodes27[1][2][2], nodes27[2][1][2],
-               nodes27[2][2][1]);
-
-         qelems[3] =
-            new QuadtetElement(
-               nodes27[0][0][0], nodes27[2][2][0], nodes27[0][2][0],
-               nodes27[0][2][2], nodes27[1][1][0], nodes27[1][2][0],
-               nodes27[0][1][0], nodes27[0][1][1], nodes27[1][2][1],
-               nodes27[0][2][1]);
-
-         qelems[4] =
-            new QuadtetElement(
-               nodes27[0][2][2], nodes27[0][0][0], nodes27[2][2][0],
-               nodes27[2][0][2], nodes27[0][1][1], nodes27[1][1][0],
-               nodes27[1][2][1], nodes27[1][1][2], nodes27[1][0][1],
-               nodes27[2][1][1]);
-      } else {
-         qelems[0] =
-            new QuadtetElement(
-               nodes27[0][0][0], nodes27[2][0][0], nodes27[0][2][0],
-               nodes27[0][0][2], nodes27[1][0][0], nodes27[1][1][0],
-               nodes27[0][1][0], nodes27[0][0][1], nodes27[1][0][1],
-               nodes27[0][1][1]);
-
-         qelems[1] =
-            new QuadtetElement(
-               nodes27[0][0][2], nodes27[2][0][0], nodes27[2][2][2],
-               nodes27[2][0][2], nodes27[1][0][1], nodes27[2][1][1],
-               nodes27[1][1][2], nodes27[1][0][2], nodes27[2][0][1],
-               nodes27[2][1][2]);
-
-         qelems[2] =
-            new QuadtetElement(
-               nodes27[0][2][2], nodes27[0][0][2], nodes27[0][2][0],
-               nodes27[2][2][2], nodes27[0][1][2], nodes27[0][1][1],
-               nodes27[0][2][1], nodes27[1][2][2], nodes27[1][1][2],
-               nodes27[1][2][1]);
-
-         qelems[3] =
-            new QuadtetElement(
-               nodes27[0][2][0], nodes27[2][0][0], nodes27[2][2][0],
-               nodes27[2][2][2], nodes27[1][1][0], nodes27[2][1][0],
-               nodes27[1][2][0], nodes27[1][2][1], nodes27[2][1][1],
-               nodes27[2][2][1]);
-
-         qelems[4] =
-            new QuadtetElement(
-               nodes27[0][2][0], nodes27[2][0][0], nodes27[2][2][2],
-               nodes27[0][0][2], nodes27[1][1][0], nodes27[2][1][1],
-               nodes27[1][2][1], nodes27[0][1][1], nodes27[1][0][1],
-               nodes27[1][1][2]);
-      }
-
-      return qelems;
-   }
-
-   /**
-    * Takes a FemModel3d containing linear elements, and creates a quadratic
-    * model whose elements are the corresponding quadratic elements, with new
-    * nodes inserted along the edges as required. The new quadratic model will
-    * have straight edges in the rest position.
-    * 
-    * @param linMod
-    * A FemModel3d previously inialized with only linear elements.
-    */
-   public static FemModel3d createQuadraticModel(
-      FemModel3d quadMod, FemModel3d linMod) {
-      ComponentListView<FemNode3d> quadNodes = quadMod.getNodes();
-
-      if (quadMod == linMod) {
-         throw new IllegalArgumentException(
-            "quadMod and linMod must be different");
-      }
-
-      HashMap<FemNode3d,FemNode3d> nodeMap = new HashMap<FemNode3d,FemNode3d>();
-
-      for (FemNode3d n : linMod.getNodes()) {
-         FemNode3d newn = new FemNode3d(n.getPosition());
-         nodeMap.put(n, newn);
-         quadMod.addNode(newn);
-      }
-
-      for (FemElement3d e : linMod.getElements()) {
-         ArrayList<FemNode3d> allNodes = new ArrayList<FemNode3d>();
-         FemNode3d qnodes[];
-
-         for (FemNode3d n : e.getNodes()) {
-            allNodes.add(nodeMap.get(n));
-         }
-
-         if (e instanceof TetElement) {
-            qnodes = QuadtetElement.getQuadraticNodes((TetElement)e);
-         } else if (e instanceof HexElement) {
-            qnodes = QuadhexElement.getQuadraticNodes((HexElement)e);
-         } else if (e instanceof WedgeElement) {
-            qnodes = QuadwedgeElement.getQuadraticNodes((WedgeElement)e);
-         } else if (e instanceof PyramidElement) {
-            qnodes = QuadpyramidElement.getQuadraticNodes((PyramidElement)e);
-         } else {
-            throw new UnsupportedOperationException(
-               "Only linear elements supported");
-         }
-         for (int i = 0; i < qnodes.length; i++) {
-            boolean nodeExists = false;
-            for (FemNode3d n : quadNodes) {
-               if (qnodes[i].getPosition().equals(n.getPosition())) {
-                  qnodes[i] = n;
-                  nodeExists = true;
-                  break;
-               }
-            }
-            if (!nodeExists) {
-               quadMod.addNode(qnodes[i]);
-            }
-         }
-         for (FemNode3d n : qnodes) {
-            allNodes.add(n);
-         }
-         FemNode3d[] nodes = allNodes.toArray(new FemNode3d[0]);
-         FemElement3d qe = null;
-         if (e instanceof TetElement) {
-            qe = new QuadtetElement(nodes);
-         } else if (e instanceof HexElement) {
-            qe = new QuadhexElement(nodes);
-         } else if (e instanceof WedgeElement) {
-            qe = new QuadwedgeElement(nodes);
-         } else if (e instanceof PyramidElement) {
-            qe = new QuadpyramidElement(nodes);
-         }
-         quadMod.addElement(qe);
-      }
-
-      quadMod.setMaterial(linMod.getMaterial());
-      /*
-       * redistributes mass to quadratic model. ONLY works for uniform density
-       */
-      // double linModPerElementMass = 0;
-      // for (FemElement3d e : linMod.getElements()) {
-      // linModPerElementMass += e.getMass();
-      // }
-      // linModPerElementMass /= quadMod.getElements().size();
-
-      for (FemNode3d n : quadNodes) {
-         n.clearMass();
-      }
-
-      double density = linMod.getDensity();
-      for (FemElement3d e : quadMod.getElements()) {
-         double mass = e.getRestVolume() * density;
-         e.setMass(mass);
-         e.invalidateNodeMasses();
-      }
-      return quadMod;
-   }
-
-   /**
-    * Creates a regular grid composed of quadratic tet elements. Identical to
-    * {@link
-    * #createGrid(FemModel3d,FemElementType,double,double,double,int,int,int)}
-    * with the element type set to {@link FemElementType#QuadTet}.
-    */
-   public static FemModel3d createQuadtetGrid(
-      FemModel3d model, double widthX, double widthY, double widthZ, int numX,
-      int numY, int numZ) {
-      FemModel3d tetmod = new FemModel3d();
-      createTetGrid(tetmod, widthX, widthY, widthZ, numX, numY, numZ);
-
-      createQuadraticModel(model, tetmod);
-      setGridEdgesHard(model, widthX, widthY, widthZ);
-      return model;
-   }
-
-   /**
-    * Creates a tube made of quadratic tet elements. Identical to {@link
-    * #createTube(FemModel3d,FemElementType,double,double,double,int,int,int)}
-    * with the element type set to {@link FemElementType#QuadTet}.
-    */
-   public static FemModel3d createQuadtetTube(
-      FemModel3d model,
-      double l, double rin, double rout, int nt, int nl, int nr) {
-
-      return createQuadraticTube (
-         model, l, rin, rout, nt, nl, nr, /*useHexes=*/false);
-   }
-
-   /**
-    * Creates a hollow torus made of quadratic tet elements. Identical to
-    * {@link
-    * #createTorus(FemModel3d,FemElementType,double,double,double,int,int,int)}
-    * with the element type set to {@link FemElementType#QuadTet}.
-    */
-   public static FemModel3d createQuadtetTorus(
-      FemModel3d model, 
-      double R, double rin, double rout, int nt, int nl, int nr) {
-
-      return createQuadraticTorus (
-         model, R, rin, rout, nt, nl, nr, /*useHexes=*/false);
-   }
-
-   /**
-    * Creates a shell-based FEM model made of quadratic tet elements by
-    * extruding a surface mesh along the normal direction of its faces.
-    * Identical to {@link
-    * #createExtrusion(FemModel3d,FemElementType,int,double,double,PolygonalMesh)}
-    * with the element type set to {@link FemElementType#QuadTet}.
-    */
-   public static FemModel3d createQuadtetExtrusion(
-      FemModel3d model, 
-      int n, double d, double zOffset, PolygonalMesh surface) {
-      
-      FemModel3d tetmod = new FemModel3d();
-      createTetExtrusion(tetmod, n, d, zOffset, surface);
-      createQuadraticModel(model, tetmod);
-      return model;
-   }
-
-   /**
-    * Creates a regular grid composed of quadratic hex elements. Identical to
-    * {@link
-    * #createGrid(FemModel3d,FemElementType,double,double,double,int,int,int)}
-    * with the element type set to {@link FemElementType#QuadHex}.
-    */
-   public static FemModel3d createQuadhexGrid(
-      FemModel3d model, double widthX, double widthY, double widthZ, int numX,
-      int numY, int numZ) {
-      
-      FemModel3d hexmod = new FemModel3d();
-      createHexGrid(hexmod, widthX, widthY, widthZ, numX, numY, numZ);
-      createQuadraticModel(model, hexmod);
-      setGridEdgesHard(model, widthX, widthY, widthZ);
-      return model;
-   }
-
-   /**
-    * Creates a regular grid composed of quadratic wedge elements. Identical to
-    * {@link
-    * #createGrid(FemModel3d,FemElementType,double,double,double,int,int,int)}
-    * with the element type set to {@link FemElementType#QuadWedge}.
-    */
-   public static FemModel3d createQuadwedgeGrid(
-      FemModel3d model, double widthX, double widthY, double widthZ, int numX,
-      int numY, int numZ) {
-      FemModel3d linmod = new FemModel3d();
-      createWedgeGrid(linmod, widthX, widthY, widthZ, numX, numY, numZ);
-
-      createQuadraticModel(model, linmod);
-      setGridEdgesHard(model, widthX, widthY, widthZ);
-
-      return model;
-   }
-
-   /**
-    * Creates a regular grid composed of quadratic pyramid elements. Identical
-    * to {@link
-    * #createGrid(FemModel3d,FemElementType,double,double,double,int,int,int)}
-    * with the element type set to {@link FemElementType#QuadPyramid}.
-    */
-   public static FemModel3d createQuadpyramidGrid(
-      FemModel3d model, double widthX, double widthY, double widthZ, int numX,
-      int numY, int numZ) {
-      FemModel3d linmod = new FemModel3d();
-      createPyramidGrid(linmod, widthX, widthY, widthZ, numX, numY, numZ);
-
-      createQuadraticModel(model, linmod);
-      setGridEdgesHard(model, widthX, widthY, widthZ);
-
-      return model;
-   }
-
-
-   /**
-    * Creates a tube made of quadratic hex elements. Identical to {@link
-    * #createTube(FemModel3d,FemElementType,double,double,double,int,int,int)}
-    * with the element type set to {@link FemElementType#QuadHex}.
-    */
-   public static FemModel3d createQuadhexTube(
-      FemModel3d model,
-      double l, double rin, double rout, int nt, int nl, int nr) {
-
-      return createQuadraticTube (
-         model, l, rin, rout, nt, nl, nr, /*useHexes=*/true);
-   }
-
-   /**
-    * Creates a hollow torus made of quadratic hex elements. Identical to
-    * {@link
-    * #createTorus(FemModel3d,FemElementType,double,double,double,int,int,int)}
-    * with the element type set to {@link FemElementType#QuadHex}.
-    */
-   public static FemModel3d createQuadhexTorus(
-      FemModel3d model,
-      double R, double rin, double rout, int nt, int nl, int nr) {
-
-      return createQuadraticTorus (
-         model, R, rin, rout, nt, nl, nr, /*useHexes=*/true);
-   }
-
-   /**
-    * Creates a shell-based FEM model made of quadratic hex elements by
-    * extruding a surface mesh along the normal direction of its faces. The
-    * surface mesh must be composed of quads.  Identical to {@link
-    * #createExtrusion(FemModel3d,FemElementType,int,double,double,PolygonalMesh)}
-    * with the element type set to {@link FemElementType#QuadHex}.
-    */
-   public static FemModel3d createQuadhexExtrusion(
-      FemModel3d model, 
-      int n, double d, double zOffset, PolygonalMesh surface) {
-      
-      FemModel3d hexmod = new FemModel3d();
-      createHexExtrusion(hexmod, n, d, zOffset, surface);
-      createQuadraticModel(model, hexmod);
-      return model;
-   }
-
-   /**
-    * Creates a shell-based FEM model made of quadratic wedge elements by
-    * extruding a surface mesh along the normal direction of its faces.  The
-    * surface mesh must be composed of triangles. Identical to {@link
-    * #createExtrusion(FemModel3d,FemElementType,int,double,double,PolygonalMesh)}
-    * with the element type set to {@link FemElementType#Wedge}.
-    */
-   public static FemModel3d createQuadwedgeExtrusion(
-      FemModel3d model, 
-      int n, double d, double zOffset, PolygonalMesh surface) {
-      
-      FemModel3d wedgemod = new FemModel3d();
-      createWedgeExtrusion(wedgemod, n, d, zOffset, surface);
-      createQuadraticModel(model, wedgemod);
-      return model;
-   }
-
-   private static void setGridEdgesHard(
-      FemModel3d model, double widthX, double widthY, double widthZ) {
-
-      // and now set the surface edges hard ...
-      PolygonalMesh mesh = model.getSurfaceMesh();
-      // iterate through all edges in the surface mesh.
-      for (Face face : mesh.getFaces()) {
-         HalfEdge he0 = face.firstHalfEdge();
-         HalfEdge he = he0;
-         do {
-            Vertex3d tailv = he.getTail();
-            Vertex3d headv = he.getHead();
-            int mutualSurfaces = 
-               (gridBoundarySurfaces (tailv.pnt, widthX, widthY, widthZ) &
-                gridBoundarySurfaces (headv.pnt, widthX, widthY, widthZ));
-            if (bitCount (mutualSurfaces) > 1) {
-               mesh.setHardEdge(tailv, headv, true);
-            }
-            he = he.getNext();
-         }
-         while (he != he0);
-      }
-   }
-
-   /**
-    * Creates a shell-based FEM model made of hex elements by extruding a
-    * surface mesh along the normal direction of its faces.  The surface mesh
-    * must be composed of quads.  Identical to {@link
-    * #createExtrusion(FemModel3d,FemElementType,int,double,double,PolygonalMesh)}
-    * with the element type set to {@link FemElementType#Hex}.
-    */
-   public static FemModel3d createHexExtrusion(
-      FemModel3d model, 
-      int n, double d, double zOffset, PolygonalMesh surface) {
-      if (model == null) {
-         model = new FemModel3d();
-      }
-      else {
-         model.clear();
-      }
-      if (!surface.isQuad()) {
-         throw new IllegalArgumentException (
-            "Hex extrusion requires a quad mesh");
-      }
-
-      for (Vertex3d v : surface.getVertices()) {
-         model.addNode(new FemNode3d(v.pnt));
-      }
-
-      Point3d newpnt = new Point3d();
-      Vector3d nrm = new Vector3d();
-      for (int i = 0; i < n; i++) {
-         for (Vertex3d v : surface.getVertices()) {
-            v.computeNormal(nrm);
-            newpnt.scaledAdd((i + 1) * d + zOffset, nrm, v.pnt);
-            model.addNode(new FemNode3d(newpnt));
-         }
-
-         for (Face f : surface.getFaces()) {
-            FemNode3d[] nodes = new FemNode3d[8];
-            int cnt = 0;
-
-            for (Integer idx : f.getVertexIndices()) {
-               nodes[cnt++] =
-                  model.getNode(idx + (i + 1) * surface.numVertices());
-            }
-            for (Integer idx : f.getVertexIndices()) {
-               nodes[cnt++] = model.getNode(idx + i * surface.numVertices());
-            }
-
-            HexElement e = new HexElement(nodes);
-            model.addElement(e);
-         }
-      }
-      return model;
-   }
-
-   /**
-    * Creates a shell-based FEM model made of wedge elements by extruding a
-    * surface mesh along the normal direction of its faces.  The surface mesh
-    * must be composed of triangles. Identical to {@link
-    * #createExtrusion(FemModel3d,FemElementType,int,double,double,PolygonalMesh)}
-    * with the element type set to {@link FemElementType#Wedge}.
-    */
-   public static FemModel3d createWedgeExtrusion(
-      FemModel3d model, 
-      int n, double d, double zOffset, PolygonalMesh surface) {
-      if (model == null) {
-         model = new FemModel3d();
-      }
-      else {
-         model.clear();
-      }
-      if (!surface.isTriangular()) {
-         throw new IllegalArgumentException (
-            "Wedge extrusion requires a triangular mesh");
-      }
-
-      for (Vertex3d v : surface.getVertices()) {
-         model.addNode(new FemNode3d(v.pnt));
-      }
-
-      Point3d newpnt = new Point3d();
-      Vector3d nrm = new Vector3d();
-      for (int i = 0; i < n; i++) {
-         for (Vertex3d v : surface.getVertices()) {
-            v.computeNormal(nrm);
-            newpnt.scaledAdd((i + 1) * d + zOffset, nrm, v.pnt);
-            model.addNode(new FemNode3d(newpnt));
-         }
-
-         for (Face f : surface.getFaces()) {
-            FemNode3d[] nodes = new FemNode3d[6];
-            int cnt = 0;
-
-            for (Integer idx : f.getVertexIndices()) {
-               nodes[cnt++] =
-                  model.getNode(idx + (i + 1) * surface.numVertices());
-            }
-            for (Integer idx : f.getVertexIndices()) {
-               nodes[cnt++] = model.getNode(idx + i * surface.numVertices());
-            }
-
-            WedgeElement e = new WedgeElement(nodes);
-            model.addElement(e);
-         }
-      }
-      return model;
-   }
-
-   /**
-    * Given a triangular face associated with an element, finds the
-    * corresponding face in the element, and if that face is a quad, returns the
-    * additional node completes the quad.
-    * @param surfaceFem TODO
-    */
-   private static FemNode3d getQuadFaceNode(
-      Face tri, FemElement3d elem, FemModel3d surfaceFem) {
-
-      int[] faceNodeIdxs = elem.getFaceIndices();
-      boolean[] marked = new boolean[4];
-      int[] localTriIdxs = new int[3];
-
-      for (int k = 0; k < 3; k++) {
-         FemNode node = surfaceFem.getSurfaceNode (tri.getVertex(k));
-         localTriIdxs[k] = elem.getLocalNodeIndex(node);
-         if (localTriIdxs[k] == -1) {
-            throw new InternalErrorException(
-               "tri does not share all nodes with element");
-         }
-      }
-
-      // Check each face in the element to see if it is a quad, and if
-      // so, whether it contains tri.
-      for (int i = 0; i < faceNodeIdxs.length; i += (faceNodeIdxs[i] + 1)) {
-         int j, k;
-         if (faceNodeIdxs[i] == 4) {
-            // only consider quad faces
-            for (j = 0; j < 4; j++) {
-               marked[j] = false;
-            }
-            // see if every node in tri lies in the face
-            for (k = 0; k < 3; k++) {
-               int li = localTriIdxs[k];
-               for (j = 0; j < 4; j++) {
-                  if (li == faceNodeIdxs[j + i + 1]) {
-                     marked[j] = true;
-                     break;
-                  }
-               }
-               if (j == 4) {
-                  // node is not in face
-                  break;
-               }
-            }
-            if (k == 3) {
-               // every node in tri does lie in the i-th face, so
-               // return the remaining node
-               for (j = 0; j < 4; j++) {
-                  if (!marked[j]) {
-                     int li = faceNodeIdxs[j + i + 1];
-                     return elem.getNodes()[li];
-                  }
-               }
-            }
-         }
-      }
-      return null;
-   }
-
-   /**
-    * Creates a shell-based FEM model by extruding a surface mesh along the
-    * normal direction of its faces. The element types used depend on the
-    * underlying faces: triangular faces generate wedge elements, while quad
-    * faces generate hex elements. If the mesh is the surface mesh of an
-    * underlying FemModel, then each triangle is examined to see if it is
-    * associated with an underlying hex element, and if it is, then a hex
-    * element is extruded from both the surface triangles connected to that
-    * element. The shell can have multiple layers; the number of layers is
-    * <code>n</code>.
-    * 
-    * @param model model to which the elements should be added, or
-    * <code>null</code> if the model is to be created from scratch. Note that
-    * <code>model</code> must be different from <code>surfaceFem</code>
-    * @param n number of layers
-    * @param d layer thickness
-    * @param zOffset offset from the surface
-    * @param surface surface mesh to extrude
-    * @param surfaceFem FEM associated with the surface mesh, or 
-    * <code>null</code> if there is no associated FEM.
-    * @return extruded FEM model, which will be <code>model</code> if
-    * that argument is not <code>null</code>.
-    */
-   public static FemModel3d createHexWedgeExtrusion(
-      FemModel3d model, int n, double d, double zOffset, PolygonalMesh surface, 
-      FemModel3d surfaceFem) {
-
-      if (model == null) {
-         model = new FemModel3d();
-      } else if (model == surfaceFem) {
-         throw new IllegalArgumentException (
-            "model and surfaceFem cannot be the same FEM");
-      } else {
-         model.clear();
-      }
-      if (n < 1) {
-         throw new IllegalArgumentException ("n must be >= 1");
-      }
-
-      for (Vertex3d v : surface.getVertices()) {
-         FemNode3d node = new FemNode3d(v.pnt);
-         model.addNode(node);
-      }
-
-      Point3d newpnt = new Point3d();
-      Vector3d nrm = new Vector3d();
-      for (int l = 0; l < n; l++) {
-         // surface.transform (new RigidTransform3d (avgNormal,
-         // new RotationMatrix3d()));
-
-         boolean[] marked = new boolean[surface.numFaces()];
-
-         for (Vertex3d v : surface.getVertices()) {
-            v.computeAngleWeightedNormal(nrm);
-            newpnt.scaledAdd((l + 1) * d + zOffset, nrm, v.pnt);
-            model.addNode(new FemNode3d(newpnt));
-         }
-
-         int numSurfVtxs = surface.numVertices();
-
-         for (int i = 0; i < surface.numFaces(); i++) {
-            if (!marked[i]) {
-               Face f = surface.getFaces().get(i);
-               int numv = f.numVertices();
-
-               if (numv != 3 && numv != 4) {
-                  throw new IllegalArgumentException(
-                     "Surface mesh must consist of triangles and/or quads");
-               }
-
-               int[] vertexIndices = null;
-               // For cases where the surface mesh is an an actual FEM surface
-               // mesh, find the element corresponding to this face. Otherwise,
-               // elem will be set to null.
-               FemNode3d quadNode = null;
-               if (surfaceFem != null) {
-                  FemElement3d elem = surfaceFem.getSurfaceElement(f);
-                  if (elem != null && numv == 3) {
-                     // If there is an element associated with f, and f is a
-                     // triangle, see if the element has a corresponding quad 
-                     // face and if so, find the extra node associated with it.
-                     quadNode = getQuadFaceNode(f, elem, surfaceFem);
-                  }
-               }
-               if (quadNode != null) {
-                  vertexIndices = new int[4];
-                  // iterate through the face edges to build up the list
-                  // of vertex indices
-                  HalfEdge he = f.firstHalfEdge();
-                  int k = 0;
-                  for (int j = 0; j < 3; j++) {
-                     vertexIndices[k++] = he.tail.getIndex();
-                     Vertex3d vop = he.opposite.getNext().head;
-                     if (surfaceFem.getSurfaceNode(vop) == quadNode) {
-                        // add the extra quad vertex if it is on the triangle
-                        // opposite this half edge, and mark that triangle.
-                        vertexIndices[k++] = vop.getIndex();
-                        marked[he.opposite.getFace().getIndex()] = true;
-                     }
-                     he = he.getNext();
-                  }
-               } else {
-                  vertexIndices = f.getVertexIndices();
-               }
-
-               FemElement3d e;
-               // Note: vertexIndices gives the indices of the surface face (or
-               // composed quad face) in counter-clockwise order
-               if (vertexIndices.length == 3) {
-                  // add wedge element, which requires the first three nodes be
-                  // around clockwise around a face
-                  FemNode3d[] nodes = new FemNode3d[6];
-                  for (int j = 0; j < 3; j++) {
-                     int idx = vertexIndices[j];
-                     nodes[j] = model.getNode(idx + l * numSurfVtxs);
-                     nodes[j + 3] = model.getNode(idx + (l + 1) * numSurfVtxs);
-                  }
-                  e = new WedgeElement(nodes);
-               } else {
-                  // add hex element, which requires first four nodes to
-                  // be arranged counter-clockwise around a face
-                  FemNode3d[] nodes = new FemNode3d[8];
-                  for (int j = 0; j < 4; j++) {
-
-                     int idx = vertexIndices[j];
-                     nodes[j] = model.getNode(idx + (l + 1) * numSurfVtxs);
-                     nodes[j + 4] = model.getNode(idx + l * numSurfVtxs);
-                  }
-                  e = new HexElement(nodes);
-               }
-               model.addElement(e);
-               marked[f.getIndex()] = true;
-            }
-         }
-      }
-      return model;
-   }
-
-   private static void getTypeConstraints(int[] res, Face face, int[] types) {
-
-      int mustHave = 0;
-      int dontCare = 0;
-
-      HalfEdge he = face.firstHalfEdge();
-      for (int i = 0; i < 3; i++) {
-         Face opface = he.opposite != null ? he.opposite.getFace() : null;
-         if (opface == null || types[opface.getIndex()] == 0) {
-            dontCare |= (1 << i);
-         } else {
-            int optype = types[opface.getIndex()];
-            int k = opface.indexOfEdge(he.opposite);
-            if ((optype & (1 << k)) == 0) {
-               mustHave |= (1 << i);
-            }
-         }
-         he = he.getNext();
-      }
-      res[0] = mustHave;
-      res[1] = dontCare;
-   }
-
-   private static int[] computeTesselationTypes(PolygonalMesh surface) {
-
-      int numFaces = surface.numFaces();
-
-      int[] types = new int[numFaces];
-
-      // compute a valid set of tetrahedral tesselation types for an extruded
-      // triangular mesh, to ensure that all faces of the resulting tesselation
-      // match up properly. This algorithm is from Erleben and Dohlmann,
-      // "The Thin Shell Tetrahedral Mesh".
-
-      Random rand = new Random(0x1234);
-
-      int[] res = new int[2];
-      int[] candidates = new int[6];
-
-      LinkedList<Face> queue = new LinkedList<Face>();
-      queue.offer(surface.getFaces().get(0));
-      while (!queue.isEmpty()) {
-         Face face = queue.poll();
-
-         if (types[face.getIndex()] != 0) {
-            // already visited; continue
-            continue;
-         }
-
-         getTypeConstraints(res, face, types);
-         int mustHave = res[0];
-         int dontCare = res[1];
-         int type = 0;
-         if (dontCare == 0 && (mustHave == 0 || mustHave == 7)) {
-            HalfEdge he = face.firstHalfEdge();
-            for (int i = 0; i < 3; i++) {
-               Face opface = he.opposite.getFace();
-               int flippedType = (types[opface.getIndex()] ^ (1 << i));
-               if (0 < flippedType && flippedType < 7) {
-                  // good - fixes it
-                  types[opface.getIndex()] = flippedType;
-                  type = (mustHave ^ (1 << i));
-                  System.out.println("flipping types");
-                  break;
-               }
-               he = he.getNext();
-            }
-            if (type == 0) {
-               // have to keep looking
-               type = (mustHave == 0 ? 0x1 : 0x6);
-               System.out.println("Warning: incompatible type " + type
-                  + ", face " + face.getIndex());
-
-            }
-         } else {
-            int k = 0;
-            for (int code = 1; code <= 6; code++) {
-               if ((code & ~dontCare) == mustHave) {
-                  candidates[k++] = code;
-               }
-            }
-            type = candidates[rand.nextInt(k)];
-         }
-         // System.out.println ("face "+face.getIndex()+" " + type);
-
-         types[face.getIndex()] = type;
-         HalfEdge he = face.firstHalfEdge();
-         for (int i = 0; i < 3; i++) {
-            Face opface = he.opposite != null ? he.opposite.getFace() : null;
-            if (opface != null && types[opface.getIndex()] == 0) {
-               // System.out.println ("offering " + opface.getIndex());
-               queue.offer(opface);
-            }
-            he = he.getNext();
-         }
-      }
-      return types;
-   }
-
-   /**
-    * Creates a shell-based FEM model by extruding a surface mesh along the
-    * normal direction of its faces. The element types used depend on the
-    * underlying faces: triangular faces generate wedge elements, while quad
-    * faces generate hex elements. The shell can have multiple layers; the
-    * number of layers is <code>n</code>.
-    *
-    * @param model model to which the elements should be added, or
-    * <code>null</code> if the model is to be created from scratch.
-    * @param n number of layers
-    * @param d layer thickness
-    * @param zOffset offset from the surface
-    * @param surface surface mesh to extrude
-    * @return extruded FEM model, which will be <code>model</code> if that
-    * argument is not <code>null</code>
-    * @throws IllegalArgumentException if the specified element type is not
-    * supported, or if the surface faces are not triangles or quads.
-    */
-   public static FemModel3d createExtrusion(
-      FemModel3d model, int n, double d, double zOffset, 
-      PolygonalMesh surface) {
-      
-      // create model
-      if (model == null) {
-         model = new FemModel3d();
-      } else {
-         model.clear();
-      }
-      if (n < 1) {
-         throw new IllegalArgumentException ("n must be >= 1");
-      }
-
-      // compute normals
-      Vector3d[] normals = new Vector3d[surface.numVertices()];
-      for (int i=0; i<surface.numVertices(); i++) {
-         normals[i] = new Vector3d();
-         Vertex3d vtx = surface.getVertex(i);
-         vtx.computeNormal(normals[i]);
-      }
-      
-      // add vertices as nodes
-      Point3d newpnt = new Point3d();
-      for (int i=0; i<surface.numVertices(); i++) {
-         Vertex3d v = surface.getVertex(i);
-         FemNode3d newnode = new FemNode3d(v.pnt);
-         model.addNode(newnode);
-      }
-
-      
-      for (int i = 0; i < n; i++) {
-         for (int j=0; j < surface.numVertices(); j++) {
-            Vertex3d v = surface.getVertex(j);
-            newpnt.scaledAdd((i + 1) * d + zOffset, normals[j], v.pnt);
-            FemNode3d newnode = new FemNode3d(newpnt);
-            model.addNode(newnode);
-         }
-
-         for (Face f : surface.getFaces()) {
-            int numv = f.numVertices();
-            if (numv != 3 && numv != 4) {
-               throw new IllegalArgumentException (
-                  "Surfaces face "+f.getIndex()+" has "+numv+
-                  " vertices. Only triangles and quads are supported");
-            }
-            FemNode3d[] nodes = new FemNode3d[2 * numv];
-            int cnt = 0;
-
-            for (Integer idx : f.getVertexIndices()) {
-               nodes[cnt++] =
-                  model.getNode(idx + (i + 1) * surface.numVertices());
-            }
-            for (Integer idx : f.getVertexIndices()) {
-               nodes[cnt++] = model.getNode(idx + i * surface.numVertices());
-            }
-
-            // hex and wedge have different winding order, swap around
-            if (numv != 4) {
-               FemNode3d tmp;
-               for (int k=0; k<numv; ++k) {
-                  tmp = nodes[k];
-                  nodes[k] = nodes[k+numv];
-                  nodes[k+numv] = tmp;
-               }
-            }
-            FemElement3d e = FemElement3d.createElement(nodes);
-            model.addElement(e);
-
-            // System.out.println("node idxs");
-            // for (int c = 0; c < e.getNodes().length; c++)
-            //    System.out.print(e.getNodes()[c].getNumber() + ", ");
-            // System.out.println("");
-         }
-      }
-      return model;
-   }
-   
-   /**
-    * Creates a shell-based FEM model made of tet elements by
-    * extruding a surface mesh along the normal direction of its faces. 
-    * Identical to
-    * {@link
-    * #createExtrusion(FemModel3d,FemElementType,int,double,double,PolygonalMesh)}
-    * with the element type set to {@link FemElementType#Tet}.
-    */
-   public static FemModel3d createTetExtrusion(
-      FemModel3d model, 
-      int n, double d, double zOffset, PolygonalMesh surface) {
-
-      if (model == null) {
-         model = new FemModel3d();
-      } else {
-         model.clear();
-      }
-      if (!surface.isTriangular()) {
-         throw new IllegalArgumentException (
-            "Tet extrusion requires a triangular mesh");
-      }
-
-      for (Vertex3d v : surface.getVertices()) {
-         model.addNode(new FemNode3d(v.pnt));
-      }
-
-      Point3d newpnt = new Point3d();
-      Vector3d nrm = new Vector3d();
-
-      int[] tesselationTypes = null;
-      tesselationTypes = computeTesselationTypes(surface);
-
-      for (int i = 0; i < n; i++) {
-
-         for (Vertex3d v : surface.getVertices()) {
-            v.computeAngleWeightedNormal(nrm);
-            newpnt.scaledAdd((i + 1) * d + zOffset, nrm, v.pnt);
-            model.addNode(new FemNode3d(newpnt));
-         }
-
-         for (Face f : surface.getFaces()) {
-
-            // HalfEdge he = f.firstHalfEdge();
-            // for (int k=0; k<3; k++) {
-            // System.out.print (he.head.getIndex() + " ");
-            // he = he.getNext();
-            // }
-            // System.out.println ("");
-
-            int numf = f.numVertices();
-            FemNode3d[] nodes = new FemNode3d[2 * numf];
-            // int cnt = 0;
-
-            HalfEdge he = f.firstHalfEdge();
-            for (int k = 0; k < numf; k++) {
-               int idx = he.tail.getIndex();
-               nodes[k] = model.getNode(idx + i * surface.numVertices());
-               nodes[k + numf] =
-                  model.getNode(idx + (i + 1) * surface.numVertices());
-               he = he.getNext();
-            }
-
-            // for (Integer idx : f.getVertexIndices()) {
-            // nodes[cnt++] =
-            // model.getNode (idx + i * surface.numVertices());
-            // }
-            // for (Integer idx : f.getVertexIndices()) {
-            // nodes[cnt++] =
-            // model.getNode (idx + (i + 1) * surface.numVertices());
-            // }
-
-            TetElement[] tets;
-            if (surface.isQuad()) {
-               tets =
-                  TetElement.createCubeTesselation(
-                     nodes[4], nodes[5], nodes[6], nodes[7], nodes[0],
-                     nodes[1], nodes[2], nodes[3], true);
-            } else {
-               tets =
-                  TetElement.createWedgeTesselation(
-                     nodes[3], nodes[4], nodes[5], nodes[0], nodes[1],
-                     nodes[2], tesselationTypes[f.getIndex()]);
-            }
-
-            for (TetElement tet : tets) {
-               model.addElement(tet);
-            }
-         }
-      }
-      return model;
-   }
-
-   /**
-    * Creates a regular grid composed of tet elements. Identical to
-    * {@link
-    * #createGrid(FemModel3d,FemElementType,double,double,double,int,int,int)}
-    * with the element type set to {@link FemElementType#Tet}.
-    */
-
-   /**
-    * Creates a regular grid, composed of elements of the type specified by
-    * <code>type</code>, centered on the origin, with specified widths and grid
-    * resolutions along each axis.
-    *
-    * @param model model to which the hex elements be added, or
-    * <code>null</code> if the model is to be created from scratch.
-    * @param type desired element type
-    * @param widthX x axis model width
-    * @param widthY y axis model width
-    * @param widthZ z axis model width
-    * @param numX element resolution along the x axis
-    * @param numY element resolution along the y axis
-    * @param numZ element resolution along the z axis
-    * @return created FEM model
-    * @throws IllegalArgumentException if the specified element type
-    * is not supported
-    */
-   public static FemModel3d createGrid(
-      FemModel3d model, FemElementType type, double widthX, double widthY,
-      double widthZ, int numX, int numY, int numZ) {
-      switch (type) {
-         case Tet:
-            return createTetGrid(
-               model, widthX, widthY, widthZ, numX, numY, numZ);
-         case Hex:
-            return createHexGrid(
-               model, widthX, widthY, widthZ, numX, numY, numZ);
-         case Wedge:
-            return createWedgeGrid(
-               model, widthX, widthY, widthZ, numX, numY, numZ);
-         case QuadTet:
-            return createQuadtetGrid(
-               model, widthX, widthY, widthZ, numX, numY, numZ);
-         case QuadHex:
-            return createQuadhexGrid(
-               model, widthX, widthY, widthZ, numX, numY, numZ);
-         case QuadWedge:
-            return createQuadwedgeGrid(
-               model, widthX, widthY, widthZ, numX, numY, numZ);
-         default:
-            throw new IllegalArgumentException (
-               "Unsupported element type " + type.toString());
-      }
-   }
-
-   /**
-    * Creates a tube made of either tet, hex, quadTet, or quadHex elements, as
-    * specified by <code>type</code>. Note that the element resolution 
-    * <code>nt</code> around the central axis will be rounded up to 
-    * an even number for tet or quadTet models. 
-    *
-    * @param model model to which the elements should be added, or
-    * <code>null</code> if the model is to be created from scratch.
-    * @param type desired element type
-    * @param l length along the z axis
-    * @param rin inner radius
-    * @param rout outer radius
-    * @param nt element resolution around the central axis (will be 
-    * rounded up to an even number for tet or quadTet models)
-    * @param nl element resolution along the length
-    * @param nr element resolution along the thickness
-    * @return created FEM model
-    * @throws IllegalArgumentException if the specified element type
-    * is not supported
-    */
-   public static FemModel3d createTube (
-      FemModel3d model, FemElementType type,
-      double l, double rin, double rout, int nt, int nl, int nr) {
-      switch (type) {
-         case Tet:
-            return createTetTube(model, l, rin, rout, nt, nl, nr);
-         case Hex:
-            return createHexTube(model, l, rin, rout, nt, nl, nr);
-         case QuadTet:
-            return createQuadtetTube(model, l, rin, rout, nt, nl, nr);
-         case QuadHex:
-            return createQuadhexTube(model, l, rin, rout, nt, nl, nr);
-         default:
-            throw new IllegalArgumentException (
-               "Unsupported element type " + type.toString());
-      }
-   }
-
-   /**
-    * Creates a partial tube made of either tet or hex elements, as specified by
-    * <code>type</code>.
-    *
-    * @param model model to which the elements should be added, or
-    * <code>null</code> if the model is to be created from scratch.
-    * @param type desired element type
-    * @param l length along the z axis
-    * @param rin inner radius
-    * @param rout outer radius
-    * @param theta size of the partial tube slice, in radians
-    * @param nl element resolution along the length
-    * @param nr element resolution along the thickness
-    * @param ntheta element resolution along the slice
-    * @return created FEM model
-    * @throws IllegalArgumentException if the specified element type
-    * is not supported
-    */
-   public static FemModel3d createPartialTube(
-      FemModel3d model, FemElementType type, double l, double rin, double rout,
-      double theta, int nl, int nr, int ntheta) {
-      switch (type) {
-         case Tet:
-            return createPartialTetTube (
-               model, l, rin, rout, theta, nl, nr, ntheta);
-         case Hex:
-            return createPartialHexTube (
-               model, l, rin, rout, theta, nl, nr, ntheta);
-         default:
-            throw new IllegalArgumentException (
-               "Unsupported element type " + type.toString());
-      }
-   }
-
-   /**
-    * Creates a hollow torus made of either tet, hex, quadTet, or quadHex
-    * elements, as specified by <code>type</code>. The result is essentially
-    * a tube, with inner and outer radii given by <code>rin</code>
-    * and <code>rout</code>, bent around the major radius R and connected.
-    * For tet or quadTet models, the element resolutions <code>nt</code>
-    * and <code>nl</code> will be rounded up to an even number.
-    *
-    * @param model model to which the elements should be added, or
-    * <code>null</code> if the model is to be created from scratch.
-    * @param type desired element type
-    * @param R major radius
-    * @param rin inner part of the minor radius
-    * @param rout outer part of the minor radius
-    * @param nt element resolution around the major radius (will be rounded
-    * up to an even number for tet or quadTet models)
-    * @param nl element resolution around the minor radius (will be rounded
-    * up to an even number for tet or quadTet models)
-    * @param nr element resolution along the inner thickness
-    * @return created FEM model
-    * @throws IllegalArgumentException if the specified element type
-    * is not supported
-    */
-   public static FemModel3d createTorus(
-      FemModel3d model, FemElementType type, double R, double rin, double rout,
-      int nt, int nl, int nr) {
-      switch (type) {
-         case Tet:
-            return createTetTorus(model, R, rin, rout, nt, nl, nr);
-         case Hex:
-            return createHexTorus(model, R, rin, rout, nt, nl, nr);
-         case QuadTet:
-            return createQuadtetTorus(model, R, rin, rout, nt, nl, nr);
-         case QuadHex:
-            return createQuadhexTorus(model, R, rin, rout, nt, nl, nr);
-         default:
-            throw new IllegalArgumentException (
-               "Unsupported element type " + type.toString());
-      }
-   }
-
-   /**
-    * Creates a shell-based FEM model by extruding a surface mesh along the
-    * normal direction of its faces. The model is composed of either tet, hex,
-    * quadTet or quadHex elements, as specified by <code>type</code>. The shell
-    * can have multiple layers; the number of layers is <code>n</code>.
-    *
-    * @param model model to which the elements should be added, or
-    * <code>null</code> if the model is to be created from scratch.
-    * @param type desired element type
-    * @param n number of layers
-    * @param d layer thickness
-    * @param zOffset offset from the surface
-    * @param surface surface mesh to extrude
-    * @return extruded FEM model, which will be <code>model</code> if
-    * that argument is not <code>null</code>
-    * @throws IllegalArgumentException if the specified element type is not
-    * supported, or if the surface faces are incompatible with the element
-    * type.
-    */
-   public static FemModel3d createExtrusion(
-      FemModel3d model, FemElementType type, 
-      int n, double d, double zOffset, PolygonalMesh surface) {
-      
-      switch (type) {
-         case Tet:
-            return createTetExtrusion(model, n, d, zOffset, surface);
-         case Hex:
-            return createHexExtrusion(model, n, d, zOffset, surface);
-         case Wedge:
-            return createWedgeExtrusion(model, n, d, zOffset, surface);
-         case QuadTet:
-            return createQuadtetExtrusion(model, n, d, zOffset, surface);
-         case QuadHex:
-            return createQuadhexExtrusion(model, n, d, zOffset, surface);
-         case QuadWedge:
-            return createQuadwedgeExtrusion(model, n, d, zOffset, surface);
-         default:
-            throw new IllegalArgumentException (
-               "Unsupported element type " + type.toString());
-      }
-   }
-
-   /**
-    * Creates a tetrahedral FEM model from a triangular surface mesh. The
-    * tetrahedra will be added to either an existing model (supplied through the
-    * argument <code>model</code>), or a newly created <code>FemModel3d</code>
-    * (if <code>model</code> is <code>null</code>).
-    * 
-    * <p>
-    * The tessellation is done using tetgen, which is called through a JNI
-    * interface. The tessellation quality is controlled using the
-    * <code>quality</code> variable, described below.
-    *
-    * @param model
-    * model to which the tetrahedra should be added, or <code>null</code> if the
-    * model is to be created from scratch.
-    * @param surface
-    * triangular surface mesh used to define the tessellation.
-    * @param quality
-    * If 0, then only the
-    * mesh nodes will be used to form the tessellation. However, this may result
-    * in highly degenerate tetrahedra. Otherwise, if &gt;
-    * 0, tetgen will add additional nodes to ensure that the minimum edge-radius
-    * ratio does not exceed <code>quality</code>. A good default value for
-    * <code>quality</code> is 2. If set too small (such as less then 1), then
-    * tetgen may not terminate.
-    * @return the FEM model
-    */
-   public static FemModel3d createFromMesh(
-      FemModel3d model, PolygonalMesh surface, double quality) {
-      TetgenTessellator tetgen = new TetgenTessellator();
-      tetgen.buildFromMesh(surface, quality);
-
-      if (model == null) {
-         model = new FemModel3d();
-      } else {
-         model.clear();
-      }
-      Point3d[] points = tetgen.getPoints();
-      for (int i = 0; i < points.length; i++) {
-         model.addNode(new FemNode3d(points[i]));
-      }
-      ComponentList<FemNode3d> nodes = model.getNodes();
-      int[] tets = tetgen.getTets();
-      for (int i = 0; i < tets.length / 4; i++) {
-         FemNode3d n0 = nodes.get(tets[i * 4 + 0]);
-         FemNode3d n1 = nodes.get(tets[i * 4 + 1]);
-         FemNode3d n2 = nodes.get(tets[i * 4 + 2]);
-         FemNode3d n3 = nodes.get(tets[i * 4 + 3]);
-         TetElement elem = new TetElement(n1, n3, n2, n0);
-         model.addElement(elem);
-      }
-      return model;
-   }
-
-   /**
-    * Constrained Delaunay, including the supplied list of points if they fall
-    * inside the surface
-    */
-   public static FemModel3d createFromMeshAndPoints(
-      FemModel3d model, PolygonalMesh surface, double quality, Point3d[] pnts) {
-
-      TetgenTessellator tetgen = new TetgenTessellator();
-      tetgen.buildFromMeshAndPoints(surface, quality, pnts);
-
-      if (model == null) {
-         model = new FemModel3d();
-      } else {
-         model.clear();
-      }
-      Point3d[] points = tetgen.getPoints();
-      for (int i = 0; i < points.length; i++) {
-         model.addNode(new FemNode3d(points[i]));
-      }
-      ComponentList<FemNode3d> nodes = model.getNodes();
-
-      int[] tets = tetgen.getTets();
-      for (int i = 0; i < tets.length / 4; i++) {
-         FemNode3d n0 = nodes.get(tets[i * 4 + 0]);
-         FemNode3d n1 = nodes.get(tets[i * 4 + 1]);
-         FemNode3d n2 = nodes.get(tets[i * 4 + 2]);
-         FemNode3d n3 = nodes.get(tets[i * 4 + 3]);
-         TetElement elem = new TetElement(n1, n3, n2, n0);
-         model.addElement(elem);
-      }
-      return model;
-   }
-
-   /**
-    * Creates a refined version of a an existing tetrahedral FEM model using
-    * tetgen and a list of supplemental node locations.
-    * 
-    * @param model model in which the refined model be built, or
-    * <code>null</code> if the model is to be created from scratch.
-    * @param input original FEM model which is to be refined
-    * @param quality quality factor used by tetgen to refine the model
-    * @param pnts locations of the supplemental node
-    * @return refined FEM model
-    */
-   public static FemModel3d refineFem(
-      FemModel3d model, FemModel3d input, double quality, Point3d[] pnts) {
-
-      TetgenTessellator tetgen = new TetgenTessellator();
-
-      int[] tets = new int[4 * input.numElements()];
-      double[] nodeCoords = new double[3 * input.numNodes()];
-      double[] addCoords = new double[3 * pnts.length];
-
-      int idx = 0;
-      for (FemNode3d node : input.getNodes()) {
-         node.setIndex(idx);
-         Point3d pos = node.getPosition();
-         nodeCoords[3 * idx] = pos.x;
-         nodeCoords[3 * idx + 1] = pos.y;
-         nodeCoords[3 * idx + 2] = pos.z;
-         idx++;
-      }
-
-      idx = 0;
-      int numTets = 0;
-      for (FemElement3d elem : input.getElements()) {
-         if (elem instanceof TetElement) {
-            FemNode3d[] nodes = elem.getNodes();
-            tets[idx++] = nodes[0].getIndex();
-            tets[idx++] = nodes[1].getIndex();
-            tets[idx++] = nodes[2].getIndex();
-            tets[idx++] = nodes[3].getIndex();
-            numTets++;
-         }
-      }
-
-      idx = 0;
-      for (Point3d pnt : pnts) {
-         addCoords[idx++] = pnt.x;
-         addCoords[idx++] = pnt.y;
-         addCoords[idx++] = pnt.z;
-
-      }
-
-      //
-      // tetgen.buildFromMeshAndPoints (surface, quality, pnts);
-      tetgen.refineMesh(
-         nodeCoords, input.numNodes(), tets, numTets, quality, addCoords,
-         pnts.length);
-
-      if (model == null) {
-         model = new FemModel3d();
-      } else {
-         model.clear();
-      }
-      Point3d[] points = tetgen.getPoints();
-      for (int i = 0; i < points.length; i++) {
-         model.addNode(new FemNode3d(points[i]));
-      }
-      ComponentList<FemNode3d> nodes = model.getNodes();
-
-      int[] outTets = tetgen.getTets();
-      for (int i = 0; i < outTets.length / 4; i++) {
-         FemNode3d n0 = nodes.get(outTets[i * 4 + 0]);
-         FemNode3d n1 = nodes.get(outTets[i * 4 + 1]);
-         FemNode3d n2 = nodes.get(outTets[i * 4 + 2]);
-         FemNode3d n3 = nodes.get(outTets[i * 4 + 3]);
-         TetElement elem = new TetElement(n1, n3, n2, n0);
-         model.addElement(elem);
-      }
-      return model;
-   }
-
-   /**
-    * Creates a refined version of a an existing tetrahedral FEM model using
-    * tetgen.
-    * 
-    * @param model model in which the refined model be built, or
-    * <code>null</code> if the model is to be created from scratch.
-    * @param input original FEM model which is to be refined
-    * @param quality quality factor used by tetgen to refine the model
-    * @return refined FEM model
-    */
-   public static FemModel3d refineFem(
-      FemModel3d model, FemModel3d input, double quality) {
-
-      TetgenTessellator tetgen = new TetgenTessellator();
-
-      int[] tets = new int[4 * input.numElements()];
-      double[] nodeCoords = new double[3 * input.numNodes()];
-
-      int idx = 0;
-      for (FemNode3d node : input.getNodes()) {
-         node.setIndex(idx);
-         Point3d pos = node.getPosition();
-         nodeCoords[3 * idx] = pos.x;
-         nodeCoords[3 * idx + 1] = pos.y;
-         nodeCoords[3 * idx + 2] = pos.z;
-         idx++;
-      }
-
-      idx = 0;
-      int numTets = 0;
-      for (FemElement3d elem : input.getElements()) {
-         if (elem instanceof TetElement) {
-            FemNode3d[] nodes = elem.getNodes();
-            tets[idx++] = nodes[0].getIndex();
-            tets[idx++] = nodes[1].getIndex();
-            tets[idx++] = nodes[2].getIndex();
-            tets[idx++] = nodes[3].getIndex();
-            numTets++;
-         }
-      }
-
-      //
-      // tetgen.buildFromMeshAndPoints (surface, quality, pnts);
-      tetgen.refineMesh(nodeCoords, input.numNodes(), tets, numTets, quality);
-
-      if (model == null) {
-         model = new FemModel3d();
-      } else {
-         model.clear();
-      }
-      Point3d[] points = tetgen.getPoints();
-      for (int i = 0; i < points.length; i++) {
-         model.addNode(new FemNode3d(points[i]));
-      }
-      ComponentList<FemNode3d> nodes = model.getNodes();
-      int[] outTets = tetgen.getTets();
-      for (int i = 0; i < outTets.length / 4; i++) {
-         FemNode3d n0 = nodes.get(outTets[i * 4 + 0]);
-         FemNode3d n1 = nodes.get(outTets[i * 4 + 1]);
-         FemNode3d n2 = nodes.get(outTets[i * 4 + 2]);
-         FemNode3d n3 = nodes.get(outTets[i * 4 + 3]);
-         TetElement elem = new TetElement(n1, n3, n2, n0);
-         model.addElement(elem);
-      }
-      return model;
-   }
-
-   /**
-    * Adds a copy of the nodes, elements, markers and attachments from
-    * <code>fem1</code> to <code>fem0</code>. Nodes in fem1 are merged with
-    * nodes in fem0 that are within TOL distance of each other, where TOL is
-    * 1e-8 times the maximum radius of fem0 and fem1. For precise control of
-    * node merging, use {@link #addFem(FemModel3d,FemModel3d,double)}.
-    * 
-    * @param fem0
-    * FEM model to which components should be added
-    * @param fem1
-    * FEM model providing components
-    */
-   public static void addFem(FemModel3d fem0, FemModel3d fem1) {
-
-      double tol =
-         1e-8 * Math.max(
-            RenderableUtils.getRadius(fem0), RenderableUtils.getRadius(fem1));
-      addFem(fem0, fem1, tol);
-   }
-
-   /**
-    * Adds a copy of the nodes, elements, markers and attachments from
-    * <code>fem1</code> to <code>fem0</code>.
-    * 
-    * @param fem0
-    * FEM model to which components should be added
-    * @param fem1
-    * FEM model providing components
-    * @param nodeMergeDist
-    * If &gt;= 0, causes nearby nodes of <code>fem1</code> and <code>fem0</code> to
-    * be merged: any node of <code>fem1</code> that is within
-    * <code>nodeMergeDist</code> of a node in <code>fem0</code> is replaced by
-    * the nearest node in <code>fem0</code>.
-    */
-   public static void addFem(
-      FemModel3d fem0, FemModel3d fem1, double nodeMergeDist) {
-
-      int flags = CopyableComponent.COPY_REFERENCES;
-      HashMap<ModelComponent,ModelComponent> copyMap =
-         new HashMap<ModelComponent,ModelComponent>();
-      ArrayList<FemNode3d> newNodes = new ArrayList<FemNode3d>();
-
-      // Go through all nodes in fem1 and either copy them, or find their
-      // nearest counterparts in fem0 that are within a distance given by
-      // nodeMergeDist.
-      //
-      // Note that we want to first find all the new nodes, and then add them
-      // later as a group, to avoid merging nodes in fem1 (and also to avoid
-      // constantly recomputing the bounding volume hierarchy in fem0).
-      for (FemNode3d n : fem1.myNodes) {
-         FemNode3d newn;
-         if (nodeMergeDist < 0
-            || (newn = fem0.findNearestNode(n.getPosition(), nodeMergeDist)) == null) {
-            newn = n.copy(flags, copyMap);
-            newn.setName(n.getName());
-            newNodes.add(newn);
-         }
-         copyMap.put(n, newn);
-      }
-
-      for (FemNode3d n : newNodes) {
-         fem0.myNodes.add(n);
-      }
-      for (FemElement3d e : fem1.myElements) {
-         FemElement3d newe = e.copy(flags, copyMap);
-         newe.setName(e.getName());
-         copyMap.put(e, newe);
-         fem0.myElements.add(newe);
-      }
-      for (FemMarker m : fem1.myMarkers) {
-         FemMarker newm = m.copy(flags, copyMap);
-         newm.setName(m.getName());
-         fem0.myMarkers.add(newm);
-      }
-      for (DynamicAttachment a : fem1.myAttachments) {
-         DynamicAttachment newa = a.copy(flags, copyMap);
-         newa.setName(a.getName());
-         fem0.myAttachments.add(newa);
-      }
-   }
-
-   private static class Edge {
-
-      FemNode3d myN0;
-      FemNode3d myN1;
-
-      public Edge(FemNode3d n0, FemNode3d n1) {
-         myN0 = n0;
-         myN1 = n1;
-      }
-
-      public boolean equals(Object obj) {
-         if (obj instanceof Edge) {
-            Edge e = (Edge)obj;
-            return ((e.myN0 == myN0 && e.myN1 == myN1) || (e.myN1 == myN0 && e.myN0 == myN1));
-         } else {
-            return false;
-         }
-      }
-
-      public int hashCode() {
-         return (myN0.hashCode() + myN1.hashCode());
-      }
-   }
-
-   private static FemNode3d createNode(FemNode3d[] nodes) {
-      Point3d pos = new Point3d();
-      FemNode3d node = new FemNode3d();
-      for (FemNode3d n : nodes) {
-         pos.add(n.getPosition());
-      }
-      pos.scale(1.0 / nodes.length);
-      node.setPosition(pos);
-      pos.setZero();
-      for (FemNode3d n : nodes) {
-         pos.add(n.getRestPosition());
-      }
-      pos.scale(1.0 / nodes.length);
-      node.setRestPosition(pos);
-      return node;
-   }
-
-   private static TetElement createTet(
-      FemNode3d[] nodes, int i0, int i1, int i2, int i3) {
-      return new TetElement(nodes[i0], nodes[i1], nodes[i2], nodes[i3]);
-   }
-
-   private static WedgeElement createWedge(
-      FemNode3d[] nodes, int i0, int i1, int i2, int i3, int i4, int i5) {
-      return new WedgeElement(
-         nodes[i0], nodes[i1], nodes[i2], nodes[i3], nodes[i4], nodes[i5]);
-   }
-
-   private static PyramidElement createPyramid(
-      FemNode3d[] nodes, int i0, int i1, int i2, int i3, int i4) {
-
-      return new PyramidElement(
-         nodes[i0], nodes[i1], nodes[i2], nodes[i3], nodes[i4]);
-   }
-
-   private static HexElement createHex(
-      FemNode3d[] nodes, int i0, int i1, int i2, int i3, int i4, int i5,
-      int i6, int i7) {
-      return new HexElement(
-         nodes[i0], nodes[i1], nodes[i2], nodes[i3], nodes[i4], nodes[i5],
-         nodes[i6], nodes[i7]);
-   }
-
-   private static FemNode3d getEdgeNode(
-      FemModel3d fem, FemNode3d n0, FemNode3d n1,
-      HashMap<Edge,FemNode3d> edgeNodeMap) {
-
-      Edge edge = new Edge(n0, n1);
-      FemNode3d node;
-      if ((node = edgeNodeMap.get(edge)) == null) {
-         node = createNode(new FemNode3d[] { n0, n1 });
-         edgeNodeMap.put(edge, node);
-         fem.addNode(node);
-      }
-      return node;
-   }
-
-   private static FemNode3d getQuadFaceNode(
-      FemModel3d fem, FemNode3d n0, FemNode3d n1, FemNode3d n2, FemNode3d n3,
-      HashMap<Edge,FemNode3d> edgeNodeMap) {
-
-      Edge edge02 = new Edge(n0, n2);
-      Edge edge13 = new Edge(n1, n3);
-      FemNode3d node;
-      if ((node = edgeNodeMap.get(edge02)) == null
-         && (node = edgeNodeMap.get(edge13)) == null) {
-         node = createNode(new FemNode3d[] { n0, n1, n2, n3 });
-         edgeNodeMap.put(edge02, node);
-         edgeNodeMap.put(edge13, node);
-         fem.addNode(node);
-      }
-      return node;
-   }
-
-   private static void addSubdivisionNodes(
-      FemNode3d[] newn, FemModel3d fem, FemElement3d e,
-      HashMap<Edge,FemNode3d> edgeNodeMap,
-      HashMap<ModelComponent,ModelComponent> copyMap) {
-
-      int idx = 0;
-      FemNode3d[] oldn = e.getNodes();
-      for (int i = 0; i < oldn.length; i++) {
-         newn[idx++] = (FemNode3d)copyMap.get(oldn[i]);
-      }
-      int[] edgeIdxs = e.getEdgeIndices();
-      for (int i = 0; i < edgeIdxs.length;) {
-         // for each edge ...
-         i++;
-         FemNode3d n0 = oldn[edgeIdxs[i++]];
-         FemNode3d n1 = oldn[edgeIdxs[i++]];
-         newn[idx++] = getEdgeNode(fem, n0, n1, edgeNodeMap);
-      }
-      int[] faceIdxs = e.getFaceIndices();
-      for (int i = 0; i < faceIdxs.length;) {
-         // for each face ...
-         int nn = faceIdxs[i++];
-         if (nn == 4) {
-            FemNode3d n0 = oldn[faceIdxs[i++]];
-            FemNode3d n1 = oldn[faceIdxs[i++]];
-            FemNode3d n2 = oldn[faceIdxs[i++]];
-            FemNode3d n3 = oldn[faceIdxs[i++]];
-            newn[idx++] = getQuadFaceNode(fem, n0, n1, n2, n3, edgeNodeMap);
-         } else {
-            i += nn;
-         }
-      }
-      if (idx < newn.length) {
-         // create center node ...
-         newn[idx] = createNode((FemNode3d[])e.getNodes());
-         fem.addNode(newn[idx]);
-      }
-   }
-
-   private static void subdivideTet(
-      FemModel3d fem, TetElement e, HashMap<Edge,FemNode3d> edgeNodeMap,
-      HashMap<ModelComponent,ModelComponent> copyMap) {
-
-      FemNode3d[] newn = new FemNode3d[10];
-      addSubdivisionNodes(newn, fem, e, edgeNodeMap, copyMap);
-
-      fem.addElement(createTet(newn, 0, 4, 5, 6));
-      fem.addElement(createTet(newn, 5, 7, 2, 8));
-      fem.addElement(createTet(newn, 4, 1, 7, 9));
-      fem.addElement(createTet(newn, 6, 9, 8, 3));
-      fem.addElement(createTet(newn, 4, 9, 7, 5));
-      fem.addElement(createTet(newn, 5, 7, 8, 9));
-      fem.addElement(createTet(newn, 6, 4, 5, 9));
-      fem.addElement(createTet(newn, 5, 9, 8, 6));
-   }
-
-   private static void subdivideHex(
-      FemModel3d fem, HexElement e, HashMap<Edge,FemNode3d> edgeNodeMap,
-      HashMap<ModelComponent,ModelComponent> copyMap) {
-
-      FemNode3d[] newn = new FemNode3d[27];
-      addSubdivisionNodes(newn, fem, e, edgeNodeMap, copyMap);
-
-      fem.addElement(createHex(newn, 0, 8, 20, 11, 16, 24, 26, 23));
-      fem.addElement(createHex(newn, 8, 1, 9, 20, 24, 17, 21, 26));
-      fem.addElement(createHex(newn, 20, 9, 2, 10, 26, 21, 18, 25));
-      fem.addElement(createHex(newn, 11, 20, 10, 3, 23, 26, 25, 19));
-      fem.addElement(createHex(newn, 16, 24, 26, 23, 4, 12, 22, 15));
-      fem.addElement(createHex(newn, 24, 17, 21, 26, 12, 5, 13, 22));
-      fem.addElement(createHex(newn, 26, 21, 18, 25, 22, 13, 6, 14));
-      fem.addElement(createHex(newn, 23, 26, 25, 19, 15, 22, 14, 7));
-   }
-
-   private static void subdivideWedge(
-      FemModel3d fem, WedgeElement e, HashMap<Edge,FemNode3d> edgeNodeMap,
-      HashMap<ModelComponent,ModelComponent> copyMap) {
-
-      FemNode3d[] newn = new FemNode3d[18];
-      addSubdivisionNodes(newn, fem, e, edgeNodeMap, copyMap);
-
-      fem.addElement(createWedge(newn, 0, 6, 7, 12, 15, 17));
-      fem.addElement(createWedge(newn, 7, 8, 2, 17, 16, 14));
-      fem.addElement(createWedge(newn, 6, 1, 8, 15, 13, 16));
-      fem.addElement(createWedge(newn, 6, 8, 7, 15, 16, 17));
-      fem.addElement(createWedge(newn, 12, 15, 17, 3, 9, 10));
-      fem.addElement(createWedge(newn, 17, 16, 14, 10, 11, 5));
-      fem.addElement(createWedge(newn, 15, 13, 16, 9, 4, 11));
-      fem.addElement(createWedge(newn, 15, 16, 17, 9, 11, 10));
-   }
-
-   private static void subdividePyramid(
-      FemModel3d fem, PyramidElement e, HashMap<Edge,FemNode3d> edgeNodeMap,
-      HashMap<ModelComponent,ModelComponent> copyMap) {
-
-      FemNode3d[] newn = new FemNode3d[14];
-      addSubdivisionNodes(newn, fem, e, edgeNodeMap, copyMap);
-
-      fem.addElement(createPyramid(newn, 9, 10, 11, 12, 4));
-      fem.addElement(createPyramid(newn, 12, 11, 10, 9, 13));
-
-      fem.addElement(createPyramid(newn, 8, 0, 5, 13, 9));
-      fem.addElement(createPyramid(newn, 5, 1, 6, 13, 10));
-      fem.addElement(createPyramid(newn, 6, 2, 7, 13, 11));
-      fem.addElement(createPyramid(newn, 7, 3, 8, 13, 12));
-
-      fem.addElement(createTet(newn, 5, 9, 10, 13));
-      fem.addElement(createTet(newn, 6, 10, 11, 13));
-      fem.addElement(createTet(newn, 7, 11, 12, 13));
-      fem.addElement(createTet(newn, 8, 12, 9, 13));
-   }
-   
-   /**
-    * Creates a subdvided FEM model by subdividing all the elements of an
-    * existing model into eight sub-elements, adding additional nodes as
-    * required. The existing model is not modified. At present, this is
-    * supported only for models composed of tetrahedra, hexahedra, and wedges.
-    * Markers in the original mesh are copied, but attachments (T-junction
-    * connections) are not. Likewise, if the original FEM is a FemMuscleModel,
-    * the muscle group information is not copied either.
-    * 
-    * @param femr
-    * model in which refined FEM is to be constructed, or <code>null</code> if
-    * the model is to be created from scratch.
-    * @param fem0
-    * existing FEM model to be refined.
-    */
-   public static FemModel3d subdivideFem (FemModel3d femr, FemModel3d fem0) {
-      return subdivideFem(femr, fem0, true);
-   }
-
-   public static FemModel3d subdivideFem (
-      FemModel3d femr, FemModel3d fem0, boolean addMarkers) {
-
-      if (fem0 == null) {
-         throw new IllegalArgumentException("fem0 must not be null");
-      }
-      if (femr == fem0) {
-         throw new IllegalArgumentException("femr and fem0 must be different");
-      }
-      if (femr == null) {
-         femr = new FemModel3d();
-      } else {
-         femr.clear();
-      }
-      for (FemElement3d e : fem0.myElements) {
-         if (!(e instanceof TetElement) && !(e instanceof HexElement)
-            && !(e instanceof WedgeElement) && !(e instanceof PyramidElement)) {
-            throw new IllegalArgumentException(
-               "fem0 must contain only test, hexs, pyramids, or wedges");
-         }
-      }
-
-      int flags = CopyableComponent.COPY_REFERENCES;
-      HashMap<ModelComponent,ModelComponent> copyMap =
-         new HashMap<ModelComponent,ModelComponent>();
-      HashMap<Edge,FemNode3d> edgeNodeMap = new HashMap<Edge,FemNode3d>();
-
-      for (FemNode3d n : fem0.myNodes) {
-         FemNode3d newn = n.copy(flags, copyMap);
-         newn.setName(n.getName());
-         copyMap.put(n, newn);
-         femr.myNodes.add(newn);
-      }
-
-      for (FemElement3d e : fem0.myElements) {
-         if (e instanceof TetElement) {
-            subdivideTet(femr, (TetElement)e, edgeNodeMap, copyMap);
-         } else if (e instanceof HexElement) {
-            subdivideHex(femr, (HexElement)e, edgeNodeMap, copyMap);
-         } else if (e instanceof WedgeElement) {
-            subdivideWedge(femr, (WedgeElement)e, edgeNodeMap, copyMap);
-         } else if (e instanceof PyramidElement) {
-            subdividePyramid(femr, (PyramidElement)e, edgeNodeMap, copyMap);
-         }
-      }
-      
-      if (addMarkers) {
-         for (FemMarker m : fem0.myMarkers) {
-            FemMarker newm = new FemMarker(m.getPosition());
-            newm.setName(m.getName());
-            fem0.addMarker(newm);
-         }
-      }
-      // Doesn't clone attachments yet. Should do this ...
-      // for (DynamicAttachment a : fem1.myAttachments) {
-      // DynamicAttachment newa = a.copy (flags, copyMap);
-      // newa.setName (a.getName());
-      // fem0.myAttachments.add (newa);
-      // }
-      return femr;
-   }
-
-   /**
-    * Creates a new model by duplicating nodes and elements
-    * 
-    * @param out
-    * model to fill
-    * @param elemList
-    * elements to build model from
-    */
-   public static void createFromElementList(
-      FemModel3d out, Collection<FemElement3d> elemList) {
-
-      HashMap<FemNode3d,FemNode3d> nodeMap = new HashMap<FemNode3d,FemNode3d>();
-
-      for (FemElement3d elem : elemList) {
-         FemNode3d[] oldNodes = elem.getNodes();
-         FemNode3d[] newNodes = new FemNode3d[elem.numNodes()];
-         for (int i = 0; i < newNodes.length; i++) {
-            newNodes[i] = nodeMap.get(oldNodes[i]);
-            if (newNodes[i] == null) {
-               newNodes[i] = new FemNode3d(oldNodes[i].getPosition());
-               nodeMap.put(oldNodes[i], newNodes[i]);
-               out.addNode(newNodes[i]);
-            }
-         }
-
-         FemElement3d newElem = FemElement3d.createElement(newNodes);
-         out.addElement(newElem);
-      }
-   }
-   
-   public static void setPlanarNodesFixed (
-      FemModel fem, Point3d center, Vector3d normal, boolean fixed) {
-
-      double off = normal.dot(center);
-      double tol = RenderableUtils.getRadius (fem)*1e-12;
-      for (FemNode n : fem.getNodes()) {
-         double d = normal.dot(n.getPosition());
-         if (Math.abs (d-off) <= tol) {
-            n.setDynamic (!fixed);
-         }
-      }
-   }
-
-}
->>>>>>> 853328a9
+}