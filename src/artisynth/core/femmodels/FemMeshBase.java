--- conflicted
+++ resolved
@@ -1,4 +1,3 @@
-<<<<<<< HEAD
 /**
  * Copyright (c) 2014, by the Authors: John E Lloyd (UBC)
  *
@@ -196,50 +195,6 @@
          if (myStressPlotRanging == Ranging.Auto) {
             myStressPlotRange.set (0, 0);
          }
-         
-         //         SurfaceRender oldMode = mySurfaceRendering;
-         //         if (myFem != null) { // paranoid: myFem should always be non-null here
-         //            switch (mode) {
-         //               case Strain:
-         //                  myFem.setComputeNodalStrain(true);
-         //                  myFem.updateStressAndStiffness();
-         //                  break;
-         //               case Stress:
-         //                  myFem.setComputeNodalStress(true);
-         //                  myFem.updateStressAndStiffness();
-         //                  break;
-         //               default: {
-         //                  myFem.setComputeNodalStrain(false);
-         //                  myFem.setComputeNodalStress(false);
-         //                  break;
-         //               }
-         //            }
-         //         }
-         //         // save/restore original vertex colors
-         //         MeshBase mesh = getMesh();   
-         //         if (mesh != null) {
-         //            boolean oldStressOrStrain = isStressOrStrainRendering (oldMode);
-         //            boolean newStressOrStrain = isStressOrStrainRendering (mode);
-         //            
-         //            if (newStressOrStrain != oldStressOrStrain) {
-         //               if (newStressOrStrain) {
-         //                  saveShading();
-         //                  saveMeshColoring (mesh);
-         //                  mesh.setVertexColoringEnabled();
-         //                  mesh.setVertexColorMixing (ColorMixing.REPLACE);
-         //                  myRenderProps.setShading (Shading.NONE);
-         //                  // enable stress/strain rendering *after* vertex coloring set
-         //                  mySurfaceRendering = mode; 
-         //                  updateVertexColors(); // not sure we need this here
-         //               }
-         //               else {
-         //                  // disable stress/strain rendering *before* restoring colors
-         //                  mySurfaceRendering = mode;                  
-         //                  restoreMeshColoring (mesh);
-         //                  restoreShading();
-         //               }
-         //            }
-         //         }
          mySurfaceRendering = mode; // set now if not already set
       }
       // propagate to make mode explicit
@@ -335,15 +290,6 @@
          flags |= Renderer.HIGHLIGHT;
       }
 
-      // PropertyMode oldShadingMode = null;
-      // Shading oldShading = null;
-      
-      // if (isStressOrStrainRendering (mySurfaceRendering)) {
-      //    renderer.setVertexColorMixing (ColorMixing.REPLACE);
-      //    oldShadingMode = props.getShadingMode ();
-      //    oldShading = props.getShading ();
-      //    props.setShading (Shading.NONE);
-      // } else
       if (mySurfaceRendering == SurfaceRender.None) {
          return;
       }
@@ -355,11 +301,6 @@
       if (renderer.isSelecting()) {
          renderer.endSelectionQuery ();
       }
-      
-      // if (oldShading != null) {
-      //    props.setShading (oldShading);
-      //    props.setShadingMode (oldShadingMode);
-      // }
    }
    
    public void setColorMap(ColorMapBase map) {
@@ -384,20 +325,6 @@
       }
    }
 
-   // public void scaleDistance (double s) {
-   //    super.scaleDistance (s);
-   //    // shouldn't need to change anything since everything is weight-based
-   //    updatePosState();
-   // }  
-
-   // public void transformGeometry (
-   //    AffineTransform3dBase X, TransformableGeometry topObject, int flags) {
-
-   //    if ((flags & TransformableGeometry.SIMULATING) != 0) {
-   //       return;
-   //    }
-   // }
-
    protected boolean scanItem (ReaderTokenizer rtok, Deque<ScanToken> tokens)
       throws IOException {
 
@@ -423,16 +350,6 @@
       return super.postscanItem (tokens, ancestor);
    }
 
-   // @Override
-   // public void postscan (
-   // Deque<ScanToken> tokens, CompositeComponent ancestor) throws IOException {
-   //    super.postscan (tokens, ancestor);
-   //    if (myScannedSurfaceRendering != null) {
-   //       setSurfaceRendering (myScannedSurfaceRendering);
-   //       myScannedSurfaceRendering = null;
-   //    }
-   // }
- 
    protected void writeItems (
       PrintWriter pw, NumberFormat fmt, CompositeComponent ancestor)
       throws IOException {
@@ -512,438 +429,4 @@
       list.addLast(this);
    }
    
-}
-=======
-/**
- * Copyright (c) 2014, by the Authors: John E Lloyd (UBC)
- *
- * This software is freely available under a 2-clause BSD license. Please see
- * the LICENSE file in the ArtiSynth distribution directory for details.
- */
-package artisynth.core.femmodels;
-
-import java.io.IOException;
-import java.io.PrintWriter;
-import java.util.ArrayList;
-import java.util.Arrays;
-import java.util.Deque;
-import java.util.LinkedList;
-import java.util.Map;
-
-import artisynth.core.femmodels.FemModel.Ranging;
-import artisynth.core.femmodels.FemModel.SurfaceRender;
-import artisynth.core.mechmodels.MeshComponent;
-import artisynth.core.mechmodels.PointAttachment;
-import artisynth.core.mechmodels.SkinMeshBase;
-import artisynth.core.modelbase.CompositeComponent;
-import artisynth.core.modelbase.ModelComponent;
-import artisynth.core.modelbase.ScanWriteUtils;
-import artisynth.core.util.ScanToken;
-import maspack.geometry.MeshBase;
-import maspack.geometry.PolygonalMesh;
-import maspack.matrix.AffineTransform3dBase;
-import maspack.properties.PropertyList;
-import maspack.properties.PropertyMode;
-import maspack.properties.PropertyUtils;
-import maspack.render.RenderList;
-import maspack.render.RenderProps;
-import maspack.render.Renderer;
-import maspack.render.Renderer.ColorInterpolation;
-import maspack.render.Renderer.ColorMixing;
-import maspack.render.Renderer.Shading;
-import maspack.render.color.ColorMapBase;
-import maspack.render.color.HueColorMap;
-import maspack.util.DoubleInterval;
-import maspack.util.NumberFormat;
-import maspack.util.ReaderTokenizer;
-
-/**
- * Describes a surface mesh that is "skinned" onto an FEM.
- **/
-public abstract class FemMeshBase extends SkinMeshBase {
-
-   protected static SurfaceRender defaultSurfaceRendering = SurfaceRender.Shaded;
-   protected static Ranging defaultStressPlotRanging = Ranging.Auto;
-   protected static DoubleInterval defaultStressPlotRange =
-      new DoubleInterval(0,1);
-   protected static ColorMapBase defaultColorMap =  new HueColorMap(2.0/3, 0);
-   
-   protected SurfaceRender mySurfaceRendering =  defaultSurfaceRendering;
-   protected Ranging myStressPlotRanging = defaultStressPlotRanging;
-   protected DoubleInterval myStressPlotRange =  new DoubleInterval(defaultStressPlotRange);
-
-   protected PropertyMode myStressPlotRangeMode = PropertyMode.Inherited;
-   protected PropertyMode myStressPlotRangingMode = PropertyMode.Inherited;
-   protected PropertyMode mySurfaceRenderingMode = PropertyMode.Inherited;
-   
-   // When stress or strain rendering is requested for this component, the
-   // shading and coloring properties for the mesh are modified and their
-   // previous values are stored in these variables so that they can be
-   // restored when stress/strain rendering is turned off
-   protected ArrayList<float[]> mySavedColors;
-   protected int[] mySavedColorIndices;
-   protected boolean mySavedVertexColoring;
-   protected boolean mySavedFeatureColoring;
-   protected ColorMixing mySavedColorMixing;
-   protected Shading mySavedShading;
-   protected PropertyMode mySavedShadingMode;
-   
-   protected ColorMapBase myColorMap = defaultColorMap.copy();
-   protected PropertyMode myColorMapMode = PropertyMode.Inherited;
-   
-   protected static double EPS = 1e-10;
-   
-   public static PropertyList myProps =
-   new PropertyList (FemMeshBase.class, MeshComponent.class);
-
-   static {
-      myProps.addInheritable(
-         "surfaceRendering:Inherited", 
-         "either shaded, stress or strain", defaultSurfaceRendering, "NW");
-      myProps.addInheritable (
-         "stressPlotRanging:Inherited", "ranging mode for stress plots",
-         defaultStressPlotRanging);         
-      myProps.addInheritable (
-         "stressPlotRange:Inherited", 
-         "stress value range for color stress plots", defaultStressPlotRange);
-      myProps.addInheritable (
-         "colorMap:Inherited", "color map for stress/strain", 
-         defaultColorMap, "CE");
-   }
-   public PropertyList getAllPropertyInfo() {
-      return myProps;
-   }
-
-   public FemMeshBase () {
-      super();
-      setColorInterpolation (ColorInterpolation.HSV);
-   }
-
-   public abstract int numAttachments ();
-
-   public abstract PointAttachment getAttachment (int idx);
-
-   /** 
-    * Initialize data structures prior to adding vertices and faces to
-    * this surface.
-    */
-   protected void initializeSurfaceBuild() {
-      PolygonalMesh mesh = new PolygonalMesh();
-      doSetMesh (mesh, null, null);
-      mesh.setFixed (false);
-      mesh.setColorsFixed (false);
-   }
-
-   /** 
-    * Finalize data structures after vertices and faces have been added.
-    */
-   protected void finalizeSurfaceBuild() {
-   }
-
-   public void setMeshFromInfo () {
-      // Overridden from super class. Is called by super.setMesh() and by scan
-      // (whenever a mesh is scanned) to set mesh properties and auxiliary
-      // data structures specific to the class.
-      MeshBase mesh = getMesh();
-      if (mesh != null) {
-         mesh.setFixed (false);
-         mesh.setColorsFixed (false);
-         mesh.setColorInterpolation (getColorInterpolation());
-      }
-   }
-
-   public boolean isStressOrStrainRendering (SurfaceRender mode) {
-      return (mode == SurfaceRender.Strain || mode == SurfaceRender.Stress);
-   }
-   
-   protected void doSetMesh (
-      MeshBase mesh, String fileName, AffineTransform3dBase X) {
-      MeshBase oldMesh = getMesh();
-      if (oldMesh != null && isStressOrStrainRendering (mySurfaceRendering)) {
-         restoreMeshColoring (oldMesh);
-      }      
-      super.doSetMesh (mesh, fileName, X);
-      if (isStressOrStrainRendering (mySurfaceRendering)) {
-         saveMeshColoring (mesh);
-         mesh.setVertexColoringEnabled();
-         updateVertexColors(); // not sure we need this here
-      }
-   }
-   
-   protected void restoreMeshColoring (MeshBase mesh) {
-      if (mySavedColors == null) {
-         mesh.clearColors();
-      }
-      else {
-         mesh.setColors (mySavedColors, mySavedColorIndices);
-         if (mySavedVertexColoring) {
-            mesh.setVertexColoringEnabled();
-         }
-         else if (mySavedFeatureColoring) {
-            mesh.setFeatureColoringEnabled();
-         }
-      }
-      mesh.setVertexColorMixing (mySavedColorMixing);
-   }
-   
-   protected void restoreShading() {
-      if (mySavedShading != null) {
-         myRenderProps.setShading (mySavedShading);
-         myRenderProps.setShadingMode (mySavedShadingMode);
-      }
-   }
-
-   protected void saveMeshColoring (MeshBase mesh) {
-      mySavedColors = mesh.getColors();
-      mySavedColorIndices = mesh.getColorIndices();
-      mySavedVertexColoring = mesh.getVertexColoringEnabled();
-      mySavedFeatureColoring = mesh.getFeatureColoringEnabled();
-      mySavedColorMixing = mesh.getVertexColorMixing();
-   }
-
-   protected void saveShading() {
-      mySavedShadingMode = myRenderProps.getShadingMode();
-      mySavedShading = myRenderProps.getShading();
-   }
-   
-   public void setSurfaceRendering (SurfaceRender mode) {
-      if (mySurfaceRendering != mode) {
-         if (myStressPlotRanging == Ranging.Auto) {
-            myStressPlotRange.set (0, 0);
-         }
-         mySurfaceRendering = mode; // set now if not already set
-      }
-      // propagate to make mode explicit
-      mySurfaceRenderingMode =
-         PropertyUtils.propagateValue (
-            this, "surfaceRendering", mode, mySurfaceRenderingMode);
-   }
-
-   public SurfaceRender getSurfaceRendering() {
-      return mySurfaceRendering;
-   }
-   
-   public PropertyMode getSurfaceRenderingMode() {
-      return mySurfaceRenderingMode;
-   }
-   
-   public void setSurfaceRenderingMode(PropertyMode mode) {
-      if (mode != mySurfaceRenderingMode) {
-         mySurfaceRenderingMode = PropertyUtils.setModeAndUpdate (
-            this, "surfaceRendering", mySurfaceRenderingMode, mode);
-      }
-   }
-
-   public Ranging getStressPlotRanging (){
-      return myStressPlotRanging;
-   }
-
-   public void setStressPlotRanging (Ranging ranging) {
-      if (myStressPlotRanging != ranging) {
-         if (ranging == Ranging.Auto) {
-            resetStressPlotRange();
-         }
-         myStressPlotRanging = ranging;
-      }
-      myStressPlotRangingMode =
-         PropertyUtils.propagateValue (
-            this, "stressPlotRanging", ranging, myStressPlotRangingMode);
-   }
-   
-   public PropertyMode getStressPlotRangingMode() {
-      return myStressPlotRangingMode;
-   }
-   
-   public void setStressPlotRangingMode(PropertyMode mode) {
-      if (mode != myStressPlotRangingMode) {
-         myStressPlotRangingMode = PropertyUtils.setModeAndUpdate (
-            this, "stressPlotRanging", myStressPlotRangingMode, mode);
-      }
-   }
-   
-   public PropertyMode getStressPlotRangeMode() {
-      return myStressPlotRangeMode;
-   }
-   
-   public void setStressPlotRangeMode(PropertyMode mode) {
-      if (mode != myStressPlotRangeMode) {
-         myStressPlotRangeMode = PropertyUtils.setModeAndUpdate (
-            this, "stressPlotRange", myStressPlotRangeMode, mode);
-      }
-   }
-
-   public DoubleInterval getStressPlotRange (){
-      return new DoubleInterval (myStressPlotRange);
-   }
-
-   public void resetStressPlotRange () {
-      myStressPlotRange.set (0, 0);
-   }
-
-   public void setStressPlotRange (DoubleInterval range) {
-      myStressPlotRange = new DoubleInterval (range);
-      myStressPlotRangeMode =
-         PropertyUtils.propagateValue (
-            this, "stressPlotRange", range, myStressPlotRangeMode);
-   }
-
-   protected abstract void updateVertexColors();
-   
-   @Override
-   public void prerender(RenderList list) {
-      if (isStressOrStrainRendering (mySurfaceRendering)) {
-         updateVertexColors();
-      }
-      super.prerender(list);
-   }
-   
-   @Override
-   public void render(
-      Renderer renderer, RenderProps props, int flags) {
-
-      // highlight if either fem or mesh is selected
-      if (isSelected()) {
-         flags |= Renderer.HIGHLIGHT;
-      }
-
-      if (mySurfaceRendering == SurfaceRender.None) {
-         return;
-      }
-      
-      if (renderer.isSelecting()) {
-         renderer.beginSelectionQuery (0);
-      }
-      super.render (renderer, props, flags);
-      if (renderer.isSelecting()) {
-         renderer.endSelectionQuery ();
-      }
-   }
-   
-   public void setColorMap(ColorMapBase map) {
-      myColorMap = map;
-      myColorMapMode =
-         PropertyUtils.propagateValue (
-            this, "colorMap", map, myColorMapMode);
-   }
-   
-   public ColorMapBase getColorMap() {
-      return myColorMap;
-   }
-   
-   public PropertyMode getColorMapMode() {
-      return myColorMapMode;
-   }
-   
-   public void setColorMapMode(PropertyMode mode) {
-      if (mode != myColorMapMode) {
-         myColorMapMode = PropertyUtils.setModeAndUpdate (
-            this, "colorMap", myColorMapMode, mode);
-      }
-   }
-
-   protected boolean scanItem (ReaderTokenizer rtok, Deque<ScanToken> tokens)
-      throws IOException {
-
-      rtok.nextToken();
-      if (scanAndStoreReference (rtok, "fem", tokens)) {
-         return true;
-      }
-      else if (ScanWriteUtils.scanAndStorePropertyValue (
-                  rtok, this, "surfaceRendering", tokens)) {
-         return true;
-      }
-      rtok.pushBack();
-      return super.scanItem (rtok, tokens);
-   }
-
-   protected boolean postscanItem (
-   Deque<ScanToken> tokens, CompositeComponent ancestor) throws IOException {
-
-      if (ScanWriteUtils.postscanPropertyValue (
-                  tokens, this, "surfaceRendering")) {
-         return true;
-      }
-      return super.postscanItem (tokens, ancestor);
-   }
-
-   protected void writeItems (
-      PrintWriter pw, NumberFormat fmt, CompositeComponent ancestor)
-      throws IOException {
-
-      super.writeItems (pw, fmt, ancestor);
-
-      // surfaceRendering has to be written near the end because it has to be
-      // scanned after the model and mesh structures.
-      myProps.get("surfaceRendering").writeIfNonDefault (this, pw, fmt);      
-   }
-
-   @Override
-   public void connectToHierarchy () {
-      // XXX not sure what to do here. Probably don't want to add back
-      // references to all master components, but then we need a way to remove
-      // masters from the attachments when masters disappear
-      super.connectToHierarchy ();
-   }
-
-   @Override
-   public void disconnectFromHierarchy() {
-      // XXX not sure what to do here ... see comment in connectToParent()
-      super.disconnectFromHierarchy();
-   }
-   
-   @Override
-   public FemMeshBase copy(int flags, Map<ModelComponent,ModelComponent> copyMap) {
-      FemMeshBase fmb = (FemMeshBase)super.copy(flags, copyMap);
-      
-      if (mySurfaceRenderingMode == PropertyMode.Explicit) {
-         fmb.setSurfaceRendering (mySurfaceRendering);
-      }      
-      if (myStressPlotRangingMode == PropertyMode.Explicit) {
-         fmb.setStressPlotRanging(myStressPlotRanging);
-      }
-      if (myStressPlotRangeMode == PropertyMode.Explicit) {
-         fmb.setStressPlotRange(myStressPlotRange);
-      }
-
-      if (myColorMapMode == PropertyMode.Explicit) {
-         fmb.setColorMap(myColorMap);
-      }
-
-      if (mySavedColors != null) {
-         fmb.mySavedColors = new ArrayList<float[]>(mySavedColors.size());
-         for (float[] c : mySavedColors) {
-            fmb.mySavedColors.add (Arrays.copyOf (c, c.length));
-         }
-      }
-      else {
-         fmb.mySavedColors = null;
-      }
-      if (mySavedColorIndices != null) {
-         fmb.mySavedColorIndices =
-            Arrays.copyOf (mySavedColorIndices, mySavedColorIndices.length);
-      }
-      else {
-         fmb.mySavedColorIndices = null;
-      }
-      fmb.mySavedVertexColoring = mySavedVertexColoring;
-      fmb.mySavedFeatureColoring = mySavedFeatureColoring;
-      fmb.mySavedColorMixing = mySavedColorMixing;
-      fmb.mySavedShading = mySavedShading;
-      fmb.mySavedShadingMode = mySavedShadingMode;
-      
-      return fmb;
-   }
-   
-   @Override
-   public int numSelectionQueriesNeeded() {
-      // trigger queries so I can add FEM if needed
-      return 1;
-   }
-   
-   @Override
-   public void getSelection(LinkedList<Object> list, int qid) {
-      list.addLast(this);
-   }
-   
-}
->>>>>>> 05c57679
+}