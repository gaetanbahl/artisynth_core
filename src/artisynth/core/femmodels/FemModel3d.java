--- conflicted
+++ resolved
@@ -215,7 +215,8 @@
    
    // maximum number of pressure DOFs that can occur in an element
    private static int MAX_PRESSURE_VALS = 8;
-   // maximum number of nodes for elements associated with nodal incompressibility
+   // maximum number of nodes for elements associated with nodal
+   // incompressibility
    private static int MAX_NODAL_INCOMP_NODES = 8;
 
    // temp space for computing pressures
@@ -226,12 +227,8 @@
    // temp space for computing nodal incompressibility constraints
    protected Vector3d[] myNodalConstraints = new Vector3d[MAX_NODAL_INCOMP_NODES];
    // temp for computing element-wise linear stiffness strain
-<<<<<<< HEAD
-   private SymmetricMatrix3d myEps = new SymmetricMatrix3d();
+   protected SymmetricMatrix3d myEps = new SymmetricMatrix3d();
    SVDecomposition3d SVD = new SVDecomposition3d();
-=======
-   protected SymmetricMatrix3d myEps = new SymmetricMatrix3d();
->>>>>>> 504fb510
 
    // protected ArrayList<FemSurface> myEmbeddedSurfaces;
    protected MeshComponentList<FemMeshComp> myMeshList;
@@ -705,13 +702,8 @@
       }
    }
 
-<<<<<<< HEAD
-   private void computePressuresAndRinv(
+   protected void computePressuresAndRinv(
       FemElement3d e, FemMaterial imat, double scale) {
-=======
-   protected void computePressuresAndRinv(
-      FemElement3d e, IncompressibleMaterial imat, double scale) {
->>>>>>> 504fb510
 
       int npvals = e.numPressureVals();
 
@@ -2141,7 +2133,6 @@
       // System.out.println ("symmetric=" + mySolveMatrix.isSymmetric(1e-6));
    }
 
-<<<<<<< HEAD
    // builds a Stiffness matrix, where entries are ordered by node numbers
    public SparseBlockMatrix getStiffnessMatrix() {
 
@@ -2190,9 +2181,6 @@
    }
 
    private void addNodeNeighborBlock(
-=======
-   protected void addNodeNeighborBlock(
->>>>>>> 504fb510
       SparseNumberedBlockMatrix S, FemNodeNeighbor nbr, int bi) {
 
       int bj = nbr.myNode.getSolveIndex();
