/**
 * Copyright (c) 2014, by the Authors: John E Lloyd (UBC)
 *
 * This software is freely available under a 2-clause BSD license. Please see
 * the LICENSE file in the ArtiSynth distribution directory for details.
 */
package artisynth.core.femmodels;

import java.io.IOException;
import java.io.PrintWriter;
import java.util.ArrayList;
import java.util.Collection;
import java.util.Deque;
import java.util.HashMap;
import java.util.HashSet;
import java.util.LinkedList;
import java.util.List;
import java.util.Map;

import artisynth.core.materials.BulkIncompressibleBehavior;
import artisynth.core.materials.FemMaterial;
import artisynth.core.materials.IncompressibleMaterial;
import artisynth.core.materials.IncompressibleMaterial.BulkPotential;
import artisynth.core.materials.SolidDeformation;
import artisynth.core.materials.ViscoelasticBehavior;
import artisynth.core.materials.ViscoelasticState;
import artisynth.core.mechmodels.BodyConnector;
import artisynth.core.mechmodels.Collidable;
import artisynth.core.mechmodels.ConnectableBody;
import artisynth.core.mechmodels.DynamicAttachment;
import artisynth.core.mechmodels.DynamicComponent;
import artisynth.core.mechmodels.Frame;
import artisynth.core.mechmodels.HasAuxState;
import artisynth.core.mechmodels.HasSurfaceMesh;
import artisynth.core.mechmodels.MechSystemModel;
import artisynth.core.mechmodels.MeshComponent;
import artisynth.core.mechmodels.MeshComponentList;
import artisynth.core.mechmodels.Point;
import artisynth.core.mechmodels.PointAttachable;
import artisynth.core.mechmodels.PointAttachment;
import artisynth.core.mechmodels.PointList;
import artisynth.core.mechmodels.PointParticleAttachment;
import artisynth.core.modelbase.ComponentChangeEvent;
import artisynth.core.modelbase.ComponentChangeEvent.Code;
import artisynth.core.modelbase.ComponentUtils;
import artisynth.core.modelbase.CompositeComponent;
import artisynth.core.modelbase.CopyableComponent;
import artisynth.core.modelbase.ModelComponent;
import artisynth.core.modelbase.ModelComponentBase;
import artisynth.core.modelbase.RenderableComponentList;
import artisynth.core.modelbase.StepAdjustment;
import artisynth.core.modelbase.StructureChangeEvent;
import artisynth.core.modelbase.TransformGeometryContext;
import artisynth.core.modelbase.TransformableGeometry;
import artisynth.core.util.ArtisynthIO;
import artisynth.core.util.IntegerToken;
import artisynth.core.util.ScalableUnits;
import artisynth.core.util.ScanToken;
import artisynth.core.util.StringToken;
import maspack.geometry.AABBTree;
import maspack.geometry.BVFeatureQuery;
import maspack.geometry.BVNode;
import maspack.geometry.BVTree;
import maspack.geometry.Boundable;
import maspack.geometry.Face;
import maspack.geometry.GeometryTransformer;
import maspack.geometry.MeshBase;
import maspack.geometry.PolygonalMesh;
import maspack.geometry.Vertex3d;
import maspack.matrix.AffineTransform3dBase;
import maspack.matrix.DenseMatrix;
import maspack.matrix.EigenDecomposition;
import maspack.matrix.Matrix;
import maspack.matrix.Matrix3d;
import maspack.matrix.Matrix3x1Block;
import maspack.matrix.Matrix3x3Block;
import maspack.matrix.Matrix3x6Block;
import maspack.matrix.Matrix6d;
import maspack.matrix.Matrix6dBlock;
import maspack.matrix.Matrix6x3Block;
import maspack.matrix.MatrixBlock;
import maspack.matrix.MatrixNd;
import maspack.matrix.NumericalException;
import maspack.matrix.Point3d;
import maspack.matrix.RigidTransform3d;
import maspack.matrix.RotationMatrix3d;
import maspack.matrix.SVDecomposition3d;
import maspack.matrix.SparseBlockMatrix;
import maspack.matrix.SparseNumberedBlockMatrix;
import maspack.matrix.SymmetricMatrix3d;
import maspack.matrix.Vector2d;
import maspack.matrix.Vector3d;
import maspack.matrix.VectorNd;
import maspack.matrix.VectorNi;
import maspack.properties.PropertyList;
import maspack.properties.PropertyMode;
import maspack.properties.PropertyUtils;
import maspack.render.RenderList;
import maspack.render.Renderer;
import maspack.render.color.ColorMapBase;
import maspack.render.color.HueColorMap;
import maspack.spatialmotion.SpatialInertia;
import maspack.spatialmotion.Twist;
import maspack.spatialmotion.Wrench;
import maspack.util.ArraySupport;
import maspack.util.DataBuffer;
import maspack.util.DoubleInterval;
import maspack.util.EnumRange;
import maspack.util.FunctionTimer;
import maspack.util.IndentingPrintWriter;
import maspack.util.InternalErrorException;
import maspack.util.NumberFormat;
import maspack.util.Range;
import maspack.util.ReaderTokenizer;
import maspack.util.TestException;

public class FemModel3d extends FemModel
<<<<<<< HEAD
   implements TransformableGeometry, ScalableUnits, MechSystemModel, Collidable,
              CopyableComponent, HasAuxState, HasSurfaceMesh,
              PointAttachable, ConnectableBody {
 
=======
implements TransformableGeometry, ScalableUnits, MechSystemModel, Collidable,
CopyableComponent, HasAuxState, HasSurfaceMesh,
PointAttachable, ConnectableBody {

>>>>>>> 542b365a
   protected FemModelFrame myFrame;
   protected FrameFem3dConstraint myFrameConstraint;
   protected boolean myFrameRelativeP;
   public static boolean useFrameRelativeCouplingMasses = false;

   protected PointList<FemNode3d> myNodes;
   protected ArrayList<BodyConnector> myConnectors;

   // protected ArrayList<LinkedList<FemElement3d>> myElementNeighbors;

   public static boolean abortOnInvertedElems = false;
   public static boolean checkTangentStability = false;
   public static boolean noIncompressStiffnessDamping = false;
   // if the minimum real detJ for all elements is <= this number,
   // then request a step size reduction:
   public static double detJStepReductionLimit = 0.01;
   // This will disable detJ step reduction:
   // public static double detJStepReductionLimit = -Double.MAX_VALUE;

   // fraction of element mass that should be added to the FemFrame
   // when operating in frame-relative mode
   public static double frameMassFraction = 0.0;

   protected boolean myAbortOnInvertedElems = abortOnInvertedElems;
   protected boolean myWarnOnInvertedElems = true;
   protected boolean myCheckForInvertedElems = true;

   protected FunctionTimer timer = new FunctionTimer();

   protected void timerStart() {
      timer.start();
   }

   protected void timerStop(String msg) {
      timer.stop();
      System.out.println(msg + ": " + timer.result(1));
   }

   protected AABBTree myAABBTree;
   protected boolean myBVTreeValid;

   protected FemElement3dList myElements;
   protected AuxMaterialBundleList myAuxiliaryMaterialList;

   // private String mySolveMatrixFile = "solve.mat";
   private String mySolveMatrixFile = null;

   // private boolean myIncompressibleP = false;
   private double myIncompCompliance = 0;
   public static IncompMethod DEFAULT_HARD_INCOMP = IncompMethod.OFF;
   private IncompMethod myHardIncompMethod = DEFAULT_HARD_INCOMP;
   private boolean myHardIncompMethodValidP = false;
   public static IncompMethod DEFAULT_SOFT_INCOMP = IncompMethod.AUTO;
   private IncompMethod mySoftIncompMethod = DEFAULT_SOFT_INCOMP;
   private boolean mySoftIncompMethodValidP = false;

   // extra blocks in the solve matrix for soft nodel incomp stiffness;
   // needed for soft nodal incompressibility
   protected boolean myNodalIncompBlocksAllocatedP = false;
   // incompressibility constraints attached to each FemNodeNeighbour;
   // needed for hard and soft nodal incompressibility
   protected boolean myNodalIncompConstraintsAllocatedP = false;
   protected boolean myHardIncompConfigValidP = false;
   protected boolean myNodalRestVolumesValidP = false;
   //private boolean myHardIncompConstraintsChangedP = true;
   private double myHardIncompUpdateTime = -1;

   // total number of incompressibility constraints (GT.colSize(), not blocks)
   private int myNumIncompressConstraints = 0;

   private VectorNd myDg = null;
   private VectorNd myIncompressLambda = new VectorNd();

   // keep track of the number of tet, hex, and quadratic elements
   private int myNumTetElements = 0;
   private int myNumNodalMappedElements = 0;
   private int myNumNodalInterpolatedElements = 0;
   private int myNumQuadraticElements = 0;

   protected double myMinDetJ; // used to record inverted elements
   protected FemElement3d myMinDetJElement = null; // element with "worst" DetJ
   protected int myNumInverted = 0; // used to tally number of inverted elements

   private static double DEFAULT_ELEMENT_WIDGET_SIZE = 0.0;
   private double myElementWidgetSize = DEFAULT_ELEMENT_WIDGET_SIZE;
   PropertyMode myElementWidgetSizeMode = PropertyMode.Inherited;

   protected static final Collidability DEFAULT_COLLIDABILITY =
      Collidability.ALL;   
   protected Collidability myCollidability = DEFAULT_COLLIDABILITY;

   // maximum number of pressure DOFs that can occur in an element
   private static int MAX_PRESSURE_VALS = 8;
   // maximum number of nodes for elements associated with nodal
   // incompressibility
   private static int MAX_NODAL_INCOMP_NODES = 8;

   // temp space for computing pressures
   protected VectorNd myPressures = new VectorNd(MAX_PRESSURE_VALS);
   protected MatrixNd myRinv = new MatrixNd();
   // temp space for computing pressure stiffness
   protected double[] myKp = new double[MAX_PRESSURE_VALS];
   // temp space for computing nodal incompressibility constraints
   protected Vector3d[] myNodalConstraints = new Vector3d[MAX_NODAL_INCOMP_NODES];
   // temp for computing element-wise linear stiffness strain
   protected SymmetricMatrix3d myEps = new SymmetricMatrix3d();
   SVDecomposition3d SVD = new SVDecomposition3d();

   // protected ArrayList<FemSurface> myEmbeddedSurfaces;
   protected MeshComponentList<FemMeshComp> myMeshList;

   HashMap<FemElement3d,int[]> ansysElemProps = new HashMap<FemElement3d,int[]>();

   // protected boolean myClearMeshColoring = false;
   protected boolean myComputeNodalStress = false;
   protected boolean myComputeNodalStrain = false;
   // protected boolean mySubSurfaceRendering = true;

   protected ColorMapBase myColorMap;
   protected PropertyMode myColorMapMode = PropertyMode.Inherited;

   static float[] myInvertedColor = new float[] { 1f, 0f, 0f};

   public static PropertyList myProps =
      new PropertyList(FemModel3d.class, FemModel.class);

   static {
      myProps.add (
         "axisLength * *", "length of rendered frame axes", 0);
      myProps.add (
         "frameRelative isFrameRelative",
         "compute displacements with respect to the coordinate frame",
         false);
      myProps.add(
         "incompressible",
         "Enforce incompressibility using constraints", DEFAULT_HARD_INCOMP);
      myProps.add(
         "softIncompMethod", "method of enforcing soft incompressibility",
         DEFAULT_SOFT_INCOMP);
      myProps.add(
         "incompCompliance",
         "Compliance for incompressibilty constraints", 0, "[0,inf]");
      myProps.addInheritable(
         "elementWidgetSize:Inherited",
         "size of rendered widget in each element's center",
         DEFAULT_ELEMENT_WIDGET_SIZE, "[0,1]");
      myProps.addInheritable("colorMap:Inherited", "color map for stress/strain", 
         createDefaultColorMap(), "CE");
      myProps.add (
         "collidable", 
         "sets the collidability of the FEM", DEFAULT_COLLIDABILITY);
   }

   public PropertyList getAllPropertyInfo() {
      return myProps;
   }

   public void setElementWidgetSize(double size) {
      myElementWidgetSize = size;
      myElementWidgetSizeMode =
         PropertyUtils.propagateValue(
            this, "elementWidgetSize",
            myElementWidgetSize, myElementWidgetSizeMode);
   }

   public double getElementWidgetSize() {
      return myElementWidgetSize;
   }

   public void setElementWidgetSizeMode(PropertyMode mode) {
      myElementWidgetSizeMode =
         PropertyUtils.setModeAndUpdate(
            this, "elementWidgetSize", myElementWidgetSizeMode, mode);
   }

   public PropertyMode getElementWidgetSizeMode() {
      return myElementWidgetSizeMode;
   }

   @Override
   public void getCollidables(List<Collidable> list, int level) {
      list.add(this);
      // traverse forward for additional collidables (e.g. FemMeshComp)
      recursivelyGetLocalComponents (this, list, Collidable.class);
   }

   public void setComputeNodalStress(boolean enable) {
      if (enable != myComputeNodalStress) {
         myComputeNodalStress = enable;
         if (!enable) {
            // release memory used for computing stress
            for (FemNode3d n : myNodes) {
               n.myAvgStress = null;
            }
         }
      }
   }

   public void setComputeNodalStrain(boolean enable) {
      if (enable != myComputeNodalStrain) {
         myComputeNodalStrain = enable;
         if (!enable) {
            // release memory used for computing strain
            for (FemNode3d n : myNodes) {
               n.myAvgStrain = null;
            }
         }
      }
   }

   public static ColorMapBase createDefaultColorMap() {
      return new HueColorMap(0.7, 0);
   }

   protected void setDefaultValues() {
      super.setDefaultValues();
      myDensity = DEFAULT_DENSITY;
      myStiffnessDamping = DEFAULT_STIFFNESS_DAMPING;
      myMassDamping = DEFAULT_MASS_DAMPING;
      myElementWidgetSize = DEFAULT_ELEMENT_WIDGET_SIZE;
      myElementWidgetSizeMode = PropertyMode.Inherited;
      myHardIncompMethod = DEFAULT_HARD_INCOMP;
      mySoftIncompMethod = DEFAULT_SOFT_INCOMP;
      myColorMap = createDefaultColorMap();
      setMaterial(createDefaultMaterial());
      myAutoGenerateSurface = defaultAutoGenerateSurface;
   }

   public FemModel3d () {
      this(null);
   }

   public FemModel3d (String name) {
      super(name);
      setDefaultValues();
      for (int i = 0; i < MAX_NODAL_INCOMP_NODES; i++) {
         myNodalConstraints[i] = new Vector3d();
      }
      myMeshList.addFixed (createSurfaceMeshComponent());
   }

   /**
    * Creates a surface mesh component in the first location of the mesh list
    */
   protected FemMeshComp createSurfaceMeshComponent() {
      FemMeshComp surf = new FemMeshComp(this);
      surf.setName(DEFAULT_SURFACEMESH_NAME);
      surf.setSurfaceRendering(getSurfaceRendering());
      surf.markSurfaceMesh(true);
      surf.setCollidable (Collidability.EXTERNAL);
      return surf;
   }      

   protected void initializeChildComponents() {
      myFrame = new FemModelFrame ("frame");
      myNodes = new PointList<FemNode3d>(FemNode3d.class, "nodes", "n");
      myElements = new FemElement3dList("elements", "e");
      myAuxiliaryMaterialList = new AuxMaterialBundleList("materials", "mat");
      myMeshList =  new MeshComponentList<FemMeshComp>(
<<<<<<< HEAD
    	         FemMeshComp.class, "meshes", "msh");
=======
         FemMeshComp.class, "meshes", "msh");
>>>>>>> 542b365a
      addFixed(myFrame);
      addFixed(myNodes);
      addFixed(myElements);
      addFixed(myAuxiliaryMaterialList);
      addFixed(myMeshList);
      super.initializeChildComponents();
   }

   public void addMaterialBundle(AuxMaterialBundle bundle) {
      if (!myAuxiliaryMaterialList.contains(bundle)) {
         for (AuxMaterialElementDesc d : bundle.getElements()) {
            bundle.checkElementDesc(this, d);
         }
         myAuxiliaryMaterialList.add(bundle);
      }
   }

   public boolean removeMaterialBundle(AuxMaterialBundle bundle) {
      return myAuxiliaryMaterialList.remove(bundle);
   }

   public void clearMaterialBundles() {
      myAuxiliaryMaterialList.removeAll();
   }

   public RenderableComponentList<AuxMaterialBundle> getMaterialBundles() {
      return myAuxiliaryMaterialList;
<<<<<<< HEAD
   }

   public FemModel3d (String name) {
      super(name);
      setDefaultValues();
      for (int i = 0; i < MAX_NODAL_INCOMP_NODES; i++) {
         myNodalConstraints[i] = new Vector3d();
      }
      myMeshList.addFixed (createSurfaceMeshComponent());
=======
>>>>>>> 542b365a
   }

   private void updateBVHierarchies() {
      if (myAABBTree == null) {
         myAABBTree = new AABBTree();
         Boundable[] elements = new Boundable[numElements()];
         for (int i = 0; i < elements.length; i++) {
            elements[i] = myElements.get(i);
         }
         myAABBTree.build(elements, numElements());
      } else {
         myAABBTree.update();
      }
      myBVTreeValid = true;
   }

   protected BVTree getBVTree() {
      if (myAABBTree == null || !myBVTreeValid) {
         updateBVHierarchies();
      }
      return myAABBTree;
   }

   @Override
   public PointList<FemNode3d> getNodes() {
      return myNodes;
   }

   @Override
   public FemNode3d getNode(int idx) {
      return myNodes.get(idx);
   }

   @Override
   public FemNode3d getByNumber(int num) {
      return myNodes.getByNumber(num);
   }

   public FemElement3d getElementByNumber(int num) {
      return myElements.getByNumber(num);
   }

   @Override
   public RenderableComponentList<FemElement3d> getElements() {
      return myElements;
   }

   public void addNodes(Collection<? extends FemNode3d> nodes) {
      myNodes.addAll(nodes);
   }

   public void addNode(FemNode3d p) {
      myNodes.add(p);
   }

   public void addNumberedNode(FemNode3d p, int number) {
      myNodes.addNumbered(p, number);
   }

   public boolean removeNode(FemNode3d p) {

      // check if any elements dependent on this node
      LinkedList<FemElement3d> elems = p.getElementDependencies();
      for (FemElement3d elem : elems) {
         if (myElements.contains(elem)) {
            System.err.println("Error: unable to remove node because some elements still depend on it");
            return false;
         }
      }

      // make sure no surfaces depend on it
      for (FemMeshComp fm : myMeshList) {
         if (myAutoGenerateSurface && fm.isSurfaceMesh()) {
            // ignore autogenerated surface mesh
            mySurfaceMeshValid = false;
         } else if (fm.hasNodeDependency(p)) {
            System.err.println("Error: unable to remove node because the mesh '" 
               + fm.getName() + "' still depends on it");
            return false;
         }
      }
      myInternalSurfaceMeshComp = null;


      if (myNodes.remove(p)) {
         return true;
      }
      return false;
   }

   @Override
   public FemElement3d getElement(int idx) {
      return myElements.get(idx);
   }

   public LinkedList<FemNodeNeighbor> getNodeNeighbors(FemNode3d node) {
      return node.getNodeNeighbors();
   }

   private LinkedList<FemNodeNeighbor> myEmptyNeighborList =
      new LinkedList<FemNodeNeighbor>();

   /**
    * Gets the indirect neighbors for a node. This is used when computing
    * soft nodal-based incompressibility. See the documentation in
    * FemNode3d.getIndirectNeighbors().
    */
   protected LinkedList<FemNodeNeighbor> getIndirectNeighbors(FemNode3d node) {
      LinkedList<FemNodeNeighbor> indirect;
      if ((indirect = node.getIndirectNeighbors()) != null) {
         return indirect;
      }
      else {
         // returning a default empty list if indirect == null
         return myEmptyNeighborList;
      }
   }

   public LinkedList<FemElement3d> getElementNeighbors(FemNode3d node) {
      return node.getElementDependencies();
   }


   public void addElements(Collection<? extends FemElement3d> elems) {
      for (FemElement3d elem : elems) {
         addElement(elem);
      }
   }

   public void addElement(FemElement3d e) {
      myElements.add(e);
      if (myAutoGenerateSurface) {
         mySurfaceMeshValid = false;
         myInternalSurfaceMeshComp = null;
      }
   }

   public void addNumberedElement(FemElement3d e, int elemId) {
      myElements.addNumbered(e, elemId);
      if (myAutoGenerateSurface) {
         mySurfaceMeshValid = false;
         myInternalSurfaceMeshComp = null;
      }
   }

   public boolean removeElement(FemElement3d e) {
      boolean success = myElements.remove(e);
      if (myAutoGenerateSurface) {
         mySurfaceMeshValid = false;
         myInternalSurfaceMeshComp = null;
      }
      return success;
   }

   public void clearElements() {
      myElements.removeAll();
      for (int i = 0; i < myNodes.size(); i++) {
         myNodes.get(i).clearMass();
      }
      if (myAutoGenerateSurface) {
         mySurfaceMeshValid = false;
         myInternalSurfaceMeshComp = null;
      }
   }

   /**
    * Adds a marker to this FemModel. If the marker has not already been
    * set (i.e., if no nodes or elements have been assigned to it), then
    * it is attached to the nearest element in the model. This is either
    * the containing element, or the nearest element on the model's surface.
    * 
    * @param mkr
    * marker point to add to the model
    */
   public void addMarker (FemMarker mkr) {
      if (mkr.getAttachment().numMasters() == 0) {
         FemElement3d elem = findContainingElement(mkr.getPosition());
         if (elem == null) {
            Point3d newLoc = new Point3d();
            elem = findNearestSurfaceElement(newLoc, mkr.getPosition());
            mkr.setPosition(newLoc);
         }
         addMarker(mkr, elem);
      }
      else {
         super.addMarker (mkr);
      }
   }

   /**
    * Creates and adds a marker to this FemModel. The element to which it
    * belongs is determined automatically. If the marker's current position
    * does not lie within the model, it is projected onto the model's surface.
    * 
    * @param pos
    * position to place a marker in the model
    * @return created marker
    */
   public FemMarker addMarker (Point3d pos) {
      return addMarker(pos, true);
   }

   /**
    * Creates and adds a marker to this FemModel. The element to which it
    * belongs is determined automatically. If the marker's current position
    * does not lie within the model and {@code project == true}, it will be
    * projected onto the model's surface.
    * 
    * @param pos
    * position to place a marker in the model
    * @param project
    * if true and pnt is outside the model, projects to the nearest point
    * on the surface.  Otherwise, uses the original position.
    * @return created marker
    */
   public FemMarker addMarker(Point3d pos, boolean project) {
      FemMarker mkr = new FemMarker();
      FemElement3d elem = findContainingElement(pos);
      if (elem == null) {
         Point3d newLoc = new Point3d();
         elem = findNearestSurfaceElement(newLoc, pos);
         if (project) {
            mkr.setPosition(newLoc);
         } else {
            mkr.setPosition(pos);
         }
      } else {
         mkr.setPosition(pos);
      }
      addMarker(mkr, elem);
      return mkr;
   }

   public FemMarker addNumberedMarker(Point3d pos, int markerId) {
      return addNumberedMarker(pos, true, markerId);
   }

   public FemMarker addNumberedMarker(Point3d pos, boolean project, int markerId) {
      FemMarker mkr = new FemMarker();
      FemElement3d elem = findContainingElement(pos);
      if (elem == null) {
         Point3d newLoc = new Point3d();
         elem = findNearestSurfaceElement(newLoc, pos);
         if (project) {
            mkr.setPosition(newLoc);
         } else {
            mkr.setPosition(pos);
         }
      } else {
         mkr.setPosition(pos);
      }
      addMarker(mkr, elem, markerId);
      return mkr;
   }

   @Override
   protected void updateNodeForces(double t) {
      if (!myStressesValidP) {
         updateStressAndStiffness();
      }
      boolean hasGravity = !myGravity.equals(Vector3d.ZERO);
      Vector3d fk = new Vector3d(); // stiffness force
      Vector3d fd = new Vector3d(); // damping force
      Vector3d md = new Vector3d(); // mass damping (used with attached frames)

      // gravity, internal and mass damping
      for (FemNode3d n : myNodes) {
         // n.setForce (n.getExternalForce());
         if (hasGravity) {
            n.addScaledForce(n.getMass(), myGravity);
         }
         fk.set(n.myInternalForce);
         fd.setZero();
         if (myStiffnessDamping != 0) {
            for (FemNodeNeighbor nbr : getNodeNeighbors(n)) {
               nbr.addDampingForce(fd);
            }
            // used for soft nodal-based incompressibilty:
            for (FemNodeNeighbor nbr : getIndirectNeighbors(n)) {
               nbr.addDampingForce(fd);
            }
            fd.scale(myStiffnessDamping);
         }
         if (usingAttachedRelativeFrame()) {
            md.scale (myMassDamping * n.getMass(), n.getVelocity());
            n.subForce (md);
            // if (n.isActive()) {
            //    myFrame.addPointForce (n.getLocalPosition(), n.getForce());
            // }
            fk.add (fd);
            fk.transform (myFrame.getPose().R);
            n.subLocalForce (fk);
            //if (n.isActive()) {
            // myFrame.addPointForce (n.getLocalPosition(), n.getForce());
            //}
         }
         else {
            fd.scaledAdd(myMassDamping * n.getMass(), n.getVelocity(), fd);
            n.subForce(fk);
            n.subForce(fd);
         }
      }
   }

   protected double checkMatrixStability(DenseMatrix D) {
      EigenDecomposition evd = new EigenDecomposition();
      evd.factorSymmetric (D, EigenDecomposition.OMIT_V);
      VectorNd eig = evd.getEigReal();
      double min = eig.get(0);
      double max = eig.get(eig.size()-1);
      if (Math.abs(max) > Math.abs(min)) {
         return min / max;
      }
      else {
         return max / min;
      }
   }

   protected void computePressuresAndRinv(
      FemElement3d e, BulkIncompressibleBehavior imat, double scale) {

      int npvals = e.numPressureVals();

      myRinv.setSize(npvals, npvals);
      myPressures.setSize(npvals);

      double[] pbuf = myPressures.getBuffer();
      double restVol = e.getRestVolume();

      if (npvals > 1) {
         myPressures.setZero();
         IntegrationPoint3d[] ipnts = e.getIntegrationPoints();
         IntegrationData3d[] idata = e.getIntegrationData();

         if (imat.getBulkPotential() != BulkPotential.QUADRATIC) {
            myRinv.setZero();
         }
         for (int k = 0; k < ipnts.length; k++) {
            IntegrationPoint3d pt = ipnts[k];
            pt.computeJacobian(e.getNodes());
            double detJ0 = idata[k].getDetJ0();
            double detJ = pt.getJ().determinant() / detJ0;
            double dV = detJ0 * pt.getWeight();
            double[] H = pt.getPressureWeights().getBuffer();
            for (int i = 0; i < npvals; i++) {
               pbuf[i] += H[i] * imat.getEffectivePressure(detJ) * dV;
            }
            if (imat.getBulkPotential() != BulkPotential.QUADRATIC) {
               double mod = imat.getEffectiveModulus(detJ);
               for (int i = 0; i < npvals; i++) {
                  for (int j = 0; j < npvals; j++) {
                     myRinv.add(i, j, H[i] * H[j] * mod * dV);
                  }
               }
            }
         }
         Matrix W = e.getPressureWeightMatrix();
         W.mul(myPressures, myPressures);
         myPressures.scale(1 / restVol);
         if (imat.getBulkPotential() == BulkPotential.QUADRATIC) {
            myRinv.set(W);
            myRinv.scale(scale*imat.getBulkModulus() / restVol);
         }
         else {
            // optimize later
            MatrixNd Wtmp = new MatrixNd(W);
            Wtmp.scale(scale / restVol);
            myRinv.mul(Wtmp);
            myRinv.mul(Wtmp, myRinv);
         }
      }
      else {
         double Jpartial = e.myVolumes[0] / e.myRestVolumes[0];
         pbuf[0] = (imat.getEffectivePressure(Jpartial) +
            0 * e.myLagrangePressures[0]);
         myRinv.set(0, 0, scale*imat.getEffectiveModulus(Jpartial) / restVol);
      }
   }

<<<<<<< HEAD
   private boolean requiresWarping(FemElement3d elem, FemMaterial mat) {
      if (mat.isCorotated()) {
         return true;
      }

      if (elem.numAuxiliaryMaterials() > 0) {
         for (AuxiliaryMaterial aux : elem.getAuxiliaryMaterials()) {
            if (aux.isCorotated()) {
               return true;
            }
         }
      }
      return false;
   }

=======
>>>>>>> 542b365a
   // DIVBLK
   private void computeStressAndStiffness(FemElement3d e, FemMaterial mat, 
      Matrix6d D, IncompMethod softIncomp) {

      IntegrationPoint3d[] ipnts = e.getIntegrationPoints();
      IntegrationData3d[] idata = e.getIntegrationData();
      FemNode3d[] nodes = e.getNodes();
      if (D != null) {
         D.setZero();
      }

      SolidDeformation def = new SolidDeformation();

<<<<<<< HEAD
      // see if material is linear
      boolean corotated = false;
      IntegrationPoint3d wpnt = null;
      FemMaterial linMat = null;
      // if (mat instanceof LinearMaterial) {
      if (mat.isLinear()) {
         linMat = mat;
         corotated = linMat.isCorotated();
         wpnt = e.getWarpingPoint();
         IntegrationData3d data = e.getWarpingData();
         wpnt.computeJacobianAndGradient(e.myNodes, data.myInvJ0);
         wpnt.sigma.setZero();
         if (corotated) {
            e.computeWarping(wpnt.F, myEps);
         }
         else {
            myEps.setSymmetric(wpnt.F);
         }
         // compute Cauchy strain
         myEps.m00 -= 1;
         myEps.m11 -= 1;
         myEps.m22 -= 1;
      }

      e.setInverted(false); // will check this below
      if (mat.isIncompressible() && softIncomp != IncompMethod.NODAL) {
         imat = (IncompressibleMaterial)mat;
         if (softIncomp == IncompMethod.ELEMENT) {

            computePressuresAndRinv (e, imat.getIncompressibleBehavior(), vebTangentScale);
            if (D != null) {
               constraints = e.getIncompressConstraints();
               for (int i = 0; i < e.myNodes.length; i++) {
                  constraints[i].setZero();
               }
            }
         }
      }
      else if (softIncomp == IncompMethod.NODAL) {
         if (e instanceof TetElement) {
            ((TetElement)e).getAreaWeightedNormals(myNodalConstraints);
            for (int i = 0; i < 4; i++) {
               myNodalConstraints[i].scale(-1 / 12.0);
            }
         }
         else {
            for (int i = 0; i < e.numNodes(); i++) {
               myNodalConstraints[i].setZero();
            }
         }
=======
      //===========================================
      // linear material optimizations
      //===========================================

      // potentially update cached linear material
      StiffnessWarper3d warper = e.getStiffnessWarper(); // internally updates

      // if there is cached linear material, then apply
      if (!warper.isCacheEmpty()) {
>>>>>>> 542b365a

         // compute warping rotation
         warper.computeWarpingRotation(e);

         // add force and stiffness
         for (int i = 0; i < nodes.length; i++) {
            int bi = nodes[i].getSolveIndex();
            if (bi != -1) {
               FemNode3d n = nodes[i];
               if (!myStiffnessesValidP) {
                  for (int j = 0; j < nodes.length; j++) {
                     int bj = nodes[j].getSolveIndex();
                     if (!mySolveMatrixSymmetricP || bj >= bi) {
                        warper.addNodeStiffness(e.myNbrs[i][j].getK(), i, j);
                     }
                  }
               }
               // add node force
               warper.addNodeForce(n.myInternalForce, i, nodes);
            }
         }

<<<<<<< HEAD
      if (myComputeNodalStress || myComputeNodalStrain) {
         // nodalExtrapMat = e.getNodalExtrapolationMatrix();
         if (linMat != null) {
            
            // XXX double-check same value
            //            linMat.addStress(wpnt.sigma,
            //               myEps, corotated ? e.myWarper.getRotation() : null);
            SolidDeformation def = new SolidDeformation();
            def.setF(wpnt.F);
            def.setR(corotated ? e.myWarper.getRotation() : null);
            linMat.computeStress(wpnt.sigma, def, Matrix3d.IDENTITY, null);
            
            for (int i = 0; i < nodes.length; i++) {
               FemNode3d nodei = nodes[i];
               if (myComputeNodalStress) {
                  nodei.addScaledStress(
                     1.0 / nodei.numAdjacentElements(), wpnt.sigma);
=======
         if (myComputeNodalStress || (myComputeNodalStrain && mat.isLinear()) ) {

            // estimate at warping point
            RotationMatrix3d R = warper.getRotation();
            IntegrationPoint3d wpnt = e.getWarpingPoint();
            IntegrationData3d wdata = e.getWarpingData();
            wpnt.computeJacobianAndGradient(nodes, wdata.myInvJ0);

            def.clear();
            def.setF(wpnt.F);
            def.setAveragePressure(0);
            def.setR(R);

            SymmetricMatrix3d sigma = new SymmetricMatrix3d();
            SymmetricMatrix3d tmp = new SymmetricMatrix3d();

            // compute nodal stress at wpnt
            if (myComputeNodalStress) {
               // compute linear stress
               mat.computeStress(tmp, def, null, null);
               sigma.add(tmp);
               for (AuxiliaryMaterial amat : e.getAuxiliaryMaterials()) {
                  amat.computeStress(tmp, def, wpnt, e.getWarpingData(), mat);
                  sigma.add(tmp);
               }

               // distribute stress to nodes
               for (int i = 0; i < nodes.length; i++) {
                  nodes[i].addScaledStress(1.0 / nodes[i].numAdjacentElements(), sigma);
>>>>>>> 542b365a
               }
            }

            if (myComputeNodalStrain && mat.isLinear()) {

               // Cauchy strain at warping point
               if (mat.isCorotated()) {
                  // remove rotation from F
                  sigma.mulTransposeLeftSymmetric(R, wpnt.F);
               } else {
                  sigma.setSymmetric(wpnt.F);
               }
               sigma.m00 -= 1;
               sigma.m11 -= 1;
               sigma.m22 -= 1;

               // distribute strain to nodes
               for (int i = 0; i < nodes.length; i++) {
                  nodes[i].addScaledStrain(1.0 / nodes[i].numAdjacentElements(), sigma);
               }
            }
         } // stress or strain         
      }

      // exit early if no non-linear materials
      boolean linearOnly = mat.isLinear();
      if (linearOnly) {
         for (AuxiliaryMaterial amat : e.getAuxiliaryMaterials()) {
            if (!amat.isLinear()) {
               linearOnly = false;
               break;
            }
         }
      }
      if (linearOnly) {
         return;
      }

      // we have some non-linear contributions
      e.setInverted(false); // will check this below

      //===========================================
      // non-linear materials
      //===========================================

      // temporary stress and tangent
      SymmetricMatrix3d sigmaTmp = new SymmetricMatrix3d();
      Matrix6d Dtmp = null;
      if (D != null) {
         Dtmp = new Matrix6d();
      }

      // viscoelastic behaviour
      ViscoelasticBehavior veb = mat.getViscoBehavior();
      double vebTangentScale = 1;
      if (veb != null) {
         vebTangentScale = veb.getTangentScale();
      }

      // incompressibility
      IncompressibleMaterial imat = null;
      if (mat.isIncompressible()) {
         imat = (IncompressibleMaterial)mat;
      }
      MatrixBlock[] constraints = null;
      SymmetricMatrix3d C = new SymmetricMatrix3d();

      // initialize incompressible pressure
      double[] pbuf = myPressures.getBuffer();
      if (mat.isIncompressible() && softIncomp == IncompMethod.ELEMENT) {
         computePressuresAndRinv (e, imat, vebTangentScale);
         if (D != null) {
            constraints = e.getIncompressConstraints();
            for (int i = 0; i < e.myNodes.length; i++) {
               constraints[i].setZero();
            }
         }
      }

      // cache invertible flag
      boolean invertibleMaterials = e.materialsAreInvertible();

      // loop through each integration point
      for (int k = 0; k < ipnts.length; k++) {
         IntegrationPoint3d pt = ipnts[k];
         IntegrationData3d dt = idata[k];
         double scaling = dt.getScaling();

         pt.computeJacobianAndGradient(e.myNodes, idata[k].myInvJ0);
         def.clear();
         def.setF(pt.F);
         def.setAveragePressure(0);
         def.setR(null);

         double detJ = pt.computeInverseJacobian();
         if (detJ < myMinDetJ) {
            myMinDetJ = detJ;
            myMinDetJElement = e;
         }
         if (detJ <= 0 && !invertibleMaterials) {
            e.setInverted(true);
            myNumInverted++;
         }

         // compute shape function gradient and volume fraction
         double dv = detJ * pt.getWeight();
         Vector3d[] GNx = pt.updateShapeGradient(pt.myInvJ);

         // compute pressure
         double pressure = 0;
         double[] H = null;
         if (mat.isIncompressible()) {
            if (softIncomp == IncompMethod.ELEMENT) {
               H = pt.getPressureWeights().getBuffer();
               int npvals = e.numPressureVals();
               for (int l = 0; l < npvals; l++) {
                  pressure += H[l] * pbuf[l];
               }
            }
            else if (softIncomp == IncompMethod.NODAL) {
               if (e instanceof TetElement) {
                  // use the average pressure for all nodes
                  pressure = 0;
                  for (int i = 0; i < nodes.length; i++) {
                     pressure += nodes[i].myPressure;
                  }
                  pressure /= nodes.length;
               }
               else if (e.integrationPointsMapToNodes()) {
                  pressure = nodes[k].myPressure;
               }
               else if (e.integrationPointsInterpolateToNodes()){
                  // interpolate using shape function
                  VectorNd N = pt.getShapeWeights();
                  pressure = 0;
                  for (int i=0; i<N.size(); ++i) {
                     pressure += nodes[i].myPressure*N.get(i);
                  }
               }
            }
            else if (softIncomp == IncompMethod.FULL) {
               pressure = imat.getEffectivePressure(detJ / dt.getDetJ0());
            }
         }

         // anisotropy rotational frame
         Matrix3d Q = (dt.myFrame != null ? dt.myFrame : Matrix3d.IDENTITY);

<<<<<<< HEAD
            pt.avgp = pressure;
            def.setAveragePressure(pressure);
            double scaling = dt.getScaling();
            if (linMat != null) {
               pt.sigma.setZero();
               if (D != null) {
                  D.setZero();
               }
            } else {
               mat.computeStress(pt.sigma, def, Q, null);
=======
         // System.out.println("FEM Pressure: " + pressure);
         pt.avgp = pressure;
         def.setAveragePressure(pressure);

         // clear stress/tangents
         pt.sigma.setZero();
         if (D != null) {
            D.setZero();
         }

         // base material
         if (!mat.isLinear()) {
            mat.computeStress(pt.sigma, def, Q, null);
            if (scaling != 1) {
               pt.sigma.scale(scaling);
            }
            if (D != null) {
               mat.computeTangent(D, pt.sigma, def, Q, null);
>>>>>>> 542b365a
               if (scaling != 1) {
                  D.scale(scaling);
               }
            }
         }

         // reset pressure to zero for auxiliary materials
         pt.avgp = 0;
         def.setAveragePressure(0);

         if (e.numAuxiliaryMaterials() > 0) {
            for (AuxiliaryMaterial amat : e.getAuxiliaryMaterials()) {

               // skip linear materials
               if (!amat.isLinear()) {

                  amat.computeStress(sigmaTmp, def, pt, dt, mat);
                  if (scaling != 1) {
                     sigmaTmp.scale(scaling);
                  }
                  pt.sigma.add(sigmaTmp);

<<<<<<< HEAD
            // reset pressure to zero for auxiliary
            pt.avgp = 0;
            def.setAveragePressure(0);
            if (e.numAuxiliaryMaterials() > 0) {
               for (AuxiliaryMaterial aux : e.myAuxMaterials) {
                  aux.computeStress(sigmaAux, def, pt, dt, mat);
                  if (scaling != 1) {
                     sigmaAux.scale(scaling);
                  }
                  pt.sigma.add(sigmaAux);
                  if (D != null) {
                     aux.computeTangent(DAux, sigmaAux, def, pt, dt, mat);
                     if (scaling != 1) {
                        DAux.scale(scaling);
                     }
                     D.add(DAux);
=======
                  if (D != null) {
                     amat.computeTangent(Dtmp, sigmaTmp, def, pt, dt, mat);
                     if (scaling != 1) {
                        Dtmp.scale(scaling);
                     }
                     D.add(Dtmp);
>>>>>>> 542b365a
                  }
               }
            }
         }

         // XXX only uses non-linear stress
         pt.avgp = pressure;          // bring back pressure term
         def.setAveragePressure(pressure);
         if (veb != null) {
            ViscoelasticState state = idata[k].getViscoState();
            if (state == null) {
               state = veb.createState();
               idata[k].setViscoState(state);
            }
            veb.computeStress(pt.sigma, state);
            if (D != null) {
               veb.computeTangent(D, state);
            }
<<<<<<< HEAD
            // System.out.println ("sigma=\n" + pt.sigma);

            // pt.avgp += e.myLagrangePressure;

            // e.myAvgStress.scaledAdd (dv, pt.sigma);
=======
         }
         else {
            dt.clearState();
         }
>>>>>>> 542b365a

         // sum stress/stiffness contributions to each node
         for (int i = 0; i < e.myNodes.length; i++) {
            FemNode3d nodei = e.myNodes[i];
            int bi = nodei.getSolveIndex();

            FemUtilities.addStressForce(
               nodei.myInternalForce, GNx[i], pt.sigma, dv);

            if (D != null) {              
               double p = 0;
               double kp = 0;
               if (mat.isIncompressible() ){
                  if (softIncomp == IncompMethod.ELEMENT) {
                     FemUtilities.addToIncompressConstraints(
                        constraints[i], H, GNx[i], dv);
                     p = pressure;
                  }
                  else if (softIncomp == IncompMethod.FULL) {
                     double dV = dt.getDetJ0() * pt.getWeight();
                     kp = imat.getEffectiveModulus(detJ / dt.getDetJ0()) * dV;
                     p = pressure;
                  }
               }


               // compute stiffness
               if (bi != -1) {
                  for (int j = 0; j < e.myNodes.length; j++) {
                     int bj = e.myNodes[j].getSolveIndex();
                     if (!mySolveMatrixSymmetricP || bj >= bi) {

                        e.myNbrs[i][j].addMaterialStiffness(GNx[i], D, GNx[j], dv);
                        e.myNbrs[i][j].addGeometricStiffness(GNx[i], pt.sigma, GNx[j], dv);
                        e.myNbrs[i][j].addPressureStiffness(GNx[i], p, GNx[j], dv);   

                        if (kp != 0) {
                           e.myNbrs[i][j].addDilationalStiffness(vebTangentScale*kp, GNx[i], GNx[j]);
                        }
                     }
                  }
               }
            } // if D != null

            // nodal stress/strain
            double[] nodalExtrapMat = e.getNodalExtrapolationMatrix();
            if (nodalExtrapMat != null) {
               if (myComputeNodalStress) {
                  double a = nodalExtrapMat[i * ipnts.length + k];
                  if (a != 0) {
                     nodei.addScaledStress(
                        a / nodei.numAdjacentElements(), pt.sigma);
                  }
               }

               // if base material non-linear and computing nodal strain 
               if (myComputeNodalStrain && !mat.isLinear()) {
                  double a = nodalExtrapMat[i * ipnts.length + k];
                  if (a != 0) {
                     def.computeRightCauchyGreen(C);
                     C.m00 -= 1;
                     C.m11 -= 1;
                     C.m22 -= 1;
                     C.scale(0.5);
                     nodei.addScaledStrain(
                        a / nodei.numAdjacentElements(), C);
                  }
               }
            }
         } // looping through nodes computing stress

         // nodal incompressibility constraints
         if (D != null && softIncomp == IncompMethod.NODAL && !(e instanceof TetElement)) {
            if (e.integrationPointsMapToNodes()) {
               for (FemNodeNeighbor nbr : getNodeNeighbors(e.myNodes[k])) {
                  int j = e.getLocalNodeIndex(nbr.myNode);
                  if (j != -1) {
                     // myNodalConstraints[i].scale(dv, GNx[i]);
                     nbr.myDivBlk.scaledAdd(dv, GNx[j]);
                  }
               }
            }  else if (e.integrationPointsInterpolateToNodes()) {
               // distribute according to shape function weights
               VectorNd N = pt.getShapeWeights();
               for (int i = 0; i < N.size(); ++i) {
                  for (FemNodeNeighbor nbr : getNodeNeighbors(e.myNodes[i])) {
                     int j = e.getLocalNodeIndex(nbr.getNode());
                     if (j != -1) {
                        nbr.myDivBlk.scaledAdd(N.get(i)*dv, GNx[j]);
                     }
                  }
               }
            }
         } // soft incompressibility
      } // end looping through integration points

      // tet nodal incompressibility
      if (D != null && mat.isIncompressible() && softIncomp == IncompMethod.NODAL) {
         if (e instanceof TetElement) {
            ((TetElement)e).getAreaWeightedNormals(myNodalConstraints);
            for (int i = 0; i < 4; i++) {
               myNodalConstraints[i].scale(-1 / 12.0);
            }

            for (int i=0; i<e.numNodes(); ++i) {
               for (FemNodeNeighbor nbr : getNodeNeighbors(e.myNodes[i])) {
                  int j = e.getLocalNodeIndex(nbr.myNode);
                  if (j != -1) {
                     nbr.myDivBlk.scaledAdd(1, myNodalConstraints[j]);
                  }
               }
            }
         }
      } // end tet nodal integration

      // element-wise incompressibility constraints
      if (D != null) {
         if (mat.isIncompressible() && softIncomp == IncompMethod.ELEMENT) {
            boolean kpIsNonzero = false;
            int npvals = e.numPressureVals();
            for (int l = 0; l < npvals; l++) {
               double Jpartial = e.myVolumes[l] / e.myRestVolumes[l];
               myKp[l] =
                  imat.getEffectiveModulus(Jpartial) / e.myRestVolumes[l];
               if (myKp[l] != 0) {
                  kpIsNonzero = true;
               }
            }
            // double kp = imat.getEffectiveModulus(vol/restVol)/restVol;
            if (true) {
               for (int i = 0; i < e.myNodes.length; i++) {
                  int bi = e.myNodes[i].getSolveIndex();
                  if (bi != -1) {
                     for (int j = 0; j < e.myNodes.length; j++) {
                        int bj = e.myNodes[j].getSolveIndex();
                        if (!mySolveMatrixSymmetricP || bj >= bi) {
                           e.myNbrs[i][j].addDilationalStiffness(
                              myRinv, constraints[i], constraints[j]);
                        } // end filling in symmetric
                     } // end filling in dilatational stiffness
                  } // end checking if valid index
               } // end looping through nodes
            } // XXX ALWAYS??
         } // end soft elem incompress
      } // end checking if computing tangent

   }

   /**
    * Computes the average deformation gradient for an element.
    */
   protected void computeAvgGNx(FemElement3d e) {

      IntegrationPoint3d[] ipnts = e.getIntegrationPoints();
      IntegrationData3d[] idata = e.getIntegrationData();

      Vector3d[] avgGNx = null;
      MatrixBlock[] constraints = null;

      constraints = e.getIncompressConstraints();
      for (int i = 0; i < e.myNodes.length; i++) {
         constraints[i].setZero();
      }

      e.setInverted(false);
      for (int k = 0; k < ipnts.length; k++) {
         IntegrationPoint3d pt = ipnts[k];
         pt.computeJacobianAndGradient(e.myNodes, idata[k].myInvJ0);
         double detJ = pt.computeInverseJacobian();
         if (detJ <= 0) {
            e.setInverted(true);
            // if (abortOnInvertedElems) {
            // throw new NumericalException ("Inverted elements");
            // }
         }
         double dv = detJ * pt.getWeight();
         Vector3d[] GNx = pt.updateShapeGradient(pt.myInvJ);

         double[] H = pt.getPressureWeights().getBuffer();
         for (int i = 0; i < e.myNodes.length; i++) {
            FemUtilities.addToIncompressConstraints(
               constraints[i], H, GNx[i], dv);
         }
      }
   }


   private FemMaterial getElementMaterial(FemElement3d e) {
      FemMaterial mat = e.getMaterial();
      if (mat == null) {
         mat = myMaterial;
      }
      return mat;
   }

   private void updateNodalPressures(IncompressibleMaterial imat) {

      for (FemNode3d n : myNodes) {
         n.myVolume = 0;
      }
      for (FemElement3d e : myElements) {
         FemNode3d[] nodes = e.myNodes;
         if (e instanceof TetElement) {
            double vol = e.getVolume();
            for (int i = 0; i < nodes.length; i++) {
               nodes[i].myVolume += vol / 4;
            }
         }
         else if (e.integrationPointsMapToNodes()) {
            IntegrationData3d[] idata = e.getIntegrationData();
            for (int i = 0; i < nodes.length; i++) {
               nodes[i].myVolume += idata[i].getDv();
<<<<<<< HEAD
=======
            }
         }
         else if (e.integrationPointsInterpolateToNodes()){ 
            // distribute using shape function
            IntegrationPoint3d[] ipnts = e.getIntegrationPoints();
            IntegrationData3d[] idata = e.getIntegrationData();
            for (int k=0; k<ipnts.length; ++k) {
               VectorNd N = ipnts[k].getShapeWeights();
               for (int i = 0; i < nodes.length; i++) {
                  nodes[i].myVolume += idata[k].getDv()*N.get(i);
               }
>>>>>>> 542b365a
            }
         }
      }
      for (FemNode3d n : myNodes) {
         if (volumeIsControllable(n)) {
            n.myPressure =
               imat.getEffectivePressure(n.myVolume / n.myRestVolume);
         }
         else {
            n.myPressure = 0;
         }
      }
   }

   private void updateNodalRestVolumes() {

      for (FemNode3d n : myNodes) {
         n.myRestVolume = 0;
      }
      for (FemElement3d e : myElements) {
         FemNode3d[] nodes = e.myNodes;
         if (e instanceof TetElement) {
            double vol = e.getRestVolume();
            for (int i = 0; i < nodes.length; i++) {
               nodes[i].myRestVolume += vol / 4;
            }
         }
         else if (e.integrationPointsMapToNodes()) {
            IntegrationData3d[] idata = e.getIntegrationData();
            IntegrationPoint3d[] ipnts = e.getIntegrationPoints();
            for (int i = 0; i < nodes.length; i++) {
               nodes[i].myRestVolume += ipnts[i].myWeight * idata[i].myDetJ0;
            }
         }
         else if (e.integrationPointsInterpolateToNodes()) {
            // distribute based on shape functions
            IntegrationData3d[] idata = e.getIntegrationData();
            IntegrationPoint3d[] ipnts = e.getIntegrationPoints();
            for (int k=0; k<ipnts.length; ++k) {
               VectorNd N = ipnts[k].getShapeWeights();
               for (int i = 0; i < nodes.length; i++) {
                  nodes[i].myRestVolume += ipnts[k].getWeight()* idata[k].getDetJ0()*N.get(i);
               }
            }
         }
      }
      myNodalRestVolumesValidP = true;
   }

<<<<<<< HEAD
   public void computeNodalIncompressibility(BulkIncompressibleBehavior ib, Matrix6d D) {
      
      for (FemNode3d n : myNodes) {
         if (volumeIsControllable(n)) {
            double restVol = n.myRestVolume;
            myKp[0] = 
               ib.getEffectiveModulus(n.myVolume / restVol) / restVol;
=======
   private void computeNodalIncompressibility(IncompressibleMaterial imat, Matrix6d D) {

      for (FemNode3d n : myNodes) {
         if (volumeIsControllable(n)) {
            double restVol = n.myRestVolume;
            myKp[0] =
               imat.getEffectiveModulus(n.myVolume / restVol) / restVol;
>>>>>>> 542b365a
            // myKp[0] = 1;
            if (myKp[0] != 0) {
               for (FemNodeNeighbor nbr_i : getNodeNeighbors(n)) {
                  int bi = nbr_i.myNode.getSolveIndex();
                  for (FemNodeNeighbor nbr_j : getNodeNeighbors(n)) {
                     int bj = nbr_j.myNode.getSolveIndex();
                     if (!mySolveMatrixSymmetricP || bj >= bi) {
                        FemNodeNeighbor nbr =
<<<<<<< HEAD
                        nbr_i.myNode.getNodeNeighbor(nbr_j.myNode);
                        if (nbr == null) {
                           nbr =
                           nbr_i.myNode.getIndirectNeighbor(nbr_j.myNode);
=======
                           nbr_i.myNode.getNodeNeighbor(nbr_j.myNode);
                        if (nbr == null) {
                           nbr =
                              nbr_i.myNode.getIndirectNeighbor(nbr_j.myNode);
>>>>>>> 542b365a
                        }
                        if (nbr == null) {
                           throw new InternalErrorException(
                              "No neighbor block at bi=" + bi + ", bj=" + bj);
                        }
                        else {
                           nbr.addDilationalStiffness(
                              myKp, nbr_i.myDivBlk, nbr_j.myDivBlk);
                        }

                     }
                  }
               }
            }
         }
      }
   }

   // DIVBLK
   public void updateStressAndStiffness() {

      // allocate or deallocate nodal incompressibility blocks
      setNodalIncompBlocksAllocated (getSoftIncompMethod()==IncompMethod.NODAL);

      // clear existing internal forces and maybe stiffnesses
      for (FemNode3d n : myNodes) {
         n.myInternalForce.setZero();
         if (!myStiffnessesValidP) {
            for (FemNodeNeighbor nbr : getNodeNeighbors(n)) {
               nbr.zeroStiffness();
            }
            // used for soft nodal-based incompressibilty:
            for (FemNodeNeighbor nbr : getIndirectNeighbors(n)) {
               nbr.zeroStiffness();
            }
         }
         if (myComputeNodalStress) {
            n.zeroStress();
         }
         if (myComputeNodalStrain) {
            n.zeroStrain();
         }
      }
      if (!myVolumeValid) {
         updateVolume();
      }

      IncompMethod softIncomp = getSoftIncompMethod();

      if (softIncomp == IncompMethod.NODAL) {
         if (!myNodalRestVolumesValidP) {
            updateNodalRestVolumes();
         }
         setNodalIncompConstraintsAllocated(true);
         updateNodalPressures((IncompressibleMaterial)myMaterial);
         for (FemNode3d n : myNodes) {
            for (FemNodeNeighbor nbr : getNodeNeighbors(n)) {
               nbr.myDivBlk.setZero();
            }
         }
      }

      Matrix6d D = new Matrix6d();
      // compute new forces as well as stiffness matrix if warping is enabled

      myMinDetJ = Double.MAX_VALUE;
      myMinDetJElement = null;
      myNumInverted = 0;

      double mins = Double.MAX_VALUE;
      FemElement3d minE = null;

      for (FemElement3d e : myElements) {
         FemMaterial mat = getElementMaterial(e);
         computeStressAndStiffness(e, mat, D, softIncomp);
         if (checkTangentStability) {
            double s = checkMatrixStability(D);
            if (s < mins) {
               mins = s;
               minE = e;
            }
         }
      }

<<<<<<< HEAD
      // nodal incompressibility
      if ( (softIncomp == IncompMethod.NODAL) && myMaterial != null && myMaterial.isIncompressible()) {
         computeNodalIncompressibility(myMaterial.getIncompressibleBehavior(), D);
=======
      // incompressibility
      if ( (softIncomp == IncompMethod.NODAL) && myMaterial != null && myMaterial.isIncompressible()) {
         computeNodalIncompressibility((IncompressibleMaterial)myMaterial, D);
>>>>>>> 542b365a
      }

      if (checkTangentStability && minE != null) {
         System.out.println("min s=" + mins + ", element " + minE.getNumber());
      }

      if (myNumInverted > 0) {
         if (myWarnOnInvertedElems) {
            System.out.println(
               "Warning: " + myNumInverted + " inverted elements; min detJ=" +
                  myMinDetJ + ", element " + 
                  ComponentUtils.getPathName(myMinDetJElement));
         }
         if (myAbortOnInvertedElems) {
            throw new NumericalException("Inverted elements");
         }
      }

      if (!myStiffnessesValidP && mySolveMatrixSymmetricP) {
         for (FemNode3d n : myNodes) {
            int bi = n.getSolveIndex();
            if (bi != -1) {
               for (FemNodeNeighbor nbr : getNodeNeighbors(n)) {
                  int bj = nbr.myNode.getSolveIndex();
                  if (bj > bi) {
                     FemNodeNeighbor nbrT =
                        nbr.myNode.getNodeNeighborBySolveIndex(bi);
                     nbrT.setTransposedStiffness(nbr);
                  }
               }
               // used for soft nodal-based incompressibilty:
               for (FemNodeNeighbor nbr : getIndirectNeighbors(n)) {
                  int bj = nbr.myNode.getSolveIndex();
                  if (bj > bi) {
                     FemNodeNeighbor nbrT =
                        nbr.myNode.getIndirectNeighborBySolveIndex(bi);
                     nbrT.setTransposedStiffness(nbr);
                  }
               }
            }
         }
      }
      myStiffnessesValidP = true;
      myStressesValidP = true;
      // timerStop("stressAndStiffness");
   }

   public void updateStress() {
      // clear existing internal forces and maybe stiffnesses
      timerStart();
      for (FemNode3d n : myNodes) {
         n.myInternalForce.setZero();
         for (FemNodeNeighbor nbr : getNodeNeighbors(n)) {
            nbr.zeroStiffness();
         }
         // used for soft nodal-based incompressibilty:
         for (FemNodeNeighbor nbr : getIndirectNeighbors(n)) {
            nbr.zeroStiffness();
         }
         if (myComputeNodalStress) {
            n.zeroStress();
         }
         if (myComputeNodalStrain) {
            n.zeroStrain();
         }
      }
      if (!myVolumeValid) {
         updateVolume();
      }
      IncompMethod softIncomp = getSoftIncompMethod();

      if (myMaterial.isIncompressible() && softIncomp == IncompMethod.NODAL) {
         updateNodalPressures((IncompressibleMaterial)myMaterial);
      }

      // compute new forces as well as stiffness matrix if warping is enabled
      // myMinDetJ = Double.MAX_VALUE;
      for (FemElement3d e : myElements) {
         FemMaterial mat = getElementMaterial(e);
         computeStressAndStiffness(
            e, mat, /* D= */null, softIncomp);
      }
      myStressesValidP = true;
   }

   public static boolean defaultAutoGenerateSurface = true;  // add surface mesh to model by default
   public static String DEFAULT_SURFACEMESH_NAME = "surface";
   private boolean myAutoGenerateSurface = defaultAutoGenerateSurface;
   protected boolean mySurfaceMeshValid = false;
   // private surface mesh component which is used in situations like
   // findNearestSurfaceElement() where we need a surface mesh but the
   // official surface mesh is null.
   protected FemMeshComp myInternalSurfaceMeshComp;

   protected boolean checkSolveMatrixIsSymmetric() {
      if (!myMaterial.hasSymmetricTangent()) {
         return false;
      }
      for (int i = 0; i < myElements.size(); i++) {
         FemElement3d e = myElements.get(i);
         FemMaterial m = e.getMaterial();
         if (m != null && !m.hasSymmetricTangent()) {
            return false;
         }
         if (e.numAuxiliaryMaterials() > 0) {
            for (AuxiliaryMaterial aux : e.myAuxMaterials) {
               if (!aux.hasSymmetricTangent()) {
                  return false;
               }
            }
         }
      }
      return true;
   }

   public int getJacobianType() {
      if (mySolveMatrixSymmetricP) {
         return Matrix.SYMMETRIC;
      }
      else {
         return Matrix.INDEFINITE;
      }
   }

   protected void addNeighborVelJacobian(
      SparseNumberedBlockMatrix M, FemNode3d node,
      FemNodeNeighbor nbr, double s) {

      if (nbr.myNode.getSolveIndex() != -1) {
         Matrix3x3Block blk =
            (Matrix3x3Block)M.getBlockByNumber(nbr.myBlkNum);
         if (nbr.myNode == node && node.isActive()) {
            nbr.addVelJacobian(
               blk, s, myStiffnessDamping, myMassDamping);
         }
         else {
            nbr.addVelJacobian(blk, s, myStiffnessDamping, 0);
         }
      }
   }

   public void addVelJacobian(
      SparseNumberedBlockMatrix M, double s) {

      if (!myStressesValidP || !myStiffnessesValidP) {
         updateStressAndStiffness();
      }
      for (int i = 0; i < myNodes.size(); i++) {
         FemNode3d node = myNodes.get(i);
         if (node.getSolveIndex() != -1) {
            for (FemNodeNeighbor nbr : getNodeNeighbors(node)) {
               addNeighborVelJacobian(M, node, nbr, s);
            }
            // used for soft nodal-based incompressibilty:
            for (FemNodeNeighbor nbr : getIndirectNeighbors(node)) {
               addNeighborVelJacobian(M, node, nbr, s);
            }
         }
      }
   }

   public void addPosJacobian(
      SparseNumberedBlockMatrix M, double s) {

      if (!myStressesValidP || !myStiffnessesValidP) {
         updateStressAndStiffness();
      }
      for (int i = 0; i < myNodes.size(); i++) {
         FemNode3d node = myNodes.get(i);
         if (node.getSolveIndex() != -1) {
            for (FemNodeNeighbor nbr : getNodeNeighbors(node)) {
               if (nbr.myNode.getSolveIndex() != -1) {
                  Matrix3x3Block blk =
                     (Matrix3x3Block)M.getBlockByNumber(nbr.myBlkNum);
                  nbr.addPosJacobian(blk, s);
               }
            }
            // used for soft nodal-based incompressibilty:
            for (FemNodeNeighbor nbr : getIndirectNeighbors(node)) {
               if (nbr.myNode.getSolveIndex() != -1) {
                  Matrix3x3Block blk =
                     (Matrix3x3Block)M.getBlockByNumber(nbr.myBlkNum);
                  nbr.addPosJacobian(blk, s);
               }
            }
         }
      }
      // System.out.println ("symmetric=" + mySolveMatrix.isSymmetric(1e-6));
   }

   // builds a Stiffness matrix, where entries are ordered by node numbers
<<<<<<< HEAD
   public SparseBlockMatrix getStiffnessMatrix() {
=======
   public SparseBlockMatrix createStiffnessMatrix() {
>>>>>>> 542b365a

      if (!myStressesValidP || !myStiffnessesValidP) {
         updateStressAndStiffness();
      }

      SparseBlockMatrix M = new SparseBlockMatrix();
      int nnodes = numNodes();
      int[] sizes = new int[nnodes];
      for (int i=0; i<nnodes; ++i) {
         sizes[i] = 3;
      }
      M.addRows (sizes, sizes.length);
      M.addCols (sizes, sizes.length);
      M.setVerticallyLinked (true);

      int idx = 0;
      for (FemNode3d node : getNodes()) {
         node.setIndex(idx++);
      }

      // create solve blocks
      for (FemNode3d node : getNodes()) {
         MatrixBlock blk = node.createSolveBlock();
         M.addBlock(node.getIndex(), node.getIndex(), blk);
      }
      for (int i = 0; i < myNodes.size(); i++) {
         FemNode3d node = myNodes.get(i);
         for (FemNodeNeighbor nbr : getNodeNeighbors(node)) {
            FemNode3d other = nbr.getNode();
            Matrix3x3Block blk = null;
            if (other != node) {
               blk = new Matrix3x3Block();
               M.addBlock(node.getIndex(), nbr.getNode().getIndex(), blk);
            } else {
               blk = (Matrix3x3Block)M.getBlock(node.getIndex(), node.getIndex());
            }
            nbr.addPosJacobian(blk, -1.0);
         }
      }

      // System.out.println ("symmetric=" + mySolveMatrix.isSymmetric(1e-6));

      return M;
   }

   protected void addNodeNeighborBlock(
      SparseNumberedBlockMatrix S, FemNodeNeighbor nbr, int bi) {

      int bj = nbr.myNode.getSolveIndex();
      Matrix3x3Block blk = null;
      int blkNum = -1;
      if (bj != -1) {
         blk = (Matrix3x3Block)S.getBlock(bi, bj);
         if (blk == null) {
            blk = new Matrix3x3Block();
            S.addBlock(bi, bj, blk);
         }
         blkNum = blk.getBlockNumber();
      }
      // nbr.setBlock (blk);
      nbr.setBlockNumber(blkNum);
   }

   public void addSolveBlocks(SparseNumberedBlockMatrix S) {
      setNodalIncompBlocksAllocated(getSoftIncompMethod() == IncompMethod.NODAL);

      for (int i = 0; i < myNodes.size(); i++) {
         FemNode3d node = myNodes.get(i);
         int bi = node.getSolveIndex();
         if (bi != -1) {
            for (FemNodeNeighbor nbr : getNodeNeighbors(node)) {
               addNodeNeighborBlock(S, nbr, bi);
            }
            // used for soft nodal-based incompressibilty:
            for (FemNodeNeighbor nbr : getIndirectNeighbors(node)) {
               addNodeNeighborBlock(S, nbr, bi);
            }
         }
      }
      // System.out.println ("sparsity=\n" + S.getBlockPattern());
   }

   public void recursivelyInitialize(double t, int level) {
      if (t == 0) {
         setNodalIncompBlocksAllocated (
            getSoftIncompMethod()==IncompMethod.NODAL);

         for (FemElement3d e : myElements) {
            e.invalidateRestData();
            // e.getRestVolume();
            e.setInverted(false);
            for (int k = 0; k < e.numPressureVals(); k++) {
               e.myLagrangePressures[k] = 0;
            }
            e.clearState();
         }
         for (FemNode3d n : myNodes) {
            n.zeroStress();
         }
         // paranoid ... should already be invalid:
         invalidateStressAndStiffness();
         // not sure what we cleared the activeNodes ...
         // myActiveNodes = null;
      }
      // myForcesNeedUpdating = true;
      // make sure we update values in div matrix, if needed
      myHardIncompUpdateTime = -1;
      super.recursivelyInitialize(t, level);
      // updateVolume(); volume will be updated by updateForces();

      // embedded surfaces
      myMeshList.updateSlavePos();
   }

   public void setSurfaceRendering(SurfaceRender mode) {

      //SurfaceRender oldMode = mySurfaceRendering;
      super.setSurfaceRendering(mode);

      updateStressPlotRange();
      if (myMeshList.size() > 0) {
         FemMeshComp surf = myMeshList.get(0);
         if (surf.isSurfaceMesh()) {
            surf.setSurfaceRendering(mode);
         }
      }
   }

   public void render(Renderer renderer, int flags) {
   }

   public DoubleInterval getNodalPlotRange(SurfaceRender rendering) {

      if (!(rendering == SurfaceRender.Strain || 
         rendering == SurfaceRender.Stress)) {
         return null;
      }

      double min = Double.MAX_VALUE;
      double max = 0;
      for (int i = 0; i < myNodes.size(); i++) {
         FemNode3d node = myNodes.get(i);
         double s;
         if (rendering == SurfaceRender.Stress) {
            s = (float)node.getVonMisesStress();
         }
         else {
            s = (float)node.getVonMisesStrain();
         }
         if (s < min) {
            min = s;
         }
         if (s > max) {
            max = s;
         }
      }
      return new DoubleInterval(min, max);
   }

   private void updateStressPlotRange() {

      if (mySurfaceRendering != SurfaceRender.Stress &&
         mySurfaceRendering != SurfaceRender.Strain) {
         return;
      }

      if (myStressPlotRanging == Ranging.Auto) {
         myStressPlotRange.merge (getNodalPlotRange(mySurfaceRendering));
      } 

   }

   public void prerender(RenderList list) {
      super.prerender(list);
<<<<<<< HEAD
      
=======

>>>>>>> 542b365a
      list.addIfVisible (myFrame);
      list.addIfVisible(myNodes);
      list.addIfVisible(myElements);
      list.addIfVisible(myMarkers);
      list.addIfVisible(myMeshList);

      // build surface mesh if needed
      if (myAutoGenerateSurface && !mySurfaceMeshValid) {
         getSurfaceMesh();  // triggers creation of surface mesh
      }

      updateStressPlotRange();
<<<<<<< HEAD
      
      list.addIfVisible(myMeshList);
=======

>>>>>>> 542b365a
      myAuxiliaryMaterialList.prerender(list);
   }

   public void getSelection(LinkedList<Object> list, int qid) {
      super.getSelection(list, qid);
   }

   protected void doclear() {
      super.doclear();
      myElements.clear();
      myNodes.clear();
      myAuxiliaryMaterialList.removeAll();
      clearMeshComps();
   }

   public void scan(ReaderTokenizer rtok, Object ref) throws IOException {
      doclear();
      setDefaultValues();
      super.scan(rtok, ref);
      invalidateStressAndStiffness();
      notifyStructureChanged(this);
   }

   protected boolean scanItem (ReaderTokenizer rtok, Deque<ScanToken> tokens)
      throws IOException {

      rtok.nextToken();
      if (scanAttributeName (rtok, "minBound")) {
         myMinBound = new Point3d();
         myMinBound.scan(rtok);
         return true;
      }
      else if (scanAttributeName (rtok, "maxBound")) {
         myMaxBound = new Point3d();
         myMaxBound.scan(rtok);
         return true;
      }
      else if (scanAttributeName (rtok, "autoGenerateSurface")) {
         myAutoGenerateSurface = rtok.scanBoolean();
         return true;
      }
      else if (scanAttributeName (rtok, "surfaceMeshValid")) {
         // need to defer setting surfaceMeshValid to the end of postscan
         // since otherwise it will be cleared as the FEM is built
         boolean surfaceMeshValid = rtok.scanBoolean();
         tokens.offer (new StringToken ("surfaceMeshValid", rtok.lineno()));
         tokens.offer (new IntegerToken (surfaceMeshValid ? 1 : 0));
         return true;
      }

      rtok.pushBack();
      return super.scanItem (rtok, tokens);
   }

   protected boolean postscanItem (
      Deque<ScanToken> tokens, CompositeComponent ancestor) throws IOException {

      if (postscanAttributeName (tokens, "surfaceMeshValid")) {
         IntegerToken tok = (IntegerToken)tokens.poll();
         mySurfaceMeshValid = (tok.value() == 0 ? false : true);
         return true;
      }
      return super.postscanItem (tokens, ancestor);
   } 

   public void postscan (
      Deque<ScanToken> tokens, CompositeComponent ancestor) throws IOException {
      super.postscan (tokens, ancestor);
      invalidateStressAndStiffness();
      notifyStructureChanged(this);
   }

   public boolean writeSurfaceMesh(PrintWriter pw) {
      FemMeshComp fm = getSurfaceMeshComp();
      if (fm != null) {
         return fm.writeMesh (pw);
      }
      else {
         return false;
      }
   }

   public void writeSurfaceMesh(String fileName) {
      IndentingPrintWriter pw = null;
      try {
         pw = ArtisynthIO.newIndentingPrintWriter(fileName);
         writeSurfaceMesh (pw);
      } catch (IOException e) {
         e.printStackTrace();
      }
      finally {
         if (pw != null) {
            pw.close();
         }
      }
   }

   public FemMeshComp scanSurfaceMesh(ReaderTokenizer rtok) throws IOException {
      // Create embedded mesh
      FemMeshComp surfMesh = doGetSurfaceMeshComp();
      surfMesh.scanMesh (rtok);
      myAutoGenerateSurface = false;
      mySurfaceMeshValid = true;
      System.out.println ("surfaceMeshValid");
      myInternalSurfaceMeshComp = null;
      return surfMesh;
   }

   public FemMeshComp scanSurfaceMesh(String fileName) throws IOException {
      return scanSurfaceMesh(ArtisynthIO.newReaderTokenizer(fileName));
   }

   public FemMeshComp scanMesh (ReaderTokenizer rtok) throws IOException {
      FemMeshComp mesh = new FemMeshComp (this);
      mesh.scanMesh (rtok);
      return mesh;
   }

   public FemMeshComp scanMesh (String fileName) throws IOException {
      return scanMesh (ArtisynthIO.newReaderTokenizer(fileName));
   }

   protected void writeItems (
      PrintWriter pw, NumberFormat fmt, CompositeComponent ancestor)
         throws IOException {
      if (myMinBound != null) {
         pw.println("minBound=[" + myMinBound.toString(fmt) + "]");
      }
      if (myMaxBound != null) {
         pw.println("maxBound=[" + myMaxBound.toString(fmt) + "]");
      }
      pw.println("autoGenerateSurface=" + myAutoGenerateSurface);

      super.writeItems(pw, fmt, ancestor);
      // need to write out surfaceMeshValid at the end because otherwise
      // it will be set invalid as the FEM is being built 
      pw.println("surfaceMeshValid=" + mySurfaceMeshValid);
   }

   public void addConnector (BodyConnector c) {
      if (myConnectors == null) {
         myConnectors = new ArrayList<BodyConnector>();
      }
      myConnectors.add (c);
   }

   public void removeConnector (BodyConnector c) {
      if (myConnectors == null || !myConnectors.remove (c)) {
         throw new InternalErrorException ("connector not found");
      }
      if (myConnectors.size() == 0) {
         myConnectors = null;
      }
   }

   public List<BodyConnector> getConnectors() {
      return myConnectors;
   }

   @Override
   public boolean isFreeBody() {
      // XXX TODO need to finish
      return true;
   }

   public void transformPose (RigidTransform3d T) {
      if (isFrameRelative()) {
         RigidTransform3d TFW = new RigidTransform3d();
         TFW.mul (T, myFrame.getPose());
         myFrame.setPose (TFW);        
      }
      else {
         Point3d pos = new Point3d();
         for (FemNode n : myNodes) {
            n.getPosition (pos);
            pos.transform (T);
            n.setPosition (pos);
         }
      }
      updatePosState();
   }

   public void transformGeometry(AffineTransform3dBase X) {
      TransformGeometryContext.transform (this, X, 0);
   }

   public void transformGeometry (
      GeometryTransformer gtr, TransformGeometryContext context, int flags) {

      // note that these bounds, if present, are explicitly set by the user, 
      // so it is appropriate to transform rather then recompute them
      if (myMinBound != null) {
         gtr.transformPnt (myMinBound);
      }
      if (myMaxBound != null) {
         gtr.transformPnt (myMaxBound);
      }
      myBVTreeValid = false;
   }

   public void addTransformableDependencies (
      TransformGeometryContext context, int flags) {
      context.addAll (myNodes);
      context.addAll (myMarkers);
<<<<<<< HEAD
=======
      context.addAll(myMeshList);
>>>>>>> 542b365a
      context.addAll(myAuxiliaryMaterialList);
   } 

   public IncompMethod getIncompressible() {
      return getHardIncompMethod();
   }

   public void setMaterial(FemMaterial mat) {
      mySoftIncompMethodValidP = false;
      super.setMaterial(mat);
      updateSoftIncompMethod();
   }

   private boolean softNodalIncompressAllowed() {
<<<<<<< HEAD
      return (numTetElements() + numNodalMappedElements() == myElements.size() && 
         myMaterial.isIncompressible());
=======
      int numAllowedElements = numTetElements() + numNodalMappedElements() 
         + numNodalInterpolatedElements();
      return ( myMaterial.isIncompressible() && 
         numAllowedElements == myElements.size());
>>>>>>> 542b365a
   }

   private boolean hardNodalIncompressAllowed() {
      int numAllowedElements = numTetElements() + numNodalMappedElements() 
      + numNodalInterpolatedElements();
      return (numAllowedElements == myElements.size());
   }

   public IncompMethod getHardIncompMethod() {
      if (!myHardIncompMethodValidP) {
         if (!hardNodalIncompressAllowed() &&
            (myHardIncompMethod == IncompMethod.NODAL ||
            myHardIncompMethod == IncompMethod.AUTO ||
            myHardIncompMethod == IncompMethod.ON)) {
            myHardIncompMethod = IncompMethod.ELEMENT;
         }
         else if (myHardIncompMethod == IncompMethod.AUTO ||
            myHardIncompMethod == IncompMethod.ON) {
            if (myElements.size() > numActiveNodes()) {
               myHardIncompMethod = IncompMethod.NODAL;
            }
            else {
               myHardIncompMethod = IncompMethod.ELEMENT;
            }
         }
         myHardIncompMethodValidP = true;
      }
      return myHardIncompMethod;
   }

   public void setIncompressible(IncompMethod method) {
      if (method == IncompMethod.FULL) {
         throw new IllegalArgumentException(
            "Unsupported method: " + method);
      }
      myHardIncompMethod = method;
      myHardIncompConfigValidP = false;
      //myHardIncompConstraintsChangedP = true;
      myHardIncompMethodValidP = false;
   }

   public Range getIncompressibleRange() {
      return new EnumRange<IncompMethod>(
         IncompMethod.class, new IncompMethod[] {
                                                 IncompMethod.NODAL,
                                                 IncompMethod.ELEMENT,
                                                 IncompMethod.AUTO,
                                                 IncompMethod.ON,
                                                 IncompMethod.OFF });
   }

   /**
    * Transforms a requested soft incompressible method into an allowed one.
    */
   protected IncompMethod getAllowedSoftIncompMethod (IncompMethod method) {
      if (myElements == null) {
         // can't evaluate without element information
         return method; 
      }
      if (!softNodalIncompressAllowed() &&
         (method == IncompMethod.NODAL ||
         method == IncompMethod.AUTO)) {
         method = IncompMethod.ELEMENT;
      }
      else if (mySoftIncompMethod == IncompMethod.AUTO) {
         if (myElements.size() > numActiveNodes()) {
            method = IncompMethod.NODAL;
         }
         else {
            method = IncompMethod.ELEMENT;
         }
      }
      return method;
   }

   protected void updateSoftIncompMethod () {
      setSoftIncompMethod (mySoftIncompMethod);
   }

   public void setSoftIncompMethod(IncompMethod method) {
      //      if (method == IncompMethod.ON ||
      //         method == IncompMethod.OFF) {
      //         throw new IllegalArgumentException(
      //            "Unsupported method: " + method);
      //      }
      if (method == IncompMethod.ON) {
         method = IncompMethod.AUTO;
      }
      IncompMethod old = mySoftIncompMethod;
      // evaluate which soft incomp method is allowed
      mySoftIncompMethod = getAllowedSoftIncompMethod (method);
      if ((mySoftIncompMethod == IncompMethod.NODAL) !=
         (old == IncompMethod.NODAL)) {
         // if the method changed to or from NODAL, send a structure changed
         // event because this means that the system matrix will change
         // by adding or NODAL incompressibility blocks
         notifyStructureChanged (this);
      }
   }

   public IncompMethod getSoftIncompMethod() {
      // update allowed soft incomp method if necessary. If the method
      // has changed, we assume that the appropriate structure change
      // notification has been sent by whatever caused the change in
      // the first place.
      mySoftIncompMethod = getAllowedSoftIncompMethod (mySoftIncompMethod);
      return mySoftIncompMethod;
   }

   public Range getSoftIncompMethodRange() {
      return new EnumRange<IncompMethod>(
         IncompMethod.class, new IncompMethod[] {
                                                 IncompMethod.NODAL,
                                                 IncompMethod.ELEMENT,
                                                 IncompMethod.AUTO,
                                                 IncompMethod.FULL});
   }

   public double getIncompCompliance() {
      return myIncompCompliance;
   }

   public void setIncompCompliance(double c) {
      if (c < 0) {
         throw new IllegalArgumentException("compliance must be non-negative");
      }
      myIncompCompliance = c;
   }

   private double getVolumeError(FemElement3d e) {
      // System.out.println ("vol= " + e.getVolume());
      return e.getVolume() - e.getRestVolume();
   }

   private double getLocalVolumeError(
      FemNode3d[] nodes, IntegrationPoint3d pt, IntegrationData3d dt) {

      pt.computeJacobian(nodes);
      double detJ = pt.getJ().determinant();
      double vol = detJ * pt.getWeight();
      double volr = dt.getDetJ0() * pt.getWeight();
      return (vol - volr);
   }

   // integrates nodal volume error using ipnts
   private double getLocalVolumeError(
      int nidx, FemNode3d[] nodes, IntegrationPoint3d[] pt, IntegrationData3d[] dt) {

      // compute based on shape weights
      double vol = 0;
      double volr = 0;
      for (int k=0; k<pt.length; ++k) {
         pt[k].computeJacobian(nodes);
         double detJ = pt[k].getJ().determinant();
         VectorNd N = pt[k].getShapeWeights();

         double sw = N.get(nidx);
         vol += detJ * pt[k].getWeight()*sw;
         volr += dt[k].getDetJ0()*pt[k].getWeight()*sw;
      }
      return (vol - volr);
   }

   private boolean volumeIsControllable(FemNode3d node) {
      return node.isActive();
   }

   private boolean hasControllableNodes(FemElement3d elem) {
      return elem.hasControllableNodes();
   }

   // DIVBLK
   /**
    * Updates the divergence matrix. Returns true if the matrix
    * was recreated.
    */
   private void updateHardIncompInfo(double time) {

      if (time != myHardIncompUpdateTime) {
         myHardIncompUpdateTime = time;

         if (!myHardIncompConfigValidP) {
            configureHardIncomp();
         }
         if (getHardIncompMethod() == IncompMethod.NODAL) {
            updateHardNodalIncompInfo(myDg, time);
         }
         else if (getHardIncompMethod() == IncompMethod.ELEMENT) {
            updateHardElementIncompInfo(myDg, time);
         }
         else {
            throw new IllegalArgumentException(
               "unsupported hard incompress method " + getHardIncompMethod());
         }
      }
   }

   protected void updateElementCounts() {
      if (myNumTetElements == -1) {
         myNumTetElements = 0;
         myNumNodalMappedElements = 0;
         myNumNodalInterpolatedElements = 0;
         myNumQuadraticElements = 0;
         for (int i=0; i<myElements.size(); i++) {
            FemElement3d e = myElements.get(i);
            if (e instanceof TetElement) {
               myNumTetElements++;
            }
            else if (e.integrationPointsMapToNodes()) {
               myNumNodalMappedElements++;
            } else if (e.integrationPointsInterpolateToNodes()) {
               myNumNodalInterpolatedElements++;
            }
            else if (e instanceof QuadtetElement ||
               e instanceof QuadhexElement ||
               e instanceof QuadwedgeElement ||
               e instanceof QuadpyramidElement) {
               myNumQuadraticElements++;
            }
         }
      }
   }

   public int numTetElements() {
      updateElementCounts();
      return myNumTetElements;
   }

   public int numQuadraticElements() {
      updateElementCounts();
      return myNumQuadraticElements;
   }

   protected int numNodalMappedElements() {
      updateElementCounts();
      return myNumNodalMappedElements;
   }
   
   protected int numNodalInterpolatedElements() {
      updateElementCounts();
      return myNumNodalInterpolatedElements;
   }

   /**
    * Update the blocks uses in the incompressibility constraint matrices.
    * These are stored in the myDviBlk fields of each FemNodeNeighbor.
    * Derivative values for inactive nodes are stored in b.
    */
   // DIVBLK
   private void updateHardNodalIncompInfo(VectorNd b, double time) {

      b.setZero();
      for (FemNode3d n : myNodes) {
         if (n.getIncompressIndex() != -1) {
            for (FemNodeNeighbor nbr : getNodeNeighbors(n)) {
               // if (isControllable (nbr.myNode)) {
               nbr.myDivBlk.setZero();
               // }
            }
         }
      }
      
      int idx;
      for (FemElement3d e : myElements) {
         FemNode3d[] enodes = e.getNodes();
         double dg = 0;
         if (e instanceof TetElement) {
            TetElement tet = (TetElement)e;
            tet.getAreaWeightedNormals(myNodalConstraints);
            for (int i = 0; i < 4; i++) {
               myNodalConstraints[i].scale(-1 / 12.0);
            }
            // dg = tet.getIncompDerivative (tmp1, tmp2)/4.0;
            
            for (int i=0; i<enodes.length; ++i) {
               FemNode3d n = enodes[i];
               if ((idx = n.getIncompressIndex()) != -1) {
                  for (FemNodeNeighbor nbr : getNodeNeighbors(n)) {
                     FemNode3d nnode = nbr.myNode;
                     int j = e.getLocalNodeIndex(nnode);
                     if (j != -1) {
                        // if (isControllable (nnode)) {
                        nbr.myDivBlk.scaledAdd(1, myNodalConstraints[j]);
                        // }
                     }
                  }
                  b.add(idx, dg);
               }
            }
         } else if (e.integrationPointsMapToNodes()) {
            for (int i = 0; i < enodes.length; i++) {
               IntegrationPoint3d pt = e.getIntegrationPoints()[i];
               IntegrationData3d dt = e.getIntegrationData()[i];
               pt.computeJacobianAndGradient(e.myNodes, dt.myInvJ0);
               double detJ = pt.computeInverseJacobian();
               double dv = detJ * pt.getWeight();
               Vector3d[] GNx = pt.updateShapeGradient(pt.myInvJ);

               FemNode3d n = enodes[i];
               if ((idx = n.getIncompressIndex()) != -1) {
                  for (FemNodeNeighbor nbr : getNodeNeighbors(n)) {
                     FemNode3d nnode = nbr.myNode;
                     int j = e.getLocalNodeIndex(nnode);
                     if (j != -1) {
                        // if (isControllable (nnode)) {
                        nbr.myDivBlk.scaledAdd(dv, GNx[j]);
                        // }
                     }
                  }
                  b.add(idx, dg);
               }
            }
         } else if (e.integrationPointsInterpolateToNodes()){

            // compute constaints based on shape weights
            IntegrationPoint3d[] ipnts = e.getIntegrationPoints();
            IntegrationData3d[] idata = e.getIntegrationData();

            // sum over integration points
            for (int k=0; k<ipnts.length; ++k) {
               VectorNd N = ipnts[k].getShapeWeights();

               IntegrationPoint3d pt = ipnts[k];
               IntegrationData3d dt = idata[k];

               pt.computeJacobianAndGradient(e.myNodes, dt.getInvJ0());
               double detJ = pt.computeInverseJacobian();
               double dv = detJ * pt.getWeight();
               Vector3d[] GNx = pt.updateShapeGradient(pt.getInvJ());

               for (int i = 0; i < enodes.length; i++) {  
                  FemNode3d n = enodes[i];
                  // sum over nodes
                  if ((idx = n.getIncompressIndex()) != -1) {
                     for (FemNodeNeighbor nbr : getNodeNeighbors(n)) {
                        FemNode3d nnode = nbr.myNode;
                        int j = e.getLocalNodeIndex(nnode);
                        if (j != -1) {
                           // if (isControllable (nnode)) {
                           nbr.myDivBlk.scaledAdd(dv*N.get(i), GNx[j]);
                           // }
                        }
                     }
                     b.add(idx, dg);
                  }
               } // looping through nodes
            } // loop through ipnts
      
         } // type of element for nodal incompressibility
      } // looping through elements
      
   }

   private void updateHardElementIncompInfo(VectorNd b, double time) {
      int ci = 0;

      IncompMethod softIncomp = getSoftIncompMethod();
      b.setZero();

      for (FemElement3d e : myElements) {
         if (e.getIncompressIndex() != -1) {
            if (softIncomp != IncompMethod.ELEMENT ||
               !getElementMaterial(e).isIncompressible() ||
               time == 0) {
               // need to do this at time=0 since stresses may not have been
               // computed yet
               computeAvgGNx(e);
            }
            for (int k = 0; k < e.numPressureVals(); k++) {
               b.set(ci++, 0);
            }
         }
      }
   }

   private boolean hasActiveNodes() {
      for (int i = 0; i < myNodes.size(); i++) {
         if (myNodes.get(i).isActive()) {
            return true;
         }
      }
      return false;
   }

   private int numActiveNodes() {
      int num = 0;
      for (int i = 0; i < myNodes.size(); i++) {
         if (myNodes.get(i).isActive()) {
            num++;
         }
      }
      return num;
   }

   private void configureHardIncomp() {
      if (!hasActiveNodes()) {
         return;
      }
      IncompMethod method = getHardIncompMethod();
      if (method == IncompMethod.NODAL) {
         configureHardNodalIncomp();
      }
      else if (method == IncompMethod.ELEMENT) {
         configureHardElementIncomp();
      }
      else {
         throw new IllegalArgumentException(
            "unsupported hard incompressibility method " + method);
      }
      myDg = new VectorNd(myNumIncompressConstraints);
      myHardIncompConfigValidP = true;
      //myHardIncompConstraintsChangedP = true;
   }

   private boolean setNodalIncompBlocksAllocated(boolean allocated) {
      if (myNodalIncompBlocksAllocatedP != allocated) {
         for (FemNode3d n : myNodes) {
            if (allocated) {
               for (FemNodeNeighbor nbr_i : getNodeNeighbors(n)) {
                  FemNode3d node_i = nbr_i.myNode;
                  for (FemNodeNeighbor nbr_j : getNodeNeighbors(n)) {
                     FemNode3d node_j = nbr_j.myNode;
                     if (node_i.getNodeNeighbor(node_j) == null &&
                        node_i.getIndirectNeighbor(node_j) == null) {
                        // System.out.println (
                        // "adding block at "+node_i.getSolveIndex()+" "+
                        // node_j.getSolveIndex());
                        node_i.addIndirectNeighbor(node_j);
                     }
                  }
               }
            }
            else {
               n.clearIndirectNeighbors();
            }
         }
         // XXX signal structure change for solve matrix
         myNodalIncompBlocksAllocatedP = allocated;
         return true;
      }
      else {
         return false;
      }
   }

   private void setNodalIncompConstraintsAllocated(boolean allocated) {
      if (myNodalIncompConstraintsAllocatedP != allocated) {
         for (FemNode3d n : myNodes) {
            if (allocated) {
               for (FemNodeNeighbor nbr : getNodeNeighbors(n)) {
                  nbr.myDivBlk = new Matrix3x1Block();
               }
            }
            else {
               for (FemNodeNeighbor nbr : getNodeNeighbors(n)) {
                  nbr.myDivBlk = null;
               }
            }
         }
         myNodalIncompConstraintsAllocatedP = allocated;
      }
   }

   private void configureHardNodalIncomp() {

      if (!hasActiveNodes()) {
         return;
      }

      // determine which nodes have which controllablity
      int ci = 0; // constraint index
      for (FemNode3d n : myNodes) {
         int idx = -1;
         // XXX for now, only enforce incompressibility around nodes that are
         // free. That decreases the accuracy but increases the chance that the
         // resulting set of constraints will have full rank.
         // if (n.isActive()) {
         // idx = ci++;
         // }

         // This is what we should do, but it can lead to rank-deficient
         // constraint sets:
         if (volumeIsControllable(n)) {
            idx = ci++;
         }
         n.setIncompressIndex(idx);
      }
      myNumIncompressConstraints = ci;
      myIncompressLambda.setSize(ci);
      myIncompressLambda.setZero();

      setNodalIncompConstraintsAllocated(true);
   }

   private void configureHardElementIncomp() {

      int ci = 0; // constraint index
      for (FemElement3d e : myElements) {
         int npvals = e.numPressureVals();
         int cidx = -1;
         if (hasControllableNodes(e)) {
            cidx = ci;
            ci += npvals;
         }
         e.setIncompressIndex(cidx);
         for (int i = 0; i < npvals; i++) {
            e.myLagrangePressures[i] = 0;
         }
      }
      myNumIncompressConstraints = ci;
   }

   /**
    * Prints the nodes of this FEM in a format which is compatible with ANSYS.
    * 
    * @param pw
    * PrintWriter to which nodes are written
    */
   public void printANSYSNodes(PrintWriter pw) {
      NumberFormat ifmt = new NumberFormat("%8d");
      int nodeIdx = 1;
      for (FemNode3d n : myNodes) {
         pw.println(ifmt.format(nodeIdx) + " "
            + n.myRest.toString("%16.9e    "));
         nodeIdx++;
      }
      pw.flush();
   }

   /**
    * Prints the elements of this FEM in a format which is compatible with
    * ANSYS.
    * 
    * @param pw
    * PrintWriter to which elements are written
    */
   public void printANSYSElements(PrintWriter pw) {
      NumberFormat dfmt = new NumberFormat("%6d");
      int femIdx = 1;
      for (FemElement3d e : myElements) {
         FemNode3d[] nodes = e.getNodes();
         int[] nums = new int[13];
         if (e instanceof TetElement) {
            int idx0 = myNodes.indexOf(nodes[0]) + 1;
            int idx1 = myNodes.indexOf(nodes[1]) + 1;
            int idx2 = myNodes.indexOf(nodes[2]) + 1;
            int idx3 = myNodes.indexOf(nodes[3]) + 1;

            nums[0] = idx0;
            nums[1] = idx1;
            nums[2] = idx2;
            nums[3] = idx2;
            nums[4] = idx3;
            nums[5] = idx3;
            nums[6] = idx3;
            nums[7] = idx3;
         }
         else {
            throw new IllegalArgumentException("Unknown element type: "
               + e.getClass().getName());
         }
         for (int i = 8; i < 12; i++) {
            nums[i] = 1;
         }
         nums[12] = 0;
         for (int i = 0; i < nums.length; i++) {
            pw.print(dfmt.format(nums[i]));
         }
         pw.println("       " + femIdx);
         femIdx++;

      }
      pw.flush();
   }

   /**
    * Returns the surface mesh vertex (if any) associated with a specified
    * node. The mesh checked is the one returned by {@link #getSurfaceMesh}.
    * 
    * @param node node to check
    * @return surface vertex associated with <code>node</code>, or
    * <code>null</code> if no such vertex exists
    */
   public Vertex3d getSurfaceVertex (FemNode3d node) {
      FemMeshComp femMesh = getSurfaceMeshComp();
      if (femMesh != null) {
         return femMesh.getVertexForNode (node);
      }
      else {
         return null;
      }
   }

   /**
    * Returns the FEM node (if any) associated with a specified
    * surface mesh vertex. The mesh checked is the one returned by 
    * {@link #getSurfaceMesh}.
    * 
    * @param vtx vertex to check
    * @return FEM node associated with <code>vtx</code>, or
    * <code>null</code> if no such node exists
    */
   public FemNode3d getSurfaceNode (Vertex3d vtx) {
      FemMeshComp femMesh = getSurfaceMeshComp();
      if (femMesh != null) {
         return femMesh.getNodeForVertex (vtx);
      }
      else {
         return null;
      }
   }

   /**
    * Returns true if a specified node lies on the surface mesh returned by 
    * {@link #getSurfaceMesh}.
    * 
    * @param node node to check
    * @return <code>true</code> if <code>node</code> lies on the surface mesh
    */
   public boolean isSurfaceNode (FemNode3d node) {
      return getSurfaceVertex (node) != null;
   }

   /**
    * Recreates the surface mesh based on all elements
    */
   protected void createDefaultSurfaceMesh (FemMeshComp meshc) {
      // by default, build fine surface mesh if quadratic elements present
      if (numQuadraticElements() > 0) {
         meshc.createFineSurface (3, new ElementFilter());
      } else {
         meshc.createSurface(new ElementFilter());
      }
   }

   public FemMeshComp createSurfaceMesh (ElementFilter efilter) {
      FemMeshComp femMesh = doGetSurfaceMeshComp();
      femMesh.createSurface (efilter);
      // mySurfaceMesh = (PolygonalMesh)femMesh.getMesh();
      mySurfaceMeshValid = true;
      myInternalSurfaceMeshComp = null;
      // disable auto regeneration since mesh was manually created
      myAutoGenerateSurface = false;   
      return femMesh;
   }

   // Returns the FemMeshComp component for the surface mesh. If appropriate, the
   // surface is generated on demand
   public FemMeshComp getSurfaceMeshComp() {

      if (myMeshList.size() < 1) {
         throw new IllegalArgumentException (
            "Default surface mesh component has been removed");
      }

      // if auto, take first.  If not, take first one marked as a surface mesh;
      if (!mySurfaceMeshValid) {
         if (myAutoGenerateSurface) {
            FemMeshComp meshc = doGetSurfaceMeshComp();
            createDefaultSurfaceMesh (meshc);
            mySurfaceMeshValid = true;
            myInternalSurfaceMeshComp = null;
            MeshBase mesh = meshc.getMesh(); // grab newly created mesh
            // paranoid: call in case mesh is rendered directly before
            // prerender()
            PolygonalMesh smesh = (PolygonalMesh)mesh;
            smesh.saveRenderInfo(myRenderProps);
            return meshc;
         }
         else {
            return null;
         }         
      }
      else {
         return myMeshList.get(0);
      }
   }      

   public PolygonalMesh getSurfaceMesh() {
      FemMeshComp sfm = getSurfaceMeshComp();
      if (sfm != null) {
         return (PolygonalMesh)sfm.getMesh();
      }
      else {
         return null;
      }
   }

   private PolygonalMesh getInternalSurfaceMesh() {
      if (myInternalSurfaceMeshComp == null) {
         myInternalSurfaceMeshComp = new FemMeshComp(this);
         myInternalSurfaceMeshComp.markSurfaceMesh (true);
         createDefaultSurfaceMesh (myInternalSurfaceMeshComp);
      }
      return (PolygonalMesh)myInternalSurfaceMeshComp.getMesh();
   }

   private void testSimpleSurfaceMesh() {
      FemMeshComp sfm = getSurfaceMeshComp();
      if (sfm != null) {
         for (Vertex3d vtx : sfm.getMesh().getVertices()) {
            FemNode3d node = getSurfaceNode (vtx);
            if (node == null) {
               throw new TestException (
                  "no node found for vertex "+vtx.getIndex());
            }
            Vertex3d chk = getSurfaceVertex (node);
            if (chk != vtx) {
               throw new TestException (
                  "no vertex found for node "+node.getNumber());
            }
         }
         System.out.println ("SURFACE OK");
      }
   }

   @Override
   public int numSurfaceMeshes() {
      return MeshComponent.numSurfaceMeshes (myMeshList);
   }

   @Override
   public PolygonalMesh[] getSurfaceMeshes() {
      return MeshComponent.getSurfaceMeshes (myMeshList);
   }

   @Override
   public Collidability getCollidable () {
      getSurfaceMesh(); // build surface mesh if necessary
      return myCollidability;
   }

   public void setCollidable (Collidability c) {
      if (myCollidability != c) {
         myCollidability = c;
         notifyParentOfChange (new StructureChangeEvent (this));
      }
   }

   @Override
   public Collidable getCollidableAncestor() {
      return null;
   }

   @Override
   public boolean isCompound() {
      return true;
   }

   @Override
   public boolean isDeformable () {
      return true;
   }

   public FemMeshComp addMesh(MeshBase mesh) {
      String meshName =
         ModelComponentBase.makeValidName(mesh.getName(), null, myMeshList);
      return addMesh(meshName, mesh);
   }

   public FemMeshComp addMesh(String name, MeshBase mesh) {
      mesh.setFixed(false);
      mesh.setColorsFixed(false);
      FemMeshComp surf = FemMeshComp.createEmbedded(this, mesh);
      surf.setName(name);
      doAddMeshComp(surf);
      return surf;
   }

   private void doAddMeshComp(FemMeshComp mesh) {
      mesh.setCollidable (Collidability.INTERNAL);
      myMeshList.add(mesh);
   }

   public FemMeshComp getMeshComp(String name) {
      return myMeshList.get(name);
   }

   public FemMeshComp getMeshComp(int idx) {
      return myMeshList.get(idx);
   }

   public MeshComponentList<FemMeshComp> getMeshComps() {
      return myMeshList;
   }

   public int numMeshComps() {
      return myMeshList.size();
   }

   public void addMeshComp (FemMeshComp surf) {
      if (surf.getParent() == myMeshList) {
         throw new IllegalArgumentException (
            "FemModel3d already contains specified mesh component");
      }
      if (surf.myFem == this) {
         surf.setCollidable (Collidability.INTERNAL);
         myMeshList.add (surf);
      }
      else {
         throw new IllegalArgumentException (
            "FemMeshComp does not reference the FEM to which is is being added");
      }
   }

   public boolean removeMeshComp (FemMeshComp surf) {
      if (surf == myMeshList.get(0)) {
         throw new IllegalArgumentException (
            "First mesh reserved for default surface and cannot be removed");
      }
      else {
         return myMeshList.remove(surf);
      }
   }

   public void clearMeshComps() {
      for (int i=myMeshList.size()-1; i>0; i--) {
         myMeshList.remove (i);
      }
      mySurfaceMeshValid = false;
      myInternalSurfaceMeshComp = null;
   }

   private FemMeshComp doGetSurfaceMeshComp() {
      if (myMeshList.size()==0 || !myMeshList.get(0).isSurfaceMesh()) {
         throw new InternalErrorException (
            "surface mesh component missing from mesh list");
      }
      return myMeshList.get(0);
   }

   public void setAutoGenerateSurface(boolean val) {
      if (val != myAutoGenerateSurface) {
         myAutoGenerateSurface = val;
      }
   }

   public boolean isAutoGeneratingSurface() {
      return myAutoGenerateSurface;
   }

   public boolean isSurfaceMeshValid() {
      return mySurfaceMeshValid;
   }

   public FemMeshComp setSurfaceMesh(PolygonalMesh mesh) {
      // Create embedded mesh
      FemMeshComp surfMesh = doGetSurfaceMeshComp();
      FemMeshComp.createEmbedded(surfMesh, mesh);
      myAutoGenerateSurface = false;
      mySurfaceMeshValid = true;
      myInternalSurfaceMeshComp = null;
      return surfMesh;
   }
   
   
   public void setSurfaceMeshComp(FemMeshComp mesh) {
      myAutoGenerateSurface = false;
      mySurfaceMeshValid = true;
      myInternalSurfaceMeshComp = null;
      FemMeshComp oldSurface = doGetSurfaceMeshComp();
      if (mesh.getModel() != this) {
         throw new InternalErrorException("Mesh does not belong to model");
      }
      myMeshList.set(0, mesh);
   }

   public void invalidateSurfaceMesh() {
      mySurfaceMeshValid = false;
      myInternalSurfaceMeshComp = null;
   }

   protected void clearCachedData(ComponentChangeEvent e) {
      super.clearCachedData(e);
      // clearIncompressVariables();
      mySolveMatrix = null;
      // myActiveNodes = null;
      myBVTreeValid = false;
      mySoftIncompMethodValidP = false;
      myHardIncompMethodValidP = false;
      myHardIncompConfigValidP = false;
      myNumTetElements = -1; // invalidates all element counts
   }

   // Called when the geometry (but not the topology) of one or
   // more underlying components changes. There is no need to
   // invalidate element-wise rest data, since that
   // should have already been done when the nodes themselves
   // were transformed.
   private void handleGeometryChange() {

      myBVTreeValid = false;
      invalidateStressAndStiffness();
      invalidateNodalRestVolumes();
      myRestVolumeValid = false;

      //computeMasses();

      //updateLocalAttachmentPos();
      updateSlavePos();
   }

   public void componentChanged(ComponentChangeEvent e) {

      if (e.getCode() == ComponentChangeEvent.Code.STRUCTURE_CHANGED) {
         if (e.getComponent() == myElements || e.getComponent() == myNodes) {
            // XXX this invalidates the surface mesh even during scanning
            // which we don't really want. Specifically, the postscan
            // for nodes and elements issue a change event from 
            // myComonents.scanEnd(). 
            if (myAutoGenerateSurface) {
               invalidateSurfaceMesh();               
            }
         }
         clearCachedData(null);
         // should invalidate elasticity
      }
      else if (e.getCode() == ComponentChangeEvent.Code.GEOMETRY_CHANGED) { 
         handleGeometryChange();
      }
      else if (
         e.getCode() == ComponentChangeEvent.Code.DYNAMIC_ACTIVITY_CHANGED) { 
         clearCachedData(null);
      }
      notifyParentOfChange(e);
   }

   @Override
   protected void notifyStructureChanged(Object comp) {
      clearCachedData(null);
      super.notifyStructureChanged(comp);
   }

   public FemElement3d getSurfaceElement (Face face) {

      return getSurfaceMeshComp().getFaceElement (face);
   }

   /**
    * Returns the element within an FEM that contains a specified
    * point, or <code>null</code> if there is no such element.
    * 
    * @param pnt Point for which containing element is desired.
    * @return containing element, or null.
    */
   public FemElement3d findContainingElement(Point3d pnt) {
      BVTree bvtree = getBVTree();
      ArrayList<BVNode> nodes = new ArrayList<BVNode>(16);
      bvtree.intersectPoint(nodes, pnt);
      // System.out.println ("num nodes " + nodes.size());
      if (nodes.size() == 0) {
         return null;
      }
      for (BVNode n : nodes) {
         Boundable[] elements = n.getElements();
         for (int i = 0; i < elements.length; i++) {
            if (((FemElement3d)elements[i]).isInside(pnt)) {
               return (FemElement3d)elements[i];
            }
         }
      }
      return null;
   }

   /**
    * Returns the nearest surface element to a specified point,
    * which is found by projecting the point onto the FEM surface.
    * The location of the projection is returned in <code>loc</code>.
    * 
    * @param loc Projected location of the point onto the surface.
    * @param pnt Point for which nearest surface element is desired.
    * @return Nearest surface element.
    */
   public FemElement3d findNearestSurfaceElement(Point3d loc, Point3d pnt) {
      Vector2d coords = new Vector2d();
      PolygonalMesh surf = getSurfaceMesh();
      if (surf == null || surf.numFaces() == 0) {
         surf = getInternalSurfaceMesh();
      }
      if (surf != null) {
         Face face = BVFeatureQuery.getNearestFaceToPoint (
            loc, coords, surf, pnt);
         FemElement3d elem = getSurfaceElement(face);
         if (elem == null) {
            throw new InternalErrorException (
               "surface element not found for face");
         }
         return elem;
      }
      else {
         return null;
      }
   }

   /**
    * Returns the element within an FEM that contains a specified point, or if
    * there is no such element, finds the closest surface element.
    * 
    * @param loc Location of the point, within the FEM or projected onto the
    * surface.
    * @param pnt Point for which the nearest element is desired.
    * @return Nearest element.
    */
   public FemElement3d findNearestElement(Point3d loc, Point3d pnt) {
      FemElement3d e = findContainingElement(pnt);
      if (e == null) {
         e = findNearestSurfaceElement(loc, pnt);
      }
      else {
         loc.set(pnt);
      }
      return e;
   }

   /**
    * Finds the nearest node to a specified point that is within
    * a specified maximum distance. If no node is within the
    * specified maximum distance, <code>null</code> is returned.
    * 
    * @param pnt Point for which the nearest node should be located
    * @param maxDist Maximum distance that the node must be from the
    * point. If <code>maxDist</code> &lt; 0, then <code>null</code>
    * will be returned.
    * @return Nearest point within the prescribed distance, or <code>null</code>
    * if there is no such point
    */
   public FemNode3d findNearestNode(Point3d pnt, double maxDist) {
      if (maxDist < 0) {
         return null;
      }
      BVTree bvtree = getBVTree();
      ArrayList<BVNode> nodes = new ArrayList<BVNode>();
      bvtree.intersectSphere(nodes, pnt, maxDist);
      FemNode3d nearest = null;
      double dist = 1 + 2 * maxDist;
      for (BVNode n : nodes) {
         Boundable[] elements = n.getElements();
         for (int i = 0; i < elements.length; i++) {
            FemElement3d e = (FemElement3d)elements[i];
            for (int k = 0; k < e.numNodes(); k++) {
               double d = e.myNodes[k].getPosition().distance(pnt);
               if (d < dist && d <= maxDist) {
                  dist = d;
                  nearest = e.myNodes[k];
               }
            }
         }
      }
      return nearest;
   }

   public void updateSlavePos() {
      super.updateSlavePos();
      myMeshList.updateSlavePos();
      myBVTreeValid = false;
      if (myFrameConstraint != null && !myFrameRelativeP) {
         myFrameConstraint.updateFramePose(/*frameRelative=*/false);
      }
   }

   /**
    * Checks for inverted elements. The number of inverted elements is stored in
    * myNumInverted. The minimum determinant, and the associated element, is
    * stored in myMinDetJ and myMinDetJElement.
    */
   private void updateVolumeAndCheckForInversion() {
      // special implementation of updateVolume that checks for inverted
      // Jacobians
      double volume = 0;
      myMinDetJ = Double.MAX_VALUE;
      myMinDetJElement = null;
      myNumInverted = 0;
      for (FemElement3d e : getElements()) {
         FemMaterial mat = getElementMaterial(e);
         double detJ = e.computeVolumes();
         e.setInverted(false);
         if (!(mat.isLinear())) {
            if (detJ < myMinDetJ) {
               if (!e.materialsAreInvertible()) {
                  myMinDetJ = detJ;
                  myMinDetJElement = e;
               }
            }
            if (detJ <= 0 && myCheckForInvertedElems) {
               if (!e.materialsAreInvertible()) {
                  e.setInverted(true);
                  myNumInverted++;
               }
            }
         }
         volume += e.getVolume();
      }
      myVolume = volume;
      myVolumeValid = true;
   }

   public boolean isVolumeValid() {
      return myVolumeValid;
   }

   /**
    * Mark as inverted any element whose rest Jacobians are inverted.
    * This is intended as a debugging tool that can be called by the
    * application to check for inverted rest elements.
    */
   boolean done = false;

   public int markInvertedRestElements() {
      int cnt = 0;
      for (FemElement3d e : getElements()) {
         IntegrationData3d[] idata = e.getIntegrationData();
         boolean inverted = false;
         for (int i = 0; i < idata.length; i++) {
            if (idata[i].myDetJ0 <= 0) {
               inverted = true;
            }
         }
         if (inverted) {
            e.setInverted(true);
            if (!done) {
               System.out.println("elem=" + e.getNumber());
               done = true;
            }

            cnt++;
         }
      }
      return cnt;
   }

   public void recursivelyFinalizeAdvance(
      StepAdjustment stepAdjust, double t0, double t1, int flags, int level) {

      // we can update volumes and check for inversion in about 1/20 the time
      // it takes to update forces, so we do that instead:
      updateVolumeAndCheckForInversion();
      if (stepAdjust != null && myMinDetJ <= detJStepReductionLimit) {
         stepAdjust.recommendAdjustment(
            0.5, "detJ "+myMinDetJ+" below limit of "+detJStepReductionLimit +
            ", element " + myMinDetJElement.getNumber());
      }
      // update forces if any of the meshes use stress/strain plotting.  This
      // will happen anyway if updateForcesAtStepEnd is true.
      boolean updateForces = getUpdateForcesAtStepEnd();
      if (!updateForces) {
         for (FemMeshComp mc : myMeshList) {
            if (mc.isStressOrStrainRendering (mc.getSurfaceRendering())) {
               updateForces = true;
               break;
            }
         }
      }
      if (updateForces) {
         applyForces (t1);
      }
   }

   public void invalidateStressAndStiffness() {
      super.invalidateStressAndStiffness();
      // should invalidate matrices for incompressibility here. However, at the
      // moment these are being rebuilt for each calculation anyway
   }

   // update, if necessary, nodal rest volumes
   protected void invalidateNodalRestVolumes() {
      myNodalRestVolumesValidP = false;
   }

   public void invalidateRestData() {
      super.invalidateRestData();
      invalidateNodalRestVolumes();
   }

   public void resetRestPosition() {
      for (FemNode3d n : myNodes) {
         n.resetRestPosition();
      }
      invalidateRestData();
      notifyParentOfChange(new ComponentChangeEvent(Code.STRUCTURE_CHANGED));
   }

   // === Constrainer interface ===

   public double updateConstraints(double t, int flags) {
      if (usingAttachedRelativeFrame()) {
         myFrameConstraint.updateConstraints (t, flags);
      }
      if (!myVolumeValid) {
         updateVolume();
      }
      if (getHardIncompMethod() != IncompMethod.OFF) {
         updateHardIncompInfo(t);
      }
      return 0;
   }

   public void getConstrainedComponents (List<DynamicComponent> list) {
      if (getHardIncompMethod() != IncompMethod.OFF) {
         list.addAll (myNodes);
      }
   }

   public int setBilateralImpulses(VectorNd lam, double h, int idx) {

      if (usingAttachedRelativeFrame()) {
         idx = myFrameConstraint.setBilateralImpulses (lam, h, idx);
      }
      IncompMethod hardIncomp = getHardIncompMethod();
      if (hardIncomp == IncompMethod.NODAL) {
         lam.getSubVector(idx, myIncompressLambda);
         idx += myNumIncompressConstraints;
      }
      else if (hardIncomp == IncompMethod.ELEMENT) {
         double[] buf = lam.getBuffer();
         for (int i = 0; i < myElements.size(); i++) {
            FemElement3d e = myElements.get(i);
            if (e.getIncompressIndex() != -1) {
               for (int k = 0; k < e.numPressureVals(); k++) {
                  e.myLagrangePressures[k] = buf[idx++];
               }
            }
         }
      }
      return idx;
   }

   public void zeroImpulses() {

      if (usingAttachedRelativeFrame()) {
         myFrameConstraint.zeroImpulses();
      }
      IncompMethod hardIncomp = getHardIncompMethod();
      if (hardIncomp == IncompMethod.NODAL) {
         myIncompressLambda.setZero();
      }
      else if (hardIncomp == IncompMethod.ELEMENT) {
         for (int i = 0; i < myElements.size(); i++) {
            FemElement3d e = myElements.get(i);
            if (e.getIncompressIndex() != -1) {
               for (int k = 0; k < e.numPressureVals(); k++) {
                  e.myLagrangePressures[k] = 0;
               }
            }
         }
      }
   }

   public int getBilateralImpulses(VectorNd lam, int idx) {

      if (usingAttachedRelativeFrame()) {
         idx = myFrameConstraint.getBilateralImpulses (lam, idx);
      }
      IncompMethod hardIncomp = getHardIncompMethod();
      if (hardIncomp == IncompMethod.NODAL) {
         lam.setSubVector(idx, myIncompressLambda);
         idx += myNumIncompressConstraints;
      }
      else if (hardIncomp == IncompMethod.ELEMENT) {
         double[] buf = lam.getBuffer();
         for (int i = 0; i < myElements.size(); i++) {
            FemElement3d e = myElements.get(i);
            if (e.getIncompressIndex() != -1) {
               for (int k = 0; k < e.numPressureVals(); k++) {
                  buf[idx++] = e.myLagrangePressures[k];
               }
            }
         }
      }
      return idx;
   }

   public void getBilateralSizes (VectorNi sizes) {

      if (usingAttachedRelativeFrame()) {
         myFrameConstraint.getBilateralSizes (sizes);
      }
      IncompMethod hardIncomp = getHardIncompMethod();
      if (hardIncomp != IncompMethod.OFF) {
         if (!myHardIncompConfigValidP) {
            configureHardIncomp();
         }
         if (hardIncomp == IncompMethod.NODAL) {
            for (int i = 0; i < myNumIncompressConstraints; i++) {
               sizes.append(1);
            }
         }
         else if (hardIncomp == IncompMethod.ELEMENT) {
            for (int i = 0; i < myElements.size(); i++) {
               FemElement3d e = myElements.get(i);
               if (e.getIncompressIndex() != -1) {
                  sizes.append(e.numPressureVals());
               }
            }
         }
      }
   }

   // DIVBLK
   public int addBilateralConstraints(
      SparseBlockMatrix GT, VectorNd dg, int numb) {

      if (usingAttachedRelativeFrame()) {
         numb = myFrameConstraint.addBilateralConstraints (GT, dg, numb);
      }
      IncompMethod hardIncomp = getHardIncompMethod();
      if (hardIncomp != IncompMethod.OFF) {

         // add the necessary columns to the matrix
         int ncons = myNumIncompressConstraints;

         int bj = GT.numBlockCols();
         if (hardIncomp == IncompMethod.NODAL) {
            // for TET case, ncons equals number of constraint blocks
            for (int j = 0; j < ncons; j++) {
               GT.addCol(1);
            }
            // For controllable node, add the incompressibility constraint
            for (FemNode3d n : myNodes) {
               if (n.getIncompressIndex() != -1) {
                  for (FemNodeNeighbor nbr : getNodeNeighbors(n)) {
                     // if (isControllable (nbr.myNode)) {
                     GT.addBlock(
                        nbr.myNode.getSolveIndex(), bj, nbr.myDivBlk);
                     // }
                  }
                  bj++;
               }
            }
         }
         else if (hardIncomp == IncompMethod.ELEMENT) {
            for (FemElement3d e : myElements) {
               if (e.getIncompressIndex() != -1) {
                  MatrixBlock[] constraints;
                  constraints = e.getIncompressConstraints();
                  for (int i = 0; i < e.numNodes(); i++) {
                     FemNode3d n = e.myNodes[i];
                     // if (isControllable (n)) {
                     GT.addBlock(n.getSolveIndex(), bj, constraints[i]);
                     // }
                  }
                  bj++;
               }
            }
         }
         if (dg != null) {
            double[] dbuf = dg.getBuffer();
            for (int i = 0; i < ncons; i++) {
               dbuf[numb + i] = myDg.get(i);
            }
         }
         numb += ncons;
      }
      return numb;
   }

   public int getBilateralInfo(ConstraintInfo[] ginfo, int idx) {

      if (usingAttachedRelativeFrame()) {
         idx = myFrameConstraint.getBilateralInfo (ginfo, idx);
      }
      IncompMethod hardIncomp = getHardIncompMethod();
      if (hardIncomp != IncompMethod.OFF) {
         int ncols = myNumIncompressConstraints;
         int ci;

         double damping = 0;
         if (myIncompCompliance != 0) {
            // set critical damping
            double mass = getMass() / myNumIncompressConstraints;
            damping = 2 * Math.sqrt(mass / myIncompCompliance);
         }

         if (!myVolumeValid) {
            updateVolume();
         }
         if (hardIncomp == IncompMethod.NODAL) {
            for (ci = 0; ci < ncols; ci++) {
               ConstraintInfo gi = ginfo[idx + ci];
               gi.dist = 0; // values will be accumulated below
               gi.compliance = myIncompCompliance;
               gi.damping = damping;
               gi.force = 0;
            }

            for (FemElement3d elem : myElements) {
               if (elem instanceof TetElement) {
                  double tdiv = getVolumeError(elem);

                  for (int j = 0; j < 4; j++) {
                     FemNode3d node = elem.myNodes[j];
                     if ((ci = node.getIncompressIndex()) != -1) {
                        // if the tet contains inactive nodes, should
                        // we use something other than 0.25*tdiv?
                        // Also, why do we use +tdiv for NODE and -tdiv for ELEM?
                        ginfo[idx + ci].dist += tdiv * 0.25;
                     }
                  }
               }
               else if (elem.integrationPointsMapToNodes()) {
                  FemNode3d[] nodes = elem.myNodes;
                  IntegrationPoint3d[] ipnts = elem.getIntegrationPoints();
                  IntegrationData3d[] idata = elem.getIntegrationData();
                  double verr;
                  for (int i = 0; i < nodes.length; i++) {
                     if ((ci = nodes[i].getIncompressIndex()) != -1) {
                        verr = getLocalVolumeError(nodes, ipnts[i], idata[i]);
                        ginfo[idx + ci].dist += verr;
                     }
                  }
               } else {
                  // computes constraint distance using shape functions
                  FemNode3d[] nodes = elem.myNodes;
                  IntegrationPoint3d[] ipnts = elem.getIntegrationPoints();
                  IntegrationData3d[] idata = elem.getIntegrationData();
                  double verr;
                  for (int i = 0; i < nodes.length; i++) {
                     if ((ci = nodes[i].getIncompressIndex()) != -1) {
                        verr = getLocalVolumeError(i, nodes, ipnts, idata);
                        ginfo[idx + ci].dist += verr;
                     }
                  } 
               }
            }
         }
         else if (hardIncomp == IncompMethod.ELEMENT) {
            ci = idx;
            for (FemElement3d e : myElements) {
               e.getRestVolume(); // makes sure rest volume is updated
               if (e.getIncompressIndex() != -1) {
                  for (int k = 0; k < e.numPressureVals(); k++) {
                     ConstraintInfo gi = ginfo[ci++];
                     gi.dist = e.myVolumes[k] - e.myRestVolumes[k];
                     gi.compliance = myIncompCompliance;
                     gi.damping = damping;
                     gi.force = 0;
                  }
               }
            }
         }
         idx += ncols;
      }
      return idx;
   }

   private FemElement3d[] elementsWithEdge(FemNode3d n0, FemNode3d n1) {
      HashSet<FemElement3d> allElems = new HashSet<FemElement3d>();
      LinkedList<FemElement3d> elemsWithEdge =
         new LinkedList<FemElement3d>();

      allElems.addAll(n0.getElementDependencies());
      allElems.addAll(n1.getElementDependencies());
      for (FemElement3d e : allElems) {
         if (e.hasEdge(n0, n1)) {
            elemsWithEdge.add(e);
         }
      }
      return elemsWithEdge.toArray(new FemElement3d[0]);
   }

   private int numElementsWithEdge(FemNode3d n0, FemNode3d n1) {
      return elementsWithEdge(n0, n1).length;
   }

   public PointAttachment createPointAttachment (Point pnt) {
      return createPointAttachment (pnt, /*reduceTol=*/1e-8);
   }

   public PointAttachment createPointAttachment (Point pnt, double reduceTol) {

      if (pnt.isAttached()) {
         throw new IllegalArgumentException ("point is already attached");
      }
      if (ComponentUtils.isAncestorOf (this, pnt)) {
         throw new IllegalArgumentException (
            "FemModel is an ancestor of the point");
      }
      Point3d loc = new Point3d();
      FemElement3d elem = findNearestElement (loc, pnt.getPosition());
      FemNode3d nearestNode = null;
      double nearestDist = Double.MAX_VALUE;
      for (FemNode3d n : elem.getNodes()) {
         double d = n.distance (pnt);
         if (d < nearestDist) {
            nearestNode = n;
            nearestDist = d;
         }
      }
      if (nearestDist <= reduceTol) {
         // just attach to the node
         return new PointParticleAttachment (nearestNode, pnt);
      }
      else {
         return PointFem3dAttachment.create (pnt, elem, loc, reduceTol);
         // Coords are computed in createNearest.  the point's position will be
         // updated, if necessary, by the addRemove hook when the attachement
         // is added.
      }
   }

   /**
    * {@inheritDoc}
    */
   public FrameFem3dAttachment createFrameAttachment (
      Frame frame, RigidTransform3d TFW) {

      if (frame == null && TFW == null) {
         throw new IllegalArgumentException (
            "frame and TFW cannot both be null");
      }
      if (frame != null && frame.isAttached()) {
         throw new IllegalArgumentException ("frame is already attached");
      }
      Point3d loc = new Point3d();
      Point3d pos = new Point3d(TFW != null ? TFW.p : frame.getPose().p);
      FemElement3d elem = findNearestElement (loc, pos);
      if (!loc.equals (pos)) {
         TFW = new RigidTransform3d (TFW);
         TFW.p.set (loc);
      }
      FrameFem3dAttachment ffa = new FrameFem3dAttachment (frame);
      ffa.setFromElement (TFW, elem);
      if (frame != null) {
         if (DynamicAttachment.containsLoop (ffa, frame, null)) {
            throw new IllegalArgumentException (
               "attachment contains loop");
         }
      }
      return ffa;
   }

   /**
    * Returns a FrameAttachment that attaches a <code>frame</code> to this
    * component. Once attached the frame will follow the body around.  The
    * initial pose of the frame is specified by <code>TFW</code>, which gives
    * its position and orientation in world coordinates. If <code>TFW</code> is
    * <code>null</code>, then the current pose of the frame is used. If
    * <code>frame</code> is <code>null</code>, then a virtual attachment is
    * created at the initial pose specified by
    * <code>TFW</code>. <code>frame</code> and <code>TFW</code> cannot both be
    * <code>null</code>.
    * 
    * @param frame frame to be attached
    * @param TFW transform from (initial) frame coordinates to world
    * coordinates
    * @param project if true and if the frame is outside the FEM, then
    * the frame gets projected to the nearest point on the FEM
    * @return attachment attaching <code>frame</code> to this component
    */
   public FrameFem3dAttachment createFrameAttachment (
      Frame frame, RigidTransform3d TFW, boolean project) {

      if (frame == null && TFW == null) {
         throw new IllegalArgumentException (
            "frame and TFW cannot both be null");
      }
      if (frame != null && frame.isAttached()) {
         throw new IllegalArgumentException ("frame is already attached");
      }
      Point3d loc = new Point3d();
      Point3d pos = new Point3d(TFW != null ? TFW.p : frame.getPose().p);
      FemElement3d elem = findNearestElement (loc, pos);
      if (project && !loc.equals (pos)) {
         TFW = new RigidTransform3d (TFW);
         TFW.p.set (loc);
      }
      FrameFem3dAttachment ffa = new FrameFem3dAttachment (frame);
      ffa.setFromElement (TFW, elem);
      if (frame != null) {
         if (DynamicAttachment.containsLoop (ffa, frame, null)) {
            throw new IllegalArgumentException (
               "attachment contains loop");
         }
      }
      return ffa;
   }

   static PointFem3dAttachment getEdgeAttachment(
      FemNode3d n0, FemNode3d n1) {
      double weight = 0;
      PointFem3dAttachment attachment = null;
      LinkedList<DynamicAttachment> masters = n0.getMasterAttachments();
      if (masters == null) {
         return null;
      }
      for (DynamicAttachment a : masters) {
         if (a instanceof PointFem3dAttachment) {
            PointFem3dAttachment pfa = (PointFem3dAttachment)a;
            if (pfa.numMasters() == 2 && pfa.getSlave() instanceof FemNode3d) {
               if (containsNode(n1, pfa.getNodes())) {
                  double w = pfa.getCoordinates().get(0);
                  if (Math.abs(w - 0.5) < Math.abs(weight - 0.5)) {
                     // this point is closer
                     attachment = pfa;
                  }
               }
            }
         }
      }
      return attachment;
   }

   private FemNode3d createNode(FemNode3d[] nodes) {
      Point3d pos = new Point3d();
      FemNode3d node = new FemNode3d();
      for (FemNode3d n : nodes) {
         pos.add(n.getPosition());
      }
      pos.scale(1.0 / nodes.length);
      node.setPosition(pos);
      pos.setZero();
      for (FemNode3d n : nodes) {
         pos.add(n.getRestPosition());
      }
      pos.scale(1.0 / nodes.length);
      node.setRestPosition(pos);
      return node;
   }

   static PointFem3dAttachment getFaceAttachment(FemNode3d node) {
      if (node.getAttachment() instanceof PointFem3dAttachment) {
         PointFem3dAttachment attachment =
            (PointFem3dAttachment)node.getAttachment();
         if (attachment.numMasters() > 2) {
            return attachment;
         }
      }
      return null;
   }

   private FemElement3d[] elementsWithFace(
      FemNode3d n0, FemNode3d n1, FemNode3d n2, FemNode3d n3) {
      HashSet<FemElement3d> allElems = new HashSet<FemElement3d>();
      LinkedList<FemElement3d> elemsWithFace =
         new LinkedList<FemElement3d>();

      allElems.addAll(n0.getElementDependencies());
      allElems.addAll(n1.getElementDependencies());
      allElems.addAll(n2.getElementDependencies());
      allElems.addAll(n3.getElementDependencies());
      for (FemElement3d e : allElems) {
         if (e.hasFace(n0, n1, n2, n3)) {
            elemsWithFace.add(e);
         }
      }
      return elemsWithFace.toArray(new FemElement3d[0]);
   }

   private int numElementsWithFace(
      FemNode3d n0, FemNode3d n1, FemNode3d n2, FemNode3d n3) {
      return elementsWithFace(n0, n1, n2, n3).length;
   }

   static boolean containsNode(FemNode3d n, FemNode[] nodes) {
      for (int i = 0; i < nodes.length; i++) {
         if (nodes[i] == n) {
            return true;
         }
      }
      return false;
   }

   private static double[] faceWeights = new double[] {0.25, 0.25, 0.25, 0.25};
   private static double[] edgeWeights = new double[] { 0.5, 0.5 };

   private PointFem3dAttachment getFaceAttachment(
      FemNode3d n0, FemNode3d n1, FemNode3d n2, FemNode3d n3) {
      VectorNd idealWeights = new VectorNd(faceWeights);
      double mindist = Double.MAX_VALUE;
      PointFem3dAttachment attachment = null;
      LinkedList<DynamicAttachment> masters = n0.getMasterAttachments();
      if (masters == null) {
         return null;
      }
      for (DynamicAttachment a : masters) {
         if (a instanceof PointFem3dAttachment) {
            PointFem3dAttachment pfa = (PointFem3dAttachment)a;
            if (pfa.numMasters() == 4 && pfa.getSlave() instanceof FemNode3d) {
               FemNode[] nodes = pfa.getNodes();
               if (containsNode(n1, nodes) &&
                  containsNode(n2, nodes) &&
                  containsNode(n3, nodes)) {
                  double d = idealWeights.distance(pfa.getCoordinates());
                  if (d < mindist) {
                     mindist = d;
                     attachment = pfa;
                  }
               }
            }
         }
      }
      return attachment;
   }

   HexElement createHex(FemNode3d[] nodes,
      int i0, int i1, int i2, int i3,
      int i4, int i5, int i6, int i7) {
      return new HexElement(nodes[i0], nodes[i1], nodes[i2], nodes[i3],
         nodes[i4], nodes[i5], nodes[i6], nodes[i7]);
   }

   public void subdivideHexs(List<HexElement> hexs) {
      for (HexElement hex : hexs) {
         subdivideHex(hex);
      }
   }

   public void subdivideHex(HexElement hex) {
      if (hex.getParent() != myElements) {
         throw new IllegalArgumentException(
            "Hex is not contained in this model");
      }
      LinkedList<FemNode3d> addedNodes = new LinkedList<FemNode3d>();
      LinkedList<FemElement3d> addedElements =
         new LinkedList<FemElement3d>();
      LinkedList<DynamicAttachment> addedAttachments =
         new LinkedList<DynamicAttachment>();
      LinkedList<DynamicAttachment> removedAttachments =
         new LinkedList<DynamicAttachment>();

      int idx = 0;
      FemNode3d[] nodes = new FemNode3d[27];
      for (FemNode3d n : hex.getNodes()) {
         nodes[idx++] = n;
      }
      for (int i = 0; i < 12; i++) {
         // for each edge ...
         FemNode3d n0 = nodes[HexElement.edgeIdxs[2 * i + 0]];
         FemNode3d n1 = nodes[HexElement.edgeIdxs[2 * i + 1]];
         PointFem3dAttachment edgeAttach = getEdgeAttachment(n0, n1);
         FemNode3d edgeNode;
         if (edgeAttach != null) {
            // use the existing mid node as the edge node
            edgeNode = (FemNode3d)edgeAttach.getSlave();
            if (numElementsWithEdge(n0, n1) == 1) {
               // don't need the attachment any more, so remove it
               removedAttachments.add(edgeAttach);
            }
         }
         else {
            edgeNode = createNode(new FemNode3d[] { n0, n1 });
            addedNodes.add(edgeNode);
            if (numElementsWithEdge(n0, n1) > 1) {
               PointFem3dAttachment a = new PointFem3dAttachment(edgeNode);
               a.setFromNodes (new FemNode[] { n0, n1 }, edgeWeights);
               addedAttachments.add(a);
            }
         }
         nodes[idx++] = edgeNode;
      }
      for (int i = 0; i < 6; i++) {
         // for each face ...
         FemNode3d n0 = nodes[HexElement.faceIdxs[4 * i + 0]];
         FemNode3d n1 = nodes[HexElement.faceIdxs[4 * i + 1]];
         FemNode3d n2 = nodes[HexElement.faceIdxs[4 * i + 2]];
         FemNode3d n3 = nodes[HexElement.faceIdxs[4 * i + 3]];
         PointFem3dAttachment faceAttach = getFaceAttachment(n0, n1, n2, n3);
         FemNode3d faceNode;
         if (faceAttach != null) {
            // use the existing center node as the face node
            faceNode = (FemNode3d)faceAttach.getSlave();
            if (numElementsWithFace(n0, n1, n2, n3) == 1) {
               // don't need the attachment any more, so remove it
               removedAttachments.add(faceAttach);
            }
         }
         else {
            faceNode = createNode(new FemNode3d[] { n0, n1, n2, n3 });
            addedNodes.add(faceNode);
            if (numElementsWithFace(n0, n1, n2, n3) > 1) {
               PointFem3dAttachment a = new PointFem3dAttachment(faceNode);
               a.setFromNodes (new FemNode[] { n0, n1, n2, n3 }, faceWeights);
               addedAttachments.add(a);
            }
         }
         nodes[idx++] = faceNode;
      }

      FemNode3d centerNode = createNode((FemNode3d[])hex.getNodes());
      addedNodes.add(centerNode);
      nodes[idx++] = centerNode;

      addedElements.add(createHex(nodes, 0, 8, 20, 11, 16, 24, 26, 23));
      addedElements.add(createHex(nodes, 8, 1, 9, 20, 24, 17, 21, 26));
      addedElements.add(createHex(nodes, 20, 9, 2, 10, 26, 21, 18, 25));
      addedElements.add(createHex(nodes, 11, 20, 10, 3, 23, 26, 25, 19));
      addedElements.add(createHex(nodes, 16, 24, 26, 23, 4, 12, 22, 15));
      addedElements.add(createHex(nodes, 24, 17, 21, 26, 12,

         5, 13, 22));
      addedElements.add(createHex(nodes, 26, 21, 18, 25, 22, 13, 6, 14));
      addedElements.add(createHex(nodes, 23, 26, 25, 19, 15, 22, 14, 7));

      for (DynamicAttachment a : removedAttachments) {
         removeAttachment(a);
      }
      removeElement(hex);
      for (FemNode3d n : addedNodes) {
         addNode(n);
      }
      for (FemElement3d e : addedElements) {
         addElement(e);
      }
      for (DynamicAttachment a : addedAttachments) {
         addAttachment(a);
      }
   }

   public void dispose() {
   }

   public void useAnsysNumbering() {
      myNodes.setNumberingStartAtOne();
   }

   @Override
   public void scaleDistance(double s) {
      super.scaleDistance(s);
      myAuxiliaryMaterialList.scaleDistance(s);
<<<<<<< HEAD
      
=======
>>>>>>> 542b365a
      myVolume *= (s * s * s);
      myBVTreeValid = false;
      // invalidate trees of meshes as well
      // update skinning positions
      for (MeshComponent mc : myMeshList) {
         mc.scaleDistance(s);
      }
   }
   
   @Override
   public void scaleMass(double s) {
      super.scaleMass(s);
      myAuxiliaryMaterialList.scaleMass(s);
   }

   @Override
   public void scaleMass(double s) {
      super.scaleMass(s);
      myAuxiliaryMaterialList.scaleMass(s);
   }

   /**
    * {@inheritDoc}
    */
   public boolean isDuplicatable() {
      return true;
   }

   public boolean getCopyReferences(
      List<ModelComponent> refs, ModelComponent ancestor) {

      return true;
   }

   public void getAuxStateComponents(List<HasAuxState> comps, int level) {
      comps.add(this);
   }

   public void advanceAuxState(double t0, double t1) {
      for (int i = 0; i < myElements.size(); i++) {
         FemElement3d e = myElements.get(i);
         FemMaterial mat = getElementMaterial(e);
         if (mat.getViscoBehavior() != null) {
            ViscoelasticBehavior veb = mat.getViscoBehavior();
            IntegrationData3d[] idata = e.getIntegrationData();
            for (int k = 0; k < idata.length; k++) {
               ViscoelasticState state = idata[k].getViscoState();
               if (state == null) {
                  state = veb.createState();
                  idata[k].setViscoState(state);
               }
               veb.advanceState(state, t0, t1);
            }
         }
      }
   }

   /**
    * {@inheritDoc}
    */
   public void skipAuxState(DataBuffer data) {

      int dsize = data.zget();
      int zsize = data.zget();
      data.dskip (dsize);
      data.zskip (zsize);
   }

   public void getAuxState(DataBuffer data) {

      int didx0 = data.dsize();
      int zidx0 = data.zsize();
      data.zput (0);    // reserve space for storing dsize and zsize
      data.zput (0);

      for (int i = 0; i < myElements.size(); i++) {
         IntegrationData3d[] idata = myElements.get(i).getIntegrationData();
         for (int k = 0; k < idata.length; k++) {
            idata[k].getState(data);
         }          
      }
      // store the amount of space used, for use by increaseAuxStateOffsets
      data.zset (zidx0, data.dsize()-didx0);
      data.zset (zidx0+1, data.zsize()-zidx0-2);
   }

   public void getInitialAuxState(
      DataBuffer newData, DataBuffer oldData) {

      int zidx0 = newData.zsize();
      newData.zput (0);     // make space for size spaces, to be stored below
      newData.zput (0);

      for (int i = 0; i < myElements.size(); i++) {
         IntegrationData3d[] idata = myElements.get(i).getIntegrationData();
         for (int k=0; k<idata.length; k++) {
            idata[k].getZeroState (newData);
         }
      }
      // store the amount of space used, for use by increaseAuxStateOffsets
      newData.zset (zidx0, 0);
      newData.zset (zidx0+1, newData.zsize()-zidx0-2);
   }

   public void setAuxState(DataBuffer data) {

      int dsize = data.zget(); // should use this for sanity checking?
      int zsize = data.zget();

      for (int i = 0; i < myElements.size(); i++) {
         IntegrationData3d[] idata = myElements.get(i).getIntegrationData();
         for (int k = 0; k < idata.length; k++) {
            idata[k].setState (data);
         }
      }
   }

   @Override
   public FemModel3d copy (
      int flags, Map<ModelComponent,ModelComponent> copyMap) {

      if (copyMap == null) {
         copyMap = new HashMap<ModelComponent,ModelComponent>();
         flags = CopyableComponent.COPY_REFERENCES;
      }

      FemModel3d fem = (FemModel3d)super.copy(flags, copyMap);

      // fem.myFrame was created in super.copy(), but we redo this
      // so as to create an exact copy of the orginal frame
      FemModelFrame newFrame = myFrame.copy (flags, copyMap);
      newFrame.setName (myFrame.getName());
      copyMap.put(myFrame, newFrame);
      fem.myFrame = newFrame;
      if (myFrameConstraint != null) {
         fem.attachFrame (myFrame.getPose());
      }
      else {
         fem.attachFrame (null);
      }
      fem.myFrameRelativeP = myFrameRelativeP;

      for (FemNode3d n : myNodes) {
         FemNode3d newn = n.copy(flags, copyMap);
         newn.setName(n.getName());
         copyMap.put(n, newn);
         fem.myNodes.addNumbered(newn, n.getNumber());
         fem.myNodes.setRenderProps(myNodes.getRenderProps());
      }
      for (FemElement3d e : myElements) {
         FemElement3d newe = e.copy(flags, copyMap);
         newe.setName(e.getName());
         copyMap.put(e, newe);
         fem.myElements.addNumbered(newe, e.getNumber());
         fem.myElements.setRenderProps(myElements.getRenderProps());
      }
      for (FemMarker m : myMarkers) {
         FemMarker newm = m.copy(flags, copyMap);
         newm.setName(m.getName());
         fem.myMarkers.addNumbered(newm, m.getNumber());
         fem.myMarkers.setRenderProps(myMarkers.getRenderProps());
      }
      for (DynamicAttachment a : myAttachments) {
         DynamicAttachment newa = a.copy(flags, copyMap);
         newa.setName(a.getName());
         fem.myAttachments.addNumbered(newa, a.getNumber());
      }

      fem.ansysElemProps = new HashMap<FemElement3d,int[]>();
      for (Map.Entry<FemElement3d,int[]> ent : ansysElemProps.entrySet()) {
         FemElement3d newe = (FemElement3d)copyMap.get(ent.getKey());
         int[] props = ArraySupport.copy(ent.getValue());
         fem.ansysElemProps.put(newe, props);
      }

      for (int i=0; i<myMeshList.size(); i++) {
         FemMeshComp mc = myMeshList.get(i);
         FemMeshComp newFmc = mc.copy(flags, copyMap);
         if (i == 0) {
            fem.myMeshList.addFixed (newFmc);
         }
         else {
            fem.addMeshComp(newFmc);
         }
         // do this this since addMesh sets collidability by default
         newFmc.setCollidable (mc.getCollidable());        
      }

      fem.myAutoGenerateSurface = myAutoGenerateSurface;
      fem.mySurfaceMeshValid = mySurfaceMeshValid;
      fem.myInternalSurfaceMeshComp = null;

      fem.setElementWidgetSizeMode(myElementWidgetSizeMode);
      if (myElementWidgetSizeMode == PropertyMode.Explicit) {
         fem.setElementWidgetSize(myElementWidgetSize);
      }

      fem.clearCachedData(null);

      fem.myAABBTree = null;
      fem.myBVTreeValid = false;

      fem.mySolveMatrixFile = null;

      fem.myNumIncompressConstraints = 0;
      fem.myHardIncompUpdateTime = -1;

      fem.myComputeNodalStress = myComputeNodalStress;
      fem.myComputeNodalStrain = myComputeNodalStrain;

      fem.myHardIncompMethod = myHardIncompMethod;
      fem.myHardIncompMethodValidP = myHardIncompMethodValidP;
      fem.mySoftIncompMethod = mySoftIncompMethod;
      fem.mySoftIncompMethodValidP = mySoftIncompMethodValidP;

      fem.myNodalIncompBlocksAllocatedP = false;
      fem.myNodalIncompConstraintsAllocatedP = false;

      fem.myPressures = new VectorNd(MAX_PRESSURE_VALS);
      fem.myKp = new double[MAX_PRESSURE_VALS];
      fem.myNodalConstraints = new Vector3d[MAX_NODAL_INCOMP_NODES];
      for (int i = 0; i < MAX_NODAL_INCOMP_NODES; i++) {
         fem.myNodalConstraints[i] = new Vector3d();
      }

      return fem;
   }

   @Override
   public void updateBounds(Vector3d pmin, Vector3d pmax) {
      updateSlavePos();
      super.updateBounds(pmin, pmax);

      myMeshList.updateBounds(pmin, pmax);
   }

   public ColorMapBase getColorMap() {
      return myColorMap;
   }

   public void setColorMap(ColorMapBase colorMap) {
      myColorMap = colorMap;
      myColorMapMode =
         PropertyUtils.propagateValue(
            this, "colorMap", colorMap, myColorMapMode);
   }

   public PropertyMode getColorMapMode() {
      return myColorMapMode;
   }

   public void setColorMapMode(PropertyMode mode) {
      if (mode != myColorMapMode) {
         myColorMapMode = PropertyUtils.setModeAndUpdate(
            this, "colorMap", myColorMapMode, mode);
      }
   }

   public boolean isAbortOnInvertedElements() {
      return myAbortOnInvertedElems;
   }

   public void setAbortOnInvertedElements(boolean set) {
      myAbortOnInvertedElems = set;
   }

   public void setWarnOnInvertedElements(boolean set) {
      myWarnOnInvertedElems = set;
   }

   public boolean isWarnOnInvertedElements() {
      return myWarnOnInvertedElems;
   }

   public void getNodalDeformationGradients (Matrix3d[] Fnodal) {
      if (Fnodal.length < myNodes.size()) {
         throw new IllegalArgumentException (
            "Fnodal must have length >= " + myNodes.size());
      }
      for (FemElement3d e : myElements) {
         FemNode3d[] enodes = e.myNodes;
         FemMaterial mat = getElementMaterial(e);
         if (mat.isLinear()) {
            IntegrationPoint3d wpnt = e.getWarpingPoint();
            IntegrationData3d data = e.getWarpingData();
            wpnt.computeJacobianAndGradient (enodes, data.myInvJ0);
            for (int i=0; i<enodes.length; i++) {          
               int nidx = myNodes.indexOf(enodes[i]);
               Fnodal[nidx].scaledAdd (
                  1.0/enodes[i].numAdjacentElements(), wpnt.F);
            }
         }
         else {
            IntegrationPoint3d[] ipnts = e.getIntegrationPoints();
            IntegrationData3d[] idata = e.getIntegrationData();
            double[] nodalExtrapMat = e.getNodalExtrapolationMatrix();
            for (int k=0; k<ipnts.length; k++) {
               ipnts[k].computeJacobianAndGradient (e.myNodes, idata[k].myInvJ0);
               for (int i=0; i<enodes.length; i++) {  
                  double a = nodalExtrapMat[i*ipnts.length + k];
                  int nidx = myNodes.indexOf(enodes[i]);                  
                  Fnodal[nidx].scaledAdd (
                     a/enodes[i].numAdjacentElements(), ipnts[k].F); 
               }
            }
         }
      }
   }

   /* =================== Frame support ======================= */

   public FemModelFrame getFrame() {
      return myFrame;
   }

   public boolean isFrameRelative() {
      return myFrameRelativeP;
   }

   public void setFrameRelative (boolean enable) {
      if (myFrameRelativeP != enable) {
         myFrameRelativeP = enable;
         Frame frame = enable ? myFrame : null;
         for (int i=0; i<myNodes.size(); i++) {
            myNodes.get(i).setFrame (frame);
         }
         notifyStructureChanged(this);
      }
   }

   public boolean usingAttachedRelativeFrame() {
      return myFrameConstraint != null && myFrameRelativeP;
   }

   public FrameFem3dConstraint getFrameConstraint() {
      return myFrameConstraint;
   }

   public void attachFrame (RigidTransform3d TRW) {
      if (TRW == null) {
         myFrameConstraint = null;
         myFrame.setPose (RigidTransform3d.IDENTITY);
         myFrame.setVelocity (Twist.ZERO);
      }
      else {
         RigidTransform3d TX = new RigidTransform3d(TRW);
         Point3d pos = new Point3d(TRW.p);
         FemElement3d elem = findContainingElement (pos);
         if (elem == null) {
            Point3d newLoc = new Point3d();
            elem = findNearestSurfaceElement(newLoc, pos);
            TX.p.set (newLoc);
         }         
         myFrame.setPose (TX);
         myFrameConstraint = new FrameFem3dConstraint (myFrame, elem);
      }
   }

   public double getAxisLength() {
      return myFrame.getAxisLength();
   }

   public void setAxisLength (double len) {
      myFrame.setAxisLength (len);
   }

   public void getDynamicComponents (
      List<DynamicComponent> active,
      List<DynamicComponent> attached, 
      List<DynamicComponent> parametric) {

      super.getDynamicComponents (active, attached, parametric);
      if (myFrameRelativeP) {
         if (myFrame.isActive()) {
            active.add (myFrame);
         }
         else {
            parametric.add (myFrame);
         }
      }
      else {
         attached.add (myFrame);
      }
   }

   public void addGeneralMassBlocks (SparseBlockMatrix M) {
      if (myFrameRelativeP && useFrameRelativeCouplingMasses) {
         int bi = myFrame.getSolveIndex();
         if (bi != -1) {
            for (int i=0; i<myNodes.size(); i++) {
               int bj = myNodes.get(i).getSolveIndex();
               if (bj != -1) {
                  M.addBlock (bi, bj, new Matrix6x3Block());
                  M.addBlock (bj, bi, new Matrix3x6Block());
               }
            }
         }
      }
   }

   /**
    * Computes the coupling mass between this model's frame coordinates and a
    * specific frame-relative node. This is a 3x6 matrix with the form
    *
    * [ m R^T   - m R^T [c] ]
    *
    * where R is the frame's orientation, c is the node's local position (
    * rotated into frame coodinates), and m is the node's mass.
    */
   private void setCouplingMass (
      Matrix3x6Block blk, double m, RotationMatrix3d R, Vector3d c) {

      blk.m00 = m*R.m00;
      blk.m01 = m*R.m10;
      blk.m02 = m*R.m20;
      blk.m10 = m*R.m01;
      blk.m11 = m*R.m11;
      blk.m12 = m*R.m21;
      blk.m20 = m*R.m02;
      blk.m21 = m*R.m12;
      blk.m22 = m*R.m22;

      double x = m*c.x;
      double y = m*c.y;
      double z = m*c.z;

      blk.m03 = y*R.m20 - z*R.m10;
      blk.m13 = y*R.m21 - z*R.m11;
      blk.m23 = y*R.m22 - z*R.m12;
      blk.m04 = z*R.m00 - x*R.m20;
      blk.m14 = z*R.m01 - x*R.m21;
      blk.m24 = z*R.m02 - x*R.m22;
      blk.m05 = x*R.m10 - y*R.m00;
      blk.m15 = x*R.m11 - y*R.m01;
      blk.m25 = x*R.m12 - y*R.m02;
   }

   /**
    * Scale the masses of the nodes that are connected to the frame,
    * in order to ensure that the mass matrix is non-singular.
    */
   private void scaleFrameNodeMasses (
      SparseBlockMatrix M, VectorNd f, double s) {

      int bf = myFrame.getSolveIndex();
      FemNode3d[] nodes = myFrameConstraint.getElement().getNodes();
      double[] fbuf = f.getBuffer();

      int bk;
      for (int k=0; k<nodes.length; k++) {
         if ((bk = nodes[k].getSolveIndex()) != -1) {
            M.getBlock (bk, bk).scale (s);
            M.getBlock (bf, bk).scale (s);
            M.getBlock (bk, bf).scale (s);

            // scale fictitious force terms for node
            int idx = M.getBlockRowOffset (bk);
            fbuf[idx++] *= s;
            fbuf[idx++] *= s;
            fbuf[idx++] *= s;
         }
      }
   }

   @Override
   public void getMassMatrixValues (SparseBlockMatrix M, VectorNd f, double t) {

      int bk;

      for (int k=0; k<myNodes.size(); k++) {
         FemNode3d n = myNodes.get(k);
         if ((bk = n.getSolveIndex()) != -1) {
            n.getEffectiveMass (M.getBlock (bk, bk), t);
            n.getEffectiveMassForces (f, t, M.getBlockRowOffset (bk));
         }
      }

      if (myFrameRelativeP) {

         Vector3d wbod = new Vector3d(); // angular velocity in body coords
         RotationMatrix3d R = myFrame.getPose().R;
         double[] fbuf = f.getBuffer();

         wbod.inverseTransform (R, myFrame.getVelocity().w);
         Vector3d w = myFrame.getVelocity().w;

         // update inertia in Frame
         double mass = 0;
         Point3d com = new Point3d();
         SymmetricMatrix3d J = new SymmetricMatrix3d();

         // extra fictitious forces for spatial inertia due to nodal velocity
         Vector3d fv = new Vector3d();
         Vector3d fw = new Vector3d();
         Vector3d fn = new Vector3d();
         Vector3d tmp = new Vector3d();

         Point3d c = new Point3d(); // local node position rotated to world
         Vector3d v = new Vector3d(); // local node velocity rotated to world

         int bf = myFrame.getSolveIndex();

         for (int k=0; k<myNodes.size(); k++) {
            FemNode3d n = myNodes.get(k);

            if ((bk = n.getSolveIndex()) != -1) {
               c.transform (R, n.getLocalPosition());
               v.transform (R, n.getLocalVelocity());
               double m = n.getEffectiveMass();
               //System.out.println ("m " + k + " " + m);
               com.scaledAdd (m, c);
               mass += m;
               SpatialInertia.addPointRotationalInertia (J, m, c);

               if (useFrameRelativeCouplingMasses) {
                  Matrix3x6Block blk   = (Matrix3x6Block)M.getBlock (bk, bf);
                  Matrix6x3Block blkT  = (Matrix6x3Block)M.getBlock (bf, bk);
                  setCouplingMass (blk, m, R, c);

                  blkT.transpose (blk);

                  // compute fictitious forces for nodes, and accumulate nodal
                  // velocity fictitious force terms for spatial inertia

                  tmp.cross (w, v);        // tmp = 2*m (w X v)
                  tmp.scale (2*m);

                  fv.add (tmp);               // fv += 2*m (w X v)
                  fw.crossAdd (c, tmp, fw);  // fw += 2*m (c X w X v)

                  fn.set (tmp);               // fn = 2*m (w X v)

                  tmp.cross (w, c);        // tmp = m*w X c
                  tmp.scale (m);
                  fn.crossAdd (w, tmp, fn);// fn += m (w X w X c)
                  fn.inverseTransform (R);

                  // set fictitious force terms for node
                  int idx = M.getBlockRowOffset (bk);
                  fbuf[idx++] = -fn.x;
                  fbuf[idx++] = -fn.y;
                  fbuf[idx++] = -fn.z;
               }

            }
         }

         com.scale (1/mass);
         SpatialInertia.addPointRotationalInertia (J, -mass, com);

         SpatialInertia S = new SpatialInertia();
         S.set (mass, J, com);
         S.inverseTransform (R); // Frame keeps inertia in local coords
         myFrame.setInertia (S);

         myFrame.getMass (M.getBlock (bf, bf), t);
         myFrame.getEffectiveMassForces (f, t, M.getBlockRowOffset (bf));

         if (useFrameRelativeCouplingMasses) {
            int idx = M.getBlockRowOffset (bf);
            fbuf[idx++] -= fv.x;
            fbuf[idx++] -= fv.y;
            fbuf[idx++] -= fv.z;
            fbuf[idx++] -= fw.x;
            fbuf[idx++] -= fw.y;
            fbuf[idx++] -= fw.z;
         }

         if (frameMassFraction != 0) {
            scaleFrameNodeMasses (M, f, 1.0-frameMassFraction);
         }
      }
   }

   private void zero6Vector (double[] vec) {
      vec[0] = 0;
      vec[1] = 0;
      vec[2] = 0;
      vec[3] = 0;
      vec[4] = 0;
      vec[5] = 0;
   }

   private void zero3Vector (double[] vec) {
      vec[0] = 0;
      vec[1] = 0;
      vec[2] = 0;
   }

   private void scaledAdd (Wrench wr, double s, double[] vec, int idx) {
      wr.f.x += s*vec[idx++];
      wr.f.y += s*vec[idx++];
      wr.f.z += s*vec[idx++];
      wr.m.x += s*vec[idx++];
      wr.m.y += s*vec[idx++];
      wr.m.z += s*vec[idx++];
   }

   private void setFromTwist (double[] vec, int idx, Twist tw) {
      vec[idx++] = tw.v.x;
      vec[idx++] = tw.v.y;
      vec[idx++] = tw.v.z;
      vec[idx++] = tw.w.x;
      vec[idx++] = tw.w.y;
      vec[idx++] = tw.w.z;
   }

   @Override
   public void mulInverseMass (
      SparseBlockMatrix M, VectorNd a, VectorNd f) {

      double[] abuf = a.getBuffer();
      double[] fbuf = f.getBuffer();
      int asize = a.size();

      if (M.getAlignedBlockRow (asize) == -1) {
         throw new IllegalArgumentException (
            "size of 'a' not block aligned with 'M'");
      }
      if (f.size() < asize) {
         throw new IllegalArgumentException (
            "size of 'f' is less than the size of 'a'");
      }
      int bf = myFrame.getSolveIndex();
      int bk;

      if (myFrameRelativeP && bf < asize) {
         int fidx = M.getBlockRowOffset (bf);
         Wrench wtmp = new Wrench();
         double[] tmp6 = new double[6];
         for (int i=0; i<myNodes.size(); i++) {
            FemNode3d n = myNodes.get(i);
            if ((bk=n.getSolveIndex()) != -1) {
               int idx = M.getBlockRowOffset (bk);
               if (idx < asize) {
                  MatrixBlock Mfk = M.getBlock (bf, bk);
                  zero6Vector (tmp6);
                  Mfk.mulAdd (tmp6, 0, fbuf, idx);
                  Matrix3x3Block Mkk = (Matrix3x3Block)M.getBlock(bk, bk);
                  // XXX do we want to use n.mulInverseEffectiveMass?
                  scaledAdd (wtmp, -1/Mkk.m00, tmp6, 0);
               }
            }
         }
         scaledAdd (wtmp, 1, fbuf, fidx);
         // XXX do we need to use getBlock (bf, bf)???
         Matrix6dBlock Mff = (Matrix6dBlock)M.getBlock (bf, bf);
         SpatialInertia S = new SpatialInertia ();
         S.set (Mff);
         Twist ttmp = new Twist();
         S.mulInverse (ttmp, wtmp);
         setFromTwist (abuf, fidx, ttmp);
         double[] tmp3 = new double[3];
         for (int i=0; i<myNodes.size(); i++) {
            FemNode3d n = myNodes.get(i);
            if ((bk=n.getSolveIndex()) != -1) {
               int idx = M.getBlockRowOffset (bk);
               if (idx < asize) {
                  MatrixBlock Mkf = M.getBlock (bk, bf);
                  Matrix3x3Block Mkk = (Matrix3x3Block)M.getBlock(bk, bk);
                  double minv = 1/Mkk.m00;
                  zero3Vector (tmp3);
                  Mkf.mulAdd (tmp3, 0, abuf, fidx);
                  abuf[idx++] = minv*(fbuf[idx] - tmp3[0]);
                  abuf[idx++] = minv*(fbuf[idx] - tmp3[1]);
                  abuf[idx++] = minv*(fbuf[idx] - tmp3[2]);
               }
            }
         }
      }
      else {
         for (int i=0; i<myNodes.size(); i++) {
            FemNode3d n = myNodes.get(i);
            if ((bk=n.getSolveIndex()) != -1) {
               int idx = M.getBlockRowOffset (bk);
               if (idx < asize) {
                  n.mulInverseEffectiveMass (
                     M.getBlock(bk, bk), abuf, fbuf, idx);
               }
            }
         }
      }
   }

   /* =================== end Frame support ======================= */

}<|MERGE_RESOLUTION|>--- conflicted
+++ resolved
@@ -17,7 +17,6 @@
 import java.util.List;
 import java.util.Map;
 
-import artisynth.core.materials.BulkIncompressibleBehavior;
 import artisynth.core.materials.FemMaterial;
 import artisynth.core.materials.IncompressibleMaterial;
 import artisynth.core.materials.IncompressibleMaterial.BulkPotential;
@@ -84,7 +83,6 @@
 import maspack.matrix.Point3d;
 import maspack.matrix.RigidTransform3d;
 import maspack.matrix.RotationMatrix3d;
-import maspack.matrix.SVDecomposition3d;
 import maspack.matrix.SparseBlockMatrix;
 import maspack.matrix.SparseNumberedBlockMatrix;
 import maspack.matrix.SymmetricMatrix3d;
@@ -115,17 +113,10 @@
 import maspack.util.TestException;
 
 public class FemModel3d extends FemModel
-<<<<<<< HEAD
-   implements TransformableGeometry, ScalableUnits, MechSystemModel, Collidable,
-              CopyableComponent, HasAuxState, HasSurfaceMesh,
-              PointAttachable, ConnectableBody {
- 
-=======
 implements TransformableGeometry, ScalableUnits, MechSystemModel, Collidable,
 CopyableComponent, HasAuxState, HasSurfaceMesh,
 PointAttachable, ConnectableBody {
 
->>>>>>> 542b365a
    protected FemModelFrame myFrame;
    protected FrameFem3dConstraint myFrameConstraint;
    protected boolean myFrameRelativeP;
@@ -232,7 +223,6 @@
    protected Vector3d[] myNodalConstraints = new Vector3d[MAX_NODAL_INCOMP_NODES];
    // temp for computing element-wise linear stiffness strain
    protected SymmetricMatrix3d myEps = new SymmetricMatrix3d();
-   SVDecomposition3d SVD = new SVDecomposition3d();
 
    // protected ArrayList<FemSurface> myEmbeddedSurfaces;
    protected MeshComponentList<FemMeshComp> myMeshList;
@@ -385,11 +375,7 @@
       myElements = new FemElement3dList("elements", "e");
       myAuxiliaryMaterialList = new AuxMaterialBundleList("materials", "mat");
       myMeshList =  new MeshComponentList<FemMeshComp>(
-<<<<<<< HEAD
-    	         FemMeshComp.class, "meshes", "msh");
-=======
          FemMeshComp.class, "meshes", "msh");
->>>>>>> 542b365a
       addFixed(myFrame);
       addFixed(myNodes);
       addFixed(myElements);
@@ -417,18 +403,6 @@
 
    public RenderableComponentList<AuxMaterialBundle> getMaterialBundles() {
       return myAuxiliaryMaterialList;
-<<<<<<< HEAD
-   }
-
-   public FemModel3d (String name) {
-      super(name);
-      setDefaultValues();
-      for (int i = 0; i < MAX_NODAL_INCOMP_NODES; i++) {
-         myNodalConstraints[i] = new Vector3d();
-      }
-      myMeshList.addFixed (createSurfaceMeshComponent());
-=======
->>>>>>> 542b365a
    }
 
    private void updateBVHierarchies() {
@@ -748,7 +722,7 @@
    }
 
    protected void computePressuresAndRinv(
-      FemElement3d e, BulkIncompressibleBehavior imat, double scale) {
+      FemElement3d e, IncompressibleMaterial imat, double scale) {
 
       int npvals = e.numPressureVals();
 
@@ -808,26 +782,8 @@
       }
    }
 
-<<<<<<< HEAD
-   private boolean requiresWarping(FemElement3d elem, FemMaterial mat) {
-      if (mat.isCorotated()) {
-         return true;
-      }
-
-      if (elem.numAuxiliaryMaterials() > 0) {
-         for (AuxiliaryMaterial aux : elem.getAuxiliaryMaterials()) {
-            if (aux.isCorotated()) {
-               return true;
-            }
-         }
-      }
-      return false;
-   }
-
-=======
->>>>>>> 542b365a
    // DIVBLK
-   private void computeStressAndStiffness(FemElement3d e, FemMaterial mat, 
+   protected void computeStressAndStiffness(FemElement3d e, FemMaterial mat, 
       Matrix6d D, IncompMethod softIncomp) {
 
       IntegrationPoint3d[] ipnts = e.getIntegrationPoints();
@@ -839,58 +795,6 @@
 
       SolidDeformation def = new SolidDeformation();
 
-<<<<<<< HEAD
-      // see if material is linear
-      boolean corotated = false;
-      IntegrationPoint3d wpnt = null;
-      FemMaterial linMat = null;
-      // if (mat instanceof LinearMaterial) {
-      if (mat.isLinear()) {
-         linMat = mat;
-         corotated = linMat.isCorotated();
-         wpnt = e.getWarpingPoint();
-         IntegrationData3d data = e.getWarpingData();
-         wpnt.computeJacobianAndGradient(e.myNodes, data.myInvJ0);
-         wpnt.sigma.setZero();
-         if (corotated) {
-            e.computeWarping(wpnt.F, myEps);
-         }
-         else {
-            myEps.setSymmetric(wpnt.F);
-         }
-         // compute Cauchy strain
-         myEps.m00 -= 1;
-         myEps.m11 -= 1;
-         myEps.m22 -= 1;
-      }
-
-      e.setInverted(false); // will check this below
-      if (mat.isIncompressible() && softIncomp != IncompMethod.NODAL) {
-         imat = (IncompressibleMaterial)mat;
-         if (softIncomp == IncompMethod.ELEMENT) {
-
-            computePressuresAndRinv (e, imat.getIncompressibleBehavior(), vebTangentScale);
-            if (D != null) {
-               constraints = e.getIncompressConstraints();
-               for (int i = 0; i < e.myNodes.length; i++) {
-                  constraints[i].setZero();
-               }
-            }
-         }
-      }
-      else if (softIncomp == IncompMethod.NODAL) {
-         if (e instanceof TetElement) {
-            ((TetElement)e).getAreaWeightedNormals(myNodalConstraints);
-            for (int i = 0; i < 4; i++) {
-               myNodalConstraints[i].scale(-1 / 12.0);
-            }
-         }
-         else {
-            for (int i = 0; i < e.numNodes(); i++) {
-               myNodalConstraints[i].setZero();
-            }
-         }
-=======
       //===========================================
       // linear material optimizations
       //===========================================
@@ -900,7 +804,6 @@
 
       // if there is cached linear material, then apply
       if (!warper.isCacheEmpty()) {
->>>>>>> 542b365a
 
          // compute warping rotation
          warper.computeWarpingRotation(e);
@@ -923,25 +826,6 @@
             }
          }
 
-<<<<<<< HEAD
-      if (myComputeNodalStress || myComputeNodalStrain) {
-         // nodalExtrapMat = e.getNodalExtrapolationMatrix();
-         if (linMat != null) {
-            
-            // XXX double-check same value
-            //            linMat.addStress(wpnt.sigma,
-            //               myEps, corotated ? e.myWarper.getRotation() : null);
-            SolidDeformation def = new SolidDeformation();
-            def.setF(wpnt.F);
-            def.setR(corotated ? e.myWarper.getRotation() : null);
-            linMat.computeStress(wpnt.sigma, def, Matrix3d.IDENTITY, null);
-            
-            for (int i = 0; i < nodes.length; i++) {
-               FemNode3d nodei = nodes[i];
-               if (myComputeNodalStress) {
-                  nodei.addScaledStress(
-                     1.0 / nodei.numAdjacentElements(), wpnt.sigma);
-=======
          if (myComputeNodalStress || (myComputeNodalStrain && mat.isLinear()) ) {
 
             // estimate at warping point
@@ -971,7 +855,6 @@
                // distribute stress to nodes
                for (int i = 0; i < nodes.length; i++) {
                   nodes[i].addScaledStress(1.0 / nodes[i].numAdjacentElements(), sigma);
->>>>>>> 542b365a
                }
             }
 
@@ -1120,18 +1003,6 @@
          // anisotropy rotational frame
          Matrix3d Q = (dt.myFrame != null ? dt.myFrame : Matrix3d.IDENTITY);
 
-<<<<<<< HEAD
-            pt.avgp = pressure;
-            def.setAveragePressure(pressure);
-            double scaling = dt.getScaling();
-            if (linMat != null) {
-               pt.sigma.setZero();
-               if (D != null) {
-                  D.setZero();
-               }
-            } else {
-               mat.computeStress(pt.sigma, def, Q, null);
-=======
          // System.out.println("FEM Pressure: " + pressure);
          pt.avgp = pressure;
          def.setAveragePressure(pressure);
@@ -1150,7 +1021,6 @@
             }
             if (D != null) {
                mat.computeTangent(D, pt.sigma, def, Q, null);
->>>>>>> 542b365a
                if (scaling != 1) {
                   D.scale(scaling);
                }
@@ -1173,31 +1043,12 @@
                   }
                   pt.sigma.add(sigmaTmp);
 
-<<<<<<< HEAD
-            // reset pressure to zero for auxiliary
-            pt.avgp = 0;
-            def.setAveragePressure(0);
-            if (e.numAuxiliaryMaterials() > 0) {
-               for (AuxiliaryMaterial aux : e.myAuxMaterials) {
-                  aux.computeStress(sigmaAux, def, pt, dt, mat);
-                  if (scaling != 1) {
-                     sigmaAux.scale(scaling);
-                  }
-                  pt.sigma.add(sigmaAux);
-                  if (D != null) {
-                     aux.computeTangent(DAux, sigmaAux, def, pt, dt, mat);
-                     if (scaling != 1) {
-                        DAux.scale(scaling);
-                     }
-                     D.add(DAux);
-=======
                   if (D != null) {
                      amat.computeTangent(Dtmp, sigmaTmp, def, pt, dt, mat);
                      if (scaling != 1) {
                         Dtmp.scale(scaling);
                      }
                      D.add(Dtmp);
->>>>>>> 542b365a
                   }
                }
             }
@@ -1216,18 +1067,10 @@
             if (D != null) {
                veb.computeTangent(D, state);
             }
-<<<<<<< HEAD
-            // System.out.println ("sigma=\n" + pt.sigma);
-
-            // pt.avgp += e.myLagrangePressure;
-
-            // e.myAvgStress.scaledAdd (dv, pt.sigma);
-=======
          }
          else {
             dt.clearState();
          }
->>>>>>> 542b365a
 
          // sum stress/stiffness contributions to each node
          for (int i = 0; i < e.myNodes.length; i++) {
@@ -1440,8 +1283,6 @@
             IntegrationData3d[] idata = e.getIntegrationData();
             for (int i = 0; i < nodes.length; i++) {
                nodes[i].myVolume += idata[i].getDv();
-<<<<<<< HEAD
-=======
             }
          }
          else if (e.integrationPointsInterpolateToNodes()){ 
@@ -1453,7 +1294,6 @@
                for (int i = 0; i < nodes.length; i++) {
                   nodes[i].myVolume += idata[k].getDv()*N.get(i);
                }
->>>>>>> 542b365a
             }
          }
       }
@@ -1503,15 +1343,6 @@
       myNodalRestVolumesValidP = true;
    }
 
-<<<<<<< HEAD
-   public void computeNodalIncompressibility(BulkIncompressibleBehavior ib, Matrix6d D) {
-      
-      for (FemNode3d n : myNodes) {
-         if (volumeIsControllable(n)) {
-            double restVol = n.myRestVolume;
-            myKp[0] = 
-               ib.getEffectiveModulus(n.myVolume / restVol) / restVol;
-=======
    private void computeNodalIncompressibility(IncompressibleMaterial imat, Matrix6d D) {
 
       for (FemNode3d n : myNodes) {
@@ -1519,7 +1350,6 @@
             double restVol = n.myRestVolume;
             myKp[0] =
                imat.getEffectiveModulus(n.myVolume / restVol) / restVol;
->>>>>>> 542b365a
             // myKp[0] = 1;
             if (myKp[0] != 0) {
                for (FemNodeNeighbor nbr_i : getNodeNeighbors(n)) {
@@ -1528,17 +1358,10 @@
                      int bj = nbr_j.myNode.getSolveIndex();
                      if (!mySolveMatrixSymmetricP || bj >= bi) {
                         FemNodeNeighbor nbr =
-<<<<<<< HEAD
-                        nbr_i.myNode.getNodeNeighbor(nbr_j.myNode);
-                        if (nbr == null) {
-                           nbr =
-                           nbr_i.myNode.getIndirectNeighbor(nbr_j.myNode);
-=======
                            nbr_i.myNode.getNodeNeighbor(nbr_j.myNode);
                         if (nbr == null) {
                            nbr =
                               nbr_i.myNode.getIndirectNeighbor(nbr_j.myNode);
->>>>>>> 542b365a
                         }
                         if (nbr == null) {
                            throw new InternalErrorException(
@@ -1623,15 +1446,9 @@
          }
       }
 
-<<<<<<< HEAD
-      // nodal incompressibility
-      if ( (softIncomp == IncompMethod.NODAL) && myMaterial != null && myMaterial.isIncompressible()) {
-         computeNodalIncompressibility(myMaterial.getIncompressibleBehavior(), D);
-=======
       // incompressibility
       if ( (softIncomp == IncompMethod.NODAL) && myMaterial != null && myMaterial.isIncompressible()) {
          computeNodalIncompressibility((IncompressibleMaterial)myMaterial, D);
->>>>>>> 542b365a
       }
 
       if (checkTangentStability && minE != null) {
@@ -1823,11 +1640,7 @@
    }
 
    // builds a Stiffness matrix, where entries are ordered by node numbers
-<<<<<<< HEAD
-   public SparseBlockMatrix getStiffnessMatrix() {
-=======
    public SparseBlockMatrix createStiffnessMatrix() {
->>>>>>> 542b365a
 
       if (!myStressesValidP || !myStiffnessesValidP) {
          updateStressAndStiffness();
@@ -2002,11 +1815,7 @@
 
    public void prerender(RenderList list) {
       super.prerender(list);
-<<<<<<< HEAD
-      
-=======
-
->>>>>>> 542b365a
+
       list.addIfVisible (myFrame);
       list.addIfVisible(myNodes);
       list.addIfVisible(myElements);
@@ -2019,12 +1828,7 @@
       }
 
       updateStressPlotRange();
-<<<<<<< HEAD
-      
-      list.addIfVisible(myMeshList);
-=======
-
->>>>>>> 542b365a
+
       myAuxiliaryMaterialList.prerender(list);
    }
 
@@ -2229,10 +2033,7 @@
       TransformGeometryContext context, int flags) {
       context.addAll (myNodes);
       context.addAll (myMarkers);
-<<<<<<< HEAD
-=======
       context.addAll(myMeshList);
->>>>>>> 542b365a
       context.addAll(myAuxiliaryMaterialList);
    } 
 
@@ -2247,20 +2048,15 @@
    }
 
    private boolean softNodalIncompressAllowed() {
-<<<<<<< HEAD
-      return (numTetElements() + numNodalMappedElements() == myElements.size() && 
-         myMaterial.isIncompressible());
-=======
       int numAllowedElements = numTetElements() + numNodalMappedElements() 
          + numNodalInterpolatedElements();
       return ( myMaterial.isIncompressible() && 
          numAllowedElements == myElements.size());
->>>>>>> 542b365a
    }
 
    private boolean hardNodalIncompressAllowed() {
       int numAllowedElements = numTetElements() + numNodalMappedElements() 
-      + numNodalInterpolatedElements();
+         + numNodalInterpolatedElements();
       return (numAllowedElements == myElements.size());
    }
 
@@ -4074,10 +3870,6 @@
    public void scaleDistance(double s) {
       super.scaleDistance(s);
       myAuxiliaryMaterialList.scaleDistance(s);
-<<<<<<< HEAD
-      
-=======
->>>>>>> 542b365a
       myVolume *= (s * s * s);
       myBVTreeValid = false;
       // invalidate trees of meshes as well
@@ -4085,12 +3877,6 @@
       for (MeshComponent mc : myMeshList) {
          mc.scaleDistance(s);
       }
-   }
-   
-   @Override
-   public void scaleMass(double s) {
-      super.scaleMass(s);
-      myAuxiliaryMaterialList.scaleMass(s);
    }
 
    @Override
