--- conflicted
+++ resolved
@@ -391,7 +391,6 @@
       return new GenericMuscle();
    }
 
-<<<<<<< HEAD
    //   @Override
    //   public boolean isInvertible() {
    //      return myMuscleMat == null || myMuscleMat.isInvertible();
@@ -406,24 +405,7 @@
    //   public boolean isCorotated() {
    //      return myMuscleMat == null || myMuscleMat.isCorotated();
    //   }
-   
-=======
-   @Override
-   public boolean isInvertible() {
-      return myMuscleMat == null || myMuscleMat.isInvertible();
-   }
-   
-   @Override
-   public boolean isLinear() {
-      return myMuscleMat == null;
-   }
-   
-   @Override
-   public boolean isCorotated() {
-      return myMuscleMat == null;
-   }
-
->>>>>>> 12e3cb9d
+
    public void setMuscleMaterial(MuscleMaterial mat) {
       if (mat == null) {
          throw new IllegalArgumentException(
