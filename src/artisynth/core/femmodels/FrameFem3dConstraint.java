<<<<<<< HEAD
/**
 * Copyright (c) 2014, by the Authors: John E Lloyd (UBC)
 *
 * This software is freely available under a 2-clause BSD license. Please see
 * the LICENSE file in the ArtiSynth distribution directory for details.
 */
package artisynth.core.femmodels;

import java.io.IOException;
import java.io.PrintWriter;
import java.util.*;

import maspack.render.*;
import maspack.matrix.*;
import maspack.util.*;
import maspack.spatialmotion.*;
import artisynth.core.mechmodels.*;
import artisynth.core.mechmodels.MechSystem.ConstraintInfo;
import artisynth.core.modelbase.*;
import artisynth.core.util.*;

/**
 * Class to manage the constraint between an FEM and it's coordinate frame.
 */
public class FrameFem3dConstraint extends ConstrainerBase {
   
   //private FemElement myElement;

   private FemElement3d myElement;
   private IntegrationPoint3d myIpnt;
   private IntegrationData3d myData;
   private RotationMatrix3d myRC;
   private Frame myFrame;

   private Vector3d[] myGNX;
   private Matrix3x6Block[] myMasterBlocks;
   //private Matrix3x3Block[] myVBlocks;
   //private Matrix3x3Block[] myOmegaBlocks;

   // B = (tr(P)I - P) R0^T, where P is the symmetric part of the
   // polar decomposition of F
   private Matrix3d myInvB = new Matrix3d();
   private Matrix3d myDotB = new Matrix3d();
   private Twist myErr = new Twist();

   private double[] myLam = new double[6];

   public FrameFem3dConstraint() {
      myRC = new RotationMatrix3d();
   }

   public void getBilateralSizes (VectorNi sizes) {
      sizes.append (6);
   }

   public int addBilateralConstraints (
      SparseBlockMatrix GT, VectorNd dg, int numb) {
      
      int bj = GT.numBlockCols();
      GT.addCol (6);

      Vector3d dgw = new Vector3d();
      Matrix3d NxBinv = new Matrix3d();

      int bf = myFrame.getSolveIndex();
      FemNode3d[] nodes = myElement.getNodes();
      VectorNd N = myIpnt.getShapeWeights();
      for (int i=0; i<nodes.length; i++) {
         int bk = nodes[i].getSolveIndex();
         if (bk != -1) {
            Matrix3x6Block blk = new Matrix3x6Block();
            double Ni = N.get(i);
            blk.m00 = Ni;
            blk.m11 = Ni;
            blk.m22 = Ni;

            NxBinv.crossProduct (myGNX[i], myInvB);
            NxBinv.scale (-1);
            NxBinv.mulTransposeLeft (myRC, NxBinv);
            dgw.mulTransposeAdd (NxBinv, nodes[i].getLocalVelocity(), dgw);

            NxBinv.mul (myRC);
            blk.setSubMatrix03 (NxBinv);
            GT.addBlock (bk, bj, blk);
         }
      }

      //RotationMatrix3d Rf = myFrame.getPose().R;
      //Matrix6x3Block blk = new Matrix6x3Block();
      //blk.setSubMatrix00 (Rf);
      //GT.addBlock (bf, bj, blk);

      // blk = new Matrix6x3Block();
      // Matrix3d Tmp = new Matrix3d();
      // Tmp.mulTransposeRight (Rf, myB);
      // blk.setSubMatrix30 (Tmp);
      // GT.addBlock (bf, bj+1, blk);

      dg.set (numb++, 0);
      dg.set (numb++, 0);
      dg.set (numb++, 0);

      // compute dgw = - inv(B) * dotB * dgw
      myDotB.mul (dgw, dgw);
      myInvB.mul (dgw, dgw);
      myRC.mulTranspose (dgw, dgw);
      dgw.scale (-1);

      //dgw.setZero();

      dg.set (numb++, dgw.x);
      dg.set (numb++, dgw.y);
      dg.set (numb++, dgw.z);

      return numb;
   }

   public int getBilateralInfo (ConstraintInfo[] ginfo, int idx) {

      for (int i=0; i<6; i++) {
         ginfo[idx+i].compliance = 0;
         ginfo[idx+i].damping = 0;
         ginfo[idx+i].force = 0;
      }
      ginfo[idx++].dist = myErr.v.x;
      ginfo[idx++].dist = myErr.v.y;
      ginfo[idx++].dist = myErr.v.z;

      ginfo[idx++].dist = myErr.w.x;
      ginfo[idx++].dist = myErr.w.y;
      ginfo[idx++].dist = myErr.w.z;
      return idx;
   }

   public int setBilateralImpulses (VectorNd lam, double h, int idx) {
      for (int i=0; i<6; i++) {
         myLam[i] = lam.get(idx++);
      }
      return idx;
   }

   public int getBilateralImpulses (VectorNd lam, int idx) {
      for (int i=0; i<6; i++) {
         lam.set (idx++, myLam[i]);
      }
      return idx;
   }
   
   public void zeroImpulses() {
      for (int i=0; i<6; i++) {
         myLam[i] = 0;
      }
   }

   /**
    * Computes (tr(P)I - P)
    */
   private void computeB (Matrix3d B, Matrix3d P) {
      B.negate (P);
      double tr = P.trace();
      B.m00 += tr;
      B.m11 += tr;
      B.m22 += tr;
      //B.mulTransposeRight (B, myRC);
   }

   public double updateConstraints (double t, int flags) {
      // update P
      Matrix3d B = new Matrix3d();
      Matrix3d H = new Matrix3d();
      VectorNd N = myIpnt.getShapeWeights();
      FemNode3d[] nodes = myElement.getNodes();
      myIpnt.computeJacobianAndGradient (myElement.getNodes(), myData.myInvJ0);
      PolarDecomposition3d polard = new PolarDecomposition3d();
      polard.factor (myIpnt.F);
      polard.getH(H);
      computeB (B, H);
      myInvB.invert (B);

      // update dot P
      Matrix3d dF = new Matrix3d();
      for (int i=0; i<nodes.length; i++) {
         dF.addOuterProduct (nodes[i].getLocalVelocity(), myGNX[i]);
      }
      //dF.mulTransposeLeft (myRC, dF);
      // dot P is the symmetric part of dF
      Matrix3d dotP = new Matrix3d();
      dotP.transpose (dF);
      dotP.add (dF);
      dotP.scale (0.5);
      computeB (myDotB, dotP);

      // compute the error twist
      RigidTransform3d T = new RigidTransform3d();
      computeFrame (T);

      myErr.set (T);
      //System.out.println ("err=" + myErr.toString ("%13.5e"));
      //myErr.setZero();

      // // T was computed in the local frame. Multiple by current pose
      // // to get the pose error
      // T.mulInverseLeft (myFrame.getPose(), T);

      // myErr.set (T);

      return 0;
   }
   
   public void getConstrainedComponents (List<DynamicComponent> list) {
      if (myElement != null) {
         for (FemNode n : myElement.getNodes()) {
            list.add (n);
         }
      }
   }
   
   // public void setNodes (
   //    Collection<FemNode> nodes, Collection<Double> coords) {
   //    double[] _coords = new double[coords.size()];
   //    int i = 0;
   //    for (double w : coords) {
   //       _coords[i++] = w;
   //    }
   //    setNodes (nodes.toArray(new FemNode[0]), _coords);
   // }

   // public void setNodes (FemNode[] nodes, double[] coords) {
   //    dosetNodes (nodes, coords);
   //    //myElement = null;
   //    if (coords == null) {
   //       // compute node coordinates explicitly
   //       updateAttachment();
   //    }
   // }

   // private void dosetNodes (FemNode[] nodes, double[] coords) {
   //    if (nodes.length == 0) {
   //       throw new IllegalArgumentException (
   //          "Must have at least one node");
   //    }
   //    if (coords != null && nodes.length != coords.length) {
   //       throw new IllegalArgumentException (
   //          "nodes and coords have incompatible sizes: "+
   //          nodes.length+" vs. "+coords.length);
   //    }
   //    myCoords = new VectorNd (nodes.length);
   //    myNodes = new FemNode[nodes.length];
   //    for (int i=0; i<nodes.length; i++) {
   //       myNodes[i] = nodes[i];
   //       if (coords != null) {
   //          myCoords.set (i, coords[i]);
   //       }
   //    }
   // }


   private void computeBlocks (Matrix3d invJ0, RotationMatrix3d R0) {

      VectorNd N = myIpnt.getShapeWeights();
      Vector3d[] GNs = myIpnt.GNs;

      myGNX = new Vector3d[GNs.length];
      //myOmegaBlocks = new Matrix3x3Block[GNs.length];
      //myVBlocks = new Matrix3x3Block[GNs.length];
      myMasterBlocks = new Matrix3x6Block[GNs.length];
      for (int i=0; i<GNs.length; i++) {
         //Matrix3x3Block blk = new Matrix3x3Block();
         myGNX[i] = new Vector3d();
         invJ0.mulTranspose (myGNX[i], GNs[i]);
         // blk.crossProduct (R0, myGNX[i]);
         // blk.scale (-1);
         // myOmegaBlocks[i] = blk;

         // blk = new Matrix3x3Block();
         // blk.setIdentity();
         // blk.scale (N.get(i));
         // myVBlocks[i] = blk;

         Matrix3x6Block blkm = new Matrix3x6Block();
         blkm.m00 = N.get(i);
         blkm.m11 = N.get(i);
         blkm.m22 = N.get(i);
         myMasterBlocks[i] = blkm;
      }
   }

   public FemElement3d getElement() {
      return myElement;
   }

   public void setFromElement (RigidTransform3d T, FemElement3d elem) {
      Vector3d coords = new Vector3d();
      if (elem.getNaturalCoordinates (coords, new Point3d(T.p), 1000) < 0) {
         throw new NumericalException (
            "Can't find natural coords for "+T.p+" in element "+elem.getNumber());
      }
      myIpnt = IntegrationPoint3d.create (
         elem, coords.x, coords.y, coords.z, 1.0);
      myData = new IntegrationData3d();
      myData.computeRestJacobian (myIpnt.GNs, elem.getNodes());

      myIpnt.computeJacobianAndGradient (elem.getNodes(), myData.myInvJ0);
      PolarDecomposition3d polard = new PolarDecomposition3d();
      polard.factor (myIpnt.F);  
      myRC.mulInverseLeft (polard.getR(), T.R);

      //computeBlocks (myData.myInvJ0, myRC);
      computeBlocks (myData.myInvJ0, RotationMatrix3d.IDENTITY);

      myElement = elem;
   }

   public void computeFrame (RigidTransform3d T) {
      T.setIdentity();
      VectorNd N = myIpnt.getShapeWeights();
      FemNode3d[] nodes = myElement.getNodes();
      myIpnt.computeJacobianAndGradient (myElement.getNodes(), myData.myInvJ0);
      for (int i=0; i<nodes.length; i++) {
         T.p.scaledAdd (N.get(i), nodes[i].getLocalPosition());
      }
      PolarDecomposition3d polard = new PolarDecomposition3d();
      polard.factor (myIpnt.F);
      T.R.mul (polard.getR(), myRC);
   }

   /**
    * Computes the current frame velocity, in world coordinates.
    */
   public void computeVelocity (Twist vel) {

      Matrix3d B = new Matrix3d();
      VectorNd N = myIpnt.getShapeWeights();
      FemNode3d[] nodes = myElement.getNodes();

      vel.setZero();
      for (int i=0; i<nodes.length; i++) {
         vel.v.scaledAdd (N.get(i), nodes[i].getVelocity());
      }
      myIpnt.computeJacobianAndGradient (myElement.getNodes(), myData.myInvJ0);
      PolarDecomposition3d polard = new PolarDecomposition3d();
      polard.factor (myIpnt.F);
      Matrix3d H = new Matrix3d();
      polard.getH(H);
      computeB (B, H);
      myInvB.invert (B);

      RotationMatrix3d R = myFrame.getPose().R;
      Vector3d vloc = new Vector3d();
      for (int i=0; i<nodes.length; i++) {
         vloc.inverseTransform (R, nodes[i].getVelocity());
         vloc.transform (myRC);
         vel.w.crossAdd (myGNX[i], vloc, vel.w);
      }
      myInvB.mul (vel.w, vel.w);
      vel.w.inverseTransform (myRC);
      vel.w.transform (R);
   }

   /**
    * Computes the current frame velocity, in frame coordinates.
    */
   public void computeFrameRelativeVelocity (Twist vel) {

      Matrix3d B = new Matrix3d();
      VectorNd N = myIpnt.getShapeWeights();
      FemNode3d[] nodes = myElement.getNodes();

      vel.setZero();
      for (int i=0; i<nodes.length; i++) {
         vel.v.scaledAdd (N.get(i), nodes[i].getLocalVelocity());
      }
      myIpnt.computeJacobianAndGradient (myElement.getNodes(), myData.myInvJ0);
      PolarDecomposition3d polard = new PolarDecomposition3d();
      polard.factor (myIpnt.F);
      Matrix3d H = new Matrix3d();
      polard.getH(H);
      computeB (B, H);
      myInvB.invert (B);

      Vector3d vloc = new Vector3d();
      for (int i=0; i<nodes.length; i++) {
         vloc.transform (myRC, nodes[i].getLocalVelocity());
         vel.w.crossAdd (myGNX[i], vloc, vel.w);
      }
      myInvB.mul (vel.w, vel.w);
      vel.inverseTransform (myRC);
   }

   public void updateFramePose (boolean frameRelative) {
      RigidTransform3d T = new RigidTransform3d();
      computeFrame (T);
      if (!frameRelative) {
         T.R.mul (myRC);
      }
      else {
         // multiply by existing frame to get the new pose
         T.mul (myFrame.getPose(), T);
      }
      myFrame.setPose (T);
   }

   // public void updateVelStates() {
   //    if (myNodes != null) {
   //       double[] coords = myCoords.getBuffer();
   //       Vector3d vel = myPoint.getVelocity();
   //       vel.setZero();
   //       for (int i = 0; i < myNodes.length; i++) {
   //          vel.scaledAdd (coords[i], myNodes[i].getVelocity(), vel);
   //       }
   //    }
   // }

   // /**
   //  * Update attachment to reflect changes in the slave state.
   //  */
   // public void updateAttachment() {
   //    myElement.getMarkerCoordinates (myCoords, myPoint.getPosition());
   // }

   // public void applyForces() {
   //    if (myNodes != null) {
   //       double[] coords = myCoords.getBuffer();
   //       Vector3d force = myPoint.getForce();
   //       for (int i = 0; i < myNodes.length; i++) {
   //          Vector3d nodeForce = myNodes[i].getForce();
   //          nodeForce.scaledAdd (coords[i], force, nodeForce);
   //       }
   //    }
   // }

   // public void getRestPosition (Point3d pos) {
   //    pos.setZero();
   //    for (int i=0; i<myNodes.length; i++) {
   //       pos.scaledAdd (
   //          myCoords.get(i), ((FemNode3d)myNodes[i]).getRestPosition());
   //    }
   // }

   // protected void scanNodes (ReaderTokenizer rtok, Deque<ScanToken> tokens)
   //    throws IOException {

   //    ArrayList<Double> coordList = new ArrayList<Double>();
   //    rtok.scanToken ('[');
   //    tokens.offer (ScanToken.BEGIN); // begin token
   //    while (ScanWriteUtils.scanAndStoreReference (rtok, tokens)) {
   //       coordList.add (rtok.scanNumber());
   //    }
   //    if (rtok.ttype != ']') {
   //       throw new IOException ("Expected ']', got " + rtok);
   //    }
   //    tokens.offer (ScanToken.END); // terminator token
   //    tokens.offer (new ObjectToken(ArraySupport.toDoubleArray (coordList)));
   // }

   // protected boolean scanItem (ReaderTokenizer rtok, Deque<ScanToken> tokens)
   //    throws IOException {

   //    rtok.nextToken();
   //    if (scanAttributeName (rtok, "nodes")) {
   //       tokens.offer (new StringToken ("nodes", rtok.lineno()));
   //       scanNodes (rtok, tokens);
   //       return true;
   //    }
   //    rtok.pushBack();
   //    return super.scanItem (rtok, tokens);
   // }

   // protected boolean postscanItem (
   // Deque<ScanToken> tokens, CompositeComponent ancestor) throws IOException {

   //    if (postscanAttributeName (tokens, "nodes")) {
   //       FemNode[] nodes = ScanWriteUtils.postscanReferences (
   //          tokens, FemNode.class, ancestor);
   //       double[] coords = (double[])tokens.poll().value();
   //       setNodes (nodes, coords);
   //       return true;
   //    }
   //    return super.postscanItem (tokens, ancestor);
   // }
   
   // protected void writeNodes (PrintWriter pw, NumberFormat fmt, Object ref)
   //    throws IOException {
   //    CompositeComponent ancestor =
   //       ComponentUtils.castRefToAncestor (ref);
   //    pw.println ("[");
   //    IndentingPrintWriter.addIndentation (pw, 2);
   //    for (int i=0; i<myNodes.length; i++) {
   //       pw.println (
   //          ComponentUtils.getWritePathName (ancestor, myNodes[i])+" "+
   //          myCoords.get(i));
   //    }
   //    IndentingPrintWriter.addIndentation (pw, -2);
   //    pw.println ("]");
   // }

   // public void writeItems (
   //    PrintWriter pw, NumberFormat fmt, CompositeComponent ancestor)
   //    throws IOException {
   //    super.writeItems (pw, fmt, ancestor);
   //    pw.print ("nodes=");
   //    writeNodes (pw, fmt, ancestor);
   // }

   // @Override
   // public void transformSlaveGeometry (
   //    AffineTransform3dBase X, TransformableGeometry topObject, int flags) {
   //    updateAttachment();
   // }

   // public int addTargetJacobian (SparseBlockMatrix J, int bi) {
   //    for (int i=0; i<myNodes.length; i++) {
   //       double c = myCoords.get(i);
   //       Matrix3x3DiagBlock blk = new Matrix3x3DiagBlock();
   //       blk.set (c, c, c);
   //       if (myNodes[i].getSolveIndex() != -1)
   //          J.addBlock (bi, myNodes[i].getSolveIndex(), blk);
   //    }
   //    return bi++;      
   // }

   // /** 
   //  * Create an attachment that connects a point to a FemElement.  If the point
   //  * lies outside the model, then the attachment will be created for the
   //  * location determined by projecting the point into the nearest element
   //  * and the new location will be returned in <code>loc</code>.
   //  * 
   //  * @param pnt Point to be attached
   //  * @param elem FemElement3d to attach the point to
   //  * @param loc point location with respect to the element. If <code>null</code>,
   //  * will be assumed to be pnt.getPosition().
   //  * @param reduceTol try to reduce the number of attached nodes by
   //  * removing those whose coordinate values are less then this number.
   //  * A value of zero ensures no reduction. If reduction is desired,
   //  * a value around 1e-5 is reasonable.
   //  * @return an attachment for 
   //  */
   // public static FrameFem3dConstraint create (
   //    Point pnt, FemElement3d elem, Point3d loc, double reduceTol) {

   //    FrameFem3dConstraint ax = null;
   //    // Figure out the coordinates for the attachment point
   //    VectorNd coords = new VectorNd (elem.numNodes());
   //    elem.getMarkerCoordinates (coords, loc!=null ? loc : pnt.getPosition());
   //    if (reduceTol > 0) {
   //       FemNode3d[] nodes = elem.getNodes();
   //       // Find number of coordinates which are close to zero
   //       int numZero = 0;
   //       for (int i=0; i<elem.numNodes(); i++) {
   //          if (Math.abs(coords.get(i)) < reduceTol) {
   //             numZero++;
   //          }
   //       }
   //       // If we have coordinates close to zero, and the number of remaining
   //       // coords is <= 4, then specify the nodes and coords explicitly
   //       if (numZero > 0 && elem.numNodes()-numZero <= 4) {
   //          int numc = elem.numNodes()-numZero;
   //          double[] reducedCoords = new double[numc];
   //          FemNode3d[] reducedNodes = new FemNode3d[numc];
   //          int k = 0;
   //          for (int i=0; i<elem.numNodes(); i++) {
   //             if (Math.abs(coords.get(i)) >= reduceTol) {
   //                reducedCoords[k] = coords.get(i);
   //                reducedNodes[k] = nodes[i];
   //                k++;
   //             }
   //          }
   //          ax = new FrameFem3dConstraint (pnt);
   //          ax.setNodes (reducedNodes, reducedCoords);
   //          return ax;
   //       }
   //    }
   //    ax = new FrameFem3dConstraint (pnt);
   //    ax.setFromElement (elem);


   //    ax.myCoords.set (coords);
   //    return ax;
   // }

   // public boolean getDerivative (double[] buf, int idx) {
   //    buf[idx  ] = 0;
   //    buf[idx+1] = 0;
   //    buf[idx+2] = 0;
   //    return false;
   // }

   public FrameFem3dConstraint (Frame frame, FemElement3d elem) {
      this();
      myFrame = frame;
      setFromElement (frame.getPose(), elem);
   }

   // public FrameFem3dConstraint copy (
   //    int flags, Map<ModelComponent,ModelComponent> copyMap) {
   //    FrameFem3dConstraint a = (FrameFem3dConstraint)super.copy (flags, copyMap);

   //    if (myNodes != null) {
   //       a.myNodes = new FemNode[myNodes.length];
   //       for (int i=0; i<myNodes.length; i++) {
   //          a.myNodes[i] = 
   //             (FemNode)ComponentUtils.maybeCopy (flags, copyMap, myNodes[i]);
   //       }
   //    }
   //    if (myCoords != null) {
   //       a.myCoords = new VectorNd(myCoords);
   //    }
   //    return a;
   // }
  
   public void render (Renderer renderer, int flags) {
   }
}
=======
/**
 * Copyright (c) 2014, by the Authors: John E Lloyd (UBC)
 *
 * This software is freely available under a 2-clause BSD license. Please see
 * the LICENSE file in the ArtiSynth distribution directory for details.
 */
package artisynth.core.femmodels;

import java.io.IOException;
import java.io.PrintWriter;
import java.util.*;

import maspack.render.*;
import maspack.matrix.*;
import maspack.util.*;
import maspack.spatialmotion.*;
import artisynth.core.mechmodels.*;
import artisynth.core.mechmodels.MechSystem.ConstraintInfo;
import artisynth.core.modelbase.*;
import artisynth.core.util.*;

/**
 * Class to manage the constraint between an FEM and it's coordinate frame.
 */
public class FrameFem3dConstraint extends ConstrainerBase {
   
   //private FemElement myElement;

   private FemElement3d myElement;
   private IntegrationPoint3d myIpnt;
   private IntegrationData3d myData;
   private RotationMatrix3d myRC;
   private Frame myFrame;

   private Vector3d[] myGNX;
   private Matrix3x6Block[] myMasterBlocks;

   // B = (tr(P)I - P) R0^T, where P is the symmetric part of the
   // polar decomposition of F
   private Matrix3d myInvB = new Matrix3d();
   private Matrix3d myDotB = new Matrix3d();
   private Twist myErr = new Twist();

   private double[] myLam = new double[6];

   public FrameFem3dConstraint() {
      myRC = new RotationMatrix3d();
   }

   public void getBilateralSizes (VectorNi sizes) {
      sizes.append (6);
   }

   public int addBilateralConstraints (
      SparseBlockMatrix GT, VectorNd dg, int numb) {
      
      int bj = GT.numBlockCols();
      GT.addCol (6);

      Vector3d dgw = new Vector3d();
      Matrix3d NxBinv = new Matrix3d();

      int bf = myFrame.getSolveIndex();
      FemNode3d[] nodes = myElement.getNodes();
      VectorNd N = myIpnt.getShapeWeights();
      for (int i=0; i<nodes.length; i++) {
         int bk = nodes[i].getSolveIndex();
         if (bk != -1) {
            Matrix3x6Block blk = new Matrix3x6Block();
            double Ni = N.get(i);
            blk.m00 = Ni;
            blk.m11 = Ni;
            blk.m22 = Ni;

            NxBinv.crossProduct (myGNX[i], myInvB);
            NxBinv.scale (-1);
            NxBinv.mulTransposeLeft (myRC, NxBinv);
            dgw.mulTransposeAdd (NxBinv, nodes[i].getLocalVelocity(), dgw);

            NxBinv.mul (myRC);
            blk.setSubMatrix03 (NxBinv);
            GT.addBlock (bk, bj, blk);
         }
      }

      dg.set (numb++, 0);
      dg.set (numb++, 0);
      dg.set (numb++, 0);

      // compute dgw = - inv(B) * dotB * dgw
      myDotB.mul (dgw, dgw);
      myInvB.mul (dgw, dgw);
      myRC.mulTranspose (dgw, dgw);
      dgw.scale (-1);

      //dgw.setZero();

      dg.set (numb++, dgw.x);
      dg.set (numb++, dgw.y);
      dg.set (numb++, dgw.z);

      return numb;
   }

   public int getBilateralInfo (ConstraintInfo[] ginfo, int idx) {

      for (int i=0; i<6; i++) {
         ginfo[idx+i].compliance = 0;
         ginfo[idx+i].damping = 0;
         ginfo[idx+i].force = 0;
      }
      ginfo[idx++].dist = myErr.v.x;
      ginfo[idx++].dist = myErr.v.y;
      ginfo[idx++].dist = myErr.v.z;

      ginfo[idx++].dist = myErr.w.x;
      ginfo[idx++].dist = myErr.w.y;
      ginfo[idx++].dist = myErr.w.z;
      return idx;
   }

   public int setBilateralImpulses (VectorNd lam, double h, int idx) {
      for (int i=0; i<6; i++) {
         myLam[i] = lam.get(idx++);
      }
      return idx;
   }

   public int getBilateralImpulses (VectorNd lam, int idx) {
      for (int i=0; i<6; i++) {
         lam.set (idx++, myLam[i]);
      }
      return idx;
   }
   
   public void zeroImpulses() {
      for (int i=0; i<6; i++) {
         myLam[i] = 0;
      }
   }

   /**
    * Computes (tr(P)I - P)
    */
   private void computeB (Matrix3d B, Matrix3d P) {
      B.negate (P);
      double tr = P.trace();
      B.m00 += tr;
      B.m11 += tr;
      B.m22 += tr;
   }

   public double updateConstraints (double t, int flags) {
      // update P
      Matrix3d B = new Matrix3d();
      Matrix3d H = new Matrix3d();
      VectorNd N = myIpnt.getShapeWeights();
      FemNode3d[] nodes = myElement.getNodes();
      myIpnt.computeJacobianAndGradient (myElement.getNodes(), myData.myInvJ0);
      PolarDecomposition3d polard = new PolarDecomposition3d();
      polard.factor (myIpnt.F);
      polard.getH(H);
      computeB (B, H);
      myInvB.invert (B);

      // update dot P
      Matrix3d dF = new Matrix3d();
      for (int i=0; i<nodes.length; i++) {
         dF.addOuterProduct (nodes[i].getLocalVelocity(), myGNX[i]);
      }
      //dF.mulTransposeLeft (myRC, dF);
      // dot P is the symmetric part of dF
      Matrix3d dotP = new Matrix3d();
      dotP.transpose (dF);
      dotP.add (dF);
      dotP.scale (0.5);
      computeB (myDotB, dotP);

      // compute the error twist
      RigidTransform3d T = new RigidTransform3d();
      computeFrame (T);

      myErr.set (T);
      return 0;
   }
   
   public void getConstrainedComponents (List<DynamicComponent> list) {
      if (myElement != null) {
         for (FemNode n : myElement.getNodes()) {
            list.add (n);
         }
      }
   }
   
   private void computeBlocks (Matrix3d invJ0, RotationMatrix3d R0) {

      VectorNd N = myIpnt.getShapeWeights();
      Vector3d[] GNs = myIpnt.GNs;

      myGNX = new Vector3d[GNs.length];
      //myOmegaBlocks = new Matrix3x3Block[GNs.length];
      //myVBlocks = new Matrix3x3Block[GNs.length];
      myMasterBlocks = new Matrix3x6Block[GNs.length];
      for (int i=0; i<GNs.length; i++) {
         //Matrix3x3Block blk = new Matrix3x3Block();
         myGNX[i] = new Vector3d();
         invJ0.mulTranspose (myGNX[i], GNs[i]);

         Matrix3x6Block blkm = new Matrix3x6Block();
         blkm.m00 = N.get(i);
         blkm.m11 = N.get(i);
         blkm.m22 = N.get(i);
         myMasterBlocks[i] = blkm;
      }
   }

   public FemElement3d getElement() {
      return myElement;
   }

   public void setFromElement (RigidTransform3d T, FemElement3d elem) {
      Vector3d coords = new Vector3d();
      if (elem.getNaturalCoordinates (coords, new Point3d(T.p), 1000) < 0) {
         throw new NumericalException (
            "Can't find natural coords for "+T.p+" in element "+elem.getNumber());
      }
      myIpnt = IntegrationPoint3d.create (
         elem, coords.x, coords.y, coords.z, 1.0);
      myData = new IntegrationData3d();
      myData.computeRestJacobian (myIpnt.GNs, elem.getNodes());

      myIpnt.computeJacobianAndGradient (elem.getNodes(), myData.myInvJ0);
      PolarDecomposition3d polard = new PolarDecomposition3d();
      polard.factor (myIpnt.F);  
      myRC.mulInverseLeft (polard.getR(), T.R);

      //computeBlocks (myData.myInvJ0, myRC);
      computeBlocks (myData.myInvJ0, RotationMatrix3d.IDENTITY);

      myElement = elem;
   }

   public void computeFrame (RigidTransform3d T) {
      T.setIdentity();
      VectorNd N = myIpnt.getShapeWeights();
      FemNode3d[] nodes = myElement.getNodes();
      myIpnt.computeJacobianAndGradient (myElement.getNodes(), myData.myInvJ0);
      for (int i=0; i<nodes.length; i++) {
         T.p.scaledAdd (N.get(i), nodes[i].getLocalPosition());
      }
      PolarDecomposition3d polard = new PolarDecomposition3d();
      polard.factor (myIpnt.F);
      T.R.mul (polard.getR(), myRC);
   }

   /**
    * Computes the current frame velocity, in world coordinates.
    */
   public void computeVelocity (Twist vel) {

      Matrix3d B = new Matrix3d();
      VectorNd N = myIpnt.getShapeWeights();
      FemNode3d[] nodes = myElement.getNodes();

      vel.setZero();
      for (int i=0; i<nodes.length; i++) {
         vel.v.scaledAdd (N.get(i), nodes[i].getVelocity());
      }
      myIpnt.computeJacobianAndGradient (myElement.getNodes(), myData.myInvJ0);
      PolarDecomposition3d polard = new PolarDecomposition3d();
      polard.factor (myIpnt.F);
      Matrix3d H = new Matrix3d();
      polard.getH(H);
      computeB (B, H);
      myInvB.invert (B);

      RotationMatrix3d R = myFrame.getPose().R;
      Vector3d vloc = new Vector3d();
      for (int i=0; i<nodes.length; i++) {
         vloc.inverseTransform (R, nodes[i].getVelocity());
         vloc.transform (myRC);
         vel.w.crossAdd (myGNX[i], vloc, vel.w);
      }
      myInvB.mul (vel.w, vel.w);
      vel.w.inverseTransform (myRC);
      vel.w.transform (R);
   }

   /**
    * Computes the current frame velocity, in frame coordinates.
    */
   public void computeFrameRelativeVelocity (Twist vel) {

      Matrix3d B = new Matrix3d();
      VectorNd N = myIpnt.getShapeWeights();
      FemNode3d[] nodes = myElement.getNodes();

      vel.setZero();
      for (int i=0; i<nodes.length; i++) {
         vel.v.scaledAdd (N.get(i), nodes[i].getLocalVelocity());
      }
      myIpnt.computeJacobianAndGradient (myElement.getNodes(), myData.myInvJ0);
      PolarDecomposition3d polard = new PolarDecomposition3d();
      polard.factor (myIpnt.F);
      Matrix3d H = new Matrix3d();
      polard.getH(H);
      computeB (B, H);
      myInvB.invert (B);

      Vector3d vloc = new Vector3d();
      for (int i=0; i<nodes.length; i++) {
         vloc.transform (myRC, nodes[i].getLocalVelocity());
         vel.w.crossAdd (myGNX[i], vloc, vel.w);
      }
      myInvB.mul (vel.w, vel.w);
      vel.inverseTransform (myRC);
   }

   public void updateFramePose (boolean frameRelative) {
      RigidTransform3d T = new RigidTransform3d();
      computeFrame (T);
      if (!frameRelative) {
         T.R.mul (myRC);
      }
      else {
         // multiply by existing frame to get the new pose
         T.mul (myFrame.getPose(), T);
      }
      myFrame.setPose (T);
   }

   public FrameFem3dConstraint (Frame frame, FemElement3d elem) {
      this();
      myFrame = frame;
      setFromElement (frame.getPose(), elem);
   }

   public void render (Renderer renderer, int flags) {
   }
}
>>>>>>> 22d51713
<|MERGE_RESOLUTION|>--- conflicted
+++ resolved
@@ -1,4 +1,3 @@
-<<<<<<< HEAD
 /**
  * Copyright (c) 2014, by the Authors: John E Lloyd (UBC)
  *
@@ -35,8 +34,6 @@
 
    private Vector3d[] myGNX;
    private Matrix3x6Block[] myMasterBlocks;
-   //private Matrix3x3Block[] myVBlocks;
-   //private Matrix3x3Block[] myOmegaBlocks;
 
    // B = (tr(P)I - P) R0^T, where P is the symmetric part of the
    // polar decomposition of F
@@ -85,17 +82,6 @@
             GT.addBlock (bk, bj, blk);
          }
       }
-
-      //RotationMatrix3d Rf = myFrame.getPose().R;
-      //Matrix6x3Block blk = new Matrix6x3Block();
-      //blk.setSubMatrix00 (Rf);
-      //GT.addBlock (bf, bj, blk);
-
-      // blk = new Matrix6x3Block();
-      // Matrix3d Tmp = new Matrix3d();
-      // Tmp.mulTransposeRight (Rf, myB);
-      // blk.setSubMatrix30 (Tmp);
-      // GT.addBlock (bf, bj+1, blk);
 
       dg.set (numb++, 0);
       dg.set (numb++, 0);
@@ -162,7 +148,6 @@
       B.m00 += tr;
       B.m11 += tr;
       B.m22 += tr;
-      //B.mulTransposeRight (B, myRC);
    }
 
    public double updateConstraints (double t, int flags) {
@@ -196,15 +181,6 @@
       computeFrame (T);
 
       myErr.set (T);
-      //System.out.println ("err=" + myErr.toString ("%13.5e"));
-      //myErr.setZero();
-
-      // // T was computed in the local frame. Multiple by current pose
-      // // to get the pose error
-      // T.mulInverseLeft (myFrame.getPose(), T);
-
-      // myErr.set (T);
-
       return 0;
    }
    
@@ -216,46 +192,6 @@
       }
    }
    
-   // public void setNodes (
-   //    Collection<FemNode> nodes, Collection<Double> coords) {
-   //    double[] _coords = new double[coords.size()];
-   //    int i = 0;
-   //    for (double w : coords) {
-   //       _coords[i++] = w;
-   //    }
-   //    setNodes (nodes.toArray(new FemNode[0]), _coords);
-   // }
-
-   // public void setNodes (FemNode[] nodes, double[] coords) {
-   //    dosetNodes (nodes, coords);
-   //    //myElement = null;
-   //    if (coords == null) {
-   //       // compute node coordinates explicitly
-   //       updateAttachment();
-   //    }
-   // }
-
-   // private void dosetNodes (FemNode[] nodes, double[] coords) {
-   //    if (nodes.length == 0) {
-   //       throw new IllegalArgumentException (
-   //          "Must have at least one node");
-   //    }
-   //    if (coords != null && nodes.length != coords.length) {
-   //       throw new IllegalArgumentException (
-   //          "nodes and coords have incompatible sizes: "+
-   //          nodes.length+" vs. "+coords.length);
-   //    }
-   //    myCoords = new VectorNd (nodes.length);
-   //    myNodes = new FemNode[nodes.length];
-   //    for (int i=0; i<nodes.length; i++) {
-   //       myNodes[i] = nodes[i];
-   //       if (coords != null) {
-   //          myCoords.set (i, coords[i]);
-   //       }
-   //    }
-   // }
-
-
    private void computeBlocks (Matrix3d invJ0, RotationMatrix3d R0) {
 
       VectorNd N = myIpnt.getShapeWeights();
@@ -269,14 +205,6 @@
          //Matrix3x3Block blk = new Matrix3x3Block();
          myGNX[i] = new Vector3d();
          invJ0.mulTranspose (myGNX[i], GNs[i]);
-         // blk.crossProduct (R0, myGNX[i]);
-         // blk.scale (-1);
-         // myOmegaBlocks[i] = blk;
-
-         // blk = new Matrix3x3Block();
-         // blk.setIdentity();
-         // blk.scale (N.get(i));
-         // myVBlocks[i] = blk;
 
          Matrix3x6Block blkm = new Matrix3x6Block();
          blkm.m00 = N.get(i);
@@ -401,556 +329,12 @@
       myFrame.setPose (T);
    }
 
-   // public void updateVelStates() {
-   //    if (myNodes != null) {
-   //       double[] coords = myCoords.getBuffer();
-   //       Vector3d vel = myPoint.getVelocity();
-   //       vel.setZero();
-   //       for (int i = 0; i < myNodes.length; i++) {
-   //          vel.scaledAdd (coords[i], myNodes[i].getVelocity(), vel);
-   //       }
-   //    }
-   // }
-
-   // /**
-   //  * Update attachment to reflect changes in the slave state.
-   //  */
-   // public void updateAttachment() {
-   //    myElement.getMarkerCoordinates (myCoords, myPoint.getPosition());
-   // }
-
-   // public void applyForces() {
-   //    if (myNodes != null) {
-   //       double[] coords = myCoords.getBuffer();
-   //       Vector3d force = myPoint.getForce();
-   //       for (int i = 0; i < myNodes.length; i++) {
-   //          Vector3d nodeForce = myNodes[i].getForce();
-   //          nodeForce.scaledAdd (coords[i], force, nodeForce);
-   //       }
-   //    }
-   // }
-
-   // public void getRestPosition (Point3d pos) {
-   //    pos.setZero();
-   //    for (int i=0; i<myNodes.length; i++) {
-   //       pos.scaledAdd (
-   //          myCoords.get(i), ((FemNode3d)myNodes[i]).getRestPosition());
-   //    }
-   // }
-
-   // protected void scanNodes (ReaderTokenizer rtok, Deque<ScanToken> tokens)
-   //    throws IOException {
-
-   //    ArrayList<Double> coordList = new ArrayList<Double>();
-   //    rtok.scanToken ('[');
-   //    tokens.offer (ScanToken.BEGIN); // begin token
-   //    while (ScanWriteUtils.scanAndStoreReference (rtok, tokens)) {
-   //       coordList.add (rtok.scanNumber());
-   //    }
-   //    if (rtok.ttype != ']') {
-   //       throw new IOException ("Expected ']', got " + rtok);
-   //    }
-   //    tokens.offer (ScanToken.END); // terminator token
-   //    tokens.offer (new ObjectToken(ArraySupport.toDoubleArray (coordList)));
-   // }
-
-   // protected boolean scanItem (ReaderTokenizer rtok, Deque<ScanToken> tokens)
-   //    throws IOException {
-
-   //    rtok.nextToken();
-   //    if (scanAttributeName (rtok, "nodes")) {
-   //       tokens.offer (new StringToken ("nodes", rtok.lineno()));
-   //       scanNodes (rtok, tokens);
-   //       return true;
-   //    }
-   //    rtok.pushBack();
-   //    return super.scanItem (rtok, tokens);
-   // }
-
-   // protected boolean postscanItem (
-   // Deque<ScanToken> tokens, CompositeComponent ancestor) throws IOException {
-
-   //    if (postscanAttributeName (tokens, "nodes")) {
-   //       FemNode[] nodes = ScanWriteUtils.postscanReferences (
-   //          tokens, FemNode.class, ancestor);
-   //       double[] coords = (double[])tokens.poll().value();
-   //       setNodes (nodes, coords);
-   //       return true;
-   //    }
-   //    return super.postscanItem (tokens, ancestor);
-   // }
-   
-   // protected void writeNodes (PrintWriter pw, NumberFormat fmt, Object ref)
-   //    throws IOException {
-   //    CompositeComponent ancestor =
-   //       ComponentUtils.castRefToAncestor (ref);
-   //    pw.println ("[");
-   //    IndentingPrintWriter.addIndentation (pw, 2);
-   //    for (int i=0; i<myNodes.length; i++) {
-   //       pw.println (
-   //          ComponentUtils.getWritePathName (ancestor, myNodes[i])+" "+
-   //          myCoords.get(i));
-   //    }
-   //    IndentingPrintWriter.addIndentation (pw, -2);
-   //    pw.println ("]");
-   // }
-
-   // public void writeItems (
-   //    PrintWriter pw, NumberFormat fmt, CompositeComponent ancestor)
-   //    throws IOException {
-   //    super.writeItems (pw, fmt, ancestor);
-   //    pw.print ("nodes=");
-   //    writeNodes (pw, fmt, ancestor);
-   // }
-
-   // @Override
-   // public void transformSlaveGeometry (
-   //    AffineTransform3dBase X, TransformableGeometry topObject, int flags) {
-   //    updateAttachment();
-   // }
-
-   // public int addTargetJacobian (SparseBlockMatrix J, int bi) {
-   //    for (int i=0; i<myNodes.length; i++) {
-   //       double c = myCoords.get(i);
-   //       Matrix3x3DiagBlock blk = new Matrix3x3DiagBlock();
-   //       blk.set (c, c, c);
-   //       if (myNodes[i].getSolveIndex() != -1)
-   //          J.addBlock (bi, myNodes[i].getSolveIndex(), blk);
-   //    }
-   //    return bi++;      
-   // }
-
-   // /** 
-   //  * Create an attachment that connects a point to a FemElement.  If the point
-   //  * lies outside the model, then the attachment will be created for the
-   //  * location determined by projecting the point into the nearest element
-   //  * and the new location will be returned in <code>loc</code>.
-   //  * 
-   //  * @param pnt Point to be attached
-   //  * @param elem FemElement3d to attach the point to
-   //  * @param loc point location with respect to the element. If <code>null</code>,
-   //  * will be assumed to be pnt.getPosition().
-   //  * @param reduceTol try to reduce the number of attached nodes by
-   //  * removing those whose coordinate values are less then this number.
-   //  * A value of zero ensures no reduction. If reduction is desired,
-   //  * a value around 1e-5 is reasonable.
-   //  * @return an attachment for 
-   //  */
-   // public static FrameFem3dConstraint create (
-   //    Point pnt, FemElement3d elem, Point3d loc, double reduceTol) {
-
-   //    FrameFem3dConstraint ax = null;
-   //    // Figure out the coordinates for the attachment point
-   //    VectorNd coords = new VectorNd (elem.numNodes());
-   //    elem.getMarkerCoordinates (coords, loc!=null ? loc : pnt.getPosition());
-   //    if (reduceTol > 0) {
-   //       FemNode3d[] nodes = elem.getNodes();
-   //       // Find number of coordinates which are close to zero
-   //       int numZero = 0;
-   //       for (int i=0; i<elem.numNodes(); i++) {
-   //          if (Math.abs(coords.get(i)) < reduceTol) {
-   //             numZero++;
-   //          }
-   //       }
-   //       // If we have coordinates close to zero, and the number of remaining
-   //       // coords is <= 4, then specify the nodes and coords explicitly
-   //       if (numZero > 0 && elem.numNodes()-numZero <= 4) {
-   //          int numc = elem.numNodes()-numZero;
-   //          double[] reducedCoords = new double[numc];
-   //          FemNode3d[] reducedNodes = new FemNode3d[numc];
-   //          int k = 0;
-   //          for (int i=0; i<elem.numNodes(); i++) {
-   //             if (Math.abs(coords.get(i)) >= reduceTol) {
-   //                reducedCoords[k] = coords.get(i);
-   //                reducedNodes[k] = nodes[i];
-   //                k++;
-   //             }
-   //          }
-   //          ax = new FrameFem3dConstraint (pnt);
-   //          ax.setNodes (reducedNodes, reducedCoords);
-   //          return ax;
-   //       }
-   //    }
-   //    ax = new FrameFem3dConstraint (pnt);
-   //    ax.setFromElement (elem);
-
-
-   //    ax.myCoords.set (coords);
-   //    return ax;
-   // }
-
-   // public boolean getDerivative (double[] buf, int idx) {
-   //    buf[idx  ] = 0;
-   //    buf[idx+1] = 0;
-   //    buf[idx+2] = 0;
-   //    return false;
-   // }
-
    public FrameFem3dConstraint (Frame frame, FemElement3d elem) {
       this();
       myFrame = frame;
       setFromElement (frame.getPose(), elem);
    }
 
-   // public FrameFem3dConstraint copy (
-   //    int flags, Map<ModelComponent,ModelComponent> copyMap) {
-   //    FrameFem3dConstraint a = (FrameFem3dConstraint)super.copy (flags, copyMap);
-
-   //    if (myNodes != null) {
-   //       a.myNodes = new FemNode[myNodes.length];
-   //       for (int i=0; i<myNodes.length; i++) {
-   //          a.myNodes[i] = 
-   //             (FemNode)ComponentUtils.maybeCopy (flags, copyMap, myNodes[i]);
-   //       }
-   //    }
-   //    if (myCoords != null) {
-   //       a.myCoords = new VectorNd(myCoords);
-   //    }
-   //    return a;
-   // }
-  
    public void render (Renderer renderer, int flags) {
    }
-}
-=======
-/**
- * Copyright (c) 2014, by the Authors: John E Lloyd (UBC)
- *
- * This software is freely available under a 2-clause BSD license. Please see
- * the LICENSE file in the ArtiSynth distribution directory for details.
- */
-package artisynth.core.femmodels;
-
-import java.io.IOException;
-import java.io.PrintWriter;
-import java.util.*;
-
-import maspack.render.*;
-import maspack.matrix.*;
-import maspack.util.*;
-import maspack.spatialmotion.*;
-import artisynth.core.mechmodels.*;
-import artisynth.core.mechmodels.MechSystem.ConstraintInfo;
-import artisynth.core.modelbase.*;
-import artisynth.core.util.*;
-
-/**
- * Class to manage the constraint between an FEM and it's coordinate frame.
- */
-public class FrameFem3dConstraint extends ConstrainerBase {
-   
-   //private FemElement myElement;
-
-   private FemElement3d myElement;
-   private IntegrationPoint3d myIpnt;
-   private IntegrationData3d myData;
-   private RotationMatrix3d myRC;
-   private Frame myFrame;
-
-   private Vector3d[] myGNX;
-   private Matrix3x6Block[] myMasterBlocks;
-
-   // B = (tr(P)I - P) R0^T, where P is the symmetric part of the
-   // polar decomposition of F
-   private Matrix3d myInvB = new Matrix3d();
-   private Matrix3d myDotB = new Matrix3d();
-   private Twist myErr = new Twist();
-
-   private double[] myLam = new double[6];
-
-   public FrameFem3dConstraint() {
-      myRC = new RotationMatrix3d();
-   }
-
-   public void getBilateralSizes (VectorNi sizes) {
-      sizes.append (6);
-   }
-
-   public int addBilateralConstraints (
-      SparseBlockMatrix GT, VectorNd dg, int numb) {
-      
-      int bj = GT.numBlockCols();
-      GT.addCol (6);
-
-      Vector3d dgw = new Vector3d();
-      Matrix3d NxBinv = new Matrix3d();
-
-      int bf = myFrame.getSolveIndex();
-      FemNode3d[] nodes = myElement.getNodes();
-      VectorNd N = myIpnt.getShapeWeights();
-      for (int i=0; i<nodes.length; i++) {
-         int bk = nodes[i].getSolveIndex();
-         if (bk != -1) {
-            Matrix3x6Block blk = new Matrix3x6Block();
-            double Ni = N.get(i);
-            blk.m00 = Ni;
-            blk.m11 = Ni;
-            blk.m22 = Ni;
-
-            NxBinv.crossProduct (myGNX[i], myInvB);
-            NxBinv.scale (-1);
-            NxBinv.mulTransposeLeft (myRC, NxBinv);
-            dgw.mulTransposeAdd (NxBinv, nodes[i].getLocalVelocity(), dgw);
-
-            NxBinv.mul (myRC);
-            blk.setSubMatrix03 (NxBinv);
-            GT.addBlock (bk, bj, blk);
-         }
-      }
-
-      dg.set (numb++, 0);
-      dg.set (numb++, 0);
-      dg.set (numb++, 0);
-
-      // compute dgw = - inv(B) * dotB * dgw
-      myDotB.mul (dgw, dgw);
-      myInvB.mul (dgw, dgw);
-      myRC.mulTranspose (dgw, dgw);
-      dgw.scale (-1);
-
-      //dgw.setZero();
-
-      dg.set (numb++, dgw.x);
-      dg.set (numb++, dgw.y);
-      dg.set (numb++, dgw.z);
-
-      return numb;
-   }
-
-   public int getBilateralInfo (ConstraintInfo[] ginfo, int idx) {
-
-      for (int i=0; i<6; i++) {
-         ginfo[idx+i].compliance = 0;
-         ginfo[idx+i].damping = 0;
-         ginfo[idx+i].force = 0;
-      }
-      ginfo[idx++].dist = myErr.v.x;
-      ginfo[idx++].dist = myErr.v.y;
-      ginfo[idx++].dist = myErr.v.z;
-
-      ginfo[idx++].dist = myErr.w.x;
-      ginfo[idx++].dist = myErr.w.y;
-      ginfo[idx++].dist = myErr.w.z;
-      return idx;
-   }
-
-   public int setBilateralImpulses (VectorNd lam, double h, int idx) {
-      for (int i=0; i<6; i++) {
-         myLam[i] = lam.get(idx++);
-      }
-      return idx;
-   }
-
-   public int getBilateralImpulses (VectorNd lam, int idx) {
-      for (int i=0; i<6; i++) {
-         lam.set (idx++, myLam[i]);
-      }
-      return idx;
-   }
-   
-   public void zeroImpulses() {
-      for (int i=0; i<6; i++) {
-         myLam[i] = 0;
-      }
-   }
-
-   /**
-    * Computes (tr(P)I - P)
-    */
-   private void computeB (Matrix3d B, Matrix3d P) {
-      B.negate (P);
-      double tr = P.trace();
-      B.m00 += tr;
-      B.m11 += tr;
-      B.m22 += tr;
-   }
-
-   public double updateConstraints (double t, int flags) {
-      // update P
-      Matrix3d B = new Matrix3d();
-      Matrix3d H = new Matrix3d();
-      VectorNd N = myIpnt.getShapeWeights();
-      FemNode3d[] nodes = myElement.getNodes();
-      myIpnt.computeJacobianAndGradient (myElement.getNodes(), myData.myInvJ0);
-      PolarDecomposition3d polard = new PolarDecomposition3d();
-      polard.factor (myIpnt.F);
-      polard.getH(H);
-      computeB (B, H);
-      myInvB.invert (B);
-
-      // update dot P
-      Matrix3d dF = new Matrix3d();
-      for (int i=0; i<nodes.length; i++) {
-         dF.addOuterProduct (nodes[i].getLocalVelocity(), myGNX[i]);
-      }
-      //dF.mulTransposeLeft (myRC, dF);
-      // dot P is the symmetric part of dF
-      Matrix3d dotP = new Matrix3d();
-      dotP.transpose (dF);
-      dotP.add (dF);
-      dotP.scale (0.5);
-      computeB (myDotB, dotP);
-
-      // compute the error twist
-      RigidTransform3d T = new RigidTransform3d();
-      computeFrame (T);
-
-      myErr.set (T);
-      return 0;
-   }
-   
-   public void getConstrainedComponents (List<DynamicComponent> list) {
-      if (myElement != null) {
-         for (FemNode n : myElement.getNodes()) {
-            list.add (n);
-         }
-      }
-   }
-   
-   private void computeBlocks (Matrix3d invJ0, RotationMatrix3d R0) {
-
-      VectorNd N = myIpnt.getShapeWeights();
-      Vector3d[] GNs = myIpnt.GNs;
-
-      myGNX = new Vector3d[GNs.length];
-      //myOmegaBlocks = new Matrix3x3Block[GNs.length];
-      //myVBlocks = new Matrix3x3Block[GNs.length];
-      myMasterBlocks = new Matrix3x6Block[GNs.length];
-      for (int i=0; i<GNs.length; i++) {
-         //Matrix3x3Block blk = new Matrix3x3Block();
-         myGNX[i] = new Vector3d();
-         invJ0.mulTranspose (myGNX[i], GNs[i]);
-
-         Matrix3x6Block blkm = new Matrix3x6Block();
-         blkm.m00 = N.get(i);
-         blkm.m11 = N.get(i);
-         blkm.m22 = N.get(i);
-         myMasterBlocks[i] = blkm;
-      }
-   }
-
-   public FemElement3d getElement() {
-      return myElement;
-   }
-
-   public void setFromElement (RigidTransform3d T, FemElement3d elem) {
-      Vector3d coords = new Vector3d();
-      if (elem.getNaturalCoordinates (coords, new Point3d(T.p), 1000) < 0) {
-         throw new NumericalException (
-            "Can't find natural coords for "+T.p+" in element "+elem.getNumber());
-      }
-      myIpnt = IntegrationPoint3d.create (
-         elem, coords.x, coords.y, coords.z, 1.0);
-      myData = new IntegrationData3d();
-      myData.computeRestJacobian (myIpnt.GNs, elem.getNodes());
-
-      myIpnt.computeJacobianAndGradient (elem.getNodes(), myData.myInvJ0);
-      PolarDecomposition3d polard = new PolarDecomposition3d();
-      polard.factor (myIpnt.F);  
-      myRC.mulInverseLeft (polard.getR(), T.R);
-
-      //computeBlocks (myData.myInvJ0, myRC);
-      computeBlocks (myData.myInvJ0, RotationMatrix3d.IDENTITY);
-
-      myElement = elem;
-   }
-
-   public void computeFrame (RigidTransform3d T) {
-      T.setIdentity();
-      VectorNd N = myIpnt.getShapeWeights();
-      FemNode3d[] nodes = myElement.getNodes();
-      myIpnt.computeJacobianAndGradient (myElement.getNodes(), myData.myInvJ0);
-      for (int i=0; i<nodes.length; i++) {
-         T.p.scaledAdd (N.get(i), nodes[i].getLocalPosition());
-      }
-      PolarDecomposition3d polard = new PolarDecomposition3d();
-      polard.factor (myIpnt.F);
-      T.R.mul (polard.getR(), myRC);
-   }
-
-   /**
-    * Computes the current frame velocity, in world coordinates.
-    */
-   public void computeVelocity (Twist vel) {
-
-      Matrix3d B = new Matrix3d();
-      VectorNd N = myIpnt.getShapeWeights();
-      FemNode3d[] nodes = myElement.getNodes();
-
-      vel.setZero();
-      for (int i=0; i<nodes.length; i++) {
-         vel.v.scaledAdd (N.get(i), nodes[i].getVelocity());
-      }
-      myIpnt.computeJacobianAndGradient (myElement.getNodes(), myData.myInvJ0);
-      PolarDecomposition3d polard = new PolarDecomposition3d();
-      polard.factor (myIpnt.F);
-      Matrix3d H = new Matrix3d();
-      polard.getH(H);
-      computeB (B, H);
-      myInvB.invert (B);
-
-      RotationMatrix3d R = myFrame.getPose().R;
-      Vector3d vloc = new Vector3d();
-      for (int i=0; i<nodes.length; i++) {
-         vloc.inverseTransform (R, nodes[i].getVelocity());
-         vloc.transform (myRC);
-         vel.w.crossAdd (myGNX[i], vloc, vel.w);
-      }
-      myInvB.mul (vel.w, vel.w);
-      vel.w.inverseTransform (myRC);
-      vel.w.transform (R);
-   }
-
-   /**
-    * Computes the current frame velocity, in frame coordinates.
-    */
-   public void computeFrameRelativeVelocity (Twist vel) {
-
-      Matrix3d B = new Matrix3d();
-      VectorNd N = myIpnt.getShapeWeights();
-      FemNode3d[] nodes = myElement.getNodes();
-
-      vel.setZero();
-      for (int i=0; i<nodes.length; i++) {
-         vel.v.scaledAdd (N.get(i), nodes[i].getLocalVelocity());
-      }
-      myIpnt.computeJacobianAndGradient (myElement.getNodes(), myData.myInvJ0);
-      PolarDecomposition3d polard = new PolarDecomposition3d();
-      polard.factor (myIpnt.F);
-      Matrix3d H = new Matrix3d();
-      polard.getH(H);
-      computeB (B, H);
-      myInvB.invert (B);
-
-      Vector3d vloc = new Vector3d();
-      for (int i=0; i<nodes.length; i++) {
-         vloc.transform (myRC, nodes[i].getLocalVelocity());
-         vel.w.crossAdd (myGNX[i], vloc, vel.w);
-      }
-      myInvB.mul (vel.w, vel.w);
-      vel.inverseTransform (myRC);
-   }
-
-   public void updateFramePose (boolean frameRelative) {
-      RigidTransform3d T = new RigidTransform3d();
-      computeFrame (T);
-      if (!frameRelative) {
-         T.R.mul (myRC);
-      }
-      else {
-         // multiply by existing frame to get the new pose
-         T.mul (myFrame.getPose(), T);
-      }
-      myFrame.setPose (T);
-   }
-
-   public FrameFem3dConstraint (Frame frame, FemElement3d elem) {
-      this();
-      myFrame = frame;
-      setFromElement (frame.getPose(), elem);
-   }
-
-   public void render (Renderer renderer, int flags) {
-   }
-}
->>>>>>> 22d51713
+}