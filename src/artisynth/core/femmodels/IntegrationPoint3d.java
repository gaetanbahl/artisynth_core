<<<<<<< HEAD
/**
 * Copyright (c) 2014, by the Authors: John E Lloyd (UBC)
 *
 * This software is freely available under a 2-clause BSD license. Please see
 * the LICENSE file in the ArtiSynth distribution directory for details.
 */
package artisynth.core.femmodels;

import maspack.matrix.*;
import artisynth.core.materials.SolidDeformation;

/**
 * This class stores readonly and transient information for each integration
 * point within a 3D element. To avoid excessive memory requirements, this data
 * will generally be allocated statically within the each element class. The
 * readonly data presents no problem in this regard, while the transient data
 * will be valid only while stiffness update computations are being performed
 * for the element.
 *
 * <p>Data that needs to be stored and retained per-element is declared
 * in the IntegrationData3d class.
 */
public class IntegrationPoint3d {

   protected Matrix3d F;
   protected double detF;
   protected double avgJ;
   protected double avgp;

   protected SymmetricMatrix3d sigma;

   protected int myNumNodes;          // static
   protected Vector3d coords;         // static
   protected VectorNd N;              // static
   protected VectorNd H;
   protected Vector3d GNs[];          // static

   protected Matrix3d myJ;            // transient
   protected Matrix3d myInvJ;         // transient

   protected Vector3d[] GNx = null;   // transient

   // // H values, used for computing viscoelasticity
   // double[] myH;

   protected double myWeight = 1;
   protected int myNum = -1;

   //   MatrixNd GNx;

   protected void init(int nnodes, int npvals) {
      myJ = new Matrix3d();
      myInvJ = new Matrix3d();

      F = new Matrix3d();
      sigma = new SymmetricMatrix3d();

      myNumNodes = nnodes;
      N = new VectorNd(nnodes);
      H = new VectorNd(npvals);
      GNs = new Vector3d[nnodes];
      GNx = new Vector3d[nnodes];
      for (int i=0; i<nnodes; i++) {
         GNs[i] = new Vector3d();
         GNx[i] = new Vector3d();
      }
      // GNx = new MatrixNd (nnodes, 3);
      coords = new Vector3d();
   }

   public IntegrationPoint3d (
      int nnodes, int npvals, 
      double s0, double s1, double s2, double w) {
      init (nnodes, npvals);
      setCoords (s0, s1, s2);
      setWeight (w);
   }

   public IntegrationPoint3d (int nnodes) {
      init(nnodes, 1);
   }

   /**
    * Returns the number of this integration point. This will be
    * in the range 0 to numi-1, where numi is the number of
    * integration points for the associated elements.
    */
   public int getNumber() {
      return myNum;
   }

   /**
    * Used internally by the system to set the number for this integration
    * point.
    */
   public void setNumber (int num) {
      myNum = num;
   }    

   /** 
    * Create an integration point for a given element at a specific set of
    * natural coordinates.
    *
    * @param elem element to create the integration point for
    * @param s0 first coordinate value
    * @param s1 second coordinate value
    * @param s2 third coordinate value
    * @param w weight 
    * @return new integration point
    */
   public static IntegrationPoint3d create (FemElement3d elem,
	 double s0, double s1, double s2, double w) {

      int nnodes = elem.numNodes();
      int npvals = elem.numPressureVals();
      
      Vector3d coords = new Vector3d();
      Vector3d dNds = new Vector3d();
      VectorNd shapeWeights = new VectorNd(nnodes);
      VectorNd pressureWeights = new VectorNd(npvals);

      IntegrationPoint3d pnt =
	    new IntegrationPoint3d (nnodes, npvals, s0, s1, s2, w);
      coords.set (s0, s1, s2);
      for (int i=0; i<nnodes; i++) {
	 shapeWeights.set (i, elem.getN (i, coords));
	 elem.getdNds (dNds, i, coords);
	 pnt.setShapeGrad (i, dNds);
      }
      for (int i=0; i<npvals; i++) {
         pressureWeights.set (i, elem.getH (i, coords));
      }
      pnt.setShapeWeights (shapeWeights);
      pnt.setPressureWeights (pressureWeights);
      return pnt;
   }

   public void setCoords (double s0, double s1, double s2) {
      coords.set (s0, s1, s2);
   }

   public Vector3d getCoords () {
      return coords;
   }

   public double getWeight() {
      return myWeight;
   }

   public void setWeight (double w) {
      myWeight = w;
   }

   public void setShapeWeights (VectorNd vals) {
      N.set (vals);
   }

   public VectorNd getShapeWeights () {
      return N;
   }

   public void setShapeGrad (int i, Vector3d dNds) {
      GNs[i].set (dNds);
   }

   public void setPressureWeights (VectorNd vals) {
      H.set (vals);
   }

   public VectorNd getPressureWeights () {
      return H;
   }

   public void computeJacobian (FemNode3d[] nodes) {
      myJ.setZero();
      for (int i=0; i<nodes.length; i++) {
         Vector3d pos = nodes[i].getLocalPosition();
         Vector3d dNds = GNs[i];
         myJ.addOuterProduct (pos.x, pos.y, pos.z, dNds.x, dNds.y, dNds.z);
      }
   }

   public void computeJacobianAndGradient (FemNode3d[] nodes, Matrix3d invJ0) {
      myJ.setZero();
      for (int i=0; i<nodes.length; i++) {
         Vector3d pos = nodes[i].getLocalPosition();
         Vector3d dNds = GNs[i];
         myJ.addOuterProduct (pos.x, pos.y, pos.z, dNds.x, dNds.y, dNds.z);
      }
      F.mul (myJ, invJ0);
      detF = F.determinant();
   }

   public void computeJacobianAndGradient (Point3d[] nodePos, Matrix3d invJ0) {
      myJ.setZero();
      for (int i=0; i<nodePos.length; i++) {
         Vector3d pos = nodePos[i];
         Vector3d dNds = GNs[i];
         myJ.addOuterProduct (pos.x, pos.y, pos.z, dNds.x, dNds.y, dNds.z);
      }
      F.mul (myJ, invJ0);
      detF = F.determinant();
   }

   public void computeJacobianAndGradient (
      SolidDeformation def, FemNode3d[] nodes, Matrix3d invJ0) {
      myJ.setZero();
      for (int i=0; i<nodes.length; i++) {
         Vector3d pos = nodes[i].getLocalPosition();
         Vector3d dNds = GNs[i];
         myJ.addOuterProduct (pos.x, pos.y, pos.z, dNds.x, dNds.y, dNds.z);
      }
      def.setF (myJ, invJ0);
   }

   public void computeGradientForRender (
      Matrix3d Fmat, FemNode3d[] nodes, Matrix3d invJ0) {

      // compute J in Fmat
      Fmat.setZero();
      for (int i=0; i<nodes.length; i++) {
         float[] npos = nodes[i].myRenderCoords;
         Vector3d dNds = GNs[i];
         Fmat.addOuterProduct (npos[0], npos[1], npos[2], dNds.x, dNds.y, dNds.z);
      }
      // now F = J * inv(J0)
      Fmat.mul (invJ0);
   }      

   /**
    * Compute size of an element's render coordinates along a specified
    * direction.
    */
   public double computeDirectedSizeForRender (Vector3d dir, FemNode3d[] nodes) {

      double max = -Double.MAX_VALUE;
      double min = Double.MAX_VALUE;
      for (int i=0; i<nodes.length; i++) {
         float[] npos = nodes[i].myRenderCoords;
         double l = npos[0]*dir.x + npos[1]*dir.y + npos[2]*dir.z;
         if (l > max) {
            max = l;
         }
         if (l < min) {
            min = l;
         }
      }
      return max-min;
   }

   public void computePosition (Point3d pos, FemNode3d[] nodes) {
      double[] Nbuf = N.getBuffer();
      pos.setZero();
      for (int i=0; i<nodes.length; i++) {
         pos.scaledAdd (Nbuf[i], nodes[i].getPosition());
      }
   }
   
   public void computePosition (Point3d pos, FemElement3d elem) {
      computePosition(pos, elem.getNodes());
   }

   public void computeRestPosition (Point3d pos, FemElement3d elem) {
      computeRestPosition(pos, elem.getNodes());
   }
   
   public void computeRestPosition (Point3d pos, FemNode3d[] nodes) {
      double[] Nbuf = N.getBuffer();
      pos.setZero();
      for (int i=0; i<nodes.length; i++) {
         pos.scaledAdd (Nbuf[i], nodes[i].getRestPosition());
      }
   }

   public void computeCoordsForRender (float[] coords, FemNode3d[] nodes) {
      double[] Nbuf = N.getBuffer();
      coords[0] = coords[1] = coords[2] = 0;
      for (int i=0; i<nodes.length; i++) {
         float[] npos = nodes[i].myRenderCoords;         
         float n = (float)Nbuf[i];
         coords[0] += n*npos[0];
         coords[1] += n*npos[1];
         coords[2] += n*npos[2];
      }
   }

   public double computeInverseJacobian () {

      double detJ = myInvJ.fastInvert (myJ);
      return detJ;
   }

   public Matrix3d getInvJ() {
      return myInvJ;
   }
   
   /** 
    * Computes and returns the gradient dN/dx of the shape functions, given an
    * inverse Jacobian. The gradient is supplied as an array of 3-vectors, one
    * for each shape function, because this is more convenient for computation.
    *
    * @param invJ inverse Jacobian
    * @return shape function gradient (can be modifed).
    */
   public Vector3d[] computeShapeGradient (Matrix3d invJ) {
      Vector3d[] GNx = new Vector3d[myNumNodes];
      for (int i=0; i<myNumNodes; ++i) {
         GNx[i] = new Vector3d();
      }
      computeShapeGradient(invJ, GNx);
      return GNx;
   }
   
   /** 
    * Computes and returns the gradient dN/dx of the shape functions, given an
    * inverse Jacobian. The gradient is supplied as an array of 3-vectors, one
    * for each shape function, because this is more convenient for computation.
    *
    * @param invJ inverse Jacobian
    * @param out shape function gradient to populate
    */
   public void computeShapeGradient(Matrix3d invJ, Vector3d[] out) {
      for (int i=0; i<myNumNodes; i++) {
         out[i].set(GNs[i]);
         invJ.mulTranspose (out[i], out[i]);
      }
   }
   
   /** 
    * Updates and returns the gradient dN/dx of the shape functions, given an
    * inverse Jacobian. The gradient is supplied as an array of 3-vectors, one
    * for each shape function, because this is more convenient for computation.
    *
    * @param invJ inverse Jacobian
    * @return shape function gradient (must not be modifed).
    */
   public Vector3d[] updateShapeGradient (Matrix3d invJ) {
      computeShapeGradient(invJ, GNx);
      return GNx;
   }

   /** 
    * Returns the gradient dN/dx of the shape functions. This is supplied as an
    * array of 3-vectors, one for each shape function, because this is more
    * convenient for computation.
    *
    * @return shape function gradient (must not be modifed).
    */
   public Vector3d[] getShapeGradient() {
      return GNx;
   }

   public Matrix3d getF() {
      return F;
   }

   public void setF(Matrix3d F) {
      this.F.set (F);
      detF = F.determinant();
   }

   public double getAverageJ() {
      return avgJ;
   }

   public double getAveragePressure() {
      return avgp;
   }

   public double getDetF() {
      return detF;
   }

   public Matrix3d getJ() {
      return myJ;
   }

   public SymmetricMatrix3d getStress() {
      return sigma;
   }

   public void setStress (SymmetricMatrix3d sig) {
      sigma.set (sig);
   }

   public void computeRightCauchyGreen (SymmetricMatrix3d C) {
      C.mulTransposeLeft (F);
   }

   public void computeLeftCauchyGreen (SymmetricMatrix3d B) {
      B.mulTransposeRight (F);
   }

   public void computeDevRightCauchyGreen (SymmetricMatrix3d CD) {
      CD.mulTransposeLeft (F);
      CD.scale (Math.pow(detF, -2.0/3.0));
   }

   public void computeDevLeftCauchyGreen (SymmetricMatrix3d BD) {
      BD.mulTransposeRight (F);
      BD.scale (Math.pow(detF, -2.0/3.0));
   }

   public Vector3d[] getGNs() {
      return GNs;
   }
   
   public void setAveragePressure(double p) {
      avgp = p;
   }
   
}
=======
/**
 * Copyright (c) 2014, by the Authors: John E Lloyd (UBC)
 *
 * This software is freely available under a 2-clause BSD license. Please see
 * the LICENSE file in the ArtiSynth distribution directory for details.
 */
package artisynth.core.femmodels;

import maspack.matrix.*;
import artisynth.core.materials.SolidDeformation;

/**
 * This class stores readonly and transient information for each integration
 * point within a 3D element. To avoid excessive memory requirements, this data
 * will generally be allocated statically within the each element class. The
 * readonly data presents no problem in this regard, while the transient data
 * will be valid only while stiffness update computations are being performed
 * for the element.
 *
 * <p>Data that needs to be stored and retained per-element is declared
 * in the IntegrationData3d class.
 */
public class IntegrationPoint3d {

   protected Matrix3d F;
   protected double detF;
   protected double avgJ;
   protected double avgp;

   protected SymmetricMatrix3d sigma;

   protected int myNumNodes;          // static
   protected Vector3d coords;         // static
   protected VectorNd N;              // static
   protected VectorNd H;
   protected Vector3d GNs[];          // static

   protected Matrix3d myJ;            // transient
   protected Matrix3d myInvJ;         // transient

   protected Vector3d[] GNx = null;   // transient

   protected double myWeight = 1;
   protected int myNum = -1;

   protected void init(int nnodes, int npvals) {
      myJ = new Matrix3d();
      myInvJ = new Matrix3d();

      F = new Matrix3d();
      sigma = new SymmetricMatrix3d();

      myNumNodes = nnodes;
      N = new VectorNd(nnodes);
      H = new VectorNd(npvals);
      GNs = new Vector3d[nnodes];
      GNx = new Vector3d[nnodes];
      for (int i=0; i<nnodes; i++) {
         GNs[i] = new Vector3d();
         GNx[i] = new Vector3d();
      }
      coords = new Vector3d();
   }

   public IntegrationPoint3d (
      int nnodes, int npvals, 
      double s0, double s1, double s2, double w) {
      init (nnodes, npvals);
      setCoords (s0, s1, s2);
      setWeight (w);
   }

   public IntegrationPoint3d (int nnodes) {
      init(nnodes, 1);
   }

   /**
    * Returns the number of this integration point. This will be
    * in the range 0 to numi-1, where numi is the number of
    * integration points for the associated elements.
    */
   public int getNumber() {
      return myNum;
   }

   /**
    * Used internally by the system to set the number for this integration
    * point.
    */
   public void setNumber (int num) {
      myNum = num;
   }    

   /** 
    * Create an integration point for a given element at a specific set of
    * natural coordinates.
    *
    * @param elem element to create the integration point for
    * @param s0 first coordinate value
    * @param s1 second coordinate value
    * @param s2 third coordinate value
    * @param w weight 
    * @return new integration point
    */
   public static IntegrationPoint3d create (FemElement3d elem,
	 double s0, double s1, double s2, double w) {

      int nnodes = elem.numNodes();
      int npvals = elem.numPressureVals();
      
      Vector3d coords = new Vector3d();
      Vector3d dNds = new Vector3d();
      VectorNd shapeWeights = new VectorNd(nnodes);
      VectorNd pressureWeights = new VectorNd(npvals);

      IntegrationPoint3d pnt =
	    new IntegrationPoint3d (nnodes, npvals, s0, s1, s2, w);
      coords.set (s0, s1, s2);
      for (int i=0; i<nnodes; i++) {
	 shapeWeights.set (i, elem.getN (i, coords));
	 elem.getdNds (dNds, i, coords);
	 pnt.setShapeGrad (i, dNds);
      }
      for (int i=0; i<npvals; i++) {
         pressureWeights.set (i, elem.getH (i, coords));
      }
      pnt.setShapeWeights (shapeWeights);
      pnt.setPressureWeights (pressureWeights);
      return pnt;
   }

   public void setCoords (double s0, double s1, double s2) {
      coords.set (s0, s1, s2);
   }

   public Vector3d getCoords () {
      return coords;
   }

   public double getWeight() {
      return myWeight;
   }

   public void setWeight (double w) {
      myWeight = w;
   }

   public void setShapeWeights (VectorNd vals) {
      N.set (vals);
   }

   public VectorNd getShapeWeights () {
      return N;
   }

   public void setShapeGrad (int i, Vector3d dNds) {
      GNs[i].set (dNds);
   }

   public void setPressureWeights (VectorNd vals) {
      H.set (vals);
   }

   public VectorNd getPressureWeights () {
      return H;
   }

   public void computeJacobian (FemNode3d[] nodes) {
      myJ.setZero();
      for (int i=0; i<nodes.length; i++) {
         Vector3d pos = nodes[i].getLocalPosition();
         Vector3d dNds = GNs[i];
         myJ.addOuterProduct (pos.x, pos.y, pos.z, dNds.x, dNds.y, dNds.z);
      }
   }

   public void computeJacobianAndGradient (FemNode3d[] nodes, Matrix3d invJ0) {
      myJ.setZero();
      for (int i=0; i<nodes.length; i++) {
         Vector3d pos = nodes[i].getLocalPosition();
         Vector3d dNds = GNs[i];
         myJ.addOuterProduct (pos.x, pos.y, pos.z, dNds.x, dNds.y, dNds.z);
      }
      F.mul (myJ, invJ0);
      detF = F.determinant();
   }

   public void computeJacobianAndGradient (Point3d[] nodePos, Matrix3d invJ0) {
      myJ.setZero();
      for (int i=0; i<nodePos.length; i++) {
         Vector3d pos = nodePos[i];
         Vector3d dNds = GNs[i];
         myJ.addOuterProduct (pos.x, pos.y, pos.z, dNds.x, dNds.y, dNds.z);
      }
      F.mul (myJ, invJ0);
      detF = F.determinant();
   }

   public void computeJacobianAndGradient (
      SolidDeformation def, FemNode3d[] nodes, Matrix3d invJ0) {
      myJ.setZero();
      for (int i=0; i<nodes.length; i++) {
         Vector3d pos = nodes[i].getLocalPosition();
         Vector3d dNds = GNs[i];
         myJ.addOuterProduct (pos.x, pos.y, pos.z, dNds.x, dNds.y, dNds.z);
      }
      def.setF (myJ, invJ0);
   }

   public void computeGradientForRender (
      Matrix3d Fmat, FemNode3d[] nodes, Matrix3d invJ0) {

      // compute J in Fmat
      Fmat.setZero();
      for (int i=0; i<nodes.length; i++) {
         float[] npos = nodes[i].myRenderCoords;
         Vector3d dNds = GNs[i];
         Fmat.addOuterProduct (npos[0], npos[1], npos[2], dNds.x, dNds.y, dNds.z);
      }
      // now F = J * inv(J0)
      Fmat.mul (invJ0);
   }      

   /**
    * Compute size of an element's render coordinates along a specified
    * direction.
    */
   public double computeDirectedSizeForRender (Vector3d dir, FemNode3d[] nodes) {

      double max = -Double.MAX_VALUE;
      double min = Double.MAX_VALUE;
      for (int i=0; i<nodes.length; i++) {
         float[] npos = nodes[i].myRenderCoords;
         double l = npos[0]*dir.x + npos[1]*dir.y + npos[2]*dir.z;
         if (l > max) {
            max = l;
         }
         if (l < min) {
            min = l;
         }
      }
      return max-min;
   }

   public void computePosition (Point3d pos, FemNode3d[] nodes) {
      double[] Nbuf = N.getBuffer();
      pos.setZero();
      for (int i=0; i<nodes.length; i++) {
         pos.scaledAdd (Nbuf[i], nodes[i].getPosition());
      }
   }
   
   public void computePosition (Point3d pos, FemElement3d elem) {
      computePosition(pos, elem.getNodes());
   }

   public void computeRestPosition (Point3d pos, FemElement3d elem) {
      computeRestPosition(pos, elem.getNodes());
   }
   
   public void computeRestPosition (Point3d pos, FemNode3d[] nodes) {
      double[] Nbuf = N.getBuffer();
      pos.setZero();
      for (int i=0; i<nodes.length; i++) {
         pos.scaledAdd (Nbuf[i], nodes[i].getRestPosition());
      }
   }

   public void computeCoordsForRender (float[] coords, FemNode3d[] nodes) {
      double[] Nbuf = N.getBuffer();
      coords[0] = coords[1] = coords[2] = 0;
      for (int i=0; i<nodes.length; i++) {
         float[] npos = nodes[i].myRenderCoords;         
         float n = (float)Nbuf[i];
         coords[0] += n*npos[0];
         coords[1] += n*npos[1];
         coords[2] += n*npos[2];
      }
   }

   public double computeInverseJacobian () {

      double detJ = myInvJ.fastInvert (myJ);
      return detJ;
   }

   public Matrix3d getInvJ() {
      return myInvJ;
   }
   
   /** 
    * Computes and returns the gradient dN/dx of the shape functions, given an
    * inverse Jacobian. The gradient is supplied as an array of 3-vectors, one
    * for each shape function, because this is more convenient for computation.
    *
    * @param invJ inverse Jacobian
    * @return shape function gradient (can be modifed).
    */
   public Vector3d[] computeShapeGradient (Matrix3d invJ) {
      Vector3d[] GNx = new Vector3d[myNumNodes];
      for (int i=0; i<myNumNodes; ++i) {
         GNx[i] = new Vector3d();
      }
      computeShapeGradient(invJ, GNx);
      return GNx;
   }
   
   /** 
    * Computes and returns the gradient dN/dx of the shape functions, given an
    * inverse Jacobian. The gradient is supplied as an array of 3-vectors, one
    * for each shape function, because this is more convenient for computation.
    *
    * @param invJ inverse Jacobian
    * @param out shape function gradient to populate
    */
   public void computeShapeGradient(Matrix3d invJ, Vector3d[] out) {
      for (int i=0; i<myNumNodes; i++) {
         out[i].set(GNs[i]);
         invJ.mulTranspose (out[i], out[i]);
      }
   }
   
   /** 
    * Updates and returns the gradient dN/dx of the shape functions, given an
    * inverse Jacobian. The gradient is supplied as an array of 3-vectors, one
    * for each shape function, because this is more convenient for computation.
    *
    * @param invJ inverse Jacobian
    * @return shape function gradient (must not be modifed).
    */
   public Vector3d[] updateShapeGradient (Matrix3d invJ) {
      computeShapeGradient(invJ, GNx);
      return GNx;
   }

   /** 
    * Returns the gradient dN/dx of the shape functions. This is supplied as an
    * array of 3-vectors, one for each shape function, because this is more
    * convenient for computation.
    *
    * @return shape function gradient (must not be modifed).
    */
   public Vector3d[] getShapeGradient() {
      return GNx;
   }

   public Matrix3d getF() {
      return F;
   }

   public void setF(Matrix3d F) {
      this.F.set (F);
      detF = F.determinant();
   }

   public double getAverageJ() {
      return avgJ;
   }

   public double getAveragePressure() {
      return avgp;
   }

   public double getDetF() {
      return detF;
   }

   public Matrix3d getJ() {
      return myJ;
   }

   public SymmetricMatrix3d getStress() {
      return sigma;
   }

   public void setStress (SymmetricMatrix3d sig) {
      sigma.set (sig);
   }

   public void computeRightCauchyGreen (SymmetricMatrix3d C) {
      C.mulTransposeLeft (F);
   }

   public void computeLeftCauchyGreen (SymmetricMatrix3d B) {
      B.mulTransposeRight (F);
   }

   public void computeDevRightCauchyGreen (SymmetricMatrix3d CD) {
      CD.mulTransposeLeft (F);
      CD.scale (Math.pow(detF, -2.0/3.0));
   }

   public void computeDevLeftCauchyGreen (SymmetricMatrix3d BD) {
      BD.mulTransposeRight (F);
      BD.scale (Math.pow(detF, -2.0/3.0));
   }

   public Vector3d[] getGNs() {
      return GNs;
   }
   
   public void setAveragePressure(double p) {
      avgp = p;
   }
   
}
>>>>>>> 05c57679
<|MERGE_RESOLUTION|>--- conflicted
+++ resolved
@@ -1,4 +1,3 @@
-<<<<<<< HEAD
 /**
  * Copyright (c) 2014, by the Authors: John E Lloyd (UBC)
  *
@@ -41,13 +40,8 @@
 
    protected Vector3d[] GNx = null;   // transient
 
-   // // H values, used for computing viscoelasticity
-   // double[] myH;
-
    protected double myWeight = 1;
    protected int myNum = -1;
-
-   //   MatrixNd GNx;
 
    protected void init(int nnodes, int npvals) {
       myJ = new Matrix3d();
@@ -65,7 +59,6 @@
          GNs[i] = new Vector3d();
          GNx[i] = new Vector3d();
       }
-      // GNx = new MatrixNd (nnodes, 3);
       coords = new Vector3d();
    }
 
@@ -410,412 +403,4 @@
       avgp = p;
    }
    
-}
-=======
-/**
- * Copyright (c) 2014, by the Authors: John E Lloyd (UBC)
- *
- * This software is freely available under a 2-clause BSD license. Please see
- * the LICENSE file in the ArtiSynth distribution directory for details.
- */
-package artisynth.core.femmodels;
-
-import maspack.matrix.*;
-import artisynth.core.materials.SolidDeformation;
-
-/**
- * This class stores readonly and transient information for each integration
- * point within a 3D element. To avoid excessive memory requirements, this data
- * will generally be allocated statically within the each element class. The
- * readonly data presents no problem in this regard, while the transient data
- * will be valid only while stiffness update computations are being performed
- * for the element.
- *
- * <p>Data that needs to be stored and retained per-element is declared
- * in the IntegrationData3d class.
- */
-public class IntegrationPoint3d {
-
-   protected Matrix3d F;
-   protected double detF;
-   protected double avgJ;
-   protected double avgp;
-
-   protected SymmetricMatrix3d sigma;
-
-   protected int myNumNodes;          // static
-   protected Vector3d coords;         // static
-   protected VectorNd N;              // static
-   protected VectorNd H;
-   protected Vector3d GNs[];          // static
-
-   protected Matrix3d myJ;            // transient
-   protected Matrix3d myInvJ;         // transient
-
-   protected Vector3d[] GNx = null;   // transient
-
-   protected double myWeight = 1;
-   protected int myNum = -1;
-
-   protected void init(int nnodes, int npvals) {
-      myJ = new Matrix3d();
-      myInvJ = new Matrix3d();
-
-      F = new Matrix3d();
-      sigma = new SymmetricMatrix3d();
-
-      myNumNodes = nnodes;
-      N = new VectorNd(nnodes);
-      H = new VectorNd(npvals);
-      GNs = new Vector3d[nnodes];
-      GNx = new Vector3d[nnodes];
-      for (int i=0; i<nnodes; i++) {
-         GNs[i] = new Vector3d();
-         GNx[i] = new Vector3d();
-      }
-      coords = new Vector3d();
-   }
-
-   public IntegrationPoint3d (
-      int nnodes, int npvals, 
-      double s0, double s1, double s2, double w) {
-      init (nnodes, npvals);
-      setCoords (s0, s1, s2);
-      setWeight (w);
-   }
-
-   public IntegrationPoint3d (int nnodes) {
-      init(nnodes, 1);
-   }
-
-   /**
-    * Returns the number of this integration point. This will be
-    * in the range 0 to numi-1, where numi is the number of
-    * integration points for the associated elements.
-    */
-   public int getNumber() {
-      return myNum;
-   }
-
-   /**
-    * Used internally by the system to set the number for this integration
-    * point.
-    */
-   public void setNumber (int num) {
-      myNum = num;
-   }    
-
-   /** 
-    * Create an integration point for a given element at a specific set of
-    * natural coordinates.
-    *
-    * @param elem element to create the integration point for
-    * @param s0 first coordinate value
-    * @param s1 second coordinate value
-    * @param s2 third coordinate value
-    * @param w weight 
-    * @return new integration point
-    */
-   public static IntegrationPoint3d create (FemElement3d elem,
-	 double s0, double s1, double s2, double w) {
-
-      int nnodes = elem.numNodes();
-      int npvals = elem.numPressureVals();
-      
-      Vector3d coords = new Vector3d();
-      Vector3d dNds = new Vector3d();
-      VectorNd shapeWeights = new VectorNd(nnodes);
-      VectorNd pressureWeights = new VectorNd(npvals);
-
-      IntegrationPoint3d pnt =
-	    new IntegrationPoint3d (nnodes, npvals, s0, s1, s2, w);
-      coords.set (s0, s1, s2);
-      for (int i=0; i<nnodes; i++) {
-	 shapeWeights.set (i, elem.getN (i, coords));
-	 elem.getdNds (dNds, i, coords);
-	 pnt.setShapeGrad (i, dNds);
-      }
-      for (int i=0; i<npvals; i++) {
-         pressureWeights.set (i, elem.getH (i, coords));
-      }
-      pnt.setShapeWeights (shapeWeights);
-      pnt.setPressureWeights (pressureWeights);
-      return pnt;
-   }
-
-   public void setCoords (double s0, double s1, double s2) {
-      coords.set (s0, s1, s2);
-   }
-
-   public Vector3d getCoords () {
-      return coords;
-   }
-
-   public double getWeight() {
-      return myWeight;
-   }
-
-   public void setWeight (double w) {
-      myWeight = w;
-   }
-
-   public void setShapeWeights (VectorNd vals) {
-      N.set (vals);
-   }
-
-   public VectorNd getShapeWeights () {
-      return N;
-   }
-
-   public void setShapeGrad (int i, Vector3d dNds) {
-      GNs[i].set (dNds);
-   }
-
-   public void setPressureWeights (VectorNd vals) {
-      H.set (vals);
-   }
-
-   public VectorNd getPressureWeights () {
-      return H;
-   }
-
-   public void computeJacobian (FemNode3d[] nodes) {
-      myJ.setZero();
-      for (int i=0; i<nodes.length; i++) {
-         Vector3d pos = nodes[i].getLocalPosition();
-         Vector3d dNds = GNs[i];
-         myJ.addOuterProduct (pos.x, pos.y, pos.z, dNds.x, dNds.y, dNds.z);
-      }
-   }
-
-   public void computeJacobianAndGradient (FemNode3d[] nodes, Matrix3d invJ0) {
-      myJ.setZero();
-      for (int i=0; i<nodes.length; i++) {
-         Vector3d pos = nodes[i].getLocalPosition();
-         Vector3d dNds = GNs[i];
-         myJ.addOuterProduct (pos.x, pos.y, pos.z, dNds.x, dNds.y, dNds.z);
-      }
-      F.mul (myJ, invJ0);
-      detF = F.determinant();
-   }
-
-   public void computeJacobianAndGradient (Point3d[] nodePos, Matrix3d invJ0) {
-      myJ.setZero();
-      for (int i=0; i<nodePos.length; i++) {
-         Vector3d pos = nodePos[i];
-         Vector3d dNds = GNs[i];
-         myJ.addOuterProduct (pos.x, pos.y, pos.z, dNds.x, dNds.y, dNds.z);
-      }
-      F.mul (myJ, invJ0);
-      detF = F.determinant();
-   }
-
-   public void computeJacobianAndGradient (
-      SolidDeformation def, FemNode3d[] nodes, Matrix3d invJ0) {
-      myJ.setZero();
-      for (int i=0; i<nodes.length; i++) {
-         Vector3d pos = nodes[i].getLocalPosition();
-         Vector3d dNds = GNs[i];
-         myJ.addOuterProduct (pos.x, pos.y, pos.z, dNds.x, dNds.y, dNds.z);
-      }
-      def.setF (myJ, invJ0);
-   }
-
-   public void computeGradientForRender (
-      Matrix3d Fmat, FemNode3d[] nodes, Matrix3d invJ0) {
-
-      // compute J in Fmat
-      Fmat.setZero();
-      for (int i=0; i<nodes.length; i++) {
-         float[] npos = nodes[i].myRenderCoords;
-         Vector3d dNds = GNs[i];
-         Fmat.addOuterProduct (npos[0], npos[1], npos[2], dNds.x, dNds.y, dNds.z);
-      }
-      // now F = J * inv(J0)
-      Fmat.mul (invJ0);
-   }      
-
-   /**
-    * Compute size of an element's render coordinates along a specified
-    * direction.
-    */
-   public double computeDirectedSizeForRender (Vector3d dir, FemNode3d[] nodes) {
-
-      double max = -Double.MAX_VALUE;
-      double min = Double.MAX_VALUE;
-      for (int i=0; i<nodes.length; i++) {
-         float[] npos = nodes[i].myRenderCoords;
-         double l = npos[0]*dir.x + npos[1]*dir.y + npos[2]*dir.z;
-         if (l > max) {
-            max = l;
-         }
-         if (l < min) {
-            min = l;
-         }
-      }
-      return max-min;
-   }
-
-   public void computePosition (Point3d pos, FemNode3d[] nodes) {
-      double[] Nbuf = N.getBuffer();
-      pos.setZero();
-      for (int i=0; i<nodes.length; i++) {
-         pos.scaledAdd (Nbuf[i], nodes[i].getPosition());
-      }
-   }
-   
-   public void computePosition (Point3d pos, FemElement3d elem) {
-      computePosition(pos, elem.getNodes());
-   }
-
-   public void computeRestPosition (Point3d pos, FemElement3d elem) {
-      computeRestPosition(pos, elem.getNodes());
-   }
-   
-   public void computeRestPosition (Point3d pos, FemNode3d[] nodes) {
-      double[] Nbuf = N.getBuffer();
-      pos.setZero();
-      for (int i=0; i<nodes.length; i++) {
-         pos.scaledAdd (Nbuf[i], nodes[i].getRestPosition());
-      }
-   }
-
-   public void computeCoordsForRender (float[] coords, FemNode3d[] nodes) {
-      double[] Nbuf = N.getBuffer();
-      coords[0] = coords[1] = coords[2] = 0;
-      for (int i=0; i<nodes.length; i++) {
-         float[] npos = nodes[i].myRenderCoords;         
-         float n = (float)Nbuf[i];
-         coords[0] += n*npos[0];
-         coords[1] += n*npos[1];
-         coords[2] += n*npos[2];
-      }
-   }
-
-   public double computeInverseJacobian () {
-
-      double detJ = myInvJ.fastInvert (myJ);
-      return detJ;
-   }
-
-   public Matrix3d getInvJ() {
-      return myInvJ;
-   }
-   
-   /** 
-    * Computes and returns the gradient dN/dx of the shape functions, given an
-    * inverse Jacobian. The gradient is supplied as an array of 3-vectors, one
-    * for each shape function, because this is more convenient for computation.
-    *
-    * @param invJ inverse Jacobian
-    * @return shape function gradient (can be modifed).
-    */
-   public Vector3d[] computeShapeGradient (Matrix3d invJ) {
-      Vector3d[] GNx = new Vector3d[myNumNodes];
-      for (int i=0; i<myNumNodes; ++i) {
-         GNx[i] = new Vector3d();
-      }
-      computeShapeGradient(invJ, GNx);
-      return GNx;
-   }
-   
-   /** 
-    * Computes and returns the gradient dN/dx of the shape functions, given an
-    * inverse Jacobian. The gradient is supplied as an array of 3-vectors, one
-    * for each shape function, because this is more convenient for computation.
-    *
-    * @param invJ inverse Jacobian
-    * @param out shape function gradient to populate
-    */
-   public void computeShapeGradient(Matrix3d invJ, Vector3d[] out) {
-      for (int i=0; i<myNumNodes; i++) {
-         out[i].set(GNs[i]);
-         invJ.mulTranspose (out[i], out[i]);
-      }
-   }
-   
-   /** 
-    * Updates and returns the gradient dN/dx of the shape functions, given an
-    * inverse Jacobian. The gradient is supplied as an array of 3-vectors, one
-    * for each shape function, because this is more convenient for computation.
-    *
-    * @param invJ inverse Jacobian
-    * @return shape function gradient (must not be modifed).
-    */
-   public Vector3d[] updateShapeGradient (Matrix3d invJ) {
-      computeShapeGradient(invJ, GNx);
-      return GNx;
-   }
-
-   /** 
-    * Returns the gradient dN/dx of the shape functions. This is supplied as an
-    * array of 3-vectors, one for each shape function, because this is more
-    * convenient for computation.
-    *
-    * @return shape function gradient (must not be modifed).
-    */
-   public Vector3d[] getShapeGradient() {
-      return GNx;
-   }
-
-   public Matrix3d getF() {
-      return F;
-   }
-
-   public void setF(Matrix3d F) {
-      this.F.set (F);
-      detF = F.determinant();
-   }
-
-   public double getAverageJ() {
-      return avgJ;
-   }
-
-   public double getAveragePressure() {
-      return avgp;
-   }
-
-   public double getDetF() {
-      return detF;
-   }
-
-   public Matrix3d getJ() {
-      return myJ;
-   }
-
-   public SymmetricMatrix3d getStress() {
-      return sigma;
-   }
-
-   public void setStress (SymmetricMatrix3d sig) {
-      sigma.set (sig);
-   }
-
-   public void computeRightCauchyGreen (SymmetricMatrix3d C) {
-      C.mulTransposeLeft (F);
-   }
-
-   public void computeLeftCauchyGreen (SymmetricMatrix3d B) {
-      B.mulTransposeRight (F);
-   }
-
-   public void computeDevRightCauchyGreen (SymmetricMatrix3d CD) {
-      CD.mulTransposeLeft (F);
-      CD.scale (Math.pow(detF, -2.0/3.0));
-   }
-
-   public void computeDevLeftCauchyGreen (SymmetricMatrix3d BD) {
-      BD.mulTransposeRight (F);
-      BD.scale (Math.pow(detF, -2.0/3.0));
-   }
-
-   public Vector3d[] getGNs() {
-      return GNs;
-   }
-   
-   public void setAveragePressure(double p) {
-      avgp = p;
-   }
-   
-}
->>>>>>> 05c57679
+}