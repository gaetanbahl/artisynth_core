<<<<<<< HEAD
/**
 * Copyright (c) 2014, by the Authors: John E Lloyd (UBC)
 *
 * This software is freely available under a 2-clause BSD license. Please see
 * the LICENSE file in the ArtiSynth distribution directory for details.
 */
package artisynth.core.femmodels;

import java.awt.Color;
import java.io.IOException;
import java.io.PrintWriter;
import java.util.ArrayList;
import java.util.Deque;
import java.util.LinkedList;
import java.util.List;

import maspack.geometry.DelaunayInterpolator;
import maspack.geometry.PolylineMesh;
import maspack.geometry.GeometryTransformer;
import maspack.matrix.AffineTransform3dBase;
import maspack.matrix.Point3d;
import maspack.matrix.SparseNumberedBlockMatrix;
import maspack.matrix.Vector3d;
import maspack.properties.HasProperties;
import maspack.properties.PropertyList;
import maspack.properties.PropertyMode;
import maspack.properties.PropertyUtils;
import maspack.render.Renderer;
import maspack.render.RenderList;
import maspack.render.RenderProps;
import maspack.render.RenderableUtils;
import maspack.util.InternalErrorException;
import maspack.util.NumberFormat;
import maspack.util.ReaderTokenizer;
import artisynth.core.materials.AxialMuscleMaterial;
import artisynth.core.materials.GenericMuscle;
import artisynth.core.materials.MaterialBase;
import artisynth.core.materials.MuscleMaterial;
import artisynth.core.mechmodels.AxialSpringList;
import artisynth.core.mechmodels.ExcitationComponent;
import artisynth.core.mechmodels.ExcitationSourceList;
import artisynth.core.mechmodels.ExcitationUtils;
import artisynth.core.mechmodels.Muscle;
import artisynth.core.mechmodels.Point;
import artisynth.core.modelbase.CompositeComponent;
import artisynth.core.modelbase.CompositeComponentBase;
import artisynth.core.modelbase.DynamicActivityChangeEvent;
import artisynth.core.modelbase.ModelComponent;
import artisynth.core.modelbase.ModelComponentBase;
import artisynth.core.modelbase.RenderableComponent;
import artisynth.core.modelbase.RenderableComponentBase;
import artisynth.core.modelbase.RenderableComponentList;
import artisynth.core.modelbase.TransformGeometryContext;
import artisynth.core.modelbase.TransformableGeometry;
import artisynth.core.util.ScanToken;

public class MuscleBundle extends CompositeComponentBase 
   implements ExcitationComponent, RenderableComponent, TransformableGeometry {

   private static DirectionRenderType DEFAULT_FIBER_RENDER_TYPE = DirectionRenderType.ELEMENT; 
   private DirectionRenderType myDirectionRenderType = DEFAULT_FIBER_RENDER_TYPE;
   PropertyMode myDirectionRenderTypeMode = PropertyMode.Inherited;
   public enum DirectionRenderType {
      ELEMENT, INTEGRATION_POINT
   }
   
   double myExcitation = 0.0;
   protected ExcitationSourceList myExcitationSources;
   protected CombinationRule myComboRule = CombinationRule.Sum;
   protected MuscleMaterial myMuscleMat;
   protected RenderProps myRenderProps;

   protected AxialSpringList<Muscle> myFibres;
   protected MuscleElementDescList myElementDescs;

   public static PropertyList myProps =
      new PropertyList (MuscleBundle.class, CompositeComponentBase.class);

   //protected boolean myElementsActive;
   protected boolean myFibresActive;
   private double myElementWidgetSize = DEFAULT_ELEMENT_WIDGET_SIZE;
   PropertyMode myElementWidgetSizeMode = PropertyMode.Inherited;
   private double myDirectionRenderLen = DEFAULT_DIRECTION_RENDER_LEN;
   PropertyMode myDirectionRenderLenMode = PropertyMode.Inherited;

   protected float[] myExcitationColor = null;
   protected PropertyMode myExcitationColorMode = PropertyMode.Inherited;
   protected double myMaxColoredExcitation = 1.0;
   protected PropertyMode myMaxColoredExcitationMode = PropertyMode.Inherited;

   protected static RenderProps defaultRenderProps (HasProperties host) {
      RenderProps props = RenderProps.createLineFaceProps (host);
      return props;
   }
   //static private boolean DEFAULT_ELEMENTS_ACTIVE = true;
   static private boolean DEFAULT_FIBRES_ACTIVE = false;
   private static double DEFAULT_ELEMENT_WIDGET_SIZE = 0.0;
   private static double DEFAULT_DIRECTION_RENDER_LEN = 0.0;

   static {
      myProps.add ("renderProps", "render properties", defaultRenderProps(null));
      myProps.add ("excitation", "Muscle excitation", 0.0, "[0,1] NW");
      myProps.addReadOnly ("netExcitation", "total excitation including excitation sources");
//       myProps.add (
//          "elementsActive", "true if element components are active",
//          DEFAULT_ELEMENTS_ACTIVE);
      myProps.add (
         "fibresActive", "true if fibre components are active", 
         DEFAULT_FIBRES_ACTIVE);
      myProps.add (
         "muscleMaterial", "muscle material parameters", null);
      myProps.addInheritable (
         "elementWidgetSize:Inherited",
         "size of rendered widget in each element's center",
         DEFAULT_ELEMENT_WIDGET_SIZE, "[0,1]");
      myProps.addInheritable (
         "directionRenderLen:Inherited",
         "length of directions rendered in each element",
         DEFAULT_DIRECTION_RENDER_LEN);
      myProps.addInheritable(
         "directionRenderType:Inherited",
         "method for rendering fiber directions (per element, or per inode)",
         DEFAULT_FIBER_RENDER_TYPE);
      myProps.addInheritable (
         "excitationColor", "color of activated muscles", null);
       myProps.addInheritable (
         "maxColoredExcitation",
         "excitation value for maximum colored excitation", 1.0, "[0,1]");
   }

   public void setDefaultValues() {
      super.setDefaultValues();
      //myElementsActive = DEFAULT_ELEMENTS_ACTIVE;
      myFibresActive = DEFAULT_FIBRES_ACTIVE;
      myElementWidgetSize = DEFAULT_ELEMENT_WIDGET_SIZE;
      myElementWidgetSizeMode = PropertyMode.Inherited;
      myDirectionRenderLen = DEFAULT_DIRECTION_RENDER_LEN;
      myDirectionRenderLenMode = PropertyMode.Inherited;
      setRenderProps (defaultRenderProps (null));
      myExcitationColor = null;
   }

   public Color getExcitationColor() {
      if (myExcitationColor == null) {
         return null;
      }
      else {
         return new Color (
            myExcitationColor[0], myExcitationColor[1], myExcitationColor[2]);
      }
   }

   public void setExcitationColor (Color color) {
      if (color == null) {
         myExcitationColor = null;
      }
      else {
         myExcitationColor = color.getRGBColorComponents(null);
      }
      myExcitationColorMode =
         PropertyUtils.propagateValue (
            this, "excitationColor", color, myExcitationColorMode);
   }

   public PropertyMode getExcitationColorMode() {
      return myExcitationColorMode;
   }

   public void setExcitationColorMode (PropertyMode mode) {
      myExcitationColorMode =
         PropertyUtils.setModeAndUpdate (
            this, "excitationColor", myExcitationColorMode, mode);
   }

   public double getMaxColoredExcitation() {
      return myMaxColoredExcitation;
   }

   public void setMaxColoredExcitation (double excitation) {
      myMaxColoredExcitation = excitation;
      myMaxColoredExcitationMode =
         PropertyUtils.propagateValue (
            this, "maxColoredExcitation", excitation, myMaxColoredExcitationMode);
   }

   public PropertyMode getMaxColoredExcitationMode() {
      return myMaxColoredExcitationMode;
   }

   public void setMaxColoredExcitationMode (PropertyMode mode) {
      myMaxColoredExcitationMode =
         PropertyUtils.setModeAndUpdate (
            this, "maxColoredExcitation", myMaxColoredExcitationMode, mode);
   }

//    public boolean getElementsActive() {
//       return myElementsActive;
//    }

//    public void setElementsActive (boolean active) {
//       myElementsActive = active;
//    }

   public boolean getFibresActive() {
      return myFibresActive;
   }

   public void setFibresActive (boolean active) {
      myFibresActive = active;
      notifyStructureChanged (this); // will change stiffness matrix, etc
   }

   public PropertyList getAllPropertyInfo() {
      return myProps;
   }

   public void setElementWidgetSize (double size) {
      myElementWidgetSize = size;
      myElementWidgetSizeMode = 
         PropertyUtils.propagateValue (
            this, "elementWidgetSize",
            myElementWidgetSize, myElementWidgetSizeMode);
   }

   public double getElementWidgetSize () {
      return myElementWidgetSize;
   }

   public void setElementWidgetSizeMode (PropertyMode mode) {
      myElementWidgetSizeMode =
         PropertyUtils.setModeAndUpdate (
            this, "elementWidgetSize", myElementWidgetSizeMode, mode);
   }

   public PropertyMode getElementWidgetSizeMode() {
      return myElementWidgetSizeMode;
   }

   public void setDirectionRenderLen (double size) {
      myDirectionRenderLen = size;
      myDirectionRenderLenMode = 
         PropertyUtils.propagateValue (
            this, "directionRenderLen",
            myDirectionRenderLen, myDirectionRenderLenMode);
   }

   public double getDirectionRenderLen () {
      return myDirectionRenderLen;
   }

   public void setDirectionRenderLenMode (PropertyMode mode) {
      myDirectionRenderLenMode =
         PropertyUtils.setModeAndUpdate (
            this, "directionRenderLen", myDirectionRenderLenMode, mode);
   }

   public PropertyMode getDirectionRenderLenMode() {
      return myDirectionRenderLenMode;
   }

   public void setDirectionRenderType(DirectionRenderType type) {
      myDirectionRenderType = type;
      myDirectionRenderTypeMode =
         PropertyUtils.propagateValue(
            this, "directionRenderType",
            myDirectionRenderType, myDirectionRenderTypeMode);
   }

   public DirectionRenderType getDirectionRenderType() {
      return myDirectionRenderType;
   }

   public void setDirectionRenderTypeMode(PropertyMode mode) {
      myDirectionRenderTypeMode =
         PropertyUtils.setModeAndUpdate(
            this, "directionRenderType", myDirectionRenderTypeMode, mode);
   }

   public PropertyMode getDirectionRenderTypeMode() {
      return myDirectionRenderTypeMode;
   }
   
   public MuscleBundle() {
      this (null);
   }

   public MuscleBundle (String name) {
      super (name);

      myFibres = new AxialSpringList<Muscle> (Muscle.class, "fibres", "f");
      myElementDescs = new MuscleElementDescList ("elementDescs", "e");

      add (myFibres);
      add (myElementDescs);

      setDefaultValues();
   }

   /**
    * {@inheritDoc}
    */
   public double getExcitation() {
      return myExcitation;
   }
   
   /**
    * {@inheritDoc}
    */
   public void initialize (double t) {
      if (t == 0) {
         setExcitation (0);
      }
   }
   
   /**
    * {@inheritDoc}
    */
   public void setExcitation (double a) {
      myExcitation = a;
   }

   /**
    * {@inheritDoc}
    */
   public void setCombinationRule (CombinationRule rule) {
      myComboRule = rule;
   }

   /**
    * {@inheritDoc}
    */
   public CombinationRule getCombinationRule() {
      return myComboRule;
   }

   /**
    * {@inheritDoc}
    */
   @Override
   public void addExcitationSource (ExcitationComponent ex) {
      addExcitationSource (ex, 1);
   }

   /**
    * {@inheritDoc}
    */
   @Override
   public void addExcitationSource (ExcitationComponent ex, double gain) {
      if (myExcitationSources == null) {
         myExcitationSources = new ExcitationSourceList();
      }
      myExcitationSources.add (ex, gain);
   }

   /**
    * {@inheritDoc}
    */
   @Override
   public boolean removeExcitationSource (ExcitationComponent ex) {
      boolean removed = false;
      if (myExcitationSources != null) {
         removed = myExcitationSources.remove (ex);
         if (myExcitationSources.size() == 0) {
            myExcitationSources = null;
         }
      }
      return removed;
   }

   /**
    * {@inheritDoc}
    */
   @Override
   public double getExcitationGain (ExcitationComponent ex) {
      return ExcitationUtils.getGain (myExcitationSources, ex);
   }

   /**
    * {@inheritDoc}
    */
   @Override
   public boolean setExcitationGain (ExcitationComponent ex, double gain) {
      return ExcitationUtils.setGain (myExcitationSources, ex, gain);
   }

   /**
    * {@inheritDoc}
    */
   @Override
   public double getNetExcitation() {
      double ex = 
         ExcitationUtils.combine (
            myExcitation, myExcitationSources, myComboRule);
      return ex;
   }

   /**
    * {@inheritDoc}
    */
   @Override
   public void getSoftReferences (List<ModelComponent> refs) {
      super.getSoftReferences (refs);
      if (myExcitationSources != null) {
         myExcitationSources.getSoftReferences (refs);
      }
   }

   /**
    * {@inheritDoc}
    */
   @Override
   public void updateReferences (boolean undo, Deque<Object> undoInfo) {
      super.updateReferences (undo, undoInfo);
      myExcitationSources = ExcitationUtils.updateReferences (
         this, myExcitationSources, undo, undoInfo);
   }

   /**
    * {@inheritDoc}
    * 
    * For muscle tissue we are using the average max force (proportional to
    * physiological cross-sectional area) for all fibers within the bundle.
    * Note: we could also use spatial distribution of fibres to determine CSA
    * instead.
    */
   public double getDefaultActivationWeight() {
      AxialSpringList<Muscle> fibres = getFibres();
      double averageMaxForce = 0;
      for (int j = 0; j < fibres.size (); j++) {
         averageMaxForce += Muscle.getMaxForce (fibres.get(j));
      }
      return averageMaxForce / fibres.size ();
   }

   public MuscleMaterial getMuscleMaterial() {
      return myMuscleMat;
   }

   public MuscleMaterial createMuscleMaterial() {
      return new GenericMuscle();
   }

   MuscleMaterial getEffectiveMuscleMaterial () {
      if (myMuscleMat != null) {
         return myMuscleMat;
      }
      else {
         ModelComponent parent = getGrandParent();
         if (parent instanceof FemMuscleModel) {
            return ((FemMuscleModel)parent).getMuscleMaterial();
         }
      }
      return null;      
   }

   public void setMuscleMaterial (MuscleMaterial mat) {
      myMuscleMat = (MuscleMaterial)MaterialBase.updateMaterial (
         this, "muscleMaterial", myMuscleMat, mat);
      // issue DynamicActivityChange in case solve matrix symmetry has changed:
      notifyParentOfChange (DynamicActivityChangeEvent.defaultEvent);      
   }

   public void applyForce (double t) {
      if (myFibresActive) {
         for (int i=0; i<myFibres.size(); i++) {
            myFibres.get(i).applyForces (t);
         }
      }
   }

   public void setMaxForce (double maxForce) {
      for (int i=0; i<myFibres.size(); i++) {
         Muscle mus = myFibres.get(i);
         if (mus.getMaterial() instanceof AxialMuscleMaterial) {
            AxialMuscleMaterial mat = 
               (AxialMuscleMaterial)mus.getMaterial().clone();
            mat.setMaxForce (maxForce);
            mus.setMaterial (mat);
         }
      }
   }
   
   public void addPosJacobian (SparseNumberedBlockMatrix M, double h) {
      if (myFibresActive) {
         for (int i=0; i<myFibres.size(); i++) {
            myFibres.get(i).addPosJacobian (M, h);
         }
      }
   }

   public void addVelJacobian (SparseNumberedBlockMatrix M, double h) {
      if (myFibresActive) {
         for (int i=0; i<myFibres.size(); i++) {
            myFibres.get(i).addVelJacobian (M, h);
         }
      }
   }

   public void addSolveBlocks (SparseNumberedBlockMatrix S) {
      if (myFibresActive) {
         for (int i=0; i<myFibres.size(); i++) {
            myFibres.get(i).addSolveBlocks (S);
         }
      }
   }

   // do we need this??

//    public void applyActivationForce() {
//       for (int fid = 0; fid < size(); fid++) {
//          get (fid).applyActivationForce();
//       }
//    }

   void checkFibrePoints (FemModel femMod, Muscle fibre) {
      if (!ModelComponentBase.recursivelyContains (
             femMod, fibre.getFirstPoint())) {
         throw new IllegalArgumentException (
            "first fibre point not contained within FEM model");
      }
      if (!ModelComponentBase.recursivelyContains (
             femMod, fibre.getSecondPoint())) {
         throw new IllegalArgumentException (
            "second fibre point not contained within FEM model");
      }
   }

   public AxialSpringList<Muscle> getFibres() {
      return myFibres;
   }

   public Muscle addFibre (Point p0, Point p1, AxialMuscleMaterial mat) {
      
      Muscle fibre = new Muscle();
      fibre.setPoints(p0, p1);
      fibre.setRestLength(p0.distance(p1));
      fibre.setMaterial(mat);
      addFibre(fibre);
      
      return fibre;
      
   }
   
   public void addFibre (Muscle fibre) {
      // check to make sure particles are already in the FEM
      FemModel femMod = getAncestorFem(this);
      if (femMod != null) {
         checkFibrePoints (femMod, fibre);
      }
      myFibres.add (fibre);
   }

   public boolean removeFibre (Muscle fibre) {
      return myFibres.remove (fibre);
   }

   public void clearFibres() {
      myFibres.clear();
      notifyStructureChanged (this);
   }

   void checkElementDesc (FemModel femMod, MuscleElementDesc desc) {
      if (!ModelComponentBase.recursivelyContains (
             femMod, desc.getElement())) {
         throw new IllegalArgumentException (
            "desc element not contained within FEM model");
      }
   }

   public MuscleElementDescList getElements() {
      return myElementDescs;
   }

//   /** 
//    * Returns true if this muscle bundle references a specified FEM element.
//    */   
//   public boolean usesElement (FemElement3d e) {
//      for (ModelComponent c : e.getBackReferences()) {
//         if (c instanceof MuscleElementDesc) {
//            MuscleElementDesc desc = (MuscleElementDesc)c;
//            if (desc.getGrandParent() == this) {
//               return true;
//            }
//         }
//      }
//      return false;
//   }
//
   public void addElement (MuscleElementDesc desc) {
      // check to make sure particles are already in the FEM
      FemModel femMod = getAncestorFem(this);
      if (femMod != null) {
         checkElementDesc (femMod, desc);
      }
      myElementDescs.add (desc);
   }

   public MuscleElementDesc addElement(FemElement3d elem, Vector3d dir) {
      MuscleElementDesc desc = new MuscleElementDesc(elem, dir);
      addElement(desc);
      return desc;
   }
   
   public MuscleElementDesc addElement(FemElement3d elem, Vector3d[] dirs) {
      MuscleElementDesc desc = new MuscleElementDesc();
      desc.setElement(elem);
      desc.setDirections(dirs);
      addElement(desc);
      return desc;
   }
   
   public boolean removeElement (MuscleElementDesc desc) {
      return myElementDescs.remove (desc);
   }

   public void clearElements() {
      myElementDescs.clear();
   }

   public static FemModel3d getAncestorFem (ModelComponent comp) {
      ModelComponent ancestor = comp.getParent();
      while (ancestor != null) {
         if (ancestor instanceof FemModel) {
            return (FemModel3d)ancestor;
         }
         ancestor = ancestor.getParent();
      }
      return null;
   }

   private void getRestPosition (Point3d pos, Point pnt) {
      if (pnt instanceof FemNode3d) {
         pos.set (((FemNode3d)pnt).getRestPosition());
      }
      else if (pnt instanceof FemMarker) {
         ((FemMarker)pnt).getRestPosition (pos);
      }
      else {
         throw new InternalErrorException (
            "Muscle attached to unsupported point type "+pnt.getClass());
      }
   }

   private double getFibreDist (
      Point3d pnt, Point3d loc, Vector3d dir, double len) {

      //      return loc.distance (pnt);
      Vector3d del = new Vector3d();
      del.sub (pnt, loc);
      double dot = del.dot(dir);
      if (dot > len/2) {
         del.scaledAdd (-len/2, dir);
      }
      else if (dot < -len/2) {
         del.scaledAdd (len/2, dir);
      }
      else {
         del.scaledAdd (-dot, dir);
      }
      return del.norm();
   }


   /** 
    * Returns a list of MuscleElementDesc identifying all elements that are (a)
    * within a specified distance of the fibres, and (b) not already referenced
    * by this bundle.
    */
   public LinkedList<MuscleElementDesc> getNewElementsNearFibres (double dist) {

      LinkedList<MuscleElementDesc> list =
         new LinkedList<MuscleElementDesc>();

      if (myFibres.size() == 0) {
         return list;
      }

      FemModel3d femMod = getAncestorFem(this);
      RenderableComponentList<FemElement3d> elems = femMod.getElements();
      Point3d[] elemLocs = new Point3d[elems.size()];
      Point3d[] muscleLocs = new Point3d[myFibres.size()];
      Vector3d[] muscleDirs = new Vector3d[myFibres.size()];
      double[] muscleLens = new double[myFibres.size()];
      Point3d pos1 = new Point3d();
      Point3d pos2 = new Point3d();
      Vector3d dir = new Vector3d();

      for (int j=0; j<elems.size(); j++) {
         FemElement3d e = elems.get(j);
         elemLocs[j] = new Point3d();
         IntegrationPoint3d warpingPnt = e.getWarpingPoint();
         warpingPnt.computeRestPosition (elemLocs[j], e.getNodes());
      }
      
      for (int i=0; i<myFibres.size(); i++) {
         Muscle fibre = myFibres.get(i);
         getRestPosition (pos1, fibre.getFirstPoint());
         getRestPosition (pos2, fibre.getSecondPoint());
         muscleLocs[i] = new Point3d();
         muscleLocs[i].combine (0.5, pos2, 0.5, pos1);
         dir.sub (pos2, pos1);
         muscleLens[i] = dir.norm();
         dir.normalize ();
         muscleDirs[i] = new Vector3d(dir);
      }

      int[] nearestFibreIndex = new int[elems.size()];
      double[] nearestFibreDistance = new double[elems.size()];
      boolean[] bundleHasElement = new boolean[elems.size()];

      for (int j=0; j<elems.size(); j++) {
         nearestFibreIndex[j] = -1;
         nearestFibreDistance[j] = Double.MAX_VALUE;
      }
      for (int k=0; k<myElementDescs.size(); k++) {
         FemElement3d e = myElementDescs.get(k).getElement();
         bundleHasElement[elems.indexOf(e)] = true;
      }

      // for now, just use a very basic order n^2 algorithm, since
      // this method is not likely to be used much and is not
      // time critical
      for (int i=0; i<myFibres.size(); i++) {
         for (int j=0; j<elems.size(); j++) {
            double d = getFibreDist (
               elemLocs[j], muscleLocs[i], muscleDirs[i], muscleLens[i]);
            if (d < dist && d < nearestFibreDistance[j]) {
               nearestFibreDistance[j] = d;
               nearestFibreIndex[j] = i;
            }
         }
      }

      for (int j=0; j<elems.size(); j++) {
         if (!bundleHasElement[j] && nearestFibreIndex[j] != -1) {
            MuscleElementDesc desc = new MuscleElementDesc();
            desc.setElement (elems.get(j));
            desc.setDirection (muscleDirs[nearestFibreIndex[j]]);
            list.add (desc);
         }
      }
      return list;
   }    

   public void addElementsNearFibres (double dist) {

      LinkedList<MuscleElementDesc> list = getNewElementsNearFibres (dist);
      for (MuscleElementDesc desc : list) {
         addElement (desc);
      }
   }

   public void addFiberMeshElements (double rad, PolylineMesh mesh) {

      Point3d pos = new Point3d();
      Vector3d dir = new Vector3d();

      FemModel3d femMod = getAncestorFem(this);

      for (FemElement3d e : femMod.getElements()) {
         IntegrationPoint3d[] pnts = e.getIntegrationPoints();
         boolean elemIsActive = false;
         Vector3d[] dirs = new Vector3d[pnts.length];
         for (int i = 0; i < pnts.length; i++) {
            pnts[i].computePosition(pos, e.getNodes());
           
            int nsegs = FemMuscleModel.computeAverageFiberDirection(
               dir, pos, rad, mesh);

            if (nsegs > 0) {
               dirs[i] = new Vector3d (dir);
               elemIsActive = true;
            }
         }
         if (elemIsActive) {
            MuscleElementDesc desc = new MuscleElementDesc();
            desc.setElement (e);
            desc.setDirections (dirs);
            addElement (desc);
          }
      }
   }

   public DelaunayInterpolator getFibreRestDistanceInterpolator() {
      if (myFibres.size() == 0) {
         return null;
      }
      Point3d pos1 = new Point3d();
      Point3d pos2 = new Point3d();
      Point3d loc = new Point3d();

      Point3d[] muscleLocs = new Point3d[myFibres.size()];
      for (int i=0; i<myFibres.size(); i++) {
         Muscle fibre = myFibres.get(i);
         getRestPosition (pos1, fibre.getFirstPoint());
         getRestPosition (pos2, fibre.getSecondPoint());
         loc.add (pos2, pos1);
         loc.scale (1/2.0);
         muscleLocs[i] = new Point3d(loc);
      }
      DelaunayInterpolator interpolator = new DelaunayInterpolator();
      interpolator.setPoints (muscleLocs);     
      return interpolator;
   }

   public Vector3d[] getFibreRestDirections () {

      if (myFibres.size() == 0) {
         return null;
      }
      Point3d pos1 = new Point3d();
      Point3d pos2 = new Point3d();
      Vector3d dir = new Vector3d();

      Vector3d[] muscleDirs = new Vector3d[myFibres.size()];
      for (int i=0; i<myFibres.size(); i++) {
         Muscle fibre = myFibres.get(i);
         getRestPosition (pos1, fibre.getFirstPoint());
         getRestPosition (pos2, fibre.getSecondPoint());
         dir.sub (pos2, pos1);
         dir.normalize();
         muscleDirs[i] = new Vector3d(dir);
      }
      return muscleDirs;
   }
      

   /** 
    * Computes the directions within individual elements based on the
    * directions of the muscle fibres.
    */
   public void computeElementDirections () {

      DelaunayInterpolator interp = getFibreRestDistanceInterpolator();
      if (interp != null) {
         Vector3d[] restDirs = getFibreRestDirections();
         for (MuscleElementDesc desc : myElementDescs) {
            desc.interpolateDirection (interp, restDirs);
         }
      }
   }

   /** 
    * Computes the directions within individual elements based on the
    * directions of the muscle fibres.
    */
   public void computeElementIpntDirections () {

      DelaunayInterpolator interp = getFibreRestDistanceInterpolator();
      if (interp != null) {
         Vector3d[] restDirs = getFibreRestDirections();
         for (MuscleElementDesc desc : myElementDescs) {
            desc.interpolateIpntDirection (interp, restDirs);
         }
      }
   }

//   private void addMacroFibres (ArrayList<Muscle> list, Point pnt) {
//      for (ModelComponent c : pnt.getBackReferences()) {
//         if (c instanceof Muscle && c.getParent() == myFibres && !c.isMarked()) {
//            Muscle m = (Muscle)c;
//            m.setMarked (true);
//            list.add (m);
//            addMacroFibres (list, m.getFirstPoint());
//            addMacroFibres (list, m.getSecondPoint());
//         }
//      }
//   }
//
//   /** 
//    * Finds the connected groups of muscle fibres in this bundle; these
//    * correspond to 'macro fibres'.
//    */
//   public Muscle[][] getMacroFibres() {
//      ArrayList<ArrayList<Muscle>> macros = new ArrayList<ArrayList<Muscle>>();
//      
//      for (Muscle m : myFibres) {
//         if (!m.isMarked()) {
//            ArrayList<Muscle> macro = new ArrayList<Muscle>();
//            m.setMarked (true);
//            macro.add (m);
//            addMacroFibres (macro, m.getFirstPoint());
//            addMacroFibres (macro, m.getSecondPoint());
//            macros.add (macro);
//         }
//      }
//      for (Muscle m : myFibres) {
//         m.setMarked (false);
//      }
//      Muscle[][] result = new Muscle[macros.size()][];
//      for (int i=0; i<macros.size(); i++) {
//         result[i] = macros.get(i).toArray (new Muscle[0]);
//      }
//      return result;
//   }

   /* ======== Renderable implementation ======= */

   public RenderProps createRenderProps() {
      return RenderProps.createLineFaceProps (this);
   }

   public RenderProps getRenderProps() {
      return myRenderProps;
   }

   public void setRenderProps (RenderProps props) {
      myRenderProps = 
         RenderableComponentBase.updateRenderProps (this, myRenderProps, props);
   }

   public void prerender (RenderList list) {
      list.addIfVisible (myFibres);
      list.addIfVisible (myElementDescs);
   }

   public void render (Renderer renderer, int flags) {
      // Old code from AxialSpringList
      //renderer.drawLines (myRenderProps, iterator());
   }

   /**
    * {@inheritDoc}
    */
   public boolean isSelectable() {
      return false;
   }

   public int numSelectionQueriesNeeded() {
      return -1;
   }

   public void updateBounds (Vector3d pmin, Vector3d pmax) {
   }

   public int getRenderHints() {
      int code = 0;
      if (myRenderProps != null && myRenderProps.isTransparent()) {
         code |= TRANSPARENT;
      }
      return code;
   }

   public void getSelection (LinkedList<Object> list, int qid) {
   }
   
   // public void getDependencies (
   //    List<ModelComponent> deps, ModelComponent ancestor) {
   //    super.getDependencies (deps, ancestor);
   //    if (myExcitationSources != null) {
   //       ComponentUtils.addDependencies (deps, myExcitationSources, ancestor);
   // }
   //}

   public void scaleDistance (double s) {
      for (int i=0; i<myFibres.size(); i++) {
         myFibres.get(i).scaleDistance (s);
      }
      for (int i=0; i<myElementDescs.size(); i++) {
         myElementDescs.get(i).scaleDistance (s);
      }
      if (myRenderProps != null) {
         RenderableUtils.cloneRenderProps (this);
         myRenderProps.scaleDistance (s);
      }
      if (myMuscleMat != null) {
         myMuscleMat.scaleDistance (s);
      }
      myDirectionRenderLen *= s;
   }

   public void scaleMass (double s) {
      for (int i=0; i<myFibres.size(); i++) {
         myFibres.get(i).scaleMass (s);
      }
      for (int i=0; i<myElementDescs.size(); i++) {
         myElementDescs.get(i).scaleMass (s);
      }
   }

   @Override
   public void connectToHierarchy () {
      super.connectToHierarchy ();
      if (getAncestorFem (this) != null) {
         for (int i=0; i<myElementDescs.size(); i++) {
            myElementDescs.get(i).referenceElement();
         }
      }
   }

   @Override
   public void disconnectFromHierarchy() {
      if (getAncestorFem (this) != null) {
         for (int i=0; i<myElementDescs.size(); i++) {
            myElementDescs.get(i).dereferenceElement();
         }
      }
      super.disconnectFromHierarchy();
   }

   /*
    * XXX - old code from MuscleBundle for organizing fibers
    */
   
   ArrayList<LinkedList<Muscle>> myFascicles =
      new ArrayList<LinkedList<Muscle>> ();
   
   public void addFascicle (LinkedList<Muscle> fascicle) {
      myFascicles.add (fascicle);
   }

   public ArrayList<LinkedList<Muscle>> getFascicles () {
      return myFascicles;
   }
   
   public void clearFascicles() {
      myFascicles.clear();
   }

   public void transformGeometry(AffineTransform3dBase X) {
      TransformGeometryContext.transform (this, X, 0);
   }

   public void transformGeometry (
      GeometryTransformer gtr, TransformGeometryContext context, int flags) {
      // nothing to at the top level
   }

   public void addTransformableDependencies (
      TransformGeometryContext context, int flags) {
      context.addAll (myElementDescs);
   } 

   /**
    * {@inheritDoc}
    */
   @Override
   protected void writeItems (
      PrintWriter pw, NumberFormat fmt, CompositeComponent ancestor) 
      throws IOException {
      super.writeItems (pw, fmt, ancestor);
      if (myExcitationSources != null) {
         myExcitationSources.write (pw, "excitationSources", fmt, ancestor);
      }
   }

   /**
    * {@inheritDoc}
    */
   @Override
   protected boolean scanItem (ReaderTokenizer rtok, Deque<ScanToken> tokens)
      throws IOException {
      rtok.nextToken();
      if (scanAttributeName (rtok, "excitationSources")) {
         myExcitationSources =
            ExcitationUtils.scan (rtok, "excitationSources", tokens);
         return true;
      }
      rtok.pushBack();
      return super.scanItem (rtok, tokens);
   }

   /**
    * {@inheritDoc}
    */
   @Override
   protected boolean postscanItem (
   Deque<ScanToken> tokens, CompositeComponent ancestor) throws IOException {

      if (postscanAttributeName (tokens, "excitationSources")) {
         myExcitationSources.postscan (tokens, ancestor);
         return true;
      }   
      return super.postscanItem (tokens, ancestor);
   }

}
=======
/**
 * Copyright (c) 2014, by the Authors: John E Lloyd (UBC)
 *
 * This software is freely available under a 2-clause BSD license. Please see
 * the LICENSE file in the ArtiSynth distribution directory for details.
 */
package artisynth.core.femmodels;

import java.awt.Color;
import java.io.IOException;
import java.io.PrintWriter;
import java.util.ArrayList;
import java.util.Deque;
import java.util.LinkedList;
import java.util.List;

import maspack.geometry.DelaunayInterpolator;
import maspack.geometry.PolylineMesh;
import maspack.geometry.GeometryTransformer;
import maspack.matrix.AffineTransform3dBase;
import maspack.matrix.Point3d;
import maspack.matrix.SparseNumberedBlockMatrix;
import maspack.matrix.Vector3d;
import maspack.properties.HasProperties;
import maspack.properties.PropertyList;
import maspack.properties.PropertyMode;
import maspack.properties.PropertyUtils;
import maspack.render.Renderer;
import maspack.render.RenderList;
import maspack.render.RenderProps;
import maspack.render.RenderableUtils;
import maspack.util.InternalErrorException;
import maspack.util.NumberFormat;
import maspack.util.ReaderTokenizer;
import artisynth.core.materials.AxialMuscleMaterial;
import artisynth.core.materials.GenericMuscle;
import artisynth.core.materials.MaterialBase;
import artisynth.core.materials.MuscleMaterial;
import artisynth.core.mechmodels.AxialSpringList;
import artisynth.core.mechmodels.ExcitationComponent;
import artisynth.core.mechmodels.ExcitationSourceList;
import artisynth.core.mechmodels.ExcitationUtils;
import artisynth.core.mechmodels.Muscle;
import artisynth.core.mechmodels.Point;
import artisynth.core.modelbase.CompositeComponent;
import artisynth.core.modelbase.CompositeComponentBase;
import artisynth.core.modelbase.DynamicActivityChangeEvent;
import artisynth.core.modelbase.ModelComponent;
import artisynth.core.modelbase.ModelComponentBase;
import artisynth.core.modelbase.RenderableComponent;
import artisynth.core.modelbase.RenderableComponentBase;
import artisynth.core.modelbase.RenderableComponentList;
import artisynth.core.modelbase.TransformGeometryContext;
import artisynth.core.modelbase.TransformableGeometry;
import artisynth.core.util.ScanToken;

public class MuscleBundle extends CompositeComponentBase 
   implements ExcitationComponent, RenderableComponent, TransformableGeometry {

   private static DirectionRenderType DEFAULT_FIBER_RENDER_TYPE = DirectionRenderType.ELEMENT; 
   private DirectionRenderType myDirectionRenderType = DEFAULT_FIBER_RENDER_TYPE;
   PropertyMode myDirectionRenderTypeMode = PropertyMode.Inherited;
   public enum DirectionRenderType {
      ELEMENT, INTEGRATION_POINT
   }
   
   double myExcitation = 0.0;
   protected ExcitationSourceList myExcitationSources;
   protected CombinationRule myComboRule = CombinationRule.Sum;
   protected MuscleMaterial myMuscleMat;
   protected RenderProps myRenderProps;

   protected AxialSpringList<Muscle> myFibres;
   protected MuscleElementDescList myElementDescs;

   public static PropertyList myProps =
      new PropertyList (MuscleBundle.class, CompositeComponentBase.class);

   //protected boolean myElementsActive;
   protected boolean myFibresActive;
   private double myElementWidgetSize = DEFAULT_ELEMENT_WIDGET_SIZE;
   PropertyMode myElementWidgetSizeMode = PropertyMode.Inherited;
   private double myDirectionRenderLen = DEFAULT_DIRECTION_RENDER_LEN;
   PropertyMode myDirectionRenderLenMode = PropertyMode.Inherited;

   protected float[] myExcitationColor = null;
   protected PropertyMode myExcitationColorMode = PropertyMode.Inherited;
   protected double myMaxColoredExcitation = 1.0;
   protected PropertyMode myMaxColoredExcitationMode = PropertyMode.Inherited;

   protected static RenderProps defaultRenderProps (HasProperties host) {
      RenderProps props = RenderProps.createLineFaceProps (host);
      return props;
   }
   //static private boolean DEFAULT_ELEMENTS_ACTIVE = true;
   static private boolean DEFAULT_FIBRES_ACTIVE = false;
   private static double DEFAULT_ELEMENT_WIDGET_SIZE = 0.0;
   private static double DEFAULT_DIRECTION_RENDER_LEN = 0.0;

   static {
      myProps.add ("renderProps", "render properties", defaultRenderProps(null));
      myProps.add ("excitation", "Muscle excitation", 0.0, "[0,1] NW");
      myProps.addReadOnly ("netExcitation", "total excitation including excitation sources");
//       myProps.add (
//          "elementsActive", "true if element components are active",
//          DEFAULT_ELEMENTS_ACTIVE);
      myProps.add (
         "fibresActive", "true if fibre components are active", 
         DEFAULT_FIBRES_ACTIVE);
      myProps.add (
         "muscleMaterial", "muscle material parameters", null);
      myProps.addInheritable (
         "elementWidgetSize:Inherited",
         "size of rendered widget in each element's center",
         DEFAULT_ELEMENT_WIDGET_SIZE, "[0,1]");
      myProps.addInheritable (
         "directionRenderLen:Inherited",
         "length of directions rendered in each element",
         DEFAULT_DIRECTION_RENDER_LEN);
      myProps.addInheritable(
         "directionRenderType:Inherited",
         "method for rendering fiber directions (per element, or per inode)",
         DEFAULT_FIBER_RENDER_TYPE);
      myProps.addInheritable (
         "excitationColor", "color of activated muscles", null);
       myProps.addInheritable (
         "maxColoredExcitation",
         "excitation value for maximum colored excitation", 1.0, "[0,1]");
   }

   public void setDefaultValues() {
      super.setDefaultValues();
      //myElementsActive = DEFAULT_ELEMENTS_ACTIVE;
      myFibresActive = DEFAULT_FIBRES_ACTIVE;
      myElementWidgetSize = DEFAULT_ELEMENT_WIDGET_SIZE;
      myElementWidgetSizeMode = PropertyMode.Inherited;
      myDirectionRenderLen = DEFAULT_DIRECTION_RENDER_LEN;
      myDirectionRenderLenMode = PropertyMode.Inherited;
      setRenderProps (defaultRenderProps (null));
      myExcitationColor = null;
   }

   public Color getExcitationColor() {
      if (myExcitationColor == null) {
         return null;
      }
      else {
         return new Color (
            myExcitationColor[0], myExcitationColor[1], myExcitationColor[2]);
      }
   }

   public void setExcitationColor (Color color) {
      if (color == null) {
         myExcitationColor = null;
      }
      else {
         myExcitationColor = color.getRGBColorComponents(null);
      }
      myExcitationColorMode =
         PropertyUtils.propagateValue (
            this, "excitationColor", color, myExcitationColorMode);
   }

   public PropertyMode getExcitationColorMode() {
      return myExcitationColorMode;
   }

   public void setExcitationColorMode (PropertyMode mode) {
      myExcitationColorMode =
         PropertyUtils.setModeAndUpdate (
            this, "excitationColor", myExcitationColorMode, mode);
   }

   public double getMaxColoredExcitation() {
      return myMaxColoredExcitation;
   }

   public void setMaxColoredExcitation (double excitation) {
      myMaxColoredExcitation = excitation;
      myMaxColoredExcitationMode =
         PropertyUtils.propagateValue (
            this, "maxColoredExcitation", excitation, myMaxColoredExcitationMode);
   }

   public PropertyMode getMaxColoredExcitationMode() {
      return myMaxColoredExcitationMode;
   }

   public void setMaxColoredExcitationMode (PropertyMode mode) {
      myMaxColoredExcitationMode =
         PropertyUtils.setModeAndUpdate (
            this, "maxColoredExcitation", myMaxColoredExcitationMode, mode);
   }

   public boolean getFibresActive() {
      return myFibresActive;
   }

   public void setFibresActive (boolean active) {
      myFibresActive = active;
      notifyStructureChanged (this); // will change stiffness matrix, etc
   }

   public PropertyList getAllPropertyInfo() {
      return myProps;
   }

   public void setElementWidgetSize (double size) {
      myElementWidgetSize = size;
      myElementWidgetSizeMode = 
         PropertyUtils.propagateValue (
            this, "elementWidgetSize",
            myElementWidgetSize, myElementWidgetSizeMode);
   }

   public double getElementWidgetSize () {
      return myElementWidgetSize;
   }

   public void setElementWidgetSizeMode (PropertyMode mode) {
      myElementWidgetSizeMode =
         PropertyUtils.setModeAndUpdate (
            this, "elementWidgetSize", myElementWidgetSizeMode, mode);
   }

   public PropertyMode getElementWidgetSizeMode() {
      return myElementWidgetSizeMode;
   }

   public void setDirectionRenderLen (double size) {
      myDirectionRenderLen = size;
      myDirectionRenderLenMode = 
         PropertyUtils.propagateValue (
            this, "directionRenderLen",
            myDirectionRenderLen, myDirectionRenderLenMode);
   }

   public double getDirectionRenderLen () {
      return myDirectionRenderLen;
   }

   public void setDirectionRenderLenMode (PropertyMode mode) {
      myDirectionRenderLenMode =
         PropertyUtils.setModeAndUpdate (
            this, "directionRenderLen", myDirectionRenderLenMode, mode);
   }

   public PropertyMode getDirectionRenderLenMode() {
      return myDirectionRenderLenMode;
   }

   public void setDirectionRenderType(DirectionRenderType type) {
      myDirectionRenderType = type;
      myDirectionRenderTypeMode =
         PropertyUtils.propagateValue(
            this, "directionRenderType",
            myDirectionRenderType, myDirectionRenderTypeMode);
   }

   public DirectionRenderType getDirectionRenderType() {
      return myDirectionRenderType;
   }

   public void setDirectionRenderTypeMode(PropertyMode mode) {
      myDirectionRenderTypeMode =
         PropertyUtils.setModeAndUpdate(
            this, "directionRenderType", myDirectionRenderTypeMode, mode);
   }

   public PropertyMode getDirectionRenderTypeMode() {
      return myDirectionRenderTypeMode;
   }
   
   public MuscleBundle() {
      this (null);
   }

   public MuscleBundle (String name) {
      super (name);

      myFibres = new AxialSpringList<Muscle> (Muscle.class, "fibres", "f");
      myElementDescs = new MuscleElementDescList ("elementDescs", "e");

      add (myFibres);
      add (myElementDescs);

      setDefaultValues();
   }

   /**
    * {@inheritDoc}
    */
   public double getExcitation() {
      return myExcitation;
   }
   
   /**
    * {@inheritDoc}
    */
   public void initialize (double t) {
      if (t == 0) {
         setExcitation (0);
      }
   }
   
   /**
    * {@inheritDoc}
    */
   public void setExcitation (double a) {
      myExcitation = a;
   }

   /**
    * {@inheritDoc}
    */
   public void setCombinationRule (CombinationRule rule) {
      myComboRule = rule;
   }

   /**
    * {@inheritDoc}
    */
   public CombinationRule getCombinationRule() {
      return myComboRule;
   }

   /**
    * {@inheritDoc}
    */
   @Override
   public void addExcitationSource (ExcitationComponent ex) {
      addExcitationSource (ex, 1);
   }

   /**
    * {@inheritDoc}
    */
   @Override
   public void addExcitationSource (ExcitationComponent ex, double gain) {
      if (myExcitationSources == null) {
         myExcitationSources = new ExcitationSourceList();
      }
      myExcitationSources.add (ex, gain);
   }

   /**
    * {@inheritDoc}
    */
   @Override
   public boolean removeExcitationSource (ExcitationComponent ex) {
      boolean removed = false;
      if (myExcitationSources != null) {
         removed = myExcitationSources.remove (ex);
         if (myExcitationSources.size() == 0) {
            myExcitationSources = null;
         }
      }
      return removed;
   }

   /**
    * {@inheritDoc}
    */
   @Override
   public double getExcitationGain (ExcitationComponent ex) {
      return ExcitationUtils.getGain (myExcitationSources, ex);
   }

   /**
    * {@inheritDoc}
    */
   @Override
   public boolean setExcitationGain (ExcitationComponent ex, double gain) {
      return ExcitationUtils.setGain (myExcitationSources, ex, gain);
   }

   /**
    * {@inheritDoc}
    */
   @Override
   public double getNetExcitation() {
      double ex = 
         ExcitationUtils.combine (
            myExcitation, myExcitationSources, myComboRule);
      return ex;
   }

   /**
    * {@inheritDoc}
    */
   @Override
   public void getSoftReferences (List<ModelComponent> refs) {
      super.getSoftReferences (refs);
      if (myExcitationSources != null) {
         myExcitationSources.getSoftReferences (refs);
      }
   }

   /**
    * {@inheritDoc}
    */
   @Override
   public void updateReferences (boolean undo, Deque<Object> undoInfo) {
      super.updateReferences (undo, undoInfo);
      myExcitationSources = ExcitationUtils.updateReferences (
         this, myExcitationSources, undo, undoInfo);
   }

   /**
    * {@inheritDoc}
    * 
    * For muscle tissue we are using the average max force (proportional to
    * physiological cross-sectional area) for all fibers within the bundle.
    * Note: we could also use spatial distribution of fibres to determine CSA
    * instead.
    */
   public double getDefaultActivationWeight() {
      AxialSpringList<Muscle> fibres = getFibres();
      double averageMaxForce = 0;
      for (int j = 0; j < fibres.size (); j++) {
         averageMaxForce += Muscle.getMaxForce (fibres.get(j));
      }
      return averageMaxForce / fibres.size ();
   }

   public MuscleMaterial getMuscleMaterial() {
      return myMuscleMat;
   }

   public MuscleMaterial createMuscleMaterial() {
      return new GenericMuscle();
   }

   MuscleMaterial getEffectiveMuscleMaterial () {
      if (myMuscleMat != null) {
         return myMuscleMat;
      }
      else {
         ModelComponent parent = getGrandParent();
         if (parent instanceof FemMuscleModel) {
            return ((FemMuscleModel)parent).getMuscleMaterial();
         }
      }
      return null;      
   }

   public void setMuscleMaterial (MuscleMaterial mat) {
      myMuscleMat = (MuscleMaterial)MaterialBase.updateMaterial (
         this, "muscleMaterial", myMuscleMat, mat);
      // issue DynamicActivityChange in case solve matrix symmetry has changed:
      notifyParentOfChange (DynamicActivityChangeEvent.defaultEvent);      
   }

   public void applyForce (double t) {
      if (myFibresActive) {
         for (int i=0; i<myFibres.size(); i++) {
            myFibres.get(i).applyForces (t);
         }
      }
   }

   public void setMaxForce (double maxForce) {
      for (int i=0; i<myFibres.size(); i++) {
         Muscle mus = myFibres.get(i);
         if (mus.getMaterial() instanceof AxialMuscleMaterial) {
            AxialMuscleMaterial mat = 
               (AxialMuscleMaterial)mus.getMaterial().clone();
            mat.setMaxForce (maxForce);
            mus.setMaterial (mat);
         }
      }
   }
   
   public void addPosJacobian (SparseNumberedBlockMatrix M, double h) {
      if (myFibresActive) {
         for (int i=0; i<myFibres.size(); i++) {
            myFibres.get(i).addPosJacobian (M, h);
         }
      }
   }

   public void addVelJacobian (SparseNumberedBlockMatrix M, double h) {
      if (myFibresActive) {
         for (int i=0; i<myFibres.size(); i++) {
            myFibres.get(i).addVelJacobian (M, h);
         }
      }
   }

   public void addSolveBlocks (SparseNumberedBlockMatrix S) {
      if (myFibresActive) {
         for (int i=0; i<myFibres.size(); i++) {
            myFibres.get(i).addSolveBlocks (S);
         }
      }
   }

   void checkFibrePoints (FemModel femMod, Muscle fibre) {
      if (!ModelComponentBase.recursivelyContains (
             femMod, fibre.getFirstPoint())) {
         throw new IllegalArgumentException (
            "first fibre point not contained within FEM model");
      }
      if (!ModelComponentBase.recursivelyContains (
             femMod, fibre.getSecondPoint())) {
         throw new IllegalArgumentException (
            "second fibre point not contained within FEM model");
      }
   }

   public AxialSpringList<Muscle> getFibres() {
      return myFibres;
   }

   public Muscle addFibre (Point p0, Point p1, AxialMuscleMaterial mat) {
      
      Muscle fibre = new Muscle();
      fibre.setPoints(p0, p1);
      fibre.setRestLength(p0.distance(p1));
      fibre.setMaterial(mat);
      addFibre(fibre);
      
      return fibre;
      
   }
   
   public void addFibre (Muscle fibre) {
      // check to make sure particles are already in the FEM
      FemModel femMod = getAncestorFem(this);
      if (femMod != null) {
         checkFibrePoints (femMod, fibre);
      }
      myFibres.add (fibre);
   }

   public boolean removeFibre (Muscle fibre) {
      return myFibres.remove (fibre);
   }

   public void clearFibres() {
      myFibres.clear();
      notifyStructureChanged (this);
   }

   void checkElementDesc (FemModel femMod, MuscleElementDesc desc) {
      if (!ModelComponentBase.recursivelyContains (
             femMod, desc.getElement())) {
         throw new IllegalArgumentException (
            "desc element not contained within FEM model");
      }
   }

   public MuscleElementDescList getElements() {
      return myElementDescs;
   }

   public void addElement (MuscleElementDesc desc) {
      // check to make sure particles are already in the FEM
      FemModel femMod = getAncestorFem(this);
      if (femMod != null) {
         checkElementDesc (femMod, desc);
      }
      myElementDescs.add (desc);
   }

   public MuscleElementDesc addElement(FemElement3d elem, Vector3d dir) {
      MuscleElementDesc desc = new MuscleElementDesc(elem, dir);
      addElement(desc);
      return desc;
   }
   
   public MuscleElementDesc addElement(FemElement3d elem, Vector3d[] dirs) {
      MuscleElementDesc desc = new MuscleElementDesc();
      desc.setElement(elem);
      desc.setDirections(dirs);
      addElement(desc);
      return desc;
   }
   
   public boolean removeElement (MuscleElementDesc desc) {
      return myElementDescs.remove (desc);
   }

   public void clearElements() {
      myElementDescs.clear();
   }

   public static FemModel3d getAncestorFem (ModelComponent comp) {
      ModelComponent ancestor = comp.getParent();
      while (ancestor != null) {
         if (ancestor instanceof FemModel) {
            return (FemModel3d)ancestor;
         }
         ancestor = ancestor.getParent();
      }
      return null;
   }

   private void getRestPosition (Point3d pos, Point pnt) {
      if (pnt instanceof FemNode3d) {
         pos.set (((FemNode3d)pnt).getRestPosition());
      }
      else if (pnt instanceof FemMarker) {
         ((FemMarker)pnt).getRestPosition (pos);
      }
      else {
         throw new InternalErrorException (
            "Muscle attached to unsupported point type "+pnt.getClass());
      }
   }

   private double getFibreDist (
      Point3d pnt, Point3d loc, Vector3d dir, double len) {

      //      return loc.distance (pnt);
      Vector3d del = new Vector3d();
      del.sub (pnt, loc);
      double dot = del.dot(dir);
      if (dot > len/2) {
         del.scaledAdd (-len/2, dir);
      }
      else if (dot < -len/2) {
         del.scaledAdd (len/2, dir);
      }
      else {
         del.scaledAdd (-dot, dir);
      }
      return del.norm();
   }


   /** 
    * Returns a list of MuscleElementDesc identifying all elements that are (a)
    * within a specified distance of the fibres, and (b) not already referenced
    * by this bundle.
    */
   public LinkedList<MuscleElementDesc> getNewElementsNearFibres (double dist) {

      LinkedList<MuscleElementDesc> list =
         new LinkedList<MuscleElementDesc>();

      if (myFibres.size() == 0) {
         return list;
      }

      FemModel3d femMod = getAncestorFem(this);
      RenderableComponentList<FemElement3d> elems = femMod.getElements();
      Point3d[] elemLocs = new Point3d[elems.size()];
      Point3d[] muscleLocs = new Point3d[myFibres.size()];
      Vector3d[] muscleDirs = new Vector3d[myFibres.size()];
      double[] muscleLens = new double[myFibres.size()];
      Point3d pos1 = new Point3d();
      Point3d pos2 = new Point3d();
      Vector3d dir = new Vector3d();

      for (int j=0; j<elems.size(); j++) {
         FemElement3d e = elems.get(j);
         elemLocs[j] = new Point3d();
         IntegrationPoint3d warpingPnt = e.getWarpingPoint();
         warpingPnt.computeRestPosition (elemLocs[j], e.getNodes());
      }
      
      for (int i=0; i<myFibres.size(); i++) {
         Muscle fibre = myFibres.get(i);
         getRestPosition (pos1, fibre.getFirstPoint());
         getRestPosition (pos2, fibre.getSecondPoint());
         muscleLocs[i] = new Point3d();
         muscleLocs[i].combine (0.5, pos2, 0.5, pos1);
         dir.sub (pos2, pos1);
         muscleLens[i] = dir.norm();
         dir.normalize ();
         muscleDirs[i] = new Vector3d(dir);
      }

      int[] nearestFibreIndex = new int[elems.size()];
      double[] nearestFibreDistance = new double[elems.size()];
      boolean[] bundleHasElement = new boolean[elems.size()];

      for (int j=0; j<elems.size(); j++) {
         nearestFibreIndex[j] = -1;
         nearestFibreDistance[j] = Double.MAX_VALUE;
      }
      for (int k=0; k<myElementDescs.size(); k++) {
         FemElement3d e = myElementDescs.get(k).getElement();
         bundleHasElement[elems.indexOf(e)] = true;
      }

      // for now, just use a very basic order n^2 algorithm, since
      // this method is not likely to be used much and is not
      // time critical
      for (int i=0; i<myFibres.size(); i++) {
         for (int j=0; j<elems.size(); j++) {
            double d = getFibreDist (
               elemLocs[j], muscleLocs[i], muscleDirs[i], muscleLens[i]);
            if (d < dist && d < nearestFibreDistance[j]) {
               nearestFibreDistance[j] = d;
               nearestFibreIndex[j] = i;
            }
         }
      }

      for (int j=0; j<elems.size(); j++) {
         if (!bundleHasElement[j] && nearestFibreIndex[j] != -1) {
            MuscleElementDesc desc = new MuscleElementDesc();
            desc.setElement (elems.get(j));
            desc.setDirection (muscleDirs[nearestFibreIndex[j]]);
            list.add (desc);
         }
      }
      return list;
   }    

   public void addElementsNearFibres (double dist) {

      LinkedList<MuscleElementDesc> list = getNewElementsNearFibres (dist);
      for (MuscleElementDesc desc : list) {
         addElement (desc);
      }
   }

   public void addFiberMeshElements (double rad, PolylineMesh mesh) {

      Point3d pos = new Point3d();
      Vector3d dir = new Vector3d();

      FemModel3d femMod = getAncestorFem(this);

      for (FemElement3d e : femMod.getElements()) {
         IntegrationPoint3d[] pnts = e.getIntegrationPoints();
         boolean elemIsActive = false;
         Vector3d[] dirs = new Vector3d[pnts.length];
         for (int i = 0; i < pnts.length; i++) {
            pnts[i].computePosition(pos, e.getNodes());
           
            int nsegs = FemMuscleModel.computeAverageFiberDirection(
               dir, pos, rad, mesh);

            if (nsegs > 0) {
               dirs[i] = new Vector3d (dir);
               elemIsActive = true;
            }
         }
         if (elemIsActive) {
            MuscleElementDesc desc = new MuscleElementDesc();
            desc.setElement (e);
            desc.setDirections (dirs);
            addElement (desc);
          }
      }
   }

   public DelaunayInterpolator getFibreRestDistanceInterpolator() {
      if (myFibres.size() == 0) {
         return null;
      }
      Point3d pos1 = new Point3d();
      Point3d pos2 = new Point3d();
      Point3d loc = new Point3d();

      Point3d[] muscleLocs = new Point3d[myFibres.size()];
      for (int i=0; i<myFibres.size(); i++) {
         Muscle fibre = myFibres.get(i);
         getRestPosition (pos1, fibre.getFirstPoint());
         getRestPosition (pos2, fibre.getSecondPoint());
         loc.add (pos2, pos1);
         loc.scale (1/2.0);
         muscleLocs[i] = new Point3d(loc);
      }
      DelaunayInterpolator interpolator = new DelaunayInterpolator();
      interpolator.setPoints (muscleLocs);     
      return interpolator;
   }

   public Vector3d[] getFibreRestDirections () {

      if (myFibres.size() == 0) {
         return null;
      }
      Point3d pos1 = new Point3d();
      Point3d pos2 = new Point3d();
      Vector3d dir = new Vector3d();

      Vector3d[] muscleDirs = new Vector3d[myFibres.size()];
      for (int i=0; i<myFibres.size(); i++) {
         Muscle fibre = myFibres.get(i);
         getRestPosition (pos1, fibre.getFirstPoint());
         getRestPosition (pos2, fibre.getSecondPoint());
         dir.sub (pos2, pos1);
         dir.normalize();
         muscleDirs[i] = new Vector3d(dir);
      }
      return muscleDirs;
   }
      

   /** 
    * Computes the directions within individual elements based on the
    * directions of the muscle fibres.
    */
   public void computeElementDirections () {

      DelaunayInterpolator interp = getFibreRestDistanceInterpolator();
      if (interp != null) {
         Vector3d[] restDirs = getFibreRestDirections();
         for (MuscleElementDesc desc : myElementDescs) {
            desc.interpolateDirection (interp, restDirs);
         }
      }
   }

   /** 
    * Computes the directions within individual elements based on the
    * directions of the muscle fibres.
    */
   public void computeElementIpntDirections () {

      DelaunayInterpolator interp = getFibreRestDistanceInterpolator();
      if (interp != null) {
         Vector3d[] restDirs = getFibreRestDirections();
         for (MuscleElementDesc desc : myElementDescs) {
            desc.interpolateIpntDirection (interp, restDirs);
         }
      }
   }

   /* ======== Renderable implementation ======= */

   public RenderProps createRenderProps() {
      return RenderProps.createLineFaceProps (this);
   }

   public RenderProps getRenderProps() {
      return myRenderProps;
   }

   public void setRenderProps (RenderProps props) {
      myRenderProps = 
         RenderableComponentBase.updateRenderProps (this, myRenderProps, props);
   }

   public void prerender (RenderList list) {
      list.addIfVisible (myFibres);
      list.addIfVisible (myElementDescs);
   }

   public void render (Renderer renderer, int flags) {
      // Old code from AxialSpringList
      //renderer.drawLines (myRenderProps, iterator());
   }

   /**
    * {@inheritDoc}
    */
   public boolean isSelectable() {
      return false;
   }

   public int numSelectionQueriesNeeded() {
      return -1;
   }

   public void updateBounds (Vector3d pmin, Vector3d pmax) {
   }

   public int getRenderHints() {
      int code = 0;
      if (myRenderProps != null && myRenderProps.isTransparent()) {
         code |= TRANSPARENT;
      }
      return code;
   }

   public void getSelection (LinkedList<Object> list, int qid) {
   }
   
   public void scaleDistance (double s) {
      for (int i=0; i<myFibres.size(); i++) {
         myFibres.get(i).scaleDistance (s);
      }
      for (int i=0; i<myElementDescs.size(); i++) {
         myElementDescs.get(i).scaleDistance (s);
      }
      if (myRenderProps != null) {
         RenderableUtils.cloneRenderProps (this);
         myRenderProps.scaleDistance (s);
      }
      if (myMuscleMat != null) {
         myMuscleMat.scaleDistance (s);
      }
      myDirectionRenderLen *= s;
   }

   public void scaleMass (double s) {
      for (int i=0; i<myFibres.size(); i++) {
         myFibres.get(i).scaleMass (s);
      }
      for (int i=0; i<myElementDescs.size(); i++) {
         myElementDescs.get(i).scaleMass (s);
      }
   }

   @Override
   public void connectToHierarchy () {
      super.connectToHierarchy ();
      if (getAncestorFem (this) != null) {
         for (int i=0; i<myElementDescs.size(); i++) {
            myElementDescs.get(i).referenceElement();
         }
      }
   }

   @Override
   public void disconnectFromHierarchy() {
      if (getAncestorFem (this) != null) {
         for (int i=0; i<myElementDescs.size(); i++) {
            myElementDescs.get(i).dereferenceElement();
         }
      }
      super.disconnectFromHierarchy();
   }

   /*
    * XXX - old code from MuscleBundle for organizing fibers
    */
   
   ArrayList<LinkedList<Muscle>> myFascicles =
      new ArrayList<LinkedList<Muscle>> ();
   
   public void addFascicle (LinkedList<Muscle> fascicle) {
      myFascicles.add (fascicle);
   }

   public ArrayList<LinkedList<Muscle>> getFascicles () {
      return myFascicles;
   }
   
   public void clearFascicles() {
      myFascicles.clear();
   }

   public void transformGeometry(AffineTransform3dBase X) {
      TransformGeometryContext.transform (this, X, 0);
   }

   public void transformGeometry (
      GeometryTransformer gtr, TransformGeometryContext context, int flags) {
      // nothing to at the top level
   }

   public void addTransformableDependencies (
      TransformGeometryContext context, int flags) {
      context.addAll (myElementDescs);
   } 

   /**
    * {@inheritDoc}
    */
   @Override
   protected void writeItems (
      PrintWriter pw, NumberFormat fmt, CompositeComponent ancestor) 
      throws IOException {
      super.writeItems (pw, fmt, ancestor);
      if (myExcitationSources != null) {
         myExcitationSources.write (pw, "excitationSources", fmt, ancestor);
      }
   }

   /**
    * {@inheritDoc}
    */
   @Override
   protected boolean scanItem (ReaderTokenizer rtok, Deque<ScanToken> tokens)
      throws IOException {
      rtok.nextToken();
      if (scanAttributeName (rtok, "excitationSources")) {
         myExcitationSources =
            ExcitationUtils.scan (rtok, "excitationSources", tokens);
         return true;
      }
      rtok.pushBack();
      return super.scanItem (rtok, tokens);
   }

   /**
    * {@inheritDoc}
    */
   @Override
   protected boolean postscanItem (
   Deque<ScanToken> tokens, CompositeComponent ancestor) throws IOException {

      if (postscanAttributeName (tokens, "excitationSources")) {
         myExcitationSources.postscan (tokens, ancestor);
         return true;
      }   
      return super.postscanItem (tokens, ancestor);
   }

}
>>>>>>> 05c57679
<|MERGE_RESOLUTION|>--- conflicted
+++ resolved
@@ -1,4 +1,3 @@
-<<<<<<< HEAD
 /**
  * Copyright (c) 2014, by the Authors: John E Lloyd (UBC)
  *
@@ -194,14 +193,6 @@
             this, "maxColoredExcitation", myMaxColoredExcitationMode, mode);
    }
 
-//    public boolean getElementsActive() {
-//       return myElementsActive;
-//    }
-
-//    public void setElementsActive (boolean active) {
-//       myElementsActive = active;
-//    }
-
    public boolean getFibresActive() {
       return myFibresActive;
    }
@@ -504,14 +495,6 @@
          }
       }
    }
-
-   // do we need this??
-
-//    public void applyActivationForce() {
-//       for (int fid = 0; fid < size(); fid++) {
-//          get (fid).applyActivationForce();
-//       }
-//    }
 
    void checkFibrePoints (FemModel femMod, Muscle fibre) {
       if (!ModelComponentBase.recursivelyContains (
@@ -572,21 +555,6 @@
       return myElementDescs;
    }
 
-//   /** 
-//    * Returns true if this muscle bundle references a specified FEM element.
-//    */   
-//   public boolean usesElement (FemElement3d e) {
-//      for (ModelComponent c : e.getBackReferences()) {
-//         if (c instanceof MuscleElementDesc) {
-//            MuscleElementDesc desc = (MuscleElementDesc)c;
-//            if (desc.getGrandParent() == this) {
-//               return true;
-//            }
-//         }
-//      }
-//      return false;
-//   }
-//
    public void addElement (MuscleElementDesc desc) {
       // check to make sure particles are already in the FEM
       FemModel femMod = getAncestorFem(this);
@@ -856,45 +824,6 @@
       }
    }
 
-//   private void addMacroFibres (ArrayList<Muscle> list, Point pnt) {
-//      for (ModelComponent c : pnt.getBackReferences()) {
-//         if (c instanceof Muscle && c.getParent() == myFibres && !c.isMarked()) {
-//            Muscle m = (Muscle)c;
-//            m.setMarked (true);
-//            list.add (m);
-//            addMacroFibres (list, m.getFirstPoint());
-//            addMacroFibres (list, m.getSecondPoint());
-//         }
-//      }
-//   }
-//
-//   /** 
-//    * Finds the connected groups of muscle fibres in this bundle; these
-//    * correspond to 'macro fibres'.
-//    */
-//   public Muscle[][] getMacroFibres() {
-//      ArrayList<ArrayList<Muscle>> macros = new ArrayList<ArrayList<Muscle>>();
-//      
-//      for (Muscle m : myFibres) {
-//         if (!m.isMarked()) {
-//            ArrayList<Muscle> macro = new ArrayList<Muscle>();
-//            m.setMarked (true);
-//            macro.add (m);
-//            addMacroFibres (macro, m.getFirstPoint());
-//            addMacroFibres (macro, m.getSecondPoint());
-//            macros.add (macro);
-//         }
-//      }
-//      for (Muscle m : myFibres) {
-//         m.setMarked (false);
-//      }
-//      Muscle[][] result = new Muscle[macros.size()][];
-//      for (int i=0; i<macros.size(); i++) {
-//         result[i] = macros.get(i).toArray (new Muscle[0]);
-//      }
-//      return result;
-//   }
-
    /* ======== Renderable implementation ======= */
 
    public RenderProps createRenderProps() {
@@ -945,14 +874,6 @@
    public void getSelection (LinkedList<Object> list, int qid) {
    }
    
-   // public void getDependencies (
-   //    List<ModelComponent> deps, ModelComponent ancestor) {
-   //    super.getDependencies (deps, ancestor);
-   //    if (myExcitationSources != null) {
-   //       ComponentUtils.addDependencies (deps, myExcitationSources, ancestor);
-   // }
-   //}
-
    public void scaleDistance (double s) {
       for (int i=0; i<myFibres.size(); i++) {
          myFibres.get(i).scaleDistance (s);
@@ -1075,1005 +996,4 @@
       return super.postscanItem (tokens, ancestor);
    }
 
-}
-=======
-/**
- * Copyright (c) 2014, by the Authors: John E Lloyd (UBC)
- *
- * This software is freely available under a 2-clause BSD license. Please see
- * the LICENSE file in the ArtiSynth distribution directory for details.
- */
-package artisynth.core.femmodels;
-
-import java.awt.Color;
-import java.io.IOException;
-import java.io.PrintWriter;
-import java.util.ArrayList;
-import java.util.Deque;
-import java.util.LinkedList;
-import java.util.List;
-
-import maspack.geometry.DelaunayInterpolator;
-import maspack.geometry.PolylineMesh;
-import maspack.geometry.GeometryTransformer;
-import maspack.matrix.AffineTransform3dBase;
-import maspack.matrix.Point3d;
-import maspack.matrix.SparseNumberedBlockMatrix;
-import maspack.matrix.Vector3d;
-import maspack.properties.HasProperties;
-import maspack.properties.PropertyList;
-import maspack.properties.PropertyMode;
-import maspack.properties.PropertyUtils;
-import maspack.render.Renderer;
-import maspack.render.RenderList;
-import maspack.render.RenderProps;
-import maspack.render.RenderableUtils;
-import maspack.util.InternalErrorException;
-import maspack.util.NumberFormat;
-import maspack.util.ReaderTokenizer;
-import artisynth.core.materials.AxialMuscleMaterial;
-import artisynth.core.materials.GenericMuscle;
-import artisynth.core.materials.MaterialBase;
-import artisynth.core.materials.MuscleMaterial;
-import artisynth.core.mechmodels.AxialSpringList;
-import artisynth.core.mechmodels.ExcitationComponent;
-import artisynth.core.mechmodels.ExcitationSourceList;
-import artisynth.core.mechmodels.ExcitationUtils;
-import artisynth.core.mechmodels.Muscle;
-import artisynth.core.mechmodels.Point;
-import artisynth.core.modelbase.CompositeComponent;
-import artisynth.core.modelbase.CompositeComponentBase;
-import artisynth.core.modelbase.DynamicActivityChangeEvent;
-import artisynth.core.modelbase.ModelComponent;
-import artisynth.core.modelbase.ModelComponentBase;
-import artisynth.core.modelbase.RenderableComponent;
-import artisynth.core.modelbase.RenderableComponentBase;
-import artisynth.core.modelbase.RenderableComponentList;
-import artisynth.core.modelbase.TransformGeometryContext;
-import artisynth.core.modelbase.TransformableGeometry;
-import artisynth.core.util.ScanToken;
-
-public class MuscleBundle extends CompositeComponentBase 
-   implements ExcitationComponent, RenderableComponent, TransformableGeometry {
-
-   private static DirectionRenderType DEFAULT_FIBER_RENDER_TYPE = DirectionRenderType.ELEMENT; 
-   private DirectionRenderType myDirectionRenderType = DEFAULT_FIBER_RENDER_TYPE;
-   PropertyMode myDirectionRenderTypeMode = PropertyMode.Inherited;
-   public enum DirectionRenderType {
-      ELEMENT, INTEGRATION_POINT
-   }
-   
-   double myExcitation = 0.0;
-   protected ExcitationSourceList myExcitationSources;
-   protected CombinationRule myComboRule = CombinationRule.Sum;
-   protected MuscleMaterial myMuscleMat;
-   protected RenderProps myRenderProps;
-
-   protected AxialSpringList<Muscle> myFibres;
-   protected MuscleElementDescList myElementDescs;
-
-   public static PropertyList myProps =
-      new PropertyList (MuscleBundle.class, CompositeComponentBase.class);
-
-   //protected boolean myElementsActive;
-   protected boolean myFibresActive;
-   private double myElementWidgetSize = DEFAULT_ELEMENT_WIDGET_SIZE;
-   PropertyMode myElementWidgetSizeMode = PropertyMode.Inherited;
-   private double myDirectionRenderLen = DEFAULT_DIRECTION_RENDER_LEN;
-   PropertyMode myDirectionRenderLenMode = PropertyMode.Inherited;
-
-   protected float[] myExcitationColor = null;
-   protected PropertyMode myExcitationColorMode = PropertyMode.Inherited;
-   protected double myMaxColoredExcitation = 1.0;
-   protected PropertyMode myMaxColoredExcitationMode = PropertyMode.Inherited;
-
-   protected static RenderProps defaultRenderProps (HasProperties host) {
-      RenderProps props = RenderProps.createLineFaceProps (host);
-      return props;
-   }
-   //static private boolean DEFAULT_ELEMENTS_ACTIVE = true;
-   static private boolean DEFAULT_FIBRES_ACTIVE = false;
-   private static double DEFAULT_ELEMENT_WIDGET_SIZE = 0.0;
-   private static double DEFAULT_DIRECTION_RENDER_LEN = 0.0;
-
-   static {
-      myProps.add ("renderProps", "render properties", defaultRenderProps(null));
-      myProps.add ("excitation", "Muscle excitation", 0.0, "[0,1] NW");
-      myProps.addReadOnly ("netExcitation", "total excitation including excitation sources");
-//       myProps.add (
-//          "elementsActive", "true if element components are active",
-//          DEFAULT_ELEMENTS_ACTIVE);
-      myProps.add (
-         "fibresActive", "true if fibre components are active", 
-         DEFAULT_FIBRES_ACTIVE);
-      myProps.add (
-         "muscleMaterial", "muscle material parameters", null);
-      myProps.addInheritable (
-         "elementWidgetSize:Inherited",
-         "size of rendered widget in each element's center",
-         DEFAULT_ELEMENT_WIDGET_SIZE, "[0,1]");
-      myProps.addInheritable (
-         "directionRenderLen:Inherited",
-         "length of directions rendered in each element",
-         DEFAULT_DIRECTION_RENDER_LEN);
-      myProps.addInheritable(
-         "directionRenderType:Inherited",
-         "method for rendering fiber directions (per element, or per inode)",
-         DEFAULT_FIBER_RENDER_TYPE);
-      myProps.addInheritable (
-         "excitationColor", "color of activated muscles", null);
-       myProps.addInheritable (
-         "maxColoredExcitation",
-         "excitation value for maximum colored excitation", 1.0, "[0,1]");
-   }
-
-   public void setDefaultValues() {
-      super.setDefaultValues();
-      //myElementsActive = DEFAULT_ELEMENTS_ACTIVE;
-      myFibresActive = DEFAULT_FIBRES_ACTIVE;
-      myElementWidgetSize = DEFAULT_ELEMENT_WIDGET_SIZE;
-      myElementWidgetSizeMode = PropertyMode.Inherited;
-      myDirectionRenderLen = DEFAULT_DIRECTION_RENDER_LEN;
-      myDirectionRenderLenMode = PropertyMode.Inherited;
-      setRenderProps (defaultRenderProps (null));
-      myExcitationColor = null;
-   }
-
-   public Color getExcitationColor() {
-      if (myExcitationColor == null) {
-         return null;
-      }
-      else {
-         return new Color (
-            myExcitationColor[0], myExcitationColor[1], myExcitationColor[2]);
-      }
-   }
-
-   public void setExcitationColor (Color color) {
-      if (color == null) {
-         myExcitationColor = null;
-      }
-      else {
-         myExcitationColor = color.getRGBColorComponents(null);
-      }
-      myExcitationColorMode =
-         PropertyUtils.propagateValue (
-            this, "excitationColor", color, myExcitationColorMode);
-   }
-
-   public PropertyMode getExcitationColorMode() {
-      return myExcitationColorMode;
-   }
-
-   public void setExcitationColorMode (PropertyMode mode) {
-      myExcitationColorMode =
-         PropertyUtils.setModeAndUpdate (
-            this, "excitationColor", myExcitationColorMode, mode);
-   }
-
-   public double getMaxColoredExcitation() {
-      return myMaxColoredExcitation;
-   }
-
-   public void setMaxColoredExcitation (double excitation) {
-      myMaxColoredExcitation = excitation;
-      myMaxColoredExcitationMode =
-         PropertyUtils.propagateValue (
-            this, "maxColoredExcitation", excitation, myMaxColoredExcitationMode);
-   }
-
-   public PropertyMode getMaxColoredExcitationMode() {
-      return myMaxColoredExcitationMode;
-   }
-
-   public void setMaxColoredExcitationMode (PropertyMode mode) {
-      myMaxColoredExcitationMode =
-         PropertyUtils.setModeAndUpdate (
-            this, "maxColoredExcitation", myMaxColoredExcitationMode, mode);
-   }
-
-   public boolean getFibresActive() {
-      return myFibresActive;
-   }
-
-   public void setFibresActive (boolean active) {
-      myFibresActive = active;
-      notifyStructureChanged (this); // will change stiffness matrix, etc
-   }
-
-   public PropertyList getAllPropertyInfo() {
-      return myProps;
-   }
-
-   public void setElementWidgetSize (double size) {
-      myElementWidgetSize = size;
-      myElementWidgetSizeMode = 
-         PropertyUtils.propagateValue (
-            this, "elementWidgetSize",
-            myElementWidgetSize, myElementWidgetSizeMode);
-   }
-
-   public double getElementWidgetSize () {
-      return myElementWidgetSize;
-   }
-
-   public void setElementWidgetSizeMode (PropertyMode mode) {
-      myElementWidgetSizeMode =
-         PropertyUtils.setModeAndUpdate (
-            this, "elementWidgetSize", myElementWidgetSizeMode, mode);
-   }
-
-   public PropertyMode getElementWidgetSizeMode() {
-      return myElementWidgetSizeMode;
-   }
-
-   public void setDirectionRenderLen (double size) {
-      myDirectionRenderLen = size;
-      myDirectionRenderLenMode = 
-         PropertyUtils.propagateValue (
-            this, "directionRenderLen",
-            myDirectionRenderLen, myDirectionRenderLenMode);
-   }
-
-   public double getDirectionRenderLen () {
-      return myDirectionRenderLen;
-   }
-
-   public void setDirectionRenderLenMode (PropertyMode mode) {
-      myDirectionRenderLenMode =
-         PropertyUtils.setModeAndUpdate (
-            this, "directionRenderLen", myDirectionRenderLenMode, mode);
-   }
-
-   public PropertyMode getDirectionRenderLenMode() {
-      return myDirectionRenderLenMode;
-   }
-
-   public void setDirectionRenderType(DirectionRenderType type) {
-      myDirectionRenderType = type;
-      myDirectionRenderTypeMode =
-         PropertyUtils.propagateValue(
-            this, "directionRenderType",
-            myDirectionRenderType, myDirectionRenderTypeMode);
-   }
-
-   public DirectionRenderType getDirectionRenderType() {
-      return myDirectionRenderType;
-   }
-
-   public void setDirectionRenderTypeMode(PropertyMode mode) {
-      myDirectionRenderTypeMode =
-         PropertyUtils.setModeAndUpdate(
-            this, "directionRenderType", myDirectionRenderTypeMode, mode);
-   }
-
-   public PropertyMode getDirectionRenderTypeMode() {
-      return myDirectionRenderTypeMode;
-   }
-   
-   public MuscleBundle() {
-      this (null);
-   }
-
-   public MuscleBundle (String name) {
-      super (name);
-
-      myFibres = new AxialSpringList<Muscle> (Muscle.class, "fibres", "f");
-      myElementDescs = new MuscleElementDescList ("elementDescs", "e");
-
-      add (myFibres);
-      add (myElementDescs);
-
-      setDefaultValues();
-   }
-
-   /**
-    * {@inheritDoc}
-    */
-   public double getExcitation() {
-      return myExcitation;
-   }
-   
-   /**
-    * {@inheritDoc}
-    */
-   public void initialize (double t) {
-      if (t == 0) {
-         setExcitation (0);
-      }
-   }
-   
-   /**
-    * {@inheritDoc}
-    */
-   public void setExcitation (double a) {
-      myExcitation = a;
-   }
-
-   /**
-    * {@inheritDoc}
-    */
-   public void setCombinationRule (CombinationRule rule) {
-      myComboRule = rule;
-   }
-
-   /**
-    * {@inheritDoc}
-    */
-   public CombinationRule getCombinationRule() {
-      return myComboRule;
-   }
-
-   /**
-    * {@inheritDoc}
-    */
-   @Override
-   public void addExcitationSource (ExcitationComponent ex) {
-      addExcitationSource (ex, 1);
-   }
-
-   /**
-    * {@inheritDoc}
-    */
-   @Override
-   public void addExcitationSource (ExcitationComponent ex, double gain) {
-      if (myExcitationSources == null) {
-         myExcitationSources = new ExcitationSourceList();
-      }
-      myExcitationSources.add (ex, gain);
-   }
-
-   /**
-    * {@inheritDoc}
-    */
-   @Override
-   public boolean removeExcitationSource (ExcitationComponent ex) {
-      boolean removed = false;
-      if (myExcitationSources != null) {
-         removed = myExcitationSources.remove (ex);
-         if (myExcitationSources.size() == 0) {
-            myExcitationSources = null;
-         }
-      }
-      return removed;
-   }
-
-   /**
-    * {@inheritDoc}
-    */
-   @Override
-   public double getExcitationGain (ExcitationComponent ex) {
-      return ExcitationUtils.getGain (myExcitationSources, ex);
-   }
-
-   /**
-    * {@inheritDoc}
-    */
-   @Override
-   public boolean setExcitationGain (ExcitationComponent ex, double gain) {
-      return ExcitationUtils.setGain (myExcitationSources, ex, gain);
-   }
-
-   /**
-    * {@inheritDoc}
-    */
-   @Override
-   public double getNetExcitation() {
-      double ex = 
-         ExcitationUtils.combine (
-            myExcitation, myExcitationSources, myComboRule);
-      return ex;
-   }
-
-   /**
-    * {@inheritDoc}
-    */
-   @Override
-   public void getSoftReferences (List<ModelComponent> refs) {
-      super.getSoftReferences (refs);
-      if (myExcitationSources != null) {
-         myExcitationSources.getSoftReferences (refs);
-      }
-   }
-
-   /**
-    * {@inheritDoc}
-    */
-   @Override
-   public void updateReferences (boolean undo, Deque<Object> undoInfo) {
-      super.updateReferences (undo, undoInfo);
-      myExcitationSources = ExcitationUtils.updateReferences (
-         this, myExcitationSources, undo, undoInfo);
-   }
-
-   /**
-    * {@inheritDoc}
-    * 
-    * For muscle tissue we are using the average max force (proportional to
-    * physiological cross-sectional area) for all fibers within the bundle.
-    * Note: we could also use spatial distribution of fibres to determine CSA
-    * instead.
-    */
-   public double getDefaultActivationWeight() {
-      AxialSpringList<Muscle> fibres = getFibres();
-      double averageMaxForce = 0;
-      for (int j = 0; j < fibres.size (); j++) {
-         averageMaxForce += Muscle.getMaxForce (fibres.get(j));
-      }
-      return averageMaxForce / fibres.size ();
-   }
-
-   public MuscleMaterial getMuscleMaterial() {
-      return myMuscleMat;
-   }
-
-   public MuscleMaterial createMuscleMaterial() {
-      return new GenericMuscle();
-   }
-
-   MuscleMaterial getEffectiveMuscleMaterial () {
-      if (myMuscleMat != null) {
-         return myMuscleMat;
-      }
-      else {
-         ModelComponent parent = getGrandParent();
-         if (parent instanceof FemMuscleModel) {
-            return ((FemMuscleModel)parent).getMuscleMaterial();
-         }
-      }
-      return null;      
-   }
-
-   public void setMuscleMaterial (MuscleMaterial mat) {
-      myMuscleMat = (MuscleMaterial)MaterialBase.updateMaterial (
-         this, "muscleMaterial", myMuscleMat, mat);
-      // issue DynamicActivityChange in case solve matrix symmetry has changed:
-      notifyParentOfChange (DynamicActivityChangeEvent.defaultEvent);      
-   }
-
-   public void applyForce (double t) {
-      if (myFibresActive) {
-         for (int i=0; i<myFibres.size(); i++) {
-            myFibres.get(i).applyForces (t);
-         }
-      }
-   }
-
-   public void setMaxForce (double maxForce) {
-      for (int i=0; i<myFibres.size(); i++) {
-         Muscle mus = myFibres.get(i);
-         if (mus.getMaterial() instanceof AxialMuscleMaterial) {
-            AxialMuscleMaterial mat = 
-               (AxialMuscleMaterial)mus.getMaterial().clone();
-            mat.setMaxForce (maxForce);
-            mus.setMaterial (mat);
-         }
-      }
-   }
-   
-   public void addPosJacobian (SparseNumberedBlockMatrix M, double h) {
-      if (myFibresActive) {
-         for (int i=0; i<myFibres.size(); i++) {
-            myFibres.get(i).addPosJacobian (M, h);
-         }
-      }
-   }
-
-   public void addVelJacobian (SparseNumberedBlockMatrix M, double h) {
-      if (myFibresActive) {
-         for (int i=0; i<myFibres.size(); i++) {
-            myFibres.get(i).addVelJacobian (M, h);
-         }
-      }
-   }
-
-   public void addSolveBlocks (SparseNumberedBlockMatrix S) {
-      if (myFibresActive) {
-         for (int i=0; i<myFibres.size(); i++) {
-            myFibres.get(i).addSolveBlocks (S);
-         }
-      }
-   }
-
-   void checkFibrePoints (FemModel femMod, Muscle fibre) {
-      if (!ModelComponentBase.recursivelyContains (
-             femMod, fibre.getFirstPoint())) {
-         throw new IllegalArgumentException (
-            "first fibre point not contained within FEM model");
-      }
-      if (!ModelComponentBase.recursivelyContains (
-             femMod, fibre.getSecondPoint())) {
-         throw new IllegalArgumentException (
-            "second fibre point not contained within FEM model");
-      }
-   }
-
-   public AxialSpringList<Muscle> getFibres() {
-      return myFibres;
-   }
-
-   public Muscle addFibre (Point p0, Point p1, AxialMuscleMaterial mat) {
-      
-      Muscle fibre = new Muscle();
-      fibre.setPoints(p0, p1);
-      fibre.setRestLength(p0.distance(p1));
-      fibre.setMaterial(mat);
-      addFibre(fibre);
-      
-      return fibre;
-      
-   }
-   
-   public void addFibre (Muscle fibre) {
-      // check to make sure particles are already in the FEM
-      FemModel femMod = getAncestorFem(this);
-      if (femMod != null) {
-         checkFibrePoints (femMod, fibre);
-      }
-      myFibres.add (fibre);
-   }
-
-   public boolean removeFibre (Muscle fibre) {
-      return myFibres.remove (fibre);
-   }
-
-   public void clearFibres() {
-      myFibres.clear();
-      notifyStructureChanged (this);
-   }
-
-   void checkElementDesc (FemModel femMod, MuscleElementDesc desc) {
-      if (!ModelComponentBase.recursivelyContains (
-             femMod, desc.getElement())) {
-         throw new IllegalArgumentException (
-            "desc element not contained within FEM model");
-      }
-   }
-
-   public MuscleElementDescList getElements() {
-      return myElementDescs;
-   }
-
-   public void addElement (MuscleElementDesc desc) {
-      // check to make sure particles are already in the FEM
-      FemModel femMod = getAncestorFem(this);
-      if (femMod != null) {
-         checkElementDesc (femMod, desc);
-      }
-      myElementDescs.add (desc);
-   }
-
-   public MuscleElementDesc addElement(FemElement3d elem, Vector3d dir) {
-      MuscleElementDesc desc = new MuscleElementDesc(elem, dir);
-      addElement(desc);
-      return desc;
-   }
-   
-   public MuscleElementDesc addElement(FemElement3d elem, Vector3d[] dirs) {
-      MuscleElementDesc desc = new MuscleElementDesc();
-      desc.setElement(elem);
-      desc.setDirections(dirs);
-      addElement(desc);
-      return desc;
-   }
-   
-   public boolean removeElement (MuscleElementDesc desc) {
-      return myElementDescs.remove (desc);
-   }
-
-   public void clearElements() {
-      myElementDescs.clear();
-   }
-
-   public static FemModel3d getAncestorFem (ModelComponent comp) {
-      ModelComponent ancestor = comp.getParent();
-      while (ancestor != null) {
-         if (ancestor instanceof FemModel) {
-            return (FemModel3d)ancestor;
-         }
-         ancestor = ancestor.getParent();
-      }
-      return null;
-   }
-
-   private void getRestPosition (Point3d pos, Point pnt) {
-      if (pnt instanceof FemNode3d) {
-         pos.set (((FemNode3d)pnt).getRestPosition());
-      }
-      else if (pnt instanceof FemMarker) {
-         ((FemMarker)pnt).getRestPosition (pos);
-      }
-      else {
-         throw new InternalErrorException (
-            "Muscle attached to unsupported point type "+pnt.getClass());
-      }
-   }
-
-   private double getFibreDist (
-      Point3d pnt, Point3d loc, Vector3d dir, double len) {
-
-      //      return loc.distance (pnt);
-      Vector3d del = new Vector3d();
-      del.sub (pnt, loc);
-      double dot = del.dot(dir);
-      if (dot > len/2) {
-         del.scaledAdd (-len/2, dir);
-      }
-      else if (dot < -len/2) {
-         del.scaledAdd (len/2, dir);
-      }
-      else {
-         del.scaledAdd (-dot, dir);
-      }
-      return del.norm();
-   }
-
-
-   /** 
-    * Returns a list of MuscleElementDesc identifying all elements that are (a)
-    * within a specified distance of the fibres, and (b) not already referenced
-    * by this bundle.
-    */
-   public LinkedList<MuscleElementDesc> getNewElementsNearFibres (double dist) {
-
-      LinkedList<MuscleElementDesc> list =
-         new LinkedList<MuscleElementDesc>();
-
-      if (myFibres.size() == 0) {
-         return list;
-      }
-
-      FemModel3d femMod = getAncestorFem(this);
-      RenderableComponentList<FemElement3d> elems = femMod.getElements();
-      Point3d[] elemLocs = new Point3d[elems.size()];
-      Point3d[] muscleLocs = new Point3d[myFibres.size()];
-      Vector3d[] muscleDirs = new Vector3d[myFibres.size()];
-      double[] muscleLens = new double[myFibres.size()];
-      Point3d pos1 = new Point3d();
-      Point3d pos2 = new Point3d();
-      Vector3d dir = new Vector3d();
-
-      for (int j=0; j<elems.size(); j++) {
-         FemElement3d e = elems.get(j);
-         elemLocs[j] = new Point3d();
-         IntegrationPoint3d warpingPnt = e.getWarpingPoint();
-         warpingPnt.computeRestPosition (elemLocs[j], e.getNodes());
-      }
-      
-      for (int i=0; i<myFibres.size(); i++) {
-         Muscle fibre = myFibres.get(i);
-         getRestPosition (pos1, fibre.getFirstPoint());
-         getRestPosition (pos2, fibre.getSecondPoint());
-         muscleLocs[i] = new Point3d();
-         muscleLocs[i].combine (0.5, pos2, 0.5, pos1);
-         dir.sub (pos2, pos1);
-         muscleLens[i] = dir.norm();
-         dir.normalize ();
-         muscleDirs[i] = new Vector3d(dir);
-      }
-
-      int[] nearestFibreIndex = new int[elems.size()];
-      double[] nearestFibreDistance = new double[elems.size()];
-      boolean[] bundleHasElement = new boolean[elems.size()];
-
-      for (int j=0; j<elems.size(); j++) {
-         nearestFibreIndex[j] = -1;
-         nearestFibreDistance[j] = Double.MAX_VALUE;
-      }
-      for (int k=0; k<myElementDescs.size(); k++) {
-         FemElement3d e = myElementDescs.get(k).getElement();
-         bundleHasElement[elems.indexOf(e)] = true;
-      }
-
-      // for now, just use a very basic order n^2 algorithm, since
-      // this method is not likely to be used much and is not
-      // time critical
-      for (int i=0; i<myFibres.size(); i++) {
-         for (int j=0; j<elems.size(); j++) {
-            double d = getFibreDist (
-               elemLocs[j], muscleLocs[i], muscleDirs[i], muscleLens[i]);
-            if (d < dist && d < nearestFibreDistance[j]) {
-               nearestFibreDistance[j] = d;
-               nearestFibreIndex[j] = i;
-            }
-         }
-      }
-
-      for (int j=0; j<elems.size(); j++) {
-         if (!bundleHasElement[j] && nearestFibreIndex[j] != -1) {
-            MuscleElementDesc desc = new MuscleElementDesc();
-            desc.setElement (elems.get(j));
-            desc.setDirection (muscleDirs[nearestFibreIndex[j]]);
-            list.add (desc);
-         }
-      }
-      return list;
-   }    
-
-   public void addElementsNearFibres (double dist) {
-
-      LinkedList<MuscleElementDesc> list = getNewElementsNearFibres (dist);
-      for (MuscleElementDesc desc : list) {
-         addElement (desc);
-      }
-   }
-
-   public void addFiberMeshElements (double rad, PolylineMesh mesh) {
-
-      Point3d pos = new Point3d();
-      Vector3d dir = new Vector3d();
-
-      FemModel3d femMod = getAncestorFem(this);
-
-      for (FemElement3d e : femMod.getElements()) {
-         IntegrationPoint3d[] pnts = e.getIntegrationPoints();
-         boolean elemIsActive = false;
-         Vector3d[] dirs = new Vector3d[pnts.length];
-         for (int i = 0; i < pnts.length; i++) {
-            pnts[i].computePosition(pos, e.getNodes());
-           
-            int nsegs = FemMuscleModel.computeAverageFiberDirection(
-               dir, pos, rad, mesh);
-
-            if (nsegs > 0) {
-               dirs[i] = new Vector3d (dir);
-               elemIsActive = true;
-            }
-         }
-         if (elemIsActive) {
-            MuscleElementDesc desc = new MuscleElementDesc();
-            desc.setElement (e);
-            desc.setDirections (dirs);
-            addElement (desc);
-          }
-      }
-   }
-
-   public DelaunayInterpolator getFibreRestDistanceInterpolator() {
-      if (myFibres.size() == 0) {
-         return null;
-      }
-      Point3d pos1 = new Point3d();
-      Point3d pos2 = new Point3d();
-      Point3d loc = new Point3d();
-
-      Point3d[] muscleLocs = new Point3d[myFibres.size()];
-      for (int i=0; i<myFibres.size(); i++) {
-         Muscle fibre = myFibres.get(i);
-         getRestPosition (pos1, fibre.getFirstPoint());
-         getRestPosition (pos2, fibre.getSecondPoint());
-         loc.add (pos2, pos1);
-         loc.scale (1/2.0);
-         muscleLocs[i] = new Point3d(loc);
-      }
-      DelaunayInterpolator interpolator = new DelaunayInterpolator();
-      interpolator.setPoints (muscleLocs);     
-      return interpolator;
-   }
-
-   public Vector3d[] getFibreRestDirections () {
-
-      if (myFibres.size() == 0) {
-         return null;
-      }
-      Point3d pos1 = new Point3d();
-      Point3d pos2 = new Point3d();
-      Vector3d dir = new Vector3d();
-
-      Vector3d[] muscleDirs = new Vector3d[myFibres.size()];
-      for (int i=0; i<myFibres.size(); i++) {
-         Muscle fibre = myFibres.get(i);
-         getRestPosition (pos1, fibre.getFirstPoint());
-         getRestPosition (pos2, fibre.getSecondPoint());
-         dir.sub (pos2, pos1);
-         dir.normalize();
-         muscleDirs[i] = new Vector3d(dir);
-      }
-      return muscleDirs;
-   }
-      
-
-   /** 
-    * Computes the directions within individual elements based on the
-    * directions of the muscle fibres.
-    */
-   public void computeElementDirections () {
-
-      DelaunayInterpolator interp = getFibreRestDistanceInterpolator();
-      if (interp != null) {
-         Vector3d[] restDirs = getFibreRestDirections();
-         for (MuscleElementDesc desc : myElementDescs) {
-            desc.interpolateDirection (interp, restDirs);
-         }
-      }
-   }
-
-   /** 
-    * Computes the directions within individual elements based on the
-    * directions of the muscle fibres.
-    */
-   public void computeElementIpntDirections () {
-
-      DelaunayInterpolator interp = getFibreRestDistanceInterpolator();
-      if (interp != null) {
-         Vector3d[] restDirs = getFibreRestDirections();
-         for (MuscleElementDesc desc : myElementDescs) {
-            desc.interpolateIpntDirection (interp, restDirs);
-         }
-      }
-   }
-
-   /* ======== Renderable implementation ======= */
-
-   public RenderProps createRenderProps() {
-      return RenderProps.createLineFaceProps (this);
-   }
-
-   public RenderProps getRenderProps() {
-      return myRenderProps;
-   }
-
-   public void setRenderProps (RenderProps props) {
-      myRenderProps = 
-         RenderableComponentBase.updateRenderProps (this, myRenderProps, props);
-   }
-
-   public void prerender (RenderList list) {
-      list.addIfVisible (myFibres);
-      list.addIfVisible (myElementDescs);
-   }
-
-   public void render (Renderer renderer, int flags) {
-      // Old code from AxialSpringList
-      //renderer.drawLines (myRenderProps, iterator());
-   }
-
-   /**
-    * {@inheritDoc}
-    */
-   public boolean isSelectable() {
-      return false;
-   }
-
-   public int numSelectionQueriesNeeded() {
-      return -1;
-   }
-
-   public void updateBounds (Vector3d pmin, Vector3d pmax) {
-   }
-
-   public int getRenderHints() {
-      int code = 0;
-      if (myRenderProps != null && myRenderProps.isTransparent()) {
-         code |= TRANSPARENT;
-      }
-      return code;
-   }
-
-   public void getSelection (LinkedList<Object> list, int qid) {
-   }
-   
-   public void scaleDistance (double s) {
-      for (int i=0; i<myFibres.size(); i++) {
-         myFibres.get(i).scaleDistance (s);
-      }
-      for (int i=0; i<myElementDescs.size(); i++) {
-         myElementDescs.get(i).scaleDistance (s);
-      }
-      if (myRenderProps != null) {
-         RenderableUtils.cloneRenderProps (this);
-         myRenderProps.scaleDistance (s);
-      }
-      if (myMuscleMat != null) {
-         myMuscleMat.scaleDistance (s);
-      }
-      myDirectionRenderLen *= s;
-   }
-
-   public void scaleMass (double s) {
-      for (int i=0; i<myFibres.size(); i++) {
-         myFibres.get(i).scaleMass (s);
-      }
-      for (int i=0; i<myElementDescs.size(); i++) {
-         myElementDescs.get(i).scaleMass (s);
-      }
-   }
-
-   @Override
-   public void connectToHierarchy () {
-      super.connectToHierarchy ();
-      if (getAncestorFem (this) != null) {
-         for (int i=0; i<myElementDescs.size(); i++) {
-            myElementDescs.get(i).referenceElement();
-         }
-      }
-   }
-
-   @Override
-   public void disconnectFromHierarchy() {
-      if (getAncestorFem (this) != null) {
-         for (int i=0; i<myElementDescs.size(); i++) {
-            myElementDescs.get(i).dereferenceElement();
-         }
-      }
-      super.disconnectFromHierarchy();
-   }
-
-   /*
-    * XXX - old code from MuscleBundle for organizing fibers
-    */
-   
-   ArrayList<LinkedList<Muscle>> myFascicles =
-      new ArrayList<LinkedList<Muscle>> ();
-   
-   public void addFascicle (LinkedList<Muscle> fascicle) {
-      myFascicles.add (fascicle);
-   }
-
-   public ArrayList<LinkedList<Muscle>> getFascicles () {
-      return myFascicles;
-   }
-   
-   public void clearFascicles() {
-      myFascicles.clear();
-   }
-
-   public void transformGeometry(AffineTransform3dBase X) {
-      TransformGeometryContext.transform (this, X, 0);
-   }
-
-   public void transformGeometry (
-      GeometryTransformer gtr, TransformGeometryContext context, int flags) {
-      // nothing to at the top level
-   }
-
-   public void addTransformableDependencies (
-      TransformGeometryContext context, int flags) {
-      context.addAll (myElementDescs);
-   } 
-
-   /**
-    * {@inheritDoc}
-    */
-   @Override
-   protected void writeItems (
-      PrintWriter pw, NumberFormat fmt, CompositeComponent ancestor) 
-      throws IOException {
-      super.writeItems (pw, fmt, ancestor);
-      if (myExcitationSources != null) {
-         myExcitationSources.write (pw, "excitationSources", fmt, ancestor);
-      }
-   }
-
-   /**
-    * {@inheritDoc}
-    */
-   @Override
-   protected boolean scanItem (ReaderTokenizer rtok, Deque<ScanToken> tokens)
-      throws IOException {
-      rtok.nextToken();
-      if (scanAttributeName (rtok, "excitationSources")) {
-         myExcitationSources =
-            ExcitationUtils.scan (rtok, "excitationSources", tokens);
-         return true;
-      }
-      rtok.pushBack();
-      return super.scanItem (rtok, tokens);
-   }
-
-   /**
-    * {@inheritDoc}
-    */
-   @Override
-   protected boolean postscanItem (
-   Deque<ScanToken> tokens, CompositeComponent ancestor) throws IOException {
-
-      if (postscanAttributeName (tokens, "excitationSources")) {
-         myExcitationSources.postscan (tokens, ancestor);
-         return true;
-      }   
-      return super.postscanItem (tokens, ancestor);
-   }
-
-}
->>>>>>> 05c57679
+}