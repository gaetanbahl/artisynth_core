--- conflicted
+++ resolved
@@ -193,17 +193,6 @@
             this, "maxColoredExcitation", myMaxColoredExcitationMode, mode);
    }
 
-<<<<<<< HEAD
-//    public boolean getElementsActive() {
-//       return myElementsActive;
-//    }
-
-//    public void setElementsActive (boolean active) {
-//       myElementsActive = active;
-//    }
-
-=======
->>>>>>> 22d51713
    public boolean getFibresActive() {
       return myFibresActive;
    }
@@ -507,17 +496,6 @@
       }
    }
 
-<<<<<<< HEAD
-   // do we need this??
-
-//    public void applyActivationForce() {
-//       for (int fid = 0; fid < size(); fid++) {
-//          get (fid).applyActivationForce();
-//       }
-//    }
-
-=======
->>>>>>> 22d51713
    void checkFibrePoints (FemModel femMod, Muscle fibre) {
       if (!ModelComponentBase.recursivelyContains (
              femMod, fibre.getFirstPoint())) {
@@ -577,24 +555,6 @@
       return myElementDescs;
    }
 
-<<<<<<< HEAD
-//   /** 
-//    * Returns true if this muscle bundle references a specified FEM element.
-//    */   
-//   public boolean usesElement (FemElement3d e) {
-//      for (ModelComponent c : e.getBackReferences()) {
-//         if (c instanceof MuscleElementDesc) {
-//            MuscleElementDesc desc = (MuscleElementDesc)c;
-//            if (desc.getGrandParent() == this) {
-//               return true;
-//            }
-//         }
-//      }
-//      return false;
-//   }
-//
-=======
->>>>>>> 22d51713
    public void addElement (MuscleElementDesc desc) {
       // check to make sure particles are already in the FEM
       FemModel femMod = getAncestorFem(this);
@@ -848,11 +808,7 @@
          }
       }
    }
-<<<<<<< HEAD
-   
-=======
-
->>>>>>> 22d51713
+
    /** 
     * Computes the directions within individual elements based on the
     * directions of the muscle fibres.
@@ -868,48 +824,6 @@
       }
    }
 
-<<<<<<< HEAD
-//   private void addMacroFibres (ArrayList<Muscle> list, Point pnt) {
-//      for (ModelComponent c : pnt.getBackReferences()) {
-//         if (c instanceof Muscle && c.getParent() == myFibres && !c.isMarked()) {
-//            Muscle m = (Muscle)c;
-//            m.setMarked (true);
-//            list.add (m);
-//            addMacroFibres (list, m.getFirstPoint());
-//            addMacroFibres (list, m.getSecondPoint());
-//         }
-//      }
-//   }
-//
-//   /** 
-//    * Finds the connected groups of muscle fibres in this bundle; these
-//    * correspond to 'macro fibres'.
-//    */
-//   public Muscle[][] getMacroFibres() {
-//      ArrayList<ArrayList<Muscle>> macros = new ArrayList<ArrayList<Muscle>>();
-//      
-//      for (Muscle m : myFibres) {
-//         if (!m.isMarked()) {
-//            ArrayList<Muscle> macro = new ArrayList<Muscle>();
-//            m.setMarked (true);
-//            macro.add (m);
-//            addMacroFibres (macro, m.getFirstPoint());
-//            addMacroFibres (macro, m.getSecondPoint());
-//            macros.add (macro);
-//         }
-//      }
-//      for (Muscle m : myFibres) {
-//         m.setMarked (false);
-//      }
-//      Muscle[][] result = new Muscle[macros.size()][];
-//      for (int i=0; i<macros.size(); i++) {
-//         result[i] = macros.get(i).toArray (new Muscle[0]);
-//      }
-//      return result;
-//   }
-
-=======
->>>>>>> 22d51713
    /* ======== Renderable implementation ======= */
 
    public RenderProps createRenderProps() {
@@ -960,17 +874,6 @@
    public void getSelection (LinkedList<Object> list, int qid) {
    }
    
-<<<<<<< HEAD
-   // public void getDependencies (
-   //    List<ModelComponent> deps, ModelComponent ancestor) {
-   //    super.getDependencies (deps, ancestor);
-   //    if (myExcitationSources != null) {
-   //       ComponentUtils.addDependencies (deps, myExcitationSources, ancestor);
-   // }
-   //}
-
-=======
->>>>>>> 22d51713
    public void scaleDistance (double s) {
       for (int i=0; i<myFibres.size(); i++) {
          myFibres.get(i).scaleDistance (s);
