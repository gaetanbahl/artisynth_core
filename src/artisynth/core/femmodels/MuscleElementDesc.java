--- conflicted
+++ resolved
@@ -8,10 +8,26 @@
 
 import java.io.IOException;
 import java.io.PrintWriter;
-import java.util.Deque;
-import java.util.LinkedList;
-import java.util.List;
-
+import java.util.*;
+
+import maspack.geometry.DelaunayInterpolator;
+import maspack.geometry.GeometryTransformer;
+import maspack.matrix.AffineTransform3dBase;
+import maspack.matrix.Matrix3d;
+import maspack.matrix.Matrix6d;
+import maspack.matrix.Point3d;
+import maspack.matrix.SymmetricMatrix3d;
+import maspack.matrix.Vector3d;
+import maspack.properties.PropertyList;
+import maspack.render.Renderer;
+import maspack.render.RenderList;
+import maspack.render.RenderProps;
+import maspack.render.Renderer.Shading;
+import maspack.render.color.ColorUtils;
+import maspack.util.ArraySort;
+import maspack.util.IndentingPrintWriter;
+import maspack.util.NumberFormat;
+import maspack.util.ReaderTokenizer;
 import artisynth.core.femmodels.MuscleBundle.DirectionRenderType;
 import artisynth.core.materials.FemMaterial;
 import artisynth.core.materials.MaterialBase;
@@ -22,41 +38,24 @@
 import artisynth.core.mechmodels.ExcitationUtils;
 import artisynth.core.modelbase.ComponentUtils;
 import artisynth.core.modelbase.CompositeComponent;
+import artisynth.core.modelbase.CompositeComponentBase;
 import artisynth.core.modelbase.DynamicActivityChangeEvent;
 import artisynth.core.modelbase.ModelComponent;
 import artisynth.core.modelbase.RenderableComponentBase;
+import artisynth.core.modelbase.ScanWriteUtils;
 import artisynth.core.modelbase.TransformGeometryContext;
 import artisynth.core.modelbase.TransformableGeometry;
-import artisynth.core.util.ScalableUnits;
-import artisynth.core.util.ScanToken;
-import maspack.geometry.DelaunayInterpolator;
-import maspack.geometry.GeometryTransformer;
-import maspack.matrix.AffineTransform3dBase;
-import maspack.matrix.Matrix3d;
-import maspack.matrix.Matrix6d;
-import maspack.matrix.Point3d;
-import maspack.matrix.SymmetricMatrix3d;
-import maspack.matrix.Vector3d;
-import maspack.properties.PropertyList;
-import maspack.render.RenderList;
-import maspack.render.RenderProps;
-import maspack.render.Renderer;
-import maspack.render.Renderer.Shading;
-import maspack.render.color.ColorUtils;
-import maspack.util.ArraySort;
-import maspack.util.IndentingPrintWriter;
-import maspack.util.NumberFormat;
-import maspack.util.ReaderTokenizer;
+import artisynth.core.util.*;
 
 /**
  * A class wrapping the description of each FEM element belonging to a
  * MuscleBundle. It implements the AuxiliaryMaterial required to effect muscle
  * activation within the element, and contains the element-specific muscle
  * direction information.
- */
+*/
 public class MuscleElementDesc
-extends RenderableComponentBase
-implements AuxiliaryMaterial, ExcitationComponent, ScalableUnits, TransformableGeometry {
+   extends RenderableComponentBase
+   implements AuxiliaryMaterial, ExcitationComponent, ScalableUnits, TransformableGeometry {
 
    FemElement3d myElement;
    private MuscleMaterial myMuscleMat;
@@ -69,7 +68,7 @@
    // the following are set if an activation color is specified:
    protected float[] myDirectionColor; // render color for directions
    protected float[] myWidgetColor; // render color for elements
-
+ 
    // minimum activation level
    protected static final double minActivation = 0.0;
    // maximum activation level
@@ -103,7 +102,7 @@
    public PropertyList getAllPropertyInfo() {
       return myProps;
    }
-
+     
    public void setDirection (Vector3d dir) {
       myDir.set (dir);
       myDir.normalize();
@@ -161,11 +160,7 @@
       MuscleMaterial mat = getEffectiveMuscleMaterial();
       return mat == null || mat.isInvertible();
    }
-<<<<<<< HEAD
-   
-=======
-
->>>>>>> 542b365a
+
    @Override
    public boolean isLinear() {
       MuscleMaterial mat = getEffectiveMuscleMaterial();
@@ -306,13 +301,13 @@
    public double getDefaultActivationWeight() {
       return 0;
    }
-
+   
    public void updateBounds(Vector3d pmin, Vector3d pmax) {
       super.updateBounds(pmin, pmax);
       if (myElement != null)
-         myElement.updateBounds(pmin, pmax);
-   }
-
+	 myElement.updateBounds(pmin, pmax);
+   }
+   
    void setExcitationColors (RenderProps props) {
       ModelComponent gparent = getGrandParent();
       if (gparent instanceof MuscleBundle) {
@@ -336,7 +331,7 @@
             ColorUtils.interpolateColor (
                myWidgetColor, baseColor, excitationColor, s);
             myWidgetColor[3] = (float)props.getAlpha ();
-
+            
          }
          else {
             myDirectionColor = null;
@@ -351,54 +346,50 @@
       myElement.getWarpingData();
       setExcitationColors (myRenderProps);
    }
-
+   
 
    protected void renderINodeDirection(Renderer renderer, RenderProps props,
       float[] coords0, float[] coords1, Matrix3d F, Vector3d dir, double len) {
-
+      
       IntegrationPoint3d[] ipnt = myElement.getIntegrationPoints();
       IntegrationData3d[] idata = myElement.getIntegrationData();   
-
+      
       for (int i=0; i<ipnt.length; i++) {
-<<<<<<< HEAD
-
-=======
-      
->>>>>>> 542b365a
+      
          Vector3d mdir = getMuscleDirection(ipnt[i]);
          boolean drawLine = false;
          if (mdir != null) {
             drawLine = true;
             dir.set(mdir);
          }
-
+         
          if (drawLine) {
             ipnt[i].computeGradientForRender(F, myElement.getNodes(), idata[i].myInvJ0);
             ipnt[i].computeCoordsForRender(coords0, myElement.getNodes());
             F.mul(dir,dir);
-
+            
             double size = myElement.computeDirectedRenderSize (dir);
             dir.scale(0.5*size);
             dir.scale(len);
-
+            
             coords0[0] -= (float)dir.x / 2;
             coords0[1] -= (float)dir.y / 2;
             coords0[2] -= (float)dir.z / 2;
             coords1[0] = coords0[0] + (float)dir.x;
             coords1[1] = coords0[1] + (float)dir.y;
             coords1[2] = coords0[2] + (float)dir.z;
-
+            
             renderer.drawLine(
                props, coords0, coords1, myDirectionColor,
                /*capped=*/true, /*highlight=*/false);   
          }
       }
-
-   }
-
+      
+   }
+   
    protected void renderElementDirection(Renderer renderer, RenderProps props,
       float[] coords0, float[] coords1, Matrix3d F, Vector3d dir, double len) {
-
+      
       myElement.computeRenderCoordsAndGradient (F, coords0);
 
       dir.setZero();
@@ -408,13 +399,8 @@
          if (mdir != null) {
             dir.add(mdir);
             ++count;
-<<<<<<< HEAD
-         }
-      }
-=======
             }
          }
->>>>>>> 542b365a
       
       if (count > 0) {
          dir.normalize();
@@ -423,43 +409,27 @@
          double size = myElement.computeDirectedRenderSize (dir);      
          dir.scale (0.5*size);
          dir.scale(len);
-<<<<<<< HEAD
-   
+            
          coords0[0] -= (float)dir.x/2;
          coords0[1] -= (float)dir.y/2;
          coords0[2] -= (float)dir.z/2;
-   
+            
          coords1[0] = coords0[0] + (float)dir.x;
          coords1[1] = coords0[1] + (float)dir.y;
          coords1[2] = coords0[2] + (float)dir.z;
-   
-=======
-            
-         coords0[0] -= (float)dir.x/2;
-         coords0[1] -= (float)dir.y/2;
-         coords0[2] -= (float)dir.z/2;
-            
-         coords1[0] = coords0[0] + (float)dir.x;
-         coords1[1] = coords0[1] + (float)dir.y;
-         coords1[2] = coords0[2] + (float)dir.z;
-            
->>>>>>> 542b365a
+            
          renderer.drawLine (
             props, coords0, coords1, myDirectionColor, 
             /*capped=*/true, isSelected());
       }
-<<<<<<< HEAD
-
-=======
-      
->>>>>>> 542b365a
-   }
-
+      
+   }
+   
    void renderDirection (
       Renderer renderer, RenderProps props,
       float[] coords0, float[] coords1, Matrix3d F, Vector3d dir, double len, DirectionRenderType type) {
 
-
+      
       switch(type) {
          case ELEMENT:
             renderElementDirection(renderer, props, coords0, coords1, F, dir, len);
@@ -468,9 +438,9 @@
             renderINodeDirection(renderer, props, coords0, coords1, F, dir, len);
             break;
       }
-
-   }
-
+      
+   }
+      
    public void render (Renderer renderer, int flags) {
       render (renderer, myRenderProps, flags);
    }   
@@ -480,7 +450,7 @@
       double directionLength = 0;
       ModelComponent gparent = getGrandParent();
       DirectionRenderType renderType = DirectionRenderType.ELEMENT;
-
+      
       if (gparent instanceof MuscleBundle) {
          MuscleBundle bundle = (MuscleBundle)gparent;
          widgetSize = bundle.getElementWidgetSize();
@@ -530,11 +500,11 @@
          }
       }
    }
-
+  
    public void computeStress (
       SymmetricMatrix3d sigma, SolidDeformation def,
       IntegrationPoint3d pt, IntegrationData3d dt, FemMaterial baseMat) {
-
+      
       MuscleMaterial mat = getEffectiveMuscleMaterial();
       if (mat != null) {
          Vector3d dir = getMuscleDirection(pt.getNumber());
@@ -607,7 +577,7 @@
       setDirection (dir);
    }
 
-   public void interpolateIpntDirection (
+public void interpolateIpntDirection (
       DelaunayInterpolator interp, Vector3d[] restDirs) {
 
       int[] idxs = new int[4];
@@ -616,20 +586,20 @@
       Point3d loc = new Point3d();
 
       FemElement3d e = getElement();
-
+      
       Vector3d[] dirs = myDirs;
       if (dirs == null) {
          return;
       }
-
+      
       IntegrationPoint3d[] ipnts = e.getIntegrationPoints();
       for (int j=0; j<e.numIntegrationPoints(); ++j) {
-
+         
          if (dirs[j] != null) {
-
+            
             ipnts[j].computePosition(loc, e);
             interp.getInterpolation (wghts, idxs, loc);
-
+            
             // arrange weights into ascending order
             ArraySort.quickSort (wghts, idxs);
             dir.setZero();
@@ -643,11 +613,11 @@
                   dir.scaledAdd (w, restDirs[idxs[i]]);
                }
             }
-
+            
             dirs[j].set(dir);
          }
       }
-
+      
       myDirs = dirs;
    }
 
@@ -658,7 +628,7 @@
    public void setElement (FemElement3d elem) {
       myElement = elem;
    }
-
+   
    public void transformGeometry(AffineTransform3dBase X) {
       TransformGeometryContext.transform (this, X, 0);
    }
@@ -701,7 +671,7 @@
          }
       }
    }
-
+   
    public void addTransformableDependencies (
       TransformGeometryContext context, int flags) {
       // no dependencies
@@ -731,9 +701,9 @@
       //myElement.removeBackReference (this);
       myElement.removeAuxiliaryMaterial (this);
    }
-
-   @Override
-   public void connectToHierarchy () {
+   
+   @Override
+      public void connectToHierarchy () {
       super.connectToHierarchy ();
       if (MuscleBundle.getAncestorFem (this) != null) {
          referenceElement();
@@ -742,14 +712,14 @@
    }
 
    @Override
-   public void disconnectFromHierarchy() {
+      public void disconnectFromHierarchy() {
       //ExcitationUtils.removeAncestorAsSource (this, /*up to grandparent*/2);
       if (MuscleBundle.getAncestorFem (this) != null) {
          dereferenceElement();
       }
       super.disconnectFromHierarchy();
    }
-
+ 
    void scanDirections (ReaderTokenizer rtok) throws IOException {
       rtok.scanToken ('[');
       LinkedList<Vector3d> directions = new LinkedList<Vector3d>();
@@ -774,7 +744,7 @@
    void printDirections (PrintWriter pw, NumberFormat fmt) {
       pw.println ("directions=[");
       IndentingPrintWriter.addIndentation (pw, 2);
-
+      
       for (int i=0; i<myDirs.length; i++) {
          if (myDirs[i] != null) {
             pw.println (myDirs[i].toString (fmt));
@@ -790,7 +760,7 @@
    public void printElementReference (PrintWriter pw, CompositeComponent ancestor)
       throws IOException {
       pw.print ("element=" +
-         ComponentUtils.getWritePathName (ancestor, myElement));
+                ComponentUtils.getWritePathName (ancestor, myElement));
    }
 
    @Override
@@ -815,7 +785,7 @@
    }   
 
    protected boolean postscanItem (
-      Deque<ScanToken> tokens, CompositeComponent ancestor) throws IOException {
+   Deque<ScanToken> tokens, CompositeComponent ancestor) throws IOException {
 
       if (postscanAttributeName (tokens, "element")) {
          setElement (postscanReference (tokens, FemElement3d.class, ancestor));
@@ -830,7 +800,7 @@
 
    public void writeItems (
       PrintWriter pw, NumberFormat fmt, CompositeComponent ancestor)
-         throws IOException {
+      throws IOException {
 
       super.writeItems (pw, fmt, ancestor);
       printElementReference (pw, ancestor);
