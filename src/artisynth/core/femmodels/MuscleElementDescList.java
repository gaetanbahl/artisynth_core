<<<<<<< HEAD
/**
 * Copyright (c) 2014, by the Authors: John E Lloyd (UBC)
 *
 * This software is freely available under a 2-clause BSD license. Please see
 * the LICENSE file in the ArtiSynth distribution directory for details.
 */
package artisynth.core.femmodels;

import java.util.LinkedList;

import maspack.matrix.Matrix3d;
import maspack.matrix.Vector3d;
import maspack.properties.PropertyList;
import maspack.render.Renderer;
import maspack.render.RenderObject;
import maspack.render.RenderList;
import maspack.render.RenderProps;
import artisynth.core.femmodels.MuscleBundle.DirectionRenderType;
import artisynth.core.modelbase.ModelComponent;
import artisynth.core.modelbase.ComponentChangeEvent;
import artisynth.core.modelbase.StructureChangeEvent;
import artisynth.core.modelbase.RenderableComponentList;

public class MuscleElementDescList
   extends RenderableComponentList<MuscleElementDesc> {

   protected static final long serialVersionUID = 1;

   private RenderObject myWidgetRob = null;   
   private byte[] myRobFlags = null;

   public MuscleElementDescList() {
      this (null, null);
   }
   
   public MuscleElementDescList (String name, String shortName) {
      super (MuscleElementDesc.class, name, shortName);
      setRenderProps (createRenderProps());
   }

   public boolean hasParameterizedType() {
      return false;
   }

   // the following are set if an activation color is specified:
   protected float[] myDirectionColor; // render color for directions
   protected float[] myElementColor; // render color for elements
 
   public static PropertyList myProps =
      new PropertyList (MuscleElementDescList.class,
                        RenderableComponentList.class);

   static {
//       myProps.addInheritable (
//          "excitationColor", "color of activated muscles", null);
   }

   public PropertyList getAllPropertyInfo() {
      return myProps;
   }

   /* ======== Renderable implementation ======= */

   public RenderProps createRenderProps() {
      return RenderProps.createLineFaceProps (this);
   }

   private static final int REG_GRP = 0;
   private static final int SEL_GRP = 1;
   private static final int GRP_MASK = 0x1;
   private static final int IS_LIST_RENDERED = 0x40;

   private byte getRobFlags (MuscleElementDesc desc) {
      if (desc.getRenderProps() != null) {
         return (byte)0;
      }
      else {
         byte flags = IS_LIST_RENDERED;
         if (desc.isSelected()) {
            flags |= SEL_GRP;
         }
         return flags;
      }
   }

   private static final int BUILD = 1;   

   private double getWidgetSize() {
      ModelComponent parent = getParent();
      if (parent instanceof MuscleBundle) {
         MuscleBundle bundle = (MuscleBundle)parent;
         return bundle.getElementWidgetSize();
      }
      else {
         return 0;
      }
   }

   private int renderObjectsNeedUpdating () {
      if (myRobFlags == null) {
         return BUILD;
      }
      if ((getWidgetSize() != 0) != (myWidgetRob != null)) {
         return BUILD;
      }
      for (int i = 0; i < size(); i++) {
         byte flags = getRobFlags(get(i));
         if (flags != myRobFlags[i]) {
            return BUILD;
         }
      }
      return 0;      
   }

   protected void buildRenderObjects() {

      // allocate per-element flag storage that will be used to determine when
      // the render object needs to be rebuilt
      myRobFlags = new byte[size()];      
      for (int i=0; i<size(); i++) {
         MuscleElementDesc desc = get (i);
         // note: flags default to 0 if elem.getRenderProps() != null
         if (desc.getRenderProps() == null) {
            myRobFlags[i] = getRobFlags(desc); 
         }
      }

      double wsize = getWidgetSize();
      if (wsize > 0) {
         RenderObject r = new RenderObject();
         r.createTriangleGroup();
         r.createTriangleGroup();
         for (int i=0; i<size(); i++) {
            MuscleElementDesc desc = get (i);
            if (desc.getRenderProps() == null) {
               int group = desc.isSelected() ? SEL_GRP : REG_GRP;
               r.triangleGroup (group);
               FemElementRenderer.addWidgetFaces (r, desc.myElement);
            }
         }
         myWidgetRob = r;
      }
      else {
         myWidgetRob = null;
      }
   }

   public void prerender (RenderList list) {

      for (int i=0; i<size(); i++) {
         MuscleElementDesc desc = get(i);
         // Call to getWarpingData is to ensure that the invJ0 in the warping
         // data is updated in the current (simulation) thread.
         desc.myElement.getWarpingData(); 

         if (desc.getRenderProps() != null) {
            desc.setExcitationColors (desc.getRenderProps());
         }
         else {
            desc.setExcitationColors (myRenderProps);
         }
      }

      // add desc with their own renderProps inside prerender, as
      // usual. We add the selected elements first, so that they
      // will render first and be more visible.
      for (int i = 0; i < size(); i++) {
         MuscleElementDesc desc = get(i);
         if (desc.isSelected() && desc.getRenderProps() != null) {
            list.addIfVisible (desc);
         }
      }
      for (int i = 0; i < size(); i++) {
         MuscleElementDesc desc = get(i);
         if (!desc.isSelected() && desc.getRenderProps() != null) {
            list.addIfVisible (desc);
         }
      }         

      if (renderObjectsNeedUpdating () != 0) {
         buildRenderObjects();
      }
      if (myWidgetRob != null) {
         double wsize = getWidgetSize();
         RenderObject r = myWidgetRob;
         int pidx = 0;
         for (int i=0; i<size(); i++) {
            MuscleElementDesc desc = get(i);
            if (desc.getRenderProps() == null) {
               pidx = FemElementRenderer.updateWidgetPositions (
                  r, desc.myElement, wsize, pidx);
            }
         }
         FemElementRenderer.updateWidgetNormals (r, REG_GRP);
         FemElementRenderer.updateWidgetNormals (r, SEL_GRP);
         r.notifyPositionsModified();      
      }      
   }

   public boolean rendersSubComponents() {
      return true;
   }

   private void renderDirections (
      Renderer renderer, double len, DirectionRenderType type,
      boolean selected) {

      Matrix3d F = new Matrix3d();
      Vector3d dir = new Vector3d();
      float[] coords0 = new float[3];
      float[] coords1 = new float[3];

      for (int i=0; i<size(); i++) {
         MuscleElementDesc desc = get(i);

         if (desc.getRenderProps() == null && desc.isSelected() == selected) {
            if (renderer.isSelecting()) {
               if (renderer.isSelectable (desc)) {
                  renderer.beginSelectionQuery (i+size());
                  desc.renderDirection (
                     renderer, myRenderProps, coords0, coords1,
                     F, dir, len, type);
                  renderer.endSelectionQuery ();                  
               }
            }
            else {
               desc.renderDirection (
                  renderer, myRenderProps, coords0, coords1, F, dir, len, type);
            }
         }
      }
   }

   private void dorender (Renderer renderer, int flags, boolean selected) {
      // This code is taken mostly verbatim from FemElement3dList.
      // Should find a way to avoid duplicate code ...

      boolean selecting = renderer.isSelecting();

      double directionLength = 0;
      ModelComponent parent = getParent();
      MuscleBundle.DirectionRenderType renderType =
         MuscleBundle.DirectionRenderType.ELEMENT;
      if (parent instanceof MuscleBundle) {
         MuscleBundle bundle = (MuscleBundle)parent;
         directionLength = bundle.getDirectionRenderLen();
         renderType = bundle.getDirectionRenderType();
      }      
      if (directionLength > 0) {
         renderDirections (renderer, directionLength, renderType, selected);
      }
   }

   protected void drawWidgets (
      Renderer renderer, RenderObject r, RenderProps props, int group) {

      if (r.numTriangles(group) > 0) {
         r.triangleGroup (group);
         renderer.setFaceColoring (props, group == SEL_GRP);
         renderer.drawTriangles (r, group);
      }
   }

   public void render (Renderer renderer, int flags) {
      RenderProps props = myRenderProps;
      if (renderer.isSelecting()) {
         for (int i=0; i<size(); i++) {
            MuscleElementDesc desc = get(i);        
            if (desc.getRenderProps() == null && renderer.isSelectable (desc)) {
               renderer.beginSelectionQuery (i);
               desc.render (renderer, myRenderProps, flags);
               renderer.endSelectionQuery ();
            }
         }
      }
      else {
         dorender (renderer, flags, /*selected=*/true);
         dorender (renderer, flags, /*selected=*/false);

         RenderObject r = myWidgetRob;
         if (r != null) {
            drawWidgets (renderer, r, props, SEL_GRP);
            drawWidgets (renderer, r, props, REG_GRP);
         }
      }
   }

   /**
    * {@inheritDoc}
    */
   public boolean isSelectable() {
      return true;
   }

   public int numSelectionQueriesNeeded() {
      // Need two selection queries per desc, since they are rendered
      // in two passes: widgets and directions.
      return 2*size();
   }

   public void getSelection (LinkedList<Object> list, int qid) {
      if (qid >= 0 && qid < 2*size()) {
         list.addLast (get (qid%size()));
      }
   }

   public void notifyParentOfChange (ComponentChangeEvent e) {
      if (e instanceof StructureChangeEvent) {
         myWidgetRob = null;
      }
      super.notifyParentOfChange (e);
   }
}

=======
/**
 * Copyright (c) 2014, by the Authors: John E Lloyd (UBC)
 *
 * This software is freely available under a 2-clause BSD license. Please see
 * the LICENSE file in the ArtiSynth distribution directory for details.
 */
package artisynth.core.femmodels;

import java.util.LinkedList;

import maspack.matrix.Matrix3d;
import maspack.matrix.Vector3d;
import maspack.properties.PropertyList;
import maspack.render.Renderer;
import maspack.render.RenderObject;
import maspack.render.RenderList;
import maspack.render.RenderProps;
import artisynth.core.femmodels.MuscleBundle.DirectionRenderType;
import artisynth.core.modelbase.ModelComponent;
import artisynth.core.modelbase.ComponentChangeEvent;
import artisynth.core.modelbase.StructureChangeEvent;
import artisynth.core.modelbase.RenderableComponentList;

public class MuscleElementDescList
   extends RenderableComponentList<MuscleElementDesc> {

   protected static final long serialVersionUID = 1;

   private RenderObject myWidgetRob = null;   
   private byte[] myRobFlags = null;

   public MuscleElementDescList() {
      this (null, null);
   }
   
   public MuscleElementDescList (String name, String shortName) {
      super (MuscleElementDesc.class, name, shortName);
      setRenderProps (createRenderProps());
   }

   public boolean hasParameterizedType() {
      return false;
   }

   // the following are set if an activation color is specified:
   protected float[] myDirectionColor; // render color for directions
   protected float[] myElementColor; // render color for elements
 
   public static PropertyList myProps =
      new PropertyList (MuscleElementDescList.class,
                        RenderableComponentList.class);

   static {
//       myProps.addInheritable (
//          "excitationColor", "color of activated muscles", null);
   }

   public PropertyList getAllPropertyInfo() {
      return myProps;
   }

   /* ======== Renderable implementation ======= */

   public RenderProps createRenderProps() {
      return RenderProps.createLineFaceProps (this);
   }

   private static final int REG_GRP = 0;
   private static final int SEL_GRP = 1;
   private static final int GRP_MASK = 0x1;
   private static final int IS_LIST_RENDERED = 0x40;

   private byte getRobFlags (MuscleElementDesc desc) {
      if (desc.getRenderProps() != null) {
         return (byte)0;
      }
      else {
         byte flags = IS_LIST_RENDERED;
         if (desc.isSelected()) {
            flags |= SEL_GRP;
         }
         return flags;
      }
   }

   private static final int BUILD = 1;   

   private double getWidgetSize() {
      ModelComponent parent = getParent();
      if (parent instanceof MuscleBundle) {
         MuscleBundle bundle = (MuscleBundle)parent;
         return bundle.getElementWidgetSize();
      }
      else {
         return 0;
      }
   }

   private int renderObjectsNeedUpdating () {
      if (myRobFlags == null) {
         return BUILD;
      }
      if ((getWidgetSize() != 0) != (myWidgetRob != null)) {
         return BUILD;
      }
      for (int i = 0; i < size(); i++) {
         byte flags = getRobFlags(get(i));
         if (flags != myRobFlags[i]) {
            return BUILD;
         }
      }
      return 0;      
   }

   protected void buildRenderObjects() {

      // allocate per-element flag storage that will be used to determine when
      // the render object needs to be rebuilt
      myRobFlags = new byte[size()];      
      for (int i=0; i<size(); i++) {
         MuscleElementDesc desc = get (i);
         // note: flags default to 0 if elem.getRenderProps() != null
         if (desc.getRenderProps() == null) {
            myRobFlags[i] = getRobFlags(desc); 
         }
      }

      double wsize = getWidgetSize();
      if (wsize > 0) {
         RenderObject r = new RenderObject();
         r.createTriangleGroup();
         r.createTriangleGroup();
         for (int i=0; i<size(); i++) {
            MuscleElementDesc desc = get (i);
            if (desc.getRenderProps() == null) {
               int group = desc.isSelected() ? SEL_GRP : REG_GRP;
               r.triangleGroup (group);
               FemElementRenderer.addWidgetFaces (r, desc.myElement);
            }
         }
         myWidgetRob = r;
      }
      else {
         myWidgetRob = null;
      }
   }

   public void prerender (RenderList list) {

      for (int i=0; i<size(); i++) {
         MuscleElementDesc desc = get(i);
         // Call to getWarpingData is to ensure that the invJ0 in the warping
         // data is updated in the current (simulation) thread.
         desc.myElement.getWarpingData(); 

         if (desc.getRenderProps() != null) {
            desc.setExcitationColors (desc.getRenderProps());
         }
         else {
            desc.setExcitationColors (myRenderProps);
         }
      }

      // add desc with their own renderProps inside prerender, as
      // usual. We add the selected elements first, so that they
      // will render first and be more visible.
      for (int i = 0; i < size(); i++) {
         MuscleElementDesc desc = get(i);
         if (desc.isSelected() && desc.getRenderProps() != null) {
            list.addIfVisible (desc);
         }
      }
      for (int i = 0; i < size(); i++) {
         MuscleElementDesc desc = get(i);
         if (!desc.isSelected() && desc.getRenderProps() != null) {
            list.addIfVisible (desc);
         }
      }         

      if (renderObjectsNeedUpdating () != 0) {
         buildRenderObjects();
      }
      if (myWidgetRob != null) {
         double wsize = getWidgetSize();
         RenderObject r = myWidgetRob;
         int pidx = 0;
         for (int i=0; i<size(); i++) {
            MuscleElementDesc desc = get(i);
            if (desc.getRenderProps() == null) {
               pidx = FemElementRenderer.updateWidgetPositions (
                  r, desc.myElement, wsize, pidx);
            }
         }
         FemElementRenderer.updateWidgetNormals (r, REG_GRP);
         FemElementRenderer.updateWidgetNormals (r, SEL_GRP);
         r.notifyPositionsModified();      
      }      
   }

   public boolean rendersSubComponents() {
      return true;
   }

   private void renderDirections (
      Renderer renderer, double len, DirectionRenderType type,
      boolean selected) {

      Matrix3d F = new Matrix3d();
      Vector3d dir = new Vector3d();
      float[] coords0 = new float[3];
      float[] coords1 = new float[3];

      for (int i=0; i<size(); i++) {
         MuscleElementDesc desc = get(i);

         if (desc.getRenderProps() == null && desc.isSelected() == selected) {
            if (renderer.isSelecting()) {
               if (renderer.isSelectable (desc)) {
                  renderer.beginSelectionQuery (i+size());
                  desc.renderDirection (
                     renderer, myRenderProps, coords0, coords1,
                     F, dir, len, type);
                  renderer.endSelectionQuery ();                  
               }
            }
            else {
               desc.renderDirection (
                  renderer, myRenderProps, coords0, coords1, F, dir, len, type);
            }
         }
      }
   }

   private void dorender (Renderer renderer, int flags, boolean selected) {
      // This code is taken mostly verbatim from FemElement3dList.
      // Should find a way to avoid duplicate code ...

      boolean selecting = renderer.isSelecting();

      double directionLength = 0;
      ModelComponent parent = getParent();
      MuscleBundle.DirectionRenderType renderType =
         MuscleBundle.DirectionRenderType.ELEMENT;
      if (parent instanceof MuscleBundle) {
         MuscleBundle bundle = (MuscleBundle)parent;
         directionLength = bundle.getDirectionRenderLen();
         renderType = bundle.getDirectionRenderType();
      }      
      if (directionLength > 0) {
         renderDirections (renderer, directionLength, renderType, selected);
      }
   }

   protected void drawWidgets (
      Renderer renderer, RenderObject r, RenderProps props, int group) {

      if (r.numTriangles(group) > 0) {
         renderer.setFaceColoring (props, group == SEL_GRP);
         renderer.drawTriangles (r, group);
      }
   }

   public void render (Renderer renderer, int flags) {
      RenderProps props = myRenderProps;
      if (renderer.isSelecting()) {
         for (int i=0; i<size(); i++) {
            MuscleElementDesc desc = get(i);        
            if (desc.getRenderProps() == null && renderer.isSelectable (desc)) {
               renderer.beginSelectionQuery (i);
               desc.render (renderer, myRenderProps, flags);
               renderer.endSelectionQuery ();
            }
         }
      }
      else {
         dorender (renderer, flags, /*selected=*/true);
         dorender (renderer, flags, /*selected=*/false);

         RenderObject r = myWidgetRob;
         if (r != null) {
            drawWidgets (renderer, r, props, SEL_GRP);
            drawWidgets (renderer, r, props, REG_GRP);
         }
      }
   }

   /**
    * {@inheritDoc}
    */
   public boolean isSelectable() {
      return true;
   }

   public int numSelectionQueriesNeeded() {
      // Need two selection queries per desc, since they are rendered
      // in two passes: widgets and directions.
      return 2*size();
   }

   public void getSelection (LinkedList<Object> list, int qid) {
      if (qid >= 0 && qid < 2*size()) {
         list.addLast (get (qid%size()));
      }
   }

   public void notifyParentOfChange (ComponentChangeEvent e) {
      if (e instanceof StructureChangeEvent) {
         myWidgetRob = null;
      }
      super.notifyParentOfChange (e);
   }
}


>>>>>>> 1203afcd
<|MERGE_RESOLUTION|>--- conflicted
+++ resolved
@@ -1,4 +1,3 @@
-<<<<<<< HEAD
 /**
  * Copyright (c) 2014, by the Authors: John E Lloyd (UBC)
  *
@@ -256,7 +255,6 @@
       Renderer renderer, RenderObject r, RenderProps props, int group) {
 
       if (r.numTriangles(group) > 0) {
-         r.triangleGroup (group);
          renderer.setFaceColoring (props, group == SEL_GRP);
          renderer.drawTriangles (r, group);
       }
@@ -313,319 +311,3 @@
    }
 }
 
-=======
-/**
- * Copyright (c) 2014, by the Authors: John E Lloyd (UBC)
- *
- * This software is freely available under a 2-clause BSD license. Please see
- * the LICENSE file in the ArtiSynth distribution directory for details.
- */
-package artisynth.core.femmodels;
-
-import java.util.LinkedList;
-
-import maspack.matrix.Matrix3d;
-import maspack.matrix.Vector3d;
-import maspack.properties.PropertyList;
-import maspack.render.Renderer;
-import maspack.render.RenderObject;
-import maspack.render.RenderList;
-import maspack.render.RenderProps;
-import artisynth.core.femmodels.MuscleBundle.DirectionRenderType;
-import artisynth.core.modelbase.ModelComponent;
-import artisynth.core.modelbase.ComponentChangeEvent;
-import artisynth.core.modelbase.StructureChangeEvent;
-import artisynth.core.modelbase.RenderableComponentList;
-
-public class MuscleElementDescList
-   extends RenderableComponentList<MuscleElementDesc> {
-
-   protected static final long serialVersionUID = 1;
-
-   private RenderObject myWidgetRob = null;   
-   private byte[] myRobFlags = null;
-
-   public MuscleElementDescList() {
-      this (null, null);
-   }
-   
-   public MuscleElementDescList (String name, String shortName) {
-      super (MuscleElementDesc.class, name, shortName);
-      setRenderProps (createRenderProps());
-   }
-
-   public boolean hasParameterizedType() {
-      return false;
-   }
-
-   // the following are set if an activation color is specified:
-   protected float[] myDirectionColor; // render color for directions
-   protected float[] myElementColor; // render color for elements
- 
-   public static PropertyList myProps =
-      new PropertyList (MuscleElementDescList.class,
-                        RenderableComponentList.class);
-
-   static {
-//       myProps.addInheritable (
-//          "excitationColor", "color of activated muscles", null);
-   }
-
-   public PropertyList getAllPropertyInfo() {
-      return myProps;
-   }
-
-   /* ======== Renderable implementation ======= */
-
-   public RenderProps createRenderProps() {
-      return RenderProps.createLineFaceProps (this);
-   }
-
-   private static final int REG_GRP = 0;
-   private static final int SEL_GRP = 1;
-   private static final int GRP_MASK = 0x1;
-   private static final int IS_LIST_RENDERED = 0x40;
-
-   private byte getRobFlags (MuscleElementDesc desc) {
-      if (desc.getRenderProps() != null) {
-         return (byte)0;
-      }
-      else {
-         byte flags = IS_LIST_RENDERED;
-         if (desc.isSelected()) {
-            flags |= SEL_GRP;
-         }
-         return flags;
-      }
-   }
-
-   private static final int BUILD = 1;   
-
-   private double getWidgetSize() {
-      ModelComponent parent = getParent();
-      if (parent instanceof MuscleBundle) {
-         MuscleBundle bundle = (MuscleBundle)parent;
-         return bundle.getElementWidgetSize();
-      }
-      else {
-         return 0;
-      }
-   }
-
-   private int renderObjectsNeedUpdating () {
-      if (myRobFlags == null) {
-         return BUILD;
-      }
-      if ((getWidgetSize() != 0) != (myWidgetRob != null)) {
-         return BUILD;
-      }
-      for (int i = 0; i < size(); i++) {
-         byte flags = getRobFlags(get(i));
-         if (flags != myRobFlags[i]) {
-            return BUILD;
-         }
-      }
-      return 0;      
-   }
-
-   protected void buildRenderObjects() {
-
-      // allocate per-element flag storage that will be used to determine when
-      // the render object needs to be rebuilt
-      myRobFlags = new byte[size()];      
-      for (int i=0; i<size(); i++) {
-         MuscleElementDesc desc = get (i);
-         // note: flags default to 0 if elem.getRenderProps() != null
-         if (desc.getRenderProps() == null) {
-            myRobFlags[i] = getRobFlags(desc); 
-         }
-      }
-
-      double wsize = getWidgetSize();
-      if (wsize > 0) {
-         RenderObject r = new RenderObject();
-         r.createTriangleGroup();
-         r.createTriangleGroup();
-         for (int i=0; i<size(); i++) {
-            MuscleElementDesc desc = get (i);
-            if (desc.getRenderProps() == null) {
-               int group = desc.isSelected() ? SEL_GRP : REG_GRP;
-               r.triangleGroup (group);
-               FemElementRenderer.addWidgetFaces (r, desc.myElement);
-            }
-         }
-         myWidgetRob = r;
-      }
-      else {
-         myWidgetRob = null;
-      }
-   }
-
-   public void prerender (RenderList list) {
-
-      for (int i=0; i<size(); i++) {
-         MuscleElementDesc desc = get(i);
-         // Call to getWarpingData is to ensure that the invJ0 in the warping
-         // data is updated in the current (simulation) thread.
-         desc.myElement.getWarpingData(); 
-
-         if (desc.getRenderProps() != null) {
-            desc.setExcitationColors (desc.getRenderProps());
-         }
-         else {
-            desc.setExcitationColors (myRenderProps);
-         }
-      }
-
-      // add desc with their own renderProps inside prerender, as
-      // usual. We add the selected elements first, so that they
-      // will render first and be more visible.
-      for (int i = 0; i < size(); i++) {
-         MuscleElementDesc desc = get(i);
-         if (desc.isSelected() && desc.getRenderProps() != null) {
-            list.addIfVisible (desc);
-         }
-      }
-      for (int i = 0; i < size(); i++) {
-         MuscleElementDesc desc = get(i);
-         if (!desc.isSelected() && desc.getRenderProps() != null) {
-            list.addIfVisible (desc);
-         }
-      }         
-
-      if (renderObjectsNeedUpdating () != 0) {
-         buildRenderObjects();
-      }
-      if (myWidgetRob != null) {
-         double wsize = getWidgetSize();
-         RenderObject r = myWidgetRob;
-         int pidx = 0;
-         for (int i=0; i<size(); i++) {
-            MuscleElementDesc desc = get(i);
-            if (desc.getRenderProps() == null) {
-               pidx = FemElementRenderer.updateWidgetPositions (
-                  r, desc.myElement, wsize, pidx);
-            }
-         }
-         FemElementRenderer.updateWidgetNormals (r, REG_GRP);
-         FemElementRenderer.updateWidgetNormals (r, SEL_GRP);
-         r.notifyPositionsModified();      
-      }      
-   }
-
-   public boolean rendersSubComponents() {
-      return true;
-   }
-
-   private void renderDirections (
-      Renderer renderer, double len, DirectionRenderType type,
-      boolean selected) {
-
-      Matrix3d F = new Matrix3d();
-      Vector3d dir = new Vector3d();
-      float[] coords0 = new float[3];
-      float[] coords1 = new float[3];
-
-      for (int i=0; i<size(); i++) {
-         MuscleElementDesc desc = get(i);
-
-         if (desc.getRenderProps() == null && desc.isSelected() == selected) {
-            if (renderer.isSelecting()) {
-               if (renderer.isSelectable (desc)) {
-                  renderer.beginSelectionQuery (i+size());
-                  desc.renderDirection (
-                     renderer, myRenderProps, coords0, coords1,
-                     F, dir, len, type);
-                  renderer.endSelectionQuery ();                  
-               }
-            }
-            else {
-               desc.renderDirection (
-                  renderer, myRenderProps, coords0, coords1, F, dir, len, type);
-            }
-         }
-      }
-   }
-
-   private void dorender (Renderer renderer, int flags, boolean selected) {
-      // This code is taken mostly verbatim from FemElement3dList.
-      // Should find a way to avoid duplicate code ...
-
-      boolean selecting = renderer.isSelecting();
-
-      double directionLength = 0;
-      ModelComponent parent = getParent();
-      MuscleBundle.DirectionRenderType renderType =
-         MuscleBundle.DirectionRenderType.ELEMENT;
-      if (parent instanceof MuscleBundle) {
-         MuscleBundle bundle = (MuscleBundle)parent;
-         directionLength = bundle.getDirectionRenderLen();
-         renderType = bundle.getDirectionRenderType();
-      }      
-      if (directionLength > 0) {
-         renderDirections (renderer, directionLength, renderType, selected);
-      }
-   }
-
-   protected void drawWidgets (
-      Renderer renderer, RenderObject r, RenderProps props, int group) {
-
-      if (r.numTriangles(group) > 0) {
-         renderer.setFaceColoring (props, group == SEL_GRP);
-         renderer.drawTriangles (r, group);
-      }
-   }
-
-   public void render (Renderer renderer, int flags) {
-      RenderProps props = myRenderProps;
-      if (renderer.isSelecting()) {
-         for (int i=0; i<size(); i++) {
-            MuscleElementDesc desc = get(i);        
-            if (desc.getRenderProps() == null && renderer.isSelectable (desc)) {
-               renderer.beginSelectionQuery (i);
-               desc.render (renderer, myRenderProps, flags);
-               renderer.endSelectionQuery ();
-            }
-         }
-      }
-      else {
-         dorender (renderer, flags, /*selected=*/true);
-         dorender (renderer, flags, /*selected=*/false);
-
-         RenderObject r = myWidgetRob;
-         if (r != null) {
-            drawWidgets (renderer, r, props, SEL_GRP);
-            drawWidgets (renderer, r, props, REG_GRP);
-         }
-      }
-   }
-
-   /**
-    * {@inheritDoc}
-    */
-   public boolean isSelectable() {
-      return true;
-   }
-
-   public int numSelectionQueriesNeeded() {
-      // Need two selection queries per desc, since they are rendered
-      // in two passes: widgets and directions.
-      return 2*size();
-   }
-
-   public void getSelection (LinkedList<Object> list, int qid) {
-      if (qid >= 0 && qid < 2*size()) {
-         list.addLast (get (qid%size()));
-      }
-   }
-
-   public void notifyParentOfChange (ComponentChangeEvent e) {
-      if (e instanceof StructureChangeEvent) {
-         myWidgetRob = null;
-      }
-      super.notifyParentOfChange (e);
-   }
-}
-
-
->>>>>>> 1203afcd
