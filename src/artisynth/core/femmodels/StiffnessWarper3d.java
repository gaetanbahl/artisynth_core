/**
 * Copyright (c) 2014, by the Authors: John E Lloyd (UBC)
 *
 * This software is freely available under a 2-clause BSD license. Please see
 * the LICENSE file in the ArtiSynth distribution directory for details.
 */
package artisynth.core.femmodels;

import artisynth.core.materials.FemMaterial;
import artisynth.core.materials.SolidDeformation;
import maspack.matrix.Matrix3d;
<<<<<<< HEAD
import maspack.matrix.Matrix3dBase;
import maspack.matrix.Matrix6d;
import maspack.matrix.RotationMatrix3d;
=======
import maspack.matrix.Matrix6d;
>>>>>>> 12e3cb9d
import maspack.matrix.SVDecomposition3d;
import maspack.matrix.SymmetricMatrix3d;
import maspack.matrix.Vector3d;
import maspack.matrix.VectorNd;

/** 
 * Implements stiffness warping for a particular 3d fem element.
 *
 * <p>Note: it is important that all these methods are called from the same
 * (simulation) thread. In particular, they should not be called by methods
 * activated by the GUI.
 */
public class StiffnessWarper3d {
 
   Matrix3d[][] K0;
   Vector3d[] f0;

   // A and R are used to compute stiffness warping. 
   protected RotationMatrix3d R = null;
   protected Matrix3d J0inv = null;
   protected double myConditionNum = 0;

   public StiffnessWarper3d (int numNodes) {
      K0 = new Matrix3d[numNodes][numNodes];
      f0 = new Vector3d[numNodes];

      for (int i=0; i<numNodes; i++) {
         for (int j=0; j<numNodes; j++) {
            K0[i][j] = new Matrix3d();
         }
         f0[i] = new Vector3d();
      }
   }

   public void computeInitialStiffness (FemElement3d e, FemMaterial mat) {
<<<<<<< HEAD
=======

      // reset stiffness and RHS
      for (int i=0; i<e.myNodes.length; i++) {
         for (int j=0; j<e.myNodes.length; j++) {
            K0[i][j].setZero();
         }
         f0[i].setZero();
      }

      IntegrationPoint3d[] ipnts = e.getIntegrationPoints();
      IntegrationData3d[] idata = e.getIntegrationData();

      Matrix6d D = new Matrix6d(); // fill in ...

      SolidDeformation def = new SolidDeformation();
      def.setAveragePressure(0);
      def.setF(Matrix3d.IDENTITY);
      def.setR(Matrix3d.IDENTITY);

      for (int k=0; k<ipnts.length; k++) {

         IntegrationPoint3d pt = ipnts[k];
         IntegrationData3d dt = idata[k];
                  
         double dv0 = dt.myDetJ0*pt.getWeight();
         if (dt.myScaling != 1) {
            dv0 *= dt.myScaling;
         }

         Matrix3d Q = dt.myFrame == null ? Matrix3d.IDENTITY : dt.myFrame;
         Vector3d[] GNx0 = pt.updateShapeGradient(dt.myInvJ0);

         // compute tangent matrix under zero stress
         mat.computeTangent(D, SymmetricMatrix3d.ZERO, def, Q, null);
         
         for (int i=0; i<e.myNodes.length; i++) {
            for (int j=0; j<e.myNodes.length; j++) {
               FemUtilities.addMaterialStiffness (
                  K0[i][j], GNx0[i], D, GNx0[j], dv0);
            }
         }
      }      
      
      // initial RHS
      Vector3d tmp = new Vector3d();
      for (int i=0; i<e.myNodes.length; i++) {
         tmp.setZero();
         for (int j=0; j<e.myNodes.length; j++) {
            K0[i][j].mulAdd (tmp, e.myNodes[j].myRest, tmp);
         }
         f0[i].set (tmp);
      }
   }

   public void computeInitialStiffness (FemElement3d e, double E, double nu) {

      IntegrationPoint3d[] ipnts = e.getIntegrationPoints();
      IntegrationData3d[] idata = e.getIntegrationData();

      Matrix6d D = new Matrix6d(); // fill in ...
      double dia = (1 - nu) / (1 - 2 * nu);
      double off = nu / (1 - 2 * nu);

      D.m00 = dia; D.m01 = off; D.m02 = off;
      D.m10 = off; D.m11 = dia; D.m12 = off;
      D.m20 = off; D.m21 = off; D.m22 = dia;
      D.m33 = 0.5;
      D.m44 = 0.5;
      D.m55 = 0.5;
      D.scale (E/(1+nu));

>>>>>>> 12e3cb9d

      // reset stiffness and RHS
      for (int i=0; i<e.myNodes.length; i++) {
         for (int j=0; j<e.myNodes.length; j++) {
            K0[i][j].setZero();
         }
         f0[i].setZero();
      }

      IntegrationPoint3d[] ipnts = e.getIntegrationPoints();
      IntegrationData3d[] idata = e.getIntegrationData();

      Matrix6d D = new Matrix6d(); // fill in ...

      //      double dia = (1 - nu) / (1 - 2 * nu);
      //      double off = nu / (1 - 2 * nu);
      //      double E = lmat.getYoungsModulus();
      //      double nu = lmat.getPoissonsRatio();
      //
      //      D.m00 = dia; D.m01 = off; D.m02 = off;
      //      D.m10 = off; D.m11 = dia; D.m12 = off;
      //      D.m20 = off; D.m21 = off; D.m22 = dia;
      //      D.m33 = 0.5;
      //      D.m44 = 0.5;
      //      D.m55 = 0.5;
      //      D.scale (E/(1+nu));

      SolidDeformation def = new SolidDeformation();
      def.setAveragePressure(0);
      def.setF(Matrix3d.IDENTITY);
      def.setR(Matrix3d.IDENTITY);
      FemIntegrationCoordinate mcoord = new FemIntegrationCoordinate();
      def.setMaterialCoordinate(mcoord);

      for (int k=0; k<ipnts.length; k++) {

         IntegrationPoint3d pt = ipnts[k];
         IntegrationData3d dt = idata[k];
         
         mcoord.set(e, pt);
         
         double dv0 = dt.myDetJ0*pt.getWeight();
         if (dt.myScaling != 1) {
            dv0 *= dt.myScaling;
         }

         Matrix3d Q = dt.myFrame == null ? Matrix3d.IDENTITY : dt.myFrame;
         Vector3d[] GNx0 = pt.updateShapeGradient(dt.myInvJ0);

         // compute tangent matrix under zero stress
         mat.computeTangent(D, SymmetricMatrix3d.ZERO, def, Q, null);
         
         for (int i=0; i<e.myNodes.length; i++) {
            for (int j=0; j<e.myNodes.length; j++) {
               FemUtilities.addMaterialStiffness (
                  K0[i][j], GNx0[i], D, GNx0[j], dv0);
            }
         }
      }      
      
      // initial RHS
      Vector3d tmp = new Vector3d();
      for (int i=0; i<e.myNodes.length; i++) {
         tmp.setZero();
         for (int j=0; j<e.myNodes.length; j++) {
            K0[i][j].mulAdd (tmp, e.myNodes[j].myRest, tmp);
         }
         f0[i].set (tmp);
      }
   }

   public void setInitialJ (
      FemNode3d n0, FemNode3d n1, FemNode3d n2, FemNode3d n3) {
      Vector3d tmp = new Vector3d();
      Matrix3d A = new Matrix3d();
      tmp.sub (n1.myRest, n0.myRest);
      A.setColumn (0, tmp);
      tmp.sub (n2.myRest, n0.myRest);
      A.setColumn (1, tmp);
      tmp.sub (n3.myRest, n0.myRest);
      A.setColumn (2, tmp);

      J0inv = new Matrix3d();
      J0inv.invert (A);
      myConditionNum = A.infinityNorm() * J0inv.infinityNorm();
   }

   public double getConditionNum () {
      return myConditionNum;
   }

   public void computeWarping (
      FemNode3d n0, FemNode3d n1, FemNode3d n2, FemNode3d n3) {
      Vector3d tmp = new Vector3d();
      Matrix3d A = new Matrix3d();
      tmp.sub (n1.getLocalPosition(), n0.getLocalPosition());
      A.setColumn (0, tmp);
      tmp.sub (n2.getLocalPosition(), n0.getLocalPosition());
      A.setColumn (1, tmp);
      tmp.sub (n3.getLocalPosition(), n0.getLocalPosition());
      A.setColumn (2, tmp);

      A.mul (J0inv);
      computeRotation (A, null);
   }

<<<<<<< HEAD
   public void computeRotation (Matrix3d F, SymmetricMatrix3d P) {
      if (R == null) {
         R = new RotationMatrix3d();
      }
      SVDecomposition3d SVD = new SVDecomposition3d();
      SVD.polarDecomposition(R, P, F);
   }
   
   public void setRotation(Matrix3dBase R) {
      if (this.R == null) {
         this.R = new RotationMatrix3d();
      }
      this.R.set(R);
   }
   
   public RotationMatrix3d getRotation() {
      return R;
   }
   
   /**
    * Computes F = RP, R a rotation matrix, P a symmetric matrix
    * @param F
    * @param R
    * @param P
=======
   /**
    * Computes F = RP, R a rotation matrix, P a symmetric matrix
    * @param F matrix to decompose
    * @param R rotational component
    * @param P symmetric component
>>>>>>> 12e3cb9d
    */
   public static void computeRotation (Matrix3d F, Matrix3d R, SymmetricMatrix3d P) {
      SVDecomposition3d SVD = new SVDecomposition3d();
      try {
         SVD.factor (F);
      }
      catch (Exception e) {
         System.out.println ("F=\n" + F.toString ("%g"));
         R.setIdentity();
      }
      
      Matrix3d U = SVD.getU();
      Matrix3d V = SVD.getV();
      Vector3d s = new Vector3d();
      SVD.getS(s);

      double detU = U.orthogonalDeterminant();
      double detV = V.orthogonalDeterminant();
      if (detV * detU < 0) { /* then one is negative and the other positive */
         if (detV < 0) { /* negative last column of V */
            V.m02 = -V.m02;
            V.m12 = -V.m12;
            V.m22 = -V.m22;
         }
         else /* detU < 0 */
         { /* negative last column of U */
            U.m02 = -U.m02;
            U.m12 = -U.m12;
            U.m22 = -U.m22;
         }
         s.z = -s.z;
      }
      R.mulTransposeRight (U, V);
      if (P != null) {
         // place the symmetric part in P
         P.mulDiagTransposeRight (V, s);
      }
   }

   public void computeRotation (Matrix3d F, SymmetricMatrix3d P) {
      computeRotation(F, R, P);
   }
   
   public Matrix3d getRotation() {
	   return R;
   }

   public void addNodeStiffness (Matrix3d Kij, int i, int j, boolean warping) {
      if (warping) {
         Matrix3d A = new Matrix3d();
         A.mulTransposeRight (K0[i][j], R);
         A.mul (R, A);
         Kij.add (A);
      }
      else {
         Kij.add (K0[i][j]);
      }
   }

   public void addNodeStiffness (FemNodeNeighbor nbr, int i, int j, boolean warping) {
      if (warping) {
         Matrix3d A = new Matrix3d();
         A.mulTransposeRight (K0[i][j], R);
         A.mul (R, A);
         nbr.addStiffness (A);
      }
      else {
         nbr.addStiffness (K0[i][j]);
      }
   }

   public void addNodeForce (
      Vector3d f, int i, FemNode3d[] nodes, boolean warping) {
      Vector3d tmp = new Vector3d();
      if (warping) {
         Vector3d pos = new Vector3d();
         for (int j=0; j<nodes.length; j++) {
            R.mulTranspose (pos, nodes[j].getLocalPosition());
            K0[i][j].mulAdd (tmp, pos, tmp);
         }
         tmp.sub (f0[i]);
         R.mul (tmp, tmp);
         f.add (tmp);
      }
      else {
         for (int j=0; j<nodes.length; j++) {
            K0[i][j].mulAdd (tmp, nodes[j].getLocalPosition(), tmp);
         }
         tmp.sub (f0[i]);
         f.add (tmp);
      }
   }
   
   // required for static analysis
   public void addNodeForce0(Vector3d f, int i, boolean warping) {
      if (warping) {
         Vector3d tmp = new Vector3d();
         R.mul(tmp, f0[i]);
         f.add (tmp);
      } else {
         f.add(f0[i]);
      }
   }
   
   // required for static analysis
   public void addNodeForce0(VectorNd f, int offset, int i, boolean warping) {
      if (warping) {
         Vector3d tmp = new Vector3d();
         R.mul(tmp, f0[i]);
         f.set(offset, f.get(offset) + tmp.x);
         f.set(offset+1, f.get(offset+1) + tmp.y);
         f.set(offset+2, f.get(offset+2) + tmp.z);
      } else {
         f.set(offset, f.get(offset) + f0[i].x);
         f.set(offset+1, f.get(offset+1) + f0[i].y);
         f.set(offset+2, f.get(offset+2) + f0[i].z);
      }
   }
}<|MERGE_RESOLUTION|>--- conflicted
+++ resolved
@@ -9,13 +9,9 @@
 import artisynth.core.materials.FemMaterial;
 import artisynth.core.materials.SolidDeformation;
 import maspack.matrix.Matrix3d;
-<<<<<<< HEAD
 import maspack.matrix.Matrix3dBase;
 import maspack.matrix.Matrix6d;
 import maspack.matrix.RotationMatrix3d;
-=======
-import maspack.matrix.Matrix6d;
->>>>>>> 12e3cb9d
 import maspack.matrix.SVDecomposition3d;
 import maspack.matrix.SymmetricMatrix3d;
 import maspack.matrix.Vector3d;
@@ -51,8 +47,6 @@
    }
 
    public void computeInitialStiffness (FemElement3d e, FemMaterial mat) {
-<<<<<<< HEAD
-=======
 
       // reset stiffness and RHS
       for (int i=0; i<e.myNodes.length; i++) {
@@ -124,9 +118,7 @@
       D.m55 = 0.5;
       D.scale (E/(1+nu));
 
->>>>>>> 12e3cb9d
-
-      // reset stiffness and RHS
+
       for (int i=0; i<e.myNodes.length; i++) {
          for (int j=0; j<e.myNodes.length; j++) {
             K0[i][j].setZero();
@@ -134,53 +126,17 @@
          f0[i].setZero();
       }
 
-      IntegrationPoint3d[] ipnts = e.getIntegrationPoints();
-      IntegrationData3d[] idata = e.getIntegrationData();
-
-      Matrix6d D = new Matrix6d(); // fill in ...
-
-      //      double dia = (1 - nu) / (1 - 2 * nu);
-      //      double off = nu / (1 - 2 * nu);
-      //      double E = lmat.getYoungsModulus();
-      //      double nu = lmat.getPoissonsRatio();
-      //
-      //      D.m00 = dia; D.m01 = off; D.m02 = off;
-      //      D.m10 = off; D.m11 = dia; D.m12 = off;
-      //      D.m20 = off; D.m21 = off; D.m22 = dia;
-      //      D.m33 = 0.5;
-      //      D.m44 = 0.5;
-      //      D.m55 = 0.5;
-      //      D.scale (E/(1+nu));
-
-      SolidDeformation def = new SolidDeformation();
-      def.setAveragePressure(0);
-      def.setF(Matrix3d.IDENTITY);
-      def.setR(Matrix3d.IDENTITY);
-      FemIntegrationCoordinate mcoord = new FemIntegrationCoordinate();
-      def.setMaterialCoordinate(mcoord);
-
       for (int k=0; k<ipnts.length; k++) {
-
          IntegrationPoint3d pt = ipnts[k];
-         IntegrationData3d dt = idata[k];
-         
-         mcoord.set(e, pt);
-         
-         double dv0 = dt.myDetJ0*pt.getWeight();
-         if (dt.myScaling != 1) {
-            dv0 *= dt.myScaling;
-         }
-
-         Matrix3d Q = dt.myFrame == null ? Matrix3d.IDENTITY : dt.myFrame;
-         Vector3d[] GNx0 = pt.updateShapeGradient(dt.myInvJ0);
-
-         // compute tangent matrix under zero stress
-         mat.computeTangent(D, SymmetricMatrix3d.ZERO, def, Q, null);
-         
+         double dv = idata[k].myDetJ0*pt.getWeight();
+         Vector3d[] GNx0 = pt.updateShapeGradient(idata[k].myInvJ0);
+         if (idata[k].myScaling != 1) {
+            dv *= idata[k].myScaling;
+         }
          for (int i=0; i<e.myNodes.length; i++) {
             for (int j=0; j<e.myNodes.length; j++) {
                FemUtilities.addMaterialStiffness (
-                  K0[i][j], GNx0[i], D, GNx0[j], dv0);
+                  K0[i][j], GNx0[i], D, SymmetricMatrix3d.ZERO, GNx0[j], dv);
             }
          }
       }      
@@ -231,7 +187,6 @@
       computeRotation (A, null);
    }
 
-<<<<<<< HEAD
    public void computeRotation (Matrix3d F, SymmetricMatrix3d P) {
       if (R == null) {
          R = new RotationMatrix3d();
@@ -256,13 +211,6 @@
     * @param F
     * @param R
     * @param P
-=======
-   /**
-    * Computes F = RP, R a rotation matrix, P a symmetric matrix
-    * @param F matrix to decompose
-    * @param R rotational component
-    * @param P symmetric component
->>>>>>> 12e3cb9d
     */
    public static void computeRotation (Matrix3d F, Matrix3d R, SymmetricMatrix3d P) {
       SVDecomposition3d SVD = new SVDecomposition3d();
@@ -302,14 +250,6 @@
       }
    }
 
-   public void computeRotation (Matrix3d F, SymmetricMatrix3d P) {
-      computeRotation(F, R, P);
-   }
-   
-   public Matrix3d getRotation() {
-	   return R;
-   }
-
    public void addNodeStiffness (Matrix3d Kij, int i, int j, boolean warping) {
       if (warping) {
          Matrix3d A = new Matrix3d();
@@ -322,7 +262,8 @@
       }
    }
 
-   public void addNodeStiffness (FemNodeNeighbor nbr, int i, int j, boolean warping) {
+   public void addNodeStiffness (
+      FemNodeNeighbor nbr, int i, int j, boolean warping) {
       if (warping) {
          Matrix3d A = new Matrix3d();
          A.mulTransposeRight (K0[i][j], R);
