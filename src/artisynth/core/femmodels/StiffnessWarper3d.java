--- conflicted
+++ resolved
@@ -7,10 +7,6 @@
 package artisynth.core.femmodels;
 
 import artisynth.core.materials.FemMaterial;
-<<<<<<< HEAD
-import artisynth.core.materials.SolidDeformation;
-=======
->>>>>>> 542b365a
 import maspack.matrix.Matrix3d;
 import maspack.matrix.Matrix3dBase;
 import maspack.matrix.Matrix6d;
@@ -29,25 +25,6 @@
  */
 public class StiffnessWarper3d {
  
-<<<<<<< HEAD
-   Matrix3d[][] K0;
-   Vector3d[] f0;
-
-   // A and R are used to compute stiffness warping. 
-   protected RotationMatrix3d R = null;
-   protected Matrix3d J0inv = null;
-   protected double myConditionNum = 0;
-
-   public StiffnessWarper3d (int numNodes) {
-      K0 = new Matrix3d[numNodes][numNodes];
-      f0 = new Vector3d[numNodes];
-
-      for (int i=0; i<numNodes; i++) {
-         for (int j=0; j<numNodes; j++) {
-            K0[i][j] = new Matrix3d();
-         }
-         f0[i] = new Vector3d();
-=======
    // cached linear material info
    LinearMaterialCache linear;
    LinearMaterialCache corotated;
@@ -78,7 +55,6 @@
    LinearMaterialCache getOrCreateLinearCache() {
       if (linear == null) {
          linear = new LinearMaterialCache(numNodes);
->>>>>>> 542b365a
       }
       return linear;
    }
@@ -102,67 +78,8 @@
       return (corotated == null) && (linear == null);
    }
 
-<<<<<<< HEAD
-   public void computeInitialStiffness (FemElement3d e, FemMaterial mat) {
-
-      // reset stiffness and RHS
-      for (int i=0; i<e.myNodes.length; i++) {
-         for (int j=0; j<e.myNodes.length; j++) {
-            K0[i][j].setZero();
-         }
-         f0[i].setZero();
-      }
-
-      IntegrationPoint3d[] ipnts = e.getIntegrationPoints();
-      IntegrationData3d[] idata = e.getIntegrationData();
-
-      Matrix6d D = new Matrix6d(); // fill in ...
-
-      SolidDeformation def = new SolidDeformation();
-      def.setAveragePressure(0);
-      def.setF(Matrix3d.IDENTITY);
-      def.setR(Matrix3d.IDENTITY);
-
-      for (int k=0; k<ipnts.length; k++) {
-
-         IntegrationPoint3d pt = ipnts[k];
-         IntegrationData3d dt = idata[k];
-                  
-         double dv0 = dt.myDetJ0*pt.getWeight();
-         if (dt.myScaling != 1) {
-            dv0 *= dt.myScaling;
-         }
-
-         Matrix3d Q = dt.myFrame == null ? Matrix3d.IDENTITY : dt.myFrame;
-         Vector3d[] GNx0 = pt.updateShapeGradient(dt.myInvJ0);
-
-         // compute tangent matrix under zero stress
-         mat.computeTangent(D, SymmetricMatrix3d.ZERO, def, Q, null);
-         
-         for (int i=0; i<e.myNodes.length; i++) {
-            for (int j=0; j<e.myNodes.length; j++) {
-               FemUtilities.addMaterialStiffness (
-                  K0[i][j], GNx0[i], D, GNx0[j], dv0);
-            }
-         }
-      }      
-      
-      // initial RHS
-      Vector3d tmp = new Vector3d();
-      for (int i=0; i<e.myNodes.length; i++) {
-         tmp.setZero();
-         for (int j=0; j<e.myNodes.length; j++) {
-            K0[i][j].mulAdd (tmp, e.myNodes[j].myRest, tmp);
-         }
-         f0[i].set (tmp);
-      }
-   }
-
-   public void computeInitialStiffness (FemElement3d e, double E, double nu) {
-=======
    @Deprecated
    public void computeInitialStiffness (FemElement3d e, double E, double nu, boolean corotated) {
->>>>>>> 542b365a
 
       IntegrationPoint3d[] ipnts = e.getIntegrationPoints();
       IntegrationData3d[] idata = e.getIntegrationData();
@@ -197,38 +114,21 @@
 
       for (int k=0; k<ipnts.length; k++) {
          IntegrationPoint3d pt = ipnts[k];
-<<<<<<< HEAD
-         double dv = idata[k].myDetJ0*pt.getWeight();
-         Vector3d[] GNx0 = pt.updateShapeGradient(idata[k].myInvJ0);
-         if (idata[k].myScaling != 1) {
-            dv *= idata[k].myScaling;
-=======
          IntegrationData3d dt = idata[k];
          double dv = dt.myDetJ0*pt.getWeight();
          if (dt.myScaling != 1) {
             dv *= dt.myScaling;
->>>>>>> 542b365a
          }
          Vector3d[] GNx = pt.updateShapeGradient(dt.myInvJ0);
          
          for (int i=0; i<e.myNodes.length; i++) {
             for (int j=0; j<e.myNodes.length; j++) {
                FemUtilities.addMaterialStiffness (
-<<<<<<< HEAD
-                  K0[i][j], GNx0[i], D, SymmetricMatrix3d.ZERO, GNx0[j], dv);
-            }
-         }
-      }      
-      
-      // initial RHS
-      Vector3d tmp = new Vector3d();
-=======
                   cache.K0[i][j], GNx[i], D, SymmetricMatrix3d.ZERO, GNx[j], dv);
             }
          }
       }   
       
->>>>>>> 542b365a
       for (int i=0; i<e.myNodes.length; i++) {
          tmp.setZero();
          for (int j=0; j<e.myNodes.length; j++) {
@@ -238,26 +138,6 @@
       }
    }
 
-<<<<<<< HEAD
-   public void setInitialJ (
-      FemNode3d n0, FemNode3d n1, FemNode3d n2, FemNode3d n3) {
-      Vector3d tmp = new Vector3d();
-      Matrix3d A = new Matrix3d();
-      tmp.sub (n1.myRest, n0.myRest);
-      A.setColumn (0, tmp);
-      tmp.sub (n2.myRest, n0.myRest);
-      A.setColumn (1, tmp);
-      tmp.sub (n3.myRest, n0.myRest);
-      A.setColumn (2, tmp);
-
-      J0inv = new Matrix3d();
-      J0inv.invert (A);
-      myConditionNum = A.infinityNorm() * J0inv.infinityNorm();
-   }
-
-   public double getConditionNum () {
-      return myConditionNum;
-=======
    /**
     * Adds linear stiffness contributions to an underlying cache
     * @param e    FEM element
@@ -273,7 +153,6 @@
       }
       
       cache.addInitialStiffness(e, mat);
->>>>>>> 542b365a
    }
    
    /**
@@ -283,92 +162,6 @@
     */
    public void addInitialStiffness (FemElement3d e, AuxiliaryMaterial mat) {
 
-<<<<<<< HEAD
-   public void computeWarping (
-      FemNode3d n0, FemNode3d n1, FemNode3d n2, FemNode3d n3) {
-      Vector3d tmp = new Vector3d();
-      Matrix3d A = new Matrix3d();
-      tmp.sub (n1.getLocalPosition(), n0.getLocalPosition());
-      A.setColumn (0, tmp);
-      tmp.sub (n2.getLocalPosition(), n0.getLocalPosition());
-      A.setColumn (1, tmp);
-      tmp.sub (n3.getLocalPosition(), n0.getLocalPosition());
-      A.setColumn (2, tmp);
-
-      A.mul (J0inv);
-      computeRotation (A, null);
-   }
-
-   public void computeRotation (Matrix3d F, SymmetricMatrix3d P) {
-      if (R == null) {
-         R = new RotationMatrix3d();
-      }
-      SVDecomposition3d SVD = new SVDecomposition3d();
-      SVD.polarDecomposition(R, P, F);
-   }
-   
-   public void setRotation(Matrix3dBase R) {
-      if (this.R == null) {
-         this.R = new RotationMatrix3d();
-      }
-      this.R.set(R);
-   }
-   
-   public RotationMatrix3d getRotation() {
-      return R;
-   }
-
-   /**
-    * Computes F = RP, R a rotation matrix, P a symmetric matrix
-    * @param F matrix to decompose
-    * @param R rotational component
-    * @param P symmetric component
-    */
-   public static void computeRotation (Matrix3d F, Matrix3d R, SymmetricMatrix3d P) {
-      SVDecomposition3d SVD = new SVDecomposition3d();
-      try {
-         SVD.factor (F);
-      }
-      catch (Exception e) {
-         System.out.println ("F=\n" + F.toString ("%g"));
-         R.setIdentity();
-      }
-      
-      Matrix3d U = SVD.getU();
-      Matrix3d V = SVD.getV();
-      Vector3d s = new Vector3d();
-      SVD.getS(s);
-
-      double detU = U.orthogonalDeterminant();
-      double detV = V.orthogonalDeterminant();
-      if (detV * detU < 0) { /* then one is negative and the other positive */
-         if (detV < 0) { /* negative last column of V */
-            V.m02 = -V.m02;
-            V.m12 = -V.m12;
-            V.m22 = -V.m22;
-         }
-         else /* detU < 0 */
-         { /* negative last column of U */
-            U.m02 = -U.m02;
-            U.m12 = -U.m12;
-            U.m22 = -U.m22;
-         }
-         s.z = -s.z;
-      }
-      R.mulTransposeRight (U, V);
-      if (P != null) {
-         // place the symmetric part in P
-         P.mulDiagTransposeRight (V, s);
-      }
-   }
-
-   public void addNodeStiffness (Matrix3d Kij, int i, int j, boolean warping) {
-      if (warping) {
-         Matrix3d A = new Matrix3d();
-         A.mulTransposeRight (K0[i][j], R);
-         A.mul (R, A);
-         Kij.add (A);
-=======
       LinearMaterialCache cache = null;
       if (mat.isCorotated()) {
          cache = getOrCreateCorotatedCache();
@@ -433,7 +226,6 @@
    protected void computeRotation (Matrix3d F, SymmetricMatrix3d P) {
       if (R == null) {
          R = new RotationMatrix3d();
->>>>>>> 542b365a
       }
       SVDecomposition3d SVD = new SVDecomposition3d();
       SVD.polarDecomposition(R, P, F);
@@ -458,15 +250,6 @@
       return R;
    }
 
-<<<<<<< HEAD
-   public void addNodeStiffness (
-      FemNodeNeighbor nbr, int i, int j, boolean warping) {
-      if (warping) {
-         Matrix3d A = new Matrix3d();
-         A.mulTransposeRight (K0[i][j], R);
-         A.mul (R, A);
-         nbr.addStiffness (A);
-=======
    //   /**
    //    * Computes F = RP, R a rotation matrix, P a symmetric matrix
    //    * @param F matrix to decompose
@@ -554,7 +337,6 @@
          Matrix3d Kr = new Matrix3d();
          rotateStiffness(Kr, corotated.getInitialStiffness(i, j));
          K.add(Kr);
->>>>>>> 542b365a
       }
       
       // linear component
@@ -572,17 +354,11 @@
     * @param nodes element nodes
     */
    public void addNodeForce (
-<<<<<<< HEAD
-      Vector3d f, int i, FemNode3d[] nodes, boolean warping) {
-      Vector3d tmp = new Vector3d();
-      if (warping) {
-=======
       Vector3d f, int i, FemNode3d[] nodes) {
       
       // corotated
       if (corotated != null) {
          Vector3d tmp = new Vector3d();
->>>>>>> 542b365a
          Vector3d pos = new Vector3d();
          for (int j=0; j<nodes.length; j++) {
             // rotate position
@@ -596,14 +372,10 @@
          // add force
          f.add (tmp);
       }
-<<<<<<< HEAD
-      else {
-=======
       
       // linear
       if (linear != null) {
          Vector3d tmp = new Vector3d();
->>>>>>> 542b365a
          for (int j=0; j<nodes.length; j++) {
             linear.getInitialStiffness(i, j).mulAdd (tmp, nodes[j].getLocalPosition(), tmp);
          }
@@ -612,24 +384,6 @@
       }
    }
    
-<<<<<<< HEAD
-   // required for static analysis
-   public void addNodeForce0(Vector3d f, int i, boolean warping) {
-      if (warping) {
-         Vector3d tmp = new Vector3d();
-         R.mul(tmp, f0[i]);
-         f.add (tmp);
-      } else {
-         f.add(f0[i]);
-      }
-   }
-   
-   // required for static analysis
-   public void addNodeForce0(VectorNd f, int offset, int i, boolean warping) {
-      if (warping) {
-         Vector3d tmp = new Vector3d();
-         R.mul(tmp, f0[i]);
-=======
    
    // required for static analysis
    /**
@@ -645,17 +399,10 @@
       if (corotated != null) {
          Vector3d tmp = new Vector3d();
          R.mul(tmp, corotated.getInitialForce(i));
->>>>>>> 542b365a
          f.set(offset, f.get(offset) + tmp.x);
          f.set(offset+1, f.get(offset+1) + tmp.y);
          f.set(offset+2, f.get(offset+2) + tmp.z);
       }
-<<<<<<< HEAD
-   }
-
-   public RotationMatrix3d getR() {
-      return R;
-=======
       
       // linear
       if (linear != null) {
@@ -664,6 +411,5 @@
          f.set(offset+1, f.get(offset+1) + f0.y);
          f.set(offset+2, f.get(offset+2) + f0.z);
       }
->>>>>>> 542b365a
    }
 }