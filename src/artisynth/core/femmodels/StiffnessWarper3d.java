/**
 * Copyright (c) 2014, by the Authors: John E Lloyd (UBC)
 *
 * This software is freely available under a 2-clause BSD license. Please see
 * the LICENSE file in the ArtiSynth distribution directory for details.
 */
package artisynth.core.femmodels;

import artisynth.core.materials.FemMaterial;
import artisynth.core.materials.SolidDeformation;
import maspack.matrix.Matrix3d;
import maspack.matrix.Matrix3dBase;
import maspack.matrix.Matrix6d;
import maspack.matrix.RotationMatrix3d;
import maspack.matrix.SVDecomposition3d;
import maspack.matrix.SymmetricMatrix3d;
import maspack.matrix.Vector3d;
import maspack.matrix.VectorNd;

/** 
 * Implements stiffness warping for a particular 3d fem element.
 *
 * <p>Note: it is important that all these methods are called from the same
 * (simulation) thread. In particular, they should not be called by methods
 * activated by the GUI.
 */
public class StiffnessWarper3d {
 
   Matrix3d[][] K0;
   Vector3d[] f0;

   // A and R are used to compute stiffness warping. 
   protected RotationMatrix3d R = null;
   protected Matrix3d J0inv = null;
   protected double myConditionNum = 0;

   public StiffnessWarper3d (int numNodes) {
      K0 = new Matrix3d[numNodes][numNodes];
      f0 = new Vector3d[numNodes];

      for (int i=0; i<numNodes; i++) {
         for (int j=0; j<numNodes; j++) {
            K0[i][j] = new Matrix3d();
         }
         f0[i] = new Vector3d();
      }
   }

   public void computeInitialStiffness (FemElement3d e, FemMaterial mat) {

      // reset stiffness and RHS
      for (int i=0; i<e.myNodes.length; i++) {
         for (int j=0; j<e.myNodes.length; j++) {
            K0[i][j].setZero();
         }
         f0[i].setZero();
      }
      
      IntegrationPoint3d[] ipnts = e.getIntegrationPoints();
      IntegrationData3d[] idata = e.getIntegrationData();
      
      Matrix6d D = new Matrix6d(); // fill in ...
      
      //      double dia = (1 - nu) / (1 - 2 * nu);
      //      double off = nu / (1 - 2 * nu);
      //      double E = lmat.getYoungsModulus();
      //      double nu = lmat.getPoissonsRatio();
      //
      //      D.m00 = dia; D.m01 = off; D.m02 = off;
      //      D.m10 = off; D.m11 = dia; D.m12 = off;
      //      D.m20 = off; D.m21 = off; D.m22 = dia;
      //      D.m33 = 0.5;
      //      D.m44 = 0.5;
      //      D.m55 = 0.5;
      //      D.scale (E/(1+nu));

      SolidDeformation def = new SolidDeformation();
      def.setAveragePressure(0);
      def.setF(Matrix3d.IDENTITY);
      def.setR(Matrix3d.IDENTITY);
      FemIntegrationCoordinate mcoord = new FemIntegrationCoordinate();
      def.setMaterialCoordinate(mcoord);

      for (int k=0; k<ipnts.length; k++) {
         
         IntegrationPoint3d pt = ipnts[k];
         IntegrationData3d dt = idata[k];
         
         mcoord.set(e, pt);
         
         double dv0 = dt.myDetJ0*pt.getWeight();
         if (dt.myScaling != 1) {
            dv0 *= dt.myScaling;
         }

         Matrix3d Q = dt.myFrame == null ? Matrix3d.IDENTITY : dt.myFrame;
         Vector3d[] GNx0 = pt.updateShapeGradient(dt.myInvJ0);

         // compute tangent matrix under zero stress
         mat.computeTangent(D, SymmetricMatrix3d.ZERO, def, Q, null);
         
         for (int i=0; i<e.myNodes.length; i++) {
            for (int j=0; j<e.myNodes.length; j++) {
               FemUtilities.addMaterialStiffness (
                  K0[i][j], GNx0[i], D, GNx0[j], dv0);
            }
         }
      } 
      
      // initial RHS
      Vector3d tmp = new Vector3d();
      for (int i=0; i<e.myNodes.length; i++) {
         tmp.setZero();
         for (int j=0; j<e.myNodes.length; j++) {
            K0[i][j].mulAdd (tmp, e.myNodes[j].myRest, tmp);
<<<<<<< HEAD
            //             if (e.getNumber() == 0 && i<4 && j<4) {
            //                System.out.println ("K0["+i+"]["+j+"]");
            //                System.out.println (K0[i][j].toString("%10.5f"));
            //             }
=======
>>>>>>> 22d51713
         }
         f0[i].set (tmp);
      }
   }

   public void setInitialJ (
      FemNode3d n0, FemNode3d n1, FemNode3d n2, FemNode3d n3) {
      Vector3d tmp = new Vector3d();
      Matrix3d A = new Matrix3d();
      tmp.sub (n1.myRest, n0.myRest);
      A.setColumn (0, tmp);
      tmp.sub (n2.myRest, n0.myRest);
      A.setColumn (1, tmp);
      tmp.sub (n3.myRest, n0.myRest);
      A.setColumn (2, tmp);

      J0inv = new Matrix3d();
      J0inv.invert (A);
      myConditionNum = A.infinityNorm() * J0inv.infinityNorm();
   }

   public double getConditionNum () {
      return myConditionNum;
   }

   public void computeWarping (
      FemNode3d n0, FemNode3d n1, FemNode3d n2, FemNode3d n3) {
      Vector3d tmp = new Vector3d();
      Matrix3d A = new Matrix3d();
      tmp.sub (n1.getLocalPosition(), n0.getLocalPosition());
      A.setColumn (0, tmp);
      tmp.sub (n2.getLocalPosition(), n0.getLocalPosition());
      A.setColumn (1, tmp);
      tmp.sub (n3.getLocalPosition(), n0.getLocalPosition());
      A.setColumn (2, tmp);

      A.mul (J0inv);
      computeRotation (A, null);
   }

   public void computeRotation (Matrix3d F, SymmetricMatrix3d P) {
      if (R == null) {
         R = new RotationMatrix3d();
      }
      SVDecomposition3d SVD = new SVDecomposition3d();
      SVD.polarDecomposition(R, P, F);
   }
   
   public void setRotation(Matrix3dBase R) {
      if (this.R == null) {
         this.R = new RotationMatrix3d();
      }
      this.R.set(R);
   }
   
   public RotationMatrix3d getRotation() {
      return R;
   }
   
   /**
    * Computes F = RP, R a rotation matrix, P a symmetric matrix
    * @param F
    * @param R
    * @param P
    */
   public static void computeRotation (Matrix3d F, Matrix3d R, SymmetricMatrix3d P) {
      SVDecomposition3d SVD = new SVDecomposition3d();
      try {
         SVD.factor (F);
      }
      catch (Exception e) {
         System.out.println ("F=\n" + F.toString ("%g"));
         R.setIdentity();
      }
      
      Matrix3d U = SVD.getU();
      Matrix3d V = SVD.getV();
      Vector3d s = new Vector3d();
      SVD.getS(s);

      double detU = U.orthogonalDeterminant();
      double detV = V.orthogonalDeterminant();
      if (detV * detU < 0) { /* then one is negative and the other positive */
         if (detV < 0) { /* negative last column of V */
            V.m02 = -V.m02;
            V.m12 = -V.m12;
            V.m22 = -V.m22;
         }
         else /* detU < 0 */
         { /* negative last column of U */
            U.m02 = -U.m02;
            U.m12 = -U.m12;
            U.m22 = -U.m22;
         }
         s.z = -s.z;
      }
      R.mulTransposeRight (U, V);
      if (P != null) {
         // place the symmetric part in P
<<<<<<< HEAD
         P.mulDiagTransposeRight (V, s);
         //          Matrix3d C = new Matrix3d();
         //          C.mul (R, P);
         //          C.sub (F);
         //          double max = tmp.infinityNorm();
         //          if (C.frobeniusNorm() > 1e-14*max) {
         //             System.out.println ("Error!!! " + C.frobeniusNorm());
         //          }
=======
         P.mulDiagTransposeRight (V, tmp);
>>>>>>> 22d51713
      }
   }

   public void addNodeStiffness (Matrix3d Kij, int i, int j, boolean warping) {
      if (warping) {
         Matrix3d A = new Matrix3d();
         A.mulTransposeRight (K0[i][j], R);
         A.mul (R, A);
         Kij.add (A);
      }
      else {
         Kij.add (K0[i][j]);
      }
   }

   public void addNodeStiffness (FemNodeNeighbor nbr, int i, int j, boolean warping) {
      if (warping) {
         Matrix3d A = new Matrix3d();
         A.mulTransposeRight (K0[i][j], R);
         A.mul (R, A);
         nbr.addStiffness (A);
      }
      else {
         nbr.addStiffness (K0[i][j]);
      }
   }

   public void addNodeForce (
      Vector3d f, int i, FemNode3d[] nodes, boolean warping) {
      Vector3d tmp = new Vector3d();
      if (warping) {
         Vector3d pos = new Vector3d();
         for (int j=0; j<nodes.length; j++) {
            R.mulTranspose (pos, nodes[j].getLocalPosition());
            K0[i][j].mulAdd (tmp, pos, tmp);
         }
         tmp.sub (f0[i]);
         R.mul (tmp, tmp);
         f.add (tmp);
      }
      else {
         for (int j=0; j<nodes.length; j++) {
            K0[i][j].mulAdd (tmp, nodes[j].getLocalPosition(), tmp);
         }
         tmp.sub (f0[i]);
         f.add (tmp);
      }
   }
   
   // required for static analysis
   public void addNodeForce0(Vector3d f, int i, boolean warping) {
      if (warping) {
         Vector3d tmp = new Vector3d();
         R.mul(tmp, f0[i]);
         f.add (tmp);
      } else {
         f.add(f0[i]);
      }
   }
   
   // required for static analysis
   public void addNodeForce0(VectorNd f, int offset, int i, boolean warping) {
      if (warping) {
         Vector3d tmp = new Vector3d();
         R.mul(tmp, f0[i]);
         f.set(offset, f.get(offset) + tmp.x);
         f.set(offset+1, f.get(offset+1) + tmp.y);
         f.set(offset+2, f.get(offset+2) + tmp.z);
      } else {
         f.set(offset, f.get(offset) + f0[i].x);
         f.set(offset+1, f.get(offset+1) + f0[i].y);
         f.set(offset+2, f.get(offset+2) + f0[i].z);
      }
   }
}<|MERGE_RESOLUTION|>--- conflicted
+++ resolved
@@ -55,12 +55,12 @@
          }
          f0[i].setZero();
       }
-      
+
       IntegrationPoint3d[] ipnts = e.getIntegrationPoints();
       IntegrationData3d[] idata = e.getIntegrationData();
-      
+
       Matrix6d D = new Matrix6d(); // fill in ...
-      
+
       //      double dia = (1 - nu) / (1 - 2 * nu);
       //      double off = nu / (1 - 2 * nu);
       //      double E = lmat.getYoungsModulus();
@@ -82,7 +82,7 @@
       def.setMaterialCoordinate(mcoord);
 
       for (int k=0; k<ipnts.length; k++) {
-         
+
          IntegrationPoint3d pt = ipnts[k];
          IntegrationData3d dt = idata[k];
          
@@ -105,7 +105,7 @@
                   K0[i][j], GNx0[i], D, GNx0[j], dv0);
             }
          }
-      } 
+      }      
       
       // initial RHS
       Vector3d tmp = new Vector3d();
@@ -113,13 +113,6 @@
          tmp.setZero();
          for (int j=0; j<e.myNodes.length; j++) {
             K0[i][j].mulAdd (tmp, e.myNodes[j].myRest, tmp);
-<<<<<<< HEAD
-            //             if (e.getNumber() == 0 && i<4 && j<4) {
-            //                System.out.println ("K0["+i+"]["+j+"]");
-            //                System.out.println (K0[i][j].toString("%10.5f"));
-            //             }
-=======
->>>>>>> 22d51713
          }
          f0[i].set (tmp);
       }
@@ -219,18 +212,7 @@
       R.mulTransposeRight (U, V);
       if (P != null) {
          // place the symmetric part in P
-<<<<<<< HEAD
          P.mulDiagTransposeRight (V, s);
-         //          Matrix3d C = new Matrix3d();
-         //          C.mul (R, P);
-         //          C.sub (F);
-         //          double max = tmp.infinityNorm();
-         //          if (C.frobeniusNorm() > 1e-14*max) {
-         //             System.out.println ("Error!!! " + C.frobeniusNorm());
-         //          }
-=======
-         P.mulDiagTransposeRight (V, tmp);
->>>>>>> 22d51713
       }
    }
 
