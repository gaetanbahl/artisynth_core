<<<<<<< HEAD
/**
 * Copyright (c) 2014, by the Authors: John Lloyd (UBC), Tracy Wilkinson (UBC) and
 * ArtiSynth Team Members
 *
 * This software is freely available under a 2-clause BSD license. Please see
 * the LICENSE file in the ArtiSynth distribution directory for details.
 */package artisynth.core.gui.editorManager;

import java.awt.Rectangle;

import artisynth.core.driver.Main;
import artisynth.core.mechmodels.FrameMarker;
import artisynth.core.mechmodels.MeshComponent;
import artisynth.core.mechmodels.FixedMeshBody;
import artisynth.core.mechmodels.MechModel;
import artisynth.core.renderables.EditablePolygonalMeshComp;
import artisynth.core.modelbase.*;
import maspack.geometry.PolygonalMesh;
import maspack.geometry.MeshBase;
import maspack.render.*;
import artisynth.core.gui.selectionManager.SelectionManager;

import java.util.*;

/**
 * This class is responsible for actions associated with a MeshComopnent.
 */
public class MeshBodyEditor extends EditorBase {
   public MeshBodyEditor (Main main, EditorManager editManager) {
      super (main, editManager);
   }

    public void addActions (EditActionMap actions, SelectionManager selManager) {
      LinkedList<ModelComponent> selection = selManager.getCurrentSelection();

      if (containsMultipleSelection (selection, MeshComponent.class)) {
         if (containsSingleSelection (selection, MeshComponent.class)) {
            MeshComponent body = (MeshComponent)selection.get (0);
            actions.add (this, "Save local mesh as ...");
            actions.add (this, "Save world mesh as ...");
            if (body.getMesh() instanceof PolygonalMesh &&
                body.getGrandParent() instanceof MechModel) {           
               actions.add (this, "Add mesh inspector");
            }
         }
      }
   }

   public void applyAction (
      String actionCommand, LinkedList<ModelComponent> selection,
      Rectangle popupBounds) {
      if (containsMultipleSelection (selection, MeshComponent.class)) {
         if (containsSingleSelection (selection, MeshComponent.class)) {
            if (actionCommand == "Save local mesh as ...") {
               MeshComponent body = (MeshComponent)selection.get (0);
               MeshBase mesh = body.getMesh();
               EditorUtils.saveMesh (mesh, null);
            }
            else if (actionCommand == "Save world mesh as ...") {
               MeshComponent body = (MeshComponent)selection.get (0);
               MeshBase mesh = body.getMesh();
               EditorUtils.saveMesh (
                  mesh, mesh != null ? mesh.getMeshToWorld() : null);
            }
            else if (actionCommand == "Add mesh inspector") {
               MeshComponent body = (MeshComponent)selection.get (0);
               MechModel mech = (MechModel)body.getGrandParent();
               EditablePolygonalMeshComp editMesh =
                  new EditablePolygonalMeshComp ((PolygonalMesh)body.getMesh());
               double size = RenderableUtils.getRadius (editMesh);
               RenderProps.setVisible (editMesh, true);
               RenderProps.setPointStyle (editMesh, Renderer.PointStyle.SPHERE);
               RenderProps.setPointRadius (editMesh, 0.05*size);
               mech.addRenderable (editMesh);
            }
         }
      }
   }
}
=======
/**
 * Copyright (c) 2014, by the Authors: John Lloyd (UBC), Tracy Wilkinson (UBC) and
 * ArtiSynth Team Members
 *
 * This software is freely available under a 2-clause BSD license. Please see
 * the LICENSE file in the ArtiSynth distribution directory for details.
 */package artisynth.core.gui.editorManager;

import java.awt.Rectangle;

import artisynth.core.driver.Main;
import artisynth.core.mechmodels.MeshComponent;
import artisynth.core.mechmodels.MechModel;
import artisynth.core.renderables.EditablePolygonalMeshComp;
import artisynth.core.modelbase.*;
import maspack.geometry.PolygonalMesh;
import maspack.geometry.MeshBase;
import maspack.render.*;
import artisynth.core.gui.selectionManager.SelectionManager;

import java.util.*;

/**
 * This class is responsible for actions associated with a MeshComopnent.
 */
public class MeshBodyEditor extends EditorBase {
   public MeshBodyEditor (Main main, EditorManager editManager) {
      super (main, editManager);
   }

    public void addActions (EditActionMap actions, SelectionManager selManager) {
      LinkedList<ModelComponent> selection = selManager.getCurrentSelection();

      if (containsMultipleSelection (selection, MeshComponent.class)) {
         if (containsSingleSelection (selection, MeshComponent.class)) {
            MeshComponent body = (MeshComponent)selection.get (0);
            actions.add (this, "Save local mesh as ...");
            actions.add (this, "Save world mesh as ...");
            if (body.getMesh() instanceof PolygonalMesh &&
                body.getGrandParent() instanceof MechModel) {           
               actions.add (this, "Add mesh inspector");
            }
         }
      }
   }

   public void applyAction (
      String actionCommand, LinkedList<ModelComponent> selection,
      Rectangle popupBounds) {
      if (containsMultipleSelection (selection, MeshComponent.class)) {
         if (containsSingleSelection (selection, MeshComponent.class)) {
            if (actionCommand == "Save local mesh as ...") {
               MeshComponent body = (MeshComponent)selection.get (0);
               MeshBase mesh = body.getMesh();
               EditorUtils.saveMesh (mesh, null);
            }
            else if (actionCommand == "Save world mesh as ...") {
               MeshComponent body = (MeshComponent)selection.get (0);
               MeshBase mesh = body.getMesh();
               EditorUtils.saveMesh (
                  mesh, mesh != null ? mesh.getMeshToWorld() : null);
            }
            else if (actionCommand == "Add mesh inspector") {
               MeshComponent body = (MeshComponent)selection.get (0);
               MechModel mech = (MechModel)body.getGrandParent();
               EditablePolygonalMeshComp editMesh =
                  new EditablePolygonalMeshComp ((PolygonalMesh)body.getMesh());
               double size = RenderableUtils.getRadius (editMesh);
               RenderProps.setVisible (editMesh, true);
               RenderProps.setPointStyle (editMesh, Renderer.PointStyle.SPHERE);
               RenderProps.setPointRadius (editMesh, 0.05*size);
               mech.addRenderable (editMesh);
            }
         }
      }
   }
}
>>>>>>> 05c57679
<|MERGE_RESOLUTION|>--- conflicted
+++ resolved
@@ -1,84 +1,3 @@
-<<<<<<< HEAD
-/**
- * Copyright (c) 2014, by the Authors: John Lloyd (UBC), Tracy Wilkinson (UBC) and
- * ArtiSynth Team Members
- *
- * This software is freely available under a 2-clause BSD license. Please see
- * the LICENSE file in the ArtiSynth distribution directory for details.
- */package artisynth.core.gui.editorManager;
-
-import java.awt.Rectangle;
-
-import artisynth.core.driver.Main;
-import artisynth.core.mechmodels.FrameMarker;
-import artisynth.core.mechmodels.MeshComponent;
-import artisynth.core.mechmodels.FixedMeshBody;
-import artisynth.core.mechmodels.MechModel;
-import artisynth.core.renderables.EditablePolygonalMeshComp;
-import artisynth.core.modelbase.*;
-import maspack.geometry.PolygonalMesh;
-import maspack.geometry.MeshBase;
-import maspack.render.*;
-import artisynth.core.gui.selectionManager.SelectionManager;
-
-import java.util.*;
-
-/**
- * This class is responsible for actions associated with a MeshComopnent.
- */
-public class MeshBodyEditor extends EditorBase {
-   public MeshBodyEditor (Main main, EditorManager editManager) {
-      super (main, editManager);
-   }
-
-    public void addActions (EditActionMap actions, SelectionManager selManager) {
-      LinkedList<ModelComponent> selection = selManager.getCurrentSelection();
-
-      if (containsMultipleSelection (selection, MeshComponent.class)) {
-         if (containsSingleSelection (selection, MeshComponent.class)) {
-            MeshComponent body = (MeshComponent)selection.get (0);
-            actions.add (this, "Save local mesh as ...");
-            actions.add (this, "Save world mesh as ...");
-            if (body.getMesh() instanceof PolygonalMesh &&
-                body.getGrandParent() instanceof MechModel) {           
-               actions.add (this, "Add mesh inspector");
-            }
-         }
-      }
-   }
-
-   public void applyAction (
-      String actionCommand, LinkedList<ModelComponent> selection,
-      Rectangle popupBounds) {
-      if (containsMultipleSelection (selection, MeshComponent.class)) {
-         if (containsSingleSelection (selection, MeshComponent.class)) {
-            if (actionCommand == "Save local mesh as ...") {
-               MeshComponent body = (MeshComponent)selection.get (0);
-               MeshBase mesh = body.getMesh();
-               EditorUtils.saveMesh (mesh, null);
-            }
-            else if (actionCommand == "Save world mesh as ...") {
-               MeshComponent body = (MeshComponent)selection.get (0);
-               MeshBase mesh = body.getMesh();
-               EditorUtils.saveMesh (
-                  mesh, mesh != null ? mesh.getMeshToWorld() : null);
-            }
-            else if (actionCommand == "Add mesh inspector") {
-               MeshComponent body = (MeshComponent)selection.get (0);
-               MechModel mech = (MechModel)body.getGrandParent();
-               EditablePolygonalMeshComp editMesh =
-                  new EditablePolygonalMeshComp ((PolygonalMesh)body.getMesh());
-               double size = RenderableUtils.getRadius (editMesh);
-               RenderProps.setVisible (editMesh, true);
-               RenderProps.setPointStyle (editMesh, Renderer.PointStyle.SPHERE);
-               RenderProps.setPointRadius (editMesh, 0.05*size);
-               mech.addRenderable (editMesh);
-            }
-         }
-      }
-   }
-}
-=======
 /**
  * Copyright (c) 2014, by the Authors: John Lloyd (UBC), Tracy Wilkinson (UBC) and
  * ArtiSynth Team Members
@@ -155,5 +74,4 @@
          }
       }
    }
-}
->>>>>>> 05c57679
+}