--- conflicted
+++ resolved
@@ -1,8 +1,8 @@
 package artisynth.core.materials;
 
-<<<<<<< HEAD
-import artisynth.core.modelbase.PropertyChangeEvent;
-import artisynth.core.modelbase.PropertyChangeListener;
+import maspack.matrix.Matrix3d;
+import maspack.matrix.Matrix6d;
+import maspack.matrix.SymmetricMatrix3d;
 import maspack.properties.PropertyList;
 import maspack.properties.PropertyUtils;
 import maspack.util.DynamicArray;
@@ -15,26 +15,17 @@
 
    static DynamicArray<Class<?>> mySubclasses = new DynamicArray<>(
       new Class<?>[] {
-         LinearMaterial.class,
-         StVenantKirchoffMaterial.class,
-         MooneyRivlinMaterial.class,
-         CubicHyperelastic.class,
-         OgdenMaterial.class,
-         FungMaterial.class,
-         NeoHookeanMaterial.class,
-         IncompNeoHookeanMaterial.class,
-         AnisotropicLinearMaterial.class,
-         NullMaterial.class,
-         IncompressibleMaterial.class
-      });
-=======
-import maspack.matrix.Matrix3d;
-import maspack.matrix.Matrix6d;
-import maspack.matrix.SymmetricMatrix3d;
-import maspack.properties.PropertyList;
-import maspack.properties.PropertyUtils;
->>>>>>> 12e3cb9d
-
+      LinearMaterial.class,
+      StVenantKirchoffMaterial.class,
+      MooneyRivlinMaterial.class,
+      CubicHyperelastic.class,
+      OgdenMaterial.class,
+      FungMaterial.class,
+      NeoHookeanMaterial.class,
+      IncompNeoHookeanMaterial.class,
+      IncompressibleMaterial.class,
+      NullMaterial.class,
+   });
 
    /**
     * Allow adding of classes (for use in control panels)
@@ -82,43 +73,13 @@
       return myProps;
    }
 
-   @Override
-   public boolean isInvertible() {
-      return false;
-   }
-
-   @Override
-   public boolean isIncompressible() {
-      return false;
-   }
-
-   @Override
-   public boolean isLinear() {
-      return false;
-   }
-
-   @Override
-   public boolean isCorotated() {
-      return false;
-   }
-
-   @Override
-   public boolean isViscoelastic() {
-      return myViscoBehavior != null;
-   }
-
-   @Override
    public ViscoelasticBehavior getViscoBehavior () {
       return myViscoBehavior;
    }
 
    /**
     * Allows setting of viscoelastic behaviour
-<<<<<<< HEAD
-    * @param veb
-=======
     * @param veb visco-elastic behaviour
->>>>>>> 12e3cb9d
     */
    public void setViscoBehavior (ViscoelasticBehavior veb) {
       if (veb != null) {
@@ -140,9 +101,41 @@
    public BulkIncompressibleBehavior getIncompressibleBehavior() {
       return null;
    }
-<<<<<<< HEAD
 
-=======
+   /**
+    * Computes the tangent stiffness matrix
+    * @param D tangent stiffness, populated
+    * @param stress the current stress tensor
+    * @param def deformation information, includes deformation gradient and pressure
+    * @param Q coordinate frame specifying directions of anisotropy
+    * @param baseMat underlying base material (if any)
+    */
+   public abstract void computeTangent (
+      Matrix6d D, SymmetricMatrix3d stress, SolidDeformation def, 
+      Matrix3d Q, FemMaterial baseMat);
+   
+   /**
+    * Computes the strain tensor given the supplied deformation
+    * @param sigma strain tensor, populated
+    * @param def deformation information, includes deformation gradient and pressure
+    * @param Q coordinate frame specifying directions of anisotropy
+    * @param baseMat underlying base material (if any)
+    */
+   public abstract void computeStress (
+      SymmetricMatrix3d sigma, SolidDeformation def, Matrix3d Q,
+      FemMaterial baseMat);
+
+   /**
+    * Returns true if this material is defined for a deformation gradient
+    * with a non-positive determinant.
+    */
+   public boolean isInvertible() {
+      return false;
+   }
+
+   public boolean isIncompressible() {
+      return false;
+   }
    
    public boolean isViscoelastic() {
       return false;
@@ -168,7 +161,6 @@
       return false;
    }
    
->>>>>>> 12e3cb9d
    public boolean equals (FemMaterial mat) {
       return true;
    }
@@ -188,6 +180,6 @@
       mat.setViscoBehavior (myViscoBehavior);
       return mat;
    }
-
 }
-
+   
+   