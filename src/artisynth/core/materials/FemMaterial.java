package artisynth.core.materials;

import maspack.matrix.Matrix3d;
import maspack.matrix.Matrix6d;
import maspack.matrix.SymmetricMatrix3d;
import maspack.properties.PropertyList;
import maspack.properties.PropertyUtils;
import maspack.util.DynamicArray;

/**
 * FEM material base implementing {@link ConstitutiveMaterial}.  Keeps track
 * of subclasses for use in selector widgets.
 */
public abstract class FemMaterial extends MaterialBase implements ConstitutiveMaterial {

   static DynamicArray<Class<?>> mySubclasses = new DynamicArray<>(
      new Class<?>[] {
      LinearMaterial.class,
      StVenantKirchoffMaterial.class,
      MooneyRivlinMaterial.class,
      CubicHyperelastic.class,
      OgdenMaterial.class,
      FungMaterial.class,
      NeoHookeanMaterial.class,
      IncompNeoHookeanMaterial.class,
      IncompressibleMaterial.class,
      NullMaterial.class,
   });

   /**
    * Allow adding of classes (for use in control panels)
    * @param cls
    */
   public static void registerSubclass(Class<? extends FemMaterial> cls) {
      if (!mySubclasses.contains(cls)) {
         mySubclasses.add(cls);
      }
   }

   public static Class<?>[] getSubClasses() {
      return mySubclasses.getArray();
   }

   ViscoelasticBehavior myViscoBehavior;

   // protected void notifyHostOfPropertyChange (String name) {
   //    if (myPropHost instanceof PropertyChangeListener) {
   //       ((PropertyChangeListener)myPropHost).propertyChanged (
   //          new PropertyChangeEvent (this, name));
   //    }
   // }

   protected void notifyHostOfPropertyChange () {
      notifyHostOfPropertyChange ("???");
      // if (myPropHost instanceof FemModel) {
      //    ((FemModel)myPropHost).invalidateStressAndStiffness();
      //    ((FemModel)myPropHost).invalidateRestData();
      // }
      // else if (myPropHost instanceof FemElement) {
      //    ((FemElement)myPropHost).invalidateRestData();
      // }
   }

   public static PropertyList myProps =
      new PropertyList(FemMaterial.class, MaterialBase.class);

   static {
      myProps.add (
         "viscoBehavior", "visco elastic material behavior", null);
   }

   public PropertyList getAllPropertyInfo() {
      return myProps;
   }

   public ViscoelasticBehavior getViscoBehavior () {
      return myViscoBehavior;
   }

   /**
    * Allows setting of viscoelastic behaviour
    * @param veb visco-elastic behaviour
    */
   public void setViscoBehavior (ViscoelasticBehavior veb) {
      if (veb != null) {
         ViscoelasticBehavior newVeb = veb.clone();
         PropertyUtils.updateCompositeProperty (
            this, "viscoBehavior", null, newVeb);
         myViscoBehavior = newVeb;
         notifyHostOfPropertyChange ("viscoBehavior");
      }
      else if (myViscoBehavior != null) {
         PropertyUtils.updateCompositeProperty (
            this, "viscoBehavior", myViscoBehavior, null);
         myViscoBehavior = null;
         notifyHostOfPropertyChange ("viscoBehavior");
      }
<<<<<<< HEAD
   }

   @Override
   public BulkIncompressibleBehavior getIncompressibleBehavior() {
      return null;
   }
=======
   } 
>>>>>>> ad261c4d

   /**
    * Computes the tangent stiffness matrix
    * @param D tangent stiffness, populated
    * @param stress the current stress tensor
    * @param def deformation information, includes deformation gradient and pressure
    * @param Q coordinate frame specifying directions of anisotropy
    * @param baseMat underlying base material (if any)
    */
   public abstract void computeTangent (
      Matrix6d D, SymmetricMatrix3d stress, SolidDeformation def, 
      Matrix3d Q, FemMaterial baseMat);
   
   /**
    * Computes the strain tensor given the supplied deformation
    * @param sigma strain tensor, populated
    * @param def deformation information, includes deformation gradient and pressure
    * @param Q coordinate frame specifying directions of anisotropy
    * @param baseMat underlying base material (if any)
    */
   public abstract void computeStress (
      SymmetricMatrix3d sigma, SolidDeformation def, Matrix3d Q,
      FemMaterial baseMat);

   /**
    * Returns true if this material is defined for a deformation gradient
    * with a non-positive determinant.
    */
   public boolean isInvertible() {
      return false;
   }

   public boolean isIncompressible() {
      return false;
   }

   public boolean isViscoelastic() {
      return false;
   }
   
   /**
    * Linear stress/stiffness response to deformation, allows tangent
    * to be pre-computed and stored.
    * 
    * @return true if linear response
    */
   public boolean isLinear() {
      return false;
   }
   
   /**
    * Deformation is computed by first removing a rotation component 
    * (either explicit or computed from strain)
    * 
    * @return true if material is corotated
    */
   public boolean isCorotated() {
	  return false;
   }
   
   public boolean equals (FemMaterial mat) {
      return true;
   }

   public boolean equals (Object obj) {
      if (obj instanceof FemMaterial) {
         FemMaterial mat = (FemMaterial)obj;
         if (PropertyUtils.equalValues (myViscoBehavior, mat.myViscoBehavior)) {
            return equals (mat);
         }
      }
      return false;
   }

   public FemMaterial clone() {
      FemMaterial mat = (FemMaterial)super.clone();
      mat.setViscoBehavior (myViscoBehavior);
      return mat;
   }
}
   
   <|MERGE_RESOLUTION|>--- conflicted
+++ resolved
@@ -95,16 +95,12 @@
          myViscoBehavior = null;
          notifyHostOfPropertyChange ("viscoBehavior");
       }
-<<<<<<< HEAD
    }
 
    @Override
    public BulkIncompressibleBehavior getIncompressibleBehavior() {
       return null;
    }
-=======
-   } 
->>>>>>> ad261c4d
 
    /**
     * Computes the tangent stiffness matrix
@@ -140,7 +136,7 @@
    public boolean isIncompressible() {
       return false;
    }
-
+   
    public boolean isViscoelastic() {
       return false;
    }
