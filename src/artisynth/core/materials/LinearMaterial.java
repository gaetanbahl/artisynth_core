package artisynth.core.materials;

import maspack.matrix.Matrix3d;
import maspack.matrix.Matrix3dBase;
import maspack.matrix.Matrix6d;
import maspack.matrix.SymmetricMatrix3d;
import maspack.properties.PropertyList;
import maspack.properties.PropertyMode;
import maspack.properties.PropertyUtils;

public class LinearMaterial extends LinearMaterialBase {

   public static PropertyList myProps =
      new PropertyList (LinearMaterial.class, LinearMaterialBase.class);

   protected static double DEFAULT_NU = 0.33;
   protected static double DEFAULT_E = 500000;

   private double myNu = DEFAULT_NU;
   private double myE = DEFAULT_E;

   PropertyMode myNuMode = PropertyMode.Inherited;
   PropertyMode myEMode = PropertyMode.Inherited;

   static {
      myProps.addInheritable (
         "YoungsModulus:Inherited", "Youngs modulus", DEFAULT_E, "[0,inf]");
      myProps.addInheritable (
         "PoissonsRatio:Inherited", "Poissons ratio", DEFAULT_NU, "[-1,0.5]");
   }

   public PropertyList getAllPropertyInfo() {
      return myProps;
   }

   public LinearMaterial (){
   }

   public LinearMaterial (double E, double nu) {
      this (E, nu, /*corotated=*/true);
   }

   public LinearMaterial (double E, double nu, boolean corotated) {
      super (corotated);
      setYoungsModulus (E);
      setPoissonsRatio (nu);
   }

   public synchronized void setPoissonsRatio (double nu) {
      myNu = nu;
      myNuMode =
         PropertyUtils.propagateValue (this, "PoissonsRatio", myNu, myNuMode);
      notifyHostOfPropertyChange();
   }

   public double getPoissonsRatio() {
      return myNu;
   }

   public void setPoissonsRatioMode (PropertyMode mode) {
      myNuMode =
         PropertyUtils.setModeAndUpdate (this, "PoissonsRatio", myNuMode, mode);
   }

   public PropertyMode getPoissonsRatioMode() {
      return myNuMode;
   }

   public synchronized void setYoungsModulus (double E) {
      myE = E;
      myEMode =
         PropertyUtils.propagateValue (this, "YoungsModulus", myE, myEMode);
      notifyHostOfPropertyChange();
   }

   public double getYoungsModulus() {
      return myE;
   }

   public void setYoungsModulusMode (PropertyMode mode) {
      myEMode =
         PropertyUtils.setModeAndUpdate (this, "YoungsModulus", myEMode, mode);
   }

   public PropertyMode getYoungsModulusMode() {
      return myEMode;
   }

<<<<<<< HEAD
   @Override
=======
   /** 
    * @deprecated
    * 
    * Computes the Cauchy stress from Cauchy strain and adds it to and existing
    * stress.
    * 
    * @param sigma value to which stress should be added
    * @param Eps Cauchy stress
    * @param R (optional) Co-Rotation matrix, if any
    */
>>>>>>> ad261c4d
   public void addStress (
      SymmetricMatrix3d sigma, SymmetricMatrix3d Eps, Matrix3dBase R) {

      // save for the rotated case
      double m00 = sigma.m00;
      double m11 = sigma.m11;
      double m22 = sigma.m22;
      double m01 = sigma.m01;
      double m02 = sigma.m02;
      double m12 = sigma.m12;

      if (R != null) {
         sigma.setZero();
      }

      // lam and mu are the first and second Lame parameters
      double lam = myE*myNu/((1+myNu)*(1-2*myNu));
      double mu = myE/(2*(1+myNu));

      double lamtrEps = lam*Eps.trace();
      sigma.scaledAdd (2*mu, Eps);
      sigma.m00 += lamtrEps;
      sigma.m11 += lamtrEps;
      sigma.m22 += lamtrEps;

      if (R != null) {
         sigma.mulLeftAndTransposeRight (R);

         sigma.m00 += m00;
         sigma.m11 += m11;
         sigma.m22 += m22;

         sigma.m01 += m01;
         sigma.m02 += m02;
         sigma.m12 += m12;

         sigma.m10 += m01;
         sigma.m20 += m02;
         sigma.m21 += m12;
      }
   }
<<<<<<< HEAD

   public void computeStress (
      SymmetricMatrix3d sigma, SolidDeformation def, Matrix3d Q,
      FemMaterial baseMat) {

      Matrix3dBase R = computeStrain(def.getF(), sigma, def.getR());
      
=======
   
   @Override
   protected void multiplyC(SymmetricMatrix3d sigma, SymmetricMatrix3d eps) {
    
>>>>>>> ad261c4d
      // lam and mu are the first and second Lame parameters
      double lam = myE*myNu/((1+myNu)*(1-2*myNu));
      double mu = myE/(2*(1+myNu));

      // convert sigma from strain to stress
      // sigma = 2*mu*eps + lamda*trace(eps)*I
      double lamtrEps = lam*(eps.m00+eps.m11+eps.m22);
      
      double m00 = 2*mu*eps.m00 + lamtrEps;
      double m11 = 2*mu*eps.m11 + lamtrEps;
      double m22 = 2*mu*eps.m22 + lamtrEps;
      double m01 = 2*mu*eps.m01;
      double m02 = 2*mu*eps.m02;
      double m12 = 2*mu*eps.m12;
      
      sigma.set(m00, m11, m22, m01, m02, m12);
   }
   
   @Override
   protected void getC(Matrix6d C) {
    
      //      // lam and mu are the first and second Lame parameters
      //      double lam = myE*myNu/((1+myNu)*(1-2*myNu));
      //      double mu = myE/(2*(1+myNu));
      //      D.setZero();
      //      D.m00 = lam + 2*mu;
      //      D.m01 = lam;
      //      D.m02 = lam;
      //      D.m10 = lam;
      //      D.m11 = lam + 2*mu;
      //      D.m12 = lam;
      //      D.m20 = lam;
      //      D.m21 = lam;
      //      D.m22 = lam + 2*mu;
      //      D.m33 = mu;
      //      D.m44 = mu;
      //      D.m55 = mu;
      
      double a = myE / (1+ myNu);  // 2 mu
      double dia = (1 - myNu) / (1 - 2 * myNu) * a;
      double mu = 0.5 * a;
      double off = myNu / (1 - 2 * myNu) * a;

<<<<<<< HEAD
      // rotate stress back to original frame
      if (isCorotated()) {
         sigma.mulLeftAndTransposeRight (R);
      }  
=======
      C.m00 = dia; C.m01 = off; C.m02 = off; C.m03 = 0;   C.m04 = 0;   C.m05 = 0;
      C.m10 = off; C.m11 = dia; C.m12 = off; C.m13 = 0;   C.m14 = 0;   C.m15 = 0;
      C.m20 = off; C.m21 = off; C.m22 = dia; C.m23 = 0;   C.m24 = 0;   C.m25 = 0;
      C.m30 = 0;   C.m31 = 0;   C.m32 = 0;   C.m33 = mu;  C.m34 = 0;   C.m35 = 0;
      C.m40 = 0;   C.m41 = 0;   C.m42 = 0;   C.m43 = 0;   C.m44 = mu;  C.m45 = 0;
      C.m50 = 0;   C.m51 = 0;   C.m52 = 0;   C.m53 = 0;   C.m54 = 0;   C.m55 = mu;
>>>>>>> ad261c4d
   }

   public void computeTangent (
      Matrix6d D, SymmetricMatrix3d stress, SolidDeformation def, 
      Matrix3d Q, FemMaterial baseMat) {
<<<<<<< HEAD

      D.setZero();

      // lam and mu are the first and second Lame parameters
      double lam = myE*myNu/((1+myNu)*(1-2*myNu));
      double mu = myE/(2*(1+myNu));
      D.m00 = lam + 2*mu;
      D.m01 = lam;
      D.m02 = lam;
      D.m10 = lam;
      D.m11 = lam + 2*mu;
      D.m12 = lam;
      D.m20 = lam;
      D.m21 = lam;
      D.m22 = lam + 2*mu;
      D.m33 = mu;
      D.m44 = mu;
      D.m55 = mu;

      // XXX isotropic materials are invariant under rotation
      //      if (myCorotated) {
      //
      //         // need to rotate this tensor from linear frame into material one
      //         Matrix3d F = def.getF();
      //         RotationMatrix3d R = new RotationMatrix3d();
      //
      //         Matrix3dBase dR = def.getR();
      //         if (dR == null) {
      //            if (mySVD == null) {
      //               mySVD = new SVDecomposition3d();
      //            }
      //            // use sigma to store P; this will be converted to Cauchy strain
      //            mySVD.polarDecomposition (R, (Matrix3d)null, F);
      //         } else {
      //            R.set(dR);
      //         }
      //
      //         // R rotates from linear frame to the material one. Transpose
      //         // of R rotates from material frame to linear one.
      //         R.transpose();
      //         TensorUtils.rotateTangent2 (D, D, R);
      //      }
=======
      
      // XXX linear isotropic materials are invariant under rotation
      getC(D);
>>>>>>> ad261c4d
   }

   public boolean equals (FemMaterial mat) {
      if (!(mat instanceof LinearMaterial)) {
         return false;
      }
      LinearMaterial linm = (LinearMaterial)mat;
      if (myNu != linm.myNu ||
<<<<<<< HEAD
         myE != linm.myE) {
=======
          myE != linm.myE) {
>>>>>>> ad261c4d
         return false;
      }
      else {
         return super.equals (mat);
      }
   }

   public LinearMaterial clone() {
      LinearMaterial mat = (LinearMaterial)super.clone();
      return mat;
   }

   @Override
   public void scaleDistance (double s) {
      if (s != 1) {
         super.scaleDistance (s);
         setYoungsModulus (myE/s);
      }
   }

   @Override
   public void scaleMass (double s) {
      if (s != 1) {
         super.scaleMass (s);
         setYoungsModulus (myE*s);
      }
   }

}<|MERGE_RESOLUTION|>--- conflicted
+++ resolved
@@ -34,6 +34,7 @@
    }
 
    public LinearMaterial (){
+      this(DEFAULT_E, DEFAULT_NU, DEFAULT_COROTATED);
    }
 
    public LinearMaterial (double E, double nu) {
@@ -41,9 +42,9 @@
    }
 
    public LinearMaterial (double E, double nu, boolean corotated) {
-      super (corotated);
       setYoungsModulus (E);
       setPoissonsRatio (nu);
+      setCorotated (corotated);
    }
 
    public synchronized void setPoissonsRatio (double nu) {
@@ -86,9 +87,6 @@
       return myEMode;
    }
 
-<<<<<<< HEAD
-   @Override
-=======
    /** 
     * @deprecated
     * 
@@ -99,7 +97,6 @@
     * @param Eps Cauchy stress
     * @param R (optional) Co-Rotation matrix, if any
     */
->>>>>>> ad261c4d
    public void addStress (
       SymmetricMatrix3d sigma, SymmetricMatrix3d Eps, Matrix3dBase R) {
 
@@ -141,20 +138,10 @@
          sigma.m21 += m12;
       }
    }
-<<<<<<< HEAD
-
-   public void computeStress (
-      SymmetricMatrix3d sigma, SolidDeformation def, Matrix3d Q,
-      FemMaterial baseMat) {
-
-      Matrix3dBase R = computeStrain(def.getF(), sigma, def.getR());
-      
-=======
    
    @Override
    protected void multiplyC(SymmetricMatrix3d sigma, SymmetricMatrix3d eps) {
     
->>>>>>> ad261c4d
       // lam and mu are the first and second Lame parameters
       double lam = myE*myNu/((1+myNu)*(1-2*myNu));
       double mu = myE/(2*(1+myNu));
@@ -198,72 +185,20 @@
       double mu = 0.5 * a;
       double off = myNu / (1 - 2 * myNu) * a;
 
-<<<<<<< HEAD
-      // rotate stress back to original frame
-      if (isCorotated()) {
-         sigma.mulLeftAndTransposeRight (R);
-      }  
-=======
       C.m00 = dia; C.m01 = off; C.m02 = off; C.m03 = 0;   C.m04 = 0;   C.m05 = 0;
       C.m10 = off; C.m11 = dia; C.m12 = off; C.m13 = 0;   C.m14 = 0;   C.m15 = 0;
       C.m20 = off; C.m21 = off; C.m22 = dia; C.m23 = 0;   C.m24 = 0;   C.m25 = 0;
       C.m30 = 0;   C.m31 = 0;   C.m32 = 0;   C.m33 = mu;  C.m34 = 0;   C.m35 = 0;
       C.m40 = 0;   C.m41 = 0;   C.m42 = 0;   C.m43 = 0;   C.m44 = mu;  C.m45 = 0;
       C.m50 = 0;   C.m51 = 0;   C.m52 = 0;   C.m53 = 0;   C.m54 = 0;   C.m55 = mu;
->>>>>>> ad261c4d
    }
 
    public void computeTangent (
       Matrix6d D, SymmetricMatrix3d stress, SolidDeformation def, 
       Matrix3d Q, FemMaterial baseMat) {
-<<<<<<< HEAD
-
-      D.setZero();
-
-      // lam and mu are the first and second Lame parameters
-      double lam = myE*myNu/((1+myNu)*(1-2*myNu));
-      double mu = myE/(2*(1+myNu));
-      D.m00 = lam + 2*mu;
-      D.m01 = lam;
-      D.m02 = lam;
-      D.m10 = lam;
-      D.m11 = lam + 2*mu;
-      D.m12 = lam;
-      D.m20 = lam;
-      D.m21 = lam;
-      D.m22 = lam + 2*mu;
-      D.m33 = mu;
-      D.m44 = mu;
-      D.m55 = mu;
-
-      // XXX isotropic materials are invariant under rotation
-      //      if (myCorotated) {
-      //
-      //         // need to rotate this tensor from linear frame into material one
-      //         Matrix3d F = def.getF();
-      //         RotationMatrix3d R = new RotationMatrix3d();
-      //
-      //         Matrix3dBase dR = def.getR();
-      //         if (dR == null) {
-      //            if (mySVD == null) {
-      //               mySVD = new SVDecomposition3d();
-      //            }
-      //            // use sigma to store P; this will be converted to Cauchy strain
-      //            mySVD.polarDecomposition (R, (Matrix3d)null, F);
-      //         } else {
-      //            R.set(dR);
-      //         }
-      //
-      //         // R rotates from linear frame to the material one. Transpose
-      //         // of R rotates from material frame to linear one.
-      //         R.transpose();
-      //         TensorUtils.rotateTangent2 (D, D, R);
-      //      }
-=======
       
       // XXX linear isotropic materials are invariant under rotation
       getC(D);
->>>>>>> ad261c4d
    }
 
    public boolean equals (FemMaterial mat) {
@@ -272,11 +207,7 @@
       }
       LinearMaterial linm = (LinearMaterial)mat;
       if (myNu != linm.myNu ||
-<<<<<<< HEAD
-         myE != linm.myE) {
-=======
           myE != linm.myE) {
->>>>>>> ad261c4d
          return false;
       }
       else {
@@ -304,5 +235,5 @@
          setYoungsModulus (myE*s);
       }
    }
-
+   
 }