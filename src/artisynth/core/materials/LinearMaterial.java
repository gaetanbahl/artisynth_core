--- conflicted
+++ resolved
@@ -47,19 +47,6 @@
       setPoissonsRatio (nu);
    }
 
-<<<<<<< HEAD
-=======
-   @Override
-   public boolean isInvertible() {
-      return true;
-   }   
-   
-   @Override
-   public boolean isLinear() {
-      return true;
-   }
-   
->>>>>>> 12e3cb9d
    public synchronized void setPoissonsRatio (double nu) {
       myNu = nu;
       myNuMode =
@@ -100,41 +87,9 @@
       return myEMode;
    }
 
-<<<<<<< HEAD
    @Override
-=======
-   public synchronized void setCorotated (boolean enable) {
-      myCorotated = enable;
-      myCorotatedMode =
-         PropertyUtils.propagateValue (this, "corotated", myCorotated, myCorotatedMode);
-      notifyHostOfPropertyChange();
-   }
-
-   @Override
-   public boolean isCorotated() {
-      return myCorotated;
-   }
-
-   public void setCorotatedMode (PropertyMode mode) {
-      myCorotatedMode =
-         PropertyUtils.setModeAndUpdate (this, "corotated", myCorotatedMode, mode);
-   }
-
-   public PropertyMode getCorotatedMode() {
-      return myCorotatedMode;
-   }
-
-   /** 
-    * Computes the Cauchy stress from Cauchy strain and adds it to and existing
-    * stress.
-    * 
-    * @param sigma value to which stress should be added
-    * @param Eps Cauchy stress
-    * @param R (optional) Co-Rotation matrix, if any
-    */
->>>>>>> 12e3cb9d
    public void addStress (
-      SymmetricMatrix3d sigma, SymmetricMatrix3d eps, Matrix3dBase R) {
+      SymmetricMatrix3d sigma, SymmetricMatrix3d Eps, Matrix3dBase R) {
 
       // save for the rotated case
       double m00 = sigma.m00;
@@ -152,8 +107,8 @@
       double lam = myE*myNu/((1+myNu)*(1-2*myNu));
       double mu = myE/(2*(1+myNu));
 
-      double lamtrEps = lam*eps.trace();
-      sigma.scaledAdd (2*mu, eps);
+      double lamtrEps = lam*Eps.trace();
+      sigma.scaledAdd (2*mu, Eps);
       sigma.m00 += lamtrEps;
       sigma.m11 += lamtrEps;
       sigma.m22 += lamtrEps;
@@ -173,62 +128,14 @@
          sigma.m20 += m02;
          sigma.m21 += m12;
       }
-      
-   }
-   
-   protected RotationMatrix3d computeRotation(Matrix3d F, SymmetricMatrix3d P) {
-      if (mySVD == null) {
-         mySVD = new SVDecomposition3d();
-      }
-      RotationMatrix3d R = new RotationMatrix3d();
-      mySVD.polarDecomposition (R, P, F);
-      return R;
-   }
-
-<<<<<<< HEAD
-=======
-   /**
-    * Computes strain
-    * @param def
-    * @param eps
-    * @param rotation matrix if corotated
-    * @return rotation matrix if corotated
-    */
-   protected Matrix3dBase computeStrain(Matrix3d F, SymmetricMatrix3d eps,
-      Matrix3dBase R) {
-
-      if (myCorotated) {
-         if (R == null) {
-            R = computeRotation(F, eps);
-         } else {
-            // rotate F
-            Matrix3d A = new Matrix3d();
-            A.mulTransposeLeft(R, F);
-            eps.setSymmetric(A);
-         }
-      } else {
-         eps.setSymmetric (F);
-      }
-
-      // subtract I to compute Cauchy strain in sigma
-      eps.m00 -= 1;
-      eps.m11 -= 1;
-      eps.m22 -= 1;
-      
-      return R;
-   }
-   
->>>>>>> 12e3cb9d
+   }
+
    public void computeStress (
       SymmetricMatrix3d sigma, SolidDeformation def, Matrix3d Q,
       FemMaterial baseMat) {
 
       Matrix3dBase R = computeStrain(def.getF(), sigma, def.getR());
-<<<<<<< HEAD
       
-=======
-
->>>>>>> 12e3cb9d
       // lam and mu are the first and second Lame parameters
       double lam = myE*myNu/((1+myNu)*(1-2*myNu));
       double mu = myE/(2*(1+myNu));
@@ -244,8 +151,7 @@
       // rotate stress back to original frame
       if (isCorotated()) {
          sigma.mulLeftAndTransposeRight (R);
-      }
-      
+      }  
    }
 
    public void computeTangent (
@@ -269,11 +175,7 @@
       D.m33 = mu;
       D.m44 = mu;
       D.m55 = mu;
-<<<<<<< HEAD
-
-=======
-      
->>>>>>> 12e3cb9d
+
       // XXX isotropic materials are invariant under rotation
       //      if (myCorotated) {
       //
