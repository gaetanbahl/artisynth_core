package artisynth.core.materials;

import maspack.matrix.*;

/**
 * Contains information about local 3D solid deformation, to be
 * used by solid materials for computing stress and tangent matrices.
 */
public class SolidDeformation {

   Matrix3d myF;    // deformation gradient
   double myDetF;   // determinant of the deformation gradient
   double myP;      // local pressure
<<<<<<< HEAD
   MaterialCoordinate myCoord;  // local material coordinate
=======
>>>>>>> 12e3cb9d
   Matrix3dBase myRot;          // local rotation (if stiffness warping)

   public SolidDeformation() {
      myF = new Matrix3d();
      myDetF = 0;
      myP = 0;
<<<<<<< HEAD
      myCoord = null;
=======
>>>>>>> 12e3cb9d
      myRot = null;
   }

   /**
    * Returns the deformation gradient. Should not be modified.
    */
   public Matrix3d getF() {
      return myF;
   }

   /**
    * Sets the deformation gradient.
    */
   public void setF (Matrix3d F) {
      myF.set (F);
      myDetF = F.determinant();
   }

   /**
    * Sets the deformation gradient by multiplying together J and invJ0.
    */
   public void setF (Matrix3d J, Matrix3d invJ0) {
      myF.mul (J, invJ0);
      myDetF = myF.determinant();
   }

   /**
    * Returns the determinant of the deformation gradient.
    */
   public double getDetF() {
      return myDetF;
   }

   /**
    * Returns the average pressure.
    */
   public double getAveragePressure() {
      return myP;
   }

   /**
    * Set the average pressure.
    */
   public void setAveragePressure (double p) {
      myP = p;
   }

   /**
<<<<<<< HEAD
    * Sets the local material coordinate (coordinate in space relative to the rest volume)
    * @param mcoord
    */
   public void setMaterialCoordinate(MaterialCoordinate mcoord) {
      this.myCoord = mcoord;
   }
   
   /**
    * Gets the local material coordinate
    * @return the local material coordinate
    */
   public MaterialCoordinate getMaterialCoordinate() {
      return myCoord;
   }

   /**
=======
>>>>>>> 12e3cb9d
    * Sets a local rotation, for use if stiffness warping
    * @param R rotation matrix
    */
   public void setR(Matrix3dBase R) {
      myRot = R;
   }
   
   /**
    * Gets a local rotation, for use if stiffness warping
    * @return rotation matrix
    */
   public Matrix3dBase getR() {
      return myRot;
   }
<<<<<<< HEAD
   
=======

>>>>>>> 12e3cb9d
   /**
    * Computes the right Cauchy-Green tensor from the deformation gradient.
    */
   public void computeRightCauchyGreen (SymmetricMatrix3d C) {
      C.mulTransposeLeft (myF);
   }

   /**
    * Computes the left Cauchy-Green tensor from the deformation gradient.
    */
   public void computeLeftCauchyGreen (SymmetricMatrix3d B) {
      B.mulTransposeRight (myF);
   }

   /**
    * Computes the right deviatoric Cauchy-Green tensor from the deformation
    * gradient.
    */
   public void computeDevRightCauchyGreen (SymmetricMatrix3d CD) {
      CD.mulTransposeLeft (myF);
      CD.scale (Math.pow(myDetF, -2.0/3.0));
   }

   /**
    * Computes the left deviatoric Cauchy-Green tensor from the deformation
    * gradient.
    */
   public void computeDevLeftCauchyGreen (SymmetricMatrix3d BD) {
      BD.mulTransposeRight (myF);
      BD.scale (Math.pow(myDetF, -2.0/3.0));
   }

}<|MERGE_RESOLUTION|>--- conflicted
+++ resolved
@@ -11,21 +11,15 @@
    Matrix3d myF;    // deformation gradient
    double myDetF;   // determinant of the deformation gradient
    double myP;      // local pressure
-<<<<<<< HEAD
+   Matrix3dBase myRot;          // local rotation (if stiffness warping)
    MaterialCoordinate myCoord;  // local material coordinate
-=======
->>>>>>> 12e3cb9d
-   Matrix3dBase myRot;          // local rotation (if stiffness warping)
 
    public SolidDeformation() {
       myF = new Matrix3d();
       myDetF = 0;
       myP = 0;
-<<<<<<< HEAD
+      myRot = null;
       myCoord = null;
-=======
->>>>>>> 12e3cb9d
-      myRot = null;
    }
 
    /**
@@ -73,7 +67,6 @@
    }
 
    /**
-<<<<<<< HEAD
     * Sets the local material coordinate (coordinate in space relative to the rest volume)
     * @param mcoord
     */
@@ -90,8 +83,6 @@
    }
 
    /**
-=======
->>>>>>> 12e3cb9d
     * Sets a local rotation, for use if stiffness warping
     * @param R rotation matrix
     */
@@ -106,11 +97,7 @@
    public Matrix3dBase getR() {
       return myRot;
    }
-<<<<<<< HEAD
-   
-=======
 
->>>>>>> 12e3cb9d
    /**
     * Computes the right Cauchy-Green tensor from the deformation gradient.
     */
