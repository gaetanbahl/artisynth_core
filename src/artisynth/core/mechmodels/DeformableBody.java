--- conflicted
+++ resolved
@@ -1,4 +1,3 @@
-<<<<<<< HEAD
 /**
  * Copyright (c) 2014, by the Authors: John E Lloyd (UBC)
  *
@@ -89,7 +88,7 @@
    }
    
    @Override   
-   public SignedDistanceGrid getDistanceGrid() {
+   public DistanceGrid getDistanceGrid() {
       return null;
    }   
    
@@ -1140,1148 +1139,4 @@
       vel.y += w*(v.y - lz*o.x + lx*o.z + tmp.y);
       vel.z += w*(v.z - lx*o.y + ly*o.x + tmp.z);
    }
-}
-=======
-/**
- * Copyright (c) 2014, by the Authors: John E Lloyd (UBC)
- *
- * This software is freely available under a 2-clause BSD license. Please see
- * the LICENSE file in the ArtiSynth distribution directory for details.
- */
-package artisynth.core.mechmodels;
-
-import maspack.geometry.*;
-import maspack.matrix.*;
-import maspack.properties.*;
-import maspack.render.*;
-import maspack.spatialmotion.*;
-import maspack.util.*;
-import artisynth.core.modelbase.*;
-import artisynth.core.materials.*;
-import artisynth.core.modelbase.PropertyChangeEvent;
-import artisynth.core.modelbase.PropertyChangeListener;
-import java.io.*;
-import java.util.*;
-
-public abstract class DeformableBody extends RigidBody
-   implements PropertyChangeListener {
-
-   protected static double DEFAULT_STIFFNESS_DAMPING = 0;
-   protected static double DEFAULT_MASS_DAMPING = 0;
-
-   protected static boolean freezeFrame = false;
-
-   FemMaterial myMaterial;
-   VectorNd myElasticPos;
-   VectorNd myElasticVel;
-   VectorNd myElasticForce;
-   VectorNd myExternalElasticForce;
-   VectorNd myElasticTmp;
-   MatrixNd myStiffnessMatrix;
-   boolean myStiffnessValidP = false;
-   SVDecomposition3d mySVD = new SVDecomposition3d();
-
-   protected double myStiffnessDamping = DEFAULT_STIFFNESS_DAMPING;
-   protected double myMassDamping = DEFAULT_MASS_DAMPING;
-
-   Point3d[] myRestVertices;
-
-   public void invalidateStiffness() {
-      myStiffnessValidP = false;
-   }
-
-   protected DeformableBody () {
-      int numc = numElasticCoords();
-      myElasticPos = new VectorNd (numc);
-      myElasticVel = new VectorNd (numc);
-      myElasticForce = new VectorNd (numc);
-      myElasticTmp = new VectorNd (numc);
-      myExternalElasticForce = new VectorNd (numc);
-      myStiffnessMatrix = new MatrixNd (numc, numc);
-      setMaterial (createDefaultMaterial());
-   }
- 
-   public static PropertyList myProps =
-      new PropertyList (DeformableBody.class, RigidBody.class);
-
-   static {
-      myProps.add (
-         "massDamping * *", "damping on each particle",
-         DEFAULT_MASS_DAMPING);
-      myProps.add (
-         "stiffnessDamping * *", "damping on stiffness matrix",
-         DEFAULT_STIFFNESS_DAMPING);
-      myProps.add (
-         "material", "deformable body material", createDefaultMaterial(), "CE");
-   }
-
-   public PropertyList getAllPropertyInfo() {
-      return myProps;
-   }
-
-   public abstract int numElasticCoords();
-
-   @Override
-   public boolean isDeformable () {
-      return true;
-   }
-
-   @Override
-   public boolean hasDistanceGrid() {
-      return false;
-   }
-   
-   @Override   
-   public DistanceGrid getDistanceGrid() {
-      return null;
-   }   
-   
-   public void setMassDamping (double d) {
-      myMassDamping = d;
-   }
-
-   public double getMassDamping() {
-      return myMassDamping;
-   }
-
-   public void setStiffnessDamping (double d) {
-      myStiffnessDamping = d;
-   }
-
-   public double getStiffnessDamping() {
-      return myStiffnessDamping;
-   }
-
-   public static FemMaterial createDefaultMaterial() {
-      return new LinearMaterial();
-   }
-
-   public FemMaterial getMaterial() {
-      return myMaterial;
-   }
-
-   public void setMaterial (FemMaterial mat) {
-      if (mat == null) {
-         throw new IllegalArgumentException (
-            "Material not allowed to be null");
-      }
-      myMaterial = (FemMaterial)MaterialBase.updateMaterial (
-         this, "material", myMaterial, mat);
-      // issue DynamicActivityChange in case solve matrix symmetry has changed:
-      notifyParentOfChange (DynamicActivityChangeEvent.defaultEvent);
-   }
-
-   public void propertyChanged (PropertyChangeEvent e) {
-      myStiffnessValidP = false;
-      if (e.getHost() instanceof FemMaterial) {
-          // issue DynamicActivityChange in case solve matrix symmetry has
-          // changed:
-          notifyParentOfChange (DynamicActivityChangeEvent.defaultEvent);
-      }
-   }
-
-   public VectorNd getElasticPos() {
-      return myElasticPos;
-   }
-  
-   public VectorNd getElasticVel() {
-      return myElasticVel;
-   }
-  
-   public void getElasticPos (VectorNd pos) {
-      pos.set (myElasticPos);
-   }
-  
-   public void getElasticVel (VectorNd vel) {
-      vel.set (myElasticVel);
-   }
-
-   public VectorNd getElasticForce () {
-      return myElasticForce;
-   }
-  
-   public void setElasticForce (VectorNd f) {
-      myElasticForce.set (f);
-   }
-  
-   public void addElasticForce (VectorNd f) {
-      myElasticForce.add (f);
-   }
-
-   public VectorNd getExternalElasticForce () {
-      return myExternalElasticForce;
-   }   
-
-   public void setExternalElasticForce (VectorNd f) {
-      myExternalElasticForce.set (f);
-   }
-   
-   public void addExternalElasticForce (VectorNd f) {
-      myExternalElasticForce.add(f);
-   }
-   
-   public void addScaledExternalElasticForce (double s, VectorNd f) {
-      myExternalElasticForce.scaledAdd(s, f);
-   }
-  
-   public void setElasticPos (VectorNd pos) {
-      if (pos.size() != numElasticCoords()) {
-         throw new IllegalArgumentException (
-            "argument pos has size of "+pos.size()+
-            ", expected "+numElasticCoords());
-      }
-      myElasticPos.set (pos);
-      updatePosState();
-   }
-  
-   public void setElasticVel (VectorNd vel) {
-      if (vel.size() != numElasticCoords()) {
-         throw new IllegalArgumentException (
-            "argument vel has size of "+vel.size()+
-            ", expected "+numElasticCoords());
-      }
-      myElasticVel.set (vel);
-      updateVelState();
-   }
-
-   @Override
-   public MatrixBlock createMassBlock() {
-      int msize = 6 + numElasticCoords();
-      return new MatrixNdBlock (msize, msize);
-   }
-
-   private void checkMassMatrixType (String name, Matrix M) {
-      int msize = 6 + numElasticCoords();      
-      if (M instanceof MatrixNd) {
-         MatrixNd Mn = (MatrixNd)M;
-         if (Mn.rowSize() == msize && Mn.colSize() == msize) {
-            return;
-         }
-      }
-      throw new IllegalArgumentException (
-         name + " is not a MatrixNd with size " + msize);
-   }
-
-   @Override
-   public void getMass (Matrix M, double t) {
-      // for now, assume that the rigid and elastic mass matrices are decoupled
-      // with a diagonal elastic mass matrix
-      checkMassMatrixType ("M", M);
-      int msize = 6 + numElasticCoords();      
-
-      MatrixNd MN = (MatrixNd)M;
-      Matrix6d MR = new Matrix6d();
-      mySpatialInertia.getRotated (MR, getPose().R);
-      MN.setSubMatrix (0, 0, MR);
-      for (int i=6; i<msize; i++) {
-         MN.set (i, i, getMass());
-      }
-   }
-  
-   @Override
-   public int getEffectiveMassForces (VectorNd f, double t, int idx) {
-      // for now, assume that the rigid and elastic mass matrices are decoupled
-      // with a diagonal elastic mass matrix
-      idx = super.getEffectiveMassForces (f, t, idx);
-      double[] buf = f.getBuffer();
-      for (int i=0; i<numElasticCoords(); i++) {
-         buf[idx++] = 0;
-      }
-      return idx;
-   }
-
-   @Override
-   public void getEffectiveMass (Matrix M, double t) {
-      // for now, assume that the rigid and elastic mass matrices are decoupled
-      // with a diagonal elastic mass matrix
-      checkMassMatrixType ("M", M);
-      int msize = 6 + numElasticCoords();      
-
-      SpatialInertia S = getEffectiveInertia();
-      MatrixNd MN = (MatrixNd)M;
-      Matrix6d MR = new Matrix6d();
-      S.getRotated (MR, getPose().R);
-      double m = S.getMass();
-      MN.setSubMatrix (0, 0, MR);
-      for (int i=6; i<msize; i++) {
-         MN.set (i, i, m);
-      }
-   }
-  
-   public int mulInverseEffectiveMass (
-      Matrix M, double[] a, double[] f, int idx) {
-
-      idx = super.mulInverseEffectiveMass (M, a, f, idx);
-      // for now, assume that the rigid and elastic mass matrices are decoupled
-      // with a diagonal elastic mass matrix
-      SpatialInertia S = getEffectiveInertia();
-      double minv = 1/S.getMass();
-      for (int i=0; i<numElasticCoords(); i++) {
-         a[idx] = minv*f[idx];
-         idx++;
-      }
-      return idx;
-   }
-
-   /**
-    * {@inheritDoc}
-    */
-   public void addEffectivePointMass (double m, Vector3d loc) {
-      // for now, just add point mass to spatial inertia and increase mass;
-      // this is done in the superclass method.
-      super.addEffectivePointMass (m, loc);
-   }
-
-   @Override   
-   public void getInverseMass (Matrix Minv, Matrix M) {
-      checkMassMatrixType ("Minv", Minv);
-      checkMassMatrixType ("M", M);
-      ((MatrixNd)Minv).invert ((MatrixNd)M);
-   }
-
-   @Override   
-   public void addSolveBlock (SparseNumberedBlockMatrix S) {
-      int bi = getSolveIndex();
-      int msize = 6 + numElasticCoords();      
-      MatrixNdBlock blk = new MatrixNdBlock (msize, msize);
-      mySolveBlockNum = S.addBlock (bi, bi, blk);
-      mySolveBlock = blk;
-   }
-
-//   @Override   
-//   public MatrixBlock createSolveBlock () {
-//      int msize = 6 + numElasticCoords();      
-//      MatrixNdBlock blk = new MatrixNdBlock (msize, msize);
-//      mySolveBlock = blk;
-//      return blk;
-//   }   
-
-//   @Override      
-//   public void setState (DynamicComponent c) {
-//      if (c.getClass() == getClass()) {
-//         DeformableBody bod = (DeformableBody)c;
-//         super.setState (bod);
-//         myElasticPos.set (bod.myElasticPos);
-//         myElasticVel.set (bod.myElasticVel);
-//      }
-//      else {
-//         throw new IllegalArgumentException (
-//            "component c is not an instance of "+getClass());
-//      }
-//   }   
-
-   @Override      
-   public void addPosImpulse (
-      double[] xbuf, int xidx, double h, double[] vbuf, int vidx) {
-
-      super.addPosImpulse (xbuf, xidx, h, vbuf, vidx);
-      xidx += 7;
-      vidx += 6;
-      int numc = numElasticCoords();
-      for (int i=0; i<numc; i++) {
-         xbuf[xidx++] += h*vbuf[vidx++];
-      }
-   }
-
-   @Override      
-   public int getPosDerivative (double[] dxdt, int idx) {
-      idx = super.getPosDerivative (dxdt, idx);
-      myElasticVel.get (dxdt, idx);
-      return idx + numElasticCoords();
-   }
-
-   @Override      
-   public int getPosState (double[] buf, int idx) {
-      idx = super.getPosState (buf, idx);
-      myElasticPos.get (buf, idx);
-      return idx + numElasticCoords();
-   }
-
-   @Override      
-   public int setPosState (double[] buf, int idx) {
-      if (freezeFrame) {
-         idx += 7;
-      }
-      else {
-         idx = super.setPosState (buf, idx);
-      }
-      myElasticPos.set (buf, idx);
-      updatePosState();
-      return idx + numElasticCoords();
-   }
-
-   @Override      
-   public int getVelState (double[] buf, int idx) {
-      idx = super.getVelState (buf, idx);
-      myElasticVel.get (buf, idx);
-      return idx + numElasticCoords();
-   }
-
-   @Override      
-   public int setVelState (double[] buf, int idx) {
-      if (freezeFrame) {
-         idx += 6;
-      }
-      else {
-         idx = super.setVelState (buf, idx);
-      }
-      myElasticVel.set (buf, idx);
-      updateVelState();
-      return idx + numElasticCoords();
-   }
-
-   @Override      
-   public int setForce (double[] f, int idx) {
-      idx = super.setForce (f, idx);
-      myElasticForce.set (f, idx);
-      return idx + numElasticCoords();
-   }
- 
-   @Override      
-   public int getForce (double[] f, int idx) {
-      idx = super.getForce (f, idx);
-      myElasticForce.get (f, idx);
-      return idx + numElasticCoords();
-   }
-
-   @Override
-      public int getPosStateSize() {
-      return super.getPosStateSize() + numElasticCoords();
-   }
-
-   @Override
-      public int getVelStateSize() {
-      return super.getVelStateSize() + numElasticCoords();
-   }
-
-   @Override
-      public void zeroForces() {
-      super.zeroForces();
-      myElasticForce.setZero();
-   }
-
-   @Override
-      public void zeroExternalForces() {
-      super.zeroExternalForces();
-      myExternalElasticForce.setZero();
-   }
-
-   // @Override
-   // public void setForcesToExternal() {
-   //    super.setForcesToExternal();
-   //    myElasticForce.set (myExternalElasticForce);
-   // }
-
-   @Override
-   public void applyExternalForces() {
-      super.applyExternalForces();
-      myElasticForce.add (myExternalElasticForce);
-   }
-
-   @Override protected void setMeshFromInfo () {
-      super.setMeshFromInfo();
-      PolygonalMesh mesh = getMesh();
-      mesh.setFixed (false);
-      ArrayList<Vertex3d> verts = mesh.getVertices();
-      myRestVertices = new Point3d[verts.size()];
-      for (int i=0; i<verts.size(); i++) {
-         myRestVertices[i] = new Point3d (verts.get(i).pnt);
-      }
-   }
-
-   public abstract void updateStiffnessMatrix ();
-
-   @Override public void applyForces (double t) {
-      super.applyForces (t);
-      updateStiffnessMatrix();
-      int numc = numElasticCoords();
-      myStiffnessMatrix.mul (myElasticTmp, myElasticVel);
-      myElasticTmp.scale (myStiffnessDamping);
-      // assume elastic mass matrix is diagonal for now
-      double mass = getMass();
-      for (int i=0; i<numc; i++) {
-         myElasticTmp.add (i, mass*myMassDamping*myElasticVel.get(i));
-      }
-      myStiffnessMatrix.mulAdd (myElasticTmp, myElasticPos);
-      myElasticForce.sub (myElasticTmp);
-   }
-
-   @Override public void addVelJacobian (SparseNumberedBlockMatrix S, double s) {
-       if (mySolveBlockNum != -1) {
-         if (myFrameDamping != 0 || myRotaryDamping != 0) {
-            MatrixNdBlock blk =
-               (MatrixNdBlock)S.getBlockByNumber (mySolveBlockNum);
-            blk.add (0, 0, s*myFrameDamping);
-            blk.add (1, 1, s*myFrameDamping);
-            blk.add (2, 2, s*myFrameDamping);
-            blk.add (3, 3, s*myRotaryDamping);
-            blk.add (4, 4, s*myRotaryDamping);
-            blk.add (5, 5, s*myRotaryDamping);
-         }
-      }     
-   }
-   
-   @Override public void addPosJacobian (SparseNumberedBlockMatrix S, double s) {
-       if (mySolveBlockNum != -1) {
-          MatrixNdBlock blk =
-             (MatrixNdBlock)S.getBlockByNumber (mySolveBlockNum);
-          // assumes that the stiffness matrix has already been updated
-          blk.addScaledSubMatrix (6, 6, -s, myStiffnessMatrix);
-       }
-   }
-
-   @Override protected void updatePosState() {
-      super.updatePosState();
-      PolygonalMesh mesh = getMesh();
-      if (mesh != null) {
-         // adjust mesh vertex positions
-         ArrayList<Vertex3d> verts = mesh.getVertices();
-         for (int i=0; i<verts.size(); i++) {
-            computeDeformedPos (verts.get(i).pnt, myRestVertices[i]);
-         }
-         mesh.notifyVertexPositionsModified();        
-      }         
-   }
-
-   public abstract void getShape (Vector3d shp, int i, Vector3d pos0);
-
-   public abstract void getDShape (Matrix3d Dshp, int i, Vector3d pos0);
-
-   @Override
-   public void addPointMass (Matrix M, double m, Vector3d pos) {
-      SpatialInertia.addPointMass (M, m, pos);
-      if (M instanceof MatrixNd) {
-         // for now, just assuming that elastic mass is diagonal
-         MatrixNd MN = (MatrixNd)M;
-         int numc = numElasticCoords();
-         for (int i=0; i<numc; i++) {
-            MN.add (i+6, i+6, m);
-         }
-      }
-   }
-
-  @Override 
-   public void computePointPosition (Vector3d pos, Point3d loc) {
-      computeDeformedPos (pos, loc);
-      pos.transform (myState.XFrameToWorld.R, pos);
-      pos.add (myState.XFrameToWorld.p);
-   }
-
-   @Override 
-   public void computePointLocation (Vector3d loc, Vector3d pos) {
-      Vector3d locdef = new Vector3d();
-      locdef.sub (pos, myState.XFrameToWorld.p);
-      locdef.inverseTransform (myState.XFrameToWorld.R);
-      computeUndeformedPos (loc, locdef, 1e-8);
-   }
-
-   @Override 
-      public void computePointVelocity (
-         Vector3d vel, Point3d loc, Twist frameVel) {
-
-      // compute elastic velocity in body coords
-      computeDeformedVel (vel, loc);
-      // rotate to world coords
-      vel.transform (myState.XFrameToWorld.R);
-      // add additional velocity components from body motion
-      vel.add (frameVel.v); 
-      computeDeformedPos (myTmpPos, loc);
-      myTmpPos.transform (myState.XFrameToWorld.R);
-      vel.crossAdd (frameVel.w, myTmpPos, vel);
-   }
-
-   @Override public void computePointCoriolis (Vector3d cor, Vector3d loc) {
-      RotationMatrix3d R = myState.XFrameToWorld.R;
-      Twist tw = getVelocity();
-      Vector3d tmp = new Vector3d();
-
-      // elastic terms first
-      cor.setZero();
-      int numc = numElasticCoords();
-      for (int i=0; i<numc; i++) {
-         getShape (tmp, i, loc);
-         cor.scaledAdd (myElasticVel.get(i), tmp);
-      }     
-      cor.transform (R);
-      cor.scale (2);
-
-      computeDeformedPos (tmp, loc);
-      tmp.transform (R);
-      cor.crossAdd (tw.w, tmp, cor);
-      cor.cross (tw.w, cor);
-   }
-
-   /**
-    * Adds to <code>wr</code> and <code>fe</code> the wrench and elastic forces
-    * arising from applying a force <code>f</code> on a point <code>loc</code>.
-    *
-    * @param wr accumulates the wrench (world coordinates)
-    * @param fe accumulates the elastic forces
-    * @param loc location of the point (undeformed body coordinates)
-    * @param f force applied to the point (world coordinates)
-    */   
-   public void addPointForce (
-      Wrench wr, VectorNd fe, Point3d loc, Vector3d f) {
-
-      Vector3d pos = new Vector3d();
-      // compute deformed position in frame
-      computeDeformedPos (pos, loc);
-      // rotate position to world coordinates
-      pos.transform (myState.XFrameToWorld.R);
-
-      wr.f.add (f);
-      wr.m.crossAdd (pos, f, wr.m);
-
-      // now update elastic forces, using force in body frame
-      int numc = numElasticCoords();
-      Vector3d fbody = new Vector3d(f);
-      fbody.inverseTransform (myState.XFrameToWorld.R);
-      Vector3d shp = new Vector3d();
-      for (int i=0; i<numc; i++) {
-         getShape (shp, i, loc);
-         fe.add (i, shp.dot(fbody));
-      }
-   }
-
-   /**
-    * {@inheritDoc}
-    */
-   @Override public void addPointForce (Point3d loc, Vector3d f) {
-      addPointForce (myForce, myElasticForce, loc, f);
-   }
-
-//   /**
-//    * {@inheritDoc}
-//    */
-//   @Override public void addExternalPointForce (Point3d loc, Vector3d f) {
-//      addPointForce (myExternalForce, myExternalElasticForce, loc, f);
-//   }
-
-   @Override
-   public void computeWorldPointForceJacobian (MatrixBlock GT, Point3d loc) {
-      MatrixNdBlock blk;
-      try {
-         blk = (MatrixNdBlock)GT;
-      }
-      catch (ClassCastException e) {
-         throw new IllegalArgumentException (
-            "GT is not an instance of MatrixNdBlock, is "+GT.getClass());
-      }
-      if (blk.rowSize() != getVelStateSize() ||
-          blk.colSize() != 3) {
-         throw new IllegalArgumentException (
-            "GT has wrong size "+GT.getSize()+
-            ", expecting "+getVelStateSize()+"x3");
-      }
-      RotationMatrix3d R = getPose().R;
-      blk.setZero();
-
-      blk.set (0, 0, 1.0);
-      blk.set (1, 1, 1.0);
-      blk.set (2, 2, 1.0);
-       
-      computeDeformedPos (myTmpPos, loc);
-      myTmpPos.transform (R);
-
-      blk.set (4, 0,  myTmpPos.z);
-      blk.set (5, 0, -myTmpPos.y);
-      blk.set (5, 1,  myTmpPos.x);
-       
-      blk.set (3, 1, -myTmpPos.z);
-      blk.set (3, 2,  myTmpPos.y);
-      blk.set (4, 2, -myTmpPos.x);
-
-      int numc = numElasticCoords();
-      Vector3d shp = new Vector3d();
-      for (int i=0; i<numc; i++) {
-         getShape (shp, i, loc);
-         shp.transform (R);
-         blk.set (6+i, 0, shp.x);
-         blk.set (6+i, 1, shp.y);
-         blk.set (6+i, 2, shp.z);
-      }
-   }
-   
-   public void computeLocalPointForceJacobian (
-      MatrixBlock GT, Vector3d loc, RotationMatrix3d R) {
-      
-      MatrixNdBlock blk;
-      try {
-         blk = (MatrixNdBlock)GT;
-      }
-      catch (ClassCastException e) {
-         throw new IllegalArgumentException (
-            "GT is not an instance of MatrixNdBlock, is "+GT.getClass());
-      }
-      if (blk.rowSize() != getVelStateSize() ||
-          blk.colSize() != 3) {
-         throw new IllegalArgumentException (
-            "GT has wrong size "+GT.getSize()+
-            ", expecting "+getVelStateSize()+"x3");
-      }
-
-      RotationMatrix3d RF = getPose().R;
-      computeDeformedPos (myTmpPos, loc);
-      myTmpPos.transform (RF);
-
-      double x = myTmpPos.x;
-      double y = myTmpPos.y;
-      double z = myTmpPos.z;
-
-      if (R == null) {
-         blk.set (0, 0, 1);
-         blk.set (0, 1, 0);
-         blk.set (0, 2, 0);
-         blk.set (1, 0, 0);
-         blk.set (1, 1, 1);
-         blk.set (1, 2, 0);
-         blk.set (2, 0, 0);
-         blk.set (2, 1, 0);
-         blk.set (2, 2, 1);
-
-         blk.set (3, 0, 0);
-         blk.set (3, 1, -z);
-         blk.set (3, 2, y);
-         blk.set (4, 0, z);
-         blk.set (4, 1, 0);
-         blk.set (4, 2, -x);           
-         blk.set (5, 0, -y);
-         blk.set (5, 1, x);
-         blk.set (5, 2, 0);
-      }
-      else {
-         blk.set (0, 0, R.m00);
-         blk.set (0, 1, R.m01);
-         blk.set (0, 2, R.m02);
-         blk.set (1, 0, R.m10);
-         blk.set (1, 1, R.m11);
-         blk.set (1, 2, R.m12);
-         blk.set (2, 0, R.m20);
-         blk.set (2, 1, R.m21);
-         blk.set (2, 2, R.m22);
-
-         blk.set (3, 0, y*R.m20 - z*R.m10);
-         blk.set (3, 1, y*R.m21 - z*R.m11);
-         blk.set (3, 2, y*R.m22 - z*R.m12);
-         blk.set (4, 0, z*R.m00 - x*R.m20);
-         blk.set (4, 1, z*R.m01 - x*R.m21);
-         blk.set (4, 2, z*R.m02 - x*R.m22);
-         blk.set (5, 0, x*R.m10 - y*R.m00);
-         blk.set (5, 1, x*R.m11 - y*R.m01);
-         blk.set (5, 2, x*R.m12 - y*R.m02);
-      }
-
-      int numc = numElasticCoords();
-      Vector3d shp = new Vector3d();
-      for (int i=0; i<numc; i++) {
-         getShape (shp, i, loc);
-         shp.transform (RF);
-         if (R != null) {
-            shp.inverseTransform (R);
-         }
-         blk.set (6+i, 0, shp.x);
-         blk.set (6+i, 1, shp.y);
-         blk.set (6+i, 2, shp.z);
-      }
-   }
-
-   /**
-    * Computes the deformed position in body coordinates
-    */
-   public void computeDeformedPos (Vector3d pos, Vector3d pos0) {
-      int numc = numElasticCoords();
-      Vector3d shp = new Vector3d();
-      pos.setZero();
-      for (int i=0; i<numc; i++) {
-         getShape (shp, i, pos0);
-         pos.scaledAdd (myElasticPos.get(i), shp);
-      }
-      pos.add (pos0);
-   }
-
-   private static int maxIter = 100;
-
-   /**
-    * Computes the undeformed position of a given position in body coordinates
-    */
-   public double computeUndeformedPos (Vector3d pos0, Vector3d pos, double tol) {
-      int numc = numElasticCoords();
-      Vector3d shp = new Vector3d();
-      Vector3d res = new Vector3d();
-      Matrix3d F = new Matrix3d();
-      computeDeformedPos (res, pos0);
-      res.sub (pos, res);
-      double resNorm;
-      int icnt = 0;
-      while ((resNorm=res.norm()) > tol && icnt++ < maxIter) {
-         computeDeformationGradient (F, pos0);
-         F.fastInvert(F);
-         F.mulAdd (pos0, res, pos0);
-         computeDeformedPos (res, pos0);
-         res.sub (pos, res);
-      }
-      return resNorm;
-   }
-
-   /**
-    * Computes the deformed velocity in body coordinates
-    */
-   public void computeDeformedVel (Vector3d vel, Vector3d pos0) {
-      int numc = numElasticCoords();
-      Vector3d shp = new Vector3d();
-      vel.setZero();
-      for (int i=0; i<numc; i++) {
-         getShape (shp, i, pos0);
-         vel.scaledAdd (myElasticVel.get(i), shp);
-      }
-   }
-
-   public void computeDeformationGradient (Matrix3d F, Vector3d x0) {
-      int numc = numElasticCoords();
-      Matrix3d Dshp = new Matrix3d();
-      F.setIdentity();
-      for (int i=0; i<numc; i++) {
-         getDShape (Dshp, i, x0);
-         F.scaledAdd (myElasticPos.get(i), Dshp);
-      }
-   }
-
-   public void computeDeformedFrame (
-      RigidTransform3d A, PolarDecomposition3d polarDecomp, 
-      RigidTransform3d A0) {
-
-      computeDeformedPos (A.p, A0.p);
-      Matrix3d F = new Matrix3d();
-      computeDeformationGradient (F, A0.p);
-      // get polar decomposition for F
-      polarDecomp.factor (F);
-      A.R.mul (polarDecomp.getR(), A0.R);
-   }
-
-   public void computeUndeformedFrame (
-      RigidTransform3d A0, PolarDecomposition3d polarDecomp, 
-      RigidTransform3d A) {
-
-      computeUndeformedPos (A0.p, A.p, 1e-8);
-      Matrix3d F = new Matrix3d();
-      computeDeformationGradient (F, A0.p);
-      // get polar decomposition for F
-      polarDecomp.factor (F);
-      A0.R.mulInverseLeft (polarDecomp.getR(), A.R);
-   }
-
-   public void computeDeformedFrame (RigidTransform3d A, RigidTransform3d A0) {
-      int numc = numElasticCoords();
-      computeDeformedPos (A.p, A0.p);
-      Matrix3d Dshp = new Matrix3d();
-      Matrix3d F = new Matrix3d();
-      RotationMatrix3d R = new RotationMatrix3d();
-      F.setIdentity();
-      for (int i=0; i<numc; i++) {
-         getDShape (Dshp, i, A0.p);
-         F.scaledAdd (myElasticPos.get(i), Dshp);
-      }
-      // get polar decomposition for F
-      mySVD.polarDecomposition (R, (Matrix3d)null, F);
-      A.R.mul (R, A0.R);
-   }
-
-//   /**
-//    * Computes the spatial velocity of an attached frame A, as represented
-//    * in the coordinates of A.
-//    */
-//   public void computeDeformedFrameVel (
-//      Twist vel, RigidTransform3d A, RigidTransform3d A0) {
-//
-//      int numc = numElasticCoords();      
-//      computeDeformedVel (vel.v, A0.p);
-//      vel.v.inverseTransform (A.R); // transform from body to A coords
-//      Matrix3d Dshp = new Matrix3d();
-//      Matrix3d D = new Matrix3d();
-//      RotationMatrix3d R = new RotationMatrix3d();
-//      for (int i=0; i<numc; i++) {
-//         getDShape (Dshp, i, A0.p);
-//         D.scaledAdd (myElasticVel.get(i), Dshp);
-//      }
-//      // recover R from A0 and A
-//      R.mulInverseRight (A.R, A0.R);
-//      // compute inv(R) * D
-//      D.mulTransposeLeft (R, D);
-//
-//      vel.w.x = 0.5*(D.m21 - D.m12);
-//      vel.w.y = 0.5*(D.m02 - D.m20);
-//      vel.w.z = 0.5*(D.m10 - D.m01);
-//      // uncomment if we want vel in frame coords
-//      // vel.w.transform (A.R);
-//   }
-
-   void computeNumericFrameVel (Twist vel, RigidTransform3d A0) {
-      int numc = numElasticCoords();
-
-      RigidTransform3d A = new RigidTransform3d();
-      RigidTransform3d Ax = new RigidTransform3d();
-
-      VectorNd eposSave = new VectorNd (numc);
-      getElasticPos (eposSave);
-      double h = 1e-8;
-
-      computeDeformedFrame (A, A0);
-      for (int i=0; i<numc; i++) {
-         setElasticPos (i, getElasticPos(i)+h*getElasticVel(i));
-      }
-      computeDeformedFrame (Ax, A0);    
-      Ax.mulInverseLeft (A, Ax);
-      vel.set (Ax);
-      vel.scale (1/h);
-      //vel.transform (A.R);
-      setElasticPos (eposSave);
-   }
-
-   // /**
-   //  * Compute the transform that maps elastic velocities onto the spatial
-   //  * velocity of an attached frame A, as represented in the coordinates
-   //  * of A.
-   //  */
-   // public void computeElasticJacobian (
-   //    MatrixNd Pi, RigidTransform3d A, RigidTransform3d A0) {
-
-   //    int numc = numElasticCoords();   
-   //    Vector3d shp = new Vector3d();
-      
-   //    Pi.setSize (6, numc);
-
-   //    for (int i=0; i<numc; i++) {
-   //       getShape (shp, i, A0.p);
-   //       // transform from body coords to A coords
-         
-   //       shp.inverseTransform (A.R);
-   //       Pi.set (0, i, shp.x);
-   //       Pi.set (1, i, shp.y);
-   //       Pi.set (2, i, shp.z);
-   //    }
-
-   //    Matrix3d Dshp = new Matrix3d();
-   //    RotationMatrix3d R = new RotationMatrix3d();
-   //    // recover R from A0 and A
-   //    R.mulInverseRight (A.R, A0.R);
-
-   //    for (int i=0; i<numc; i++) {
-   //       getDShape (Dshp, i, A0.p);
-   //       // compute inv(R) * D
-   //       Dshp.mulTransposeLeft (R, Dshp);
-   //       Pi.set (3, i, 0.5*(Dshp.m21 - Dshp.m12));
-   //       Pi.set (4, i, 0.5*(Dshp.m02 - Dshp.m20));
-   //       Pi.set (5, i, 0.5*(Dshp.m10 - Dshp.m01));
-   //    }      
-   // }
-
-   /**
-    * Computes the spatial velocity of an attached frame A, as represented
-    * in the coordinates of A.
-    */
-   public void computeDeformedFrameVel (
-      Twist vel, PolarDecomposition3d polarDecomp, RigidTransform3d A0) {
-
-      int numc = numElasticCoords();      
-      computeDeformedVel (vel.v, A0.p);
-      // transform from body to A coords:
-      vel.v.inverseTransform (polarDecomp.getR());
-      vel.v.inverseTransform (A0.R);
-      Matrix3d Dshp = new Matrix3d();
-      Matrix3d D = new Matrix3d();
-      for (int i=0; i<numc; i++) {
-         getDShape (Dshp, i, A0.p);
-         D.scaledAdd (myElasticVel.get(i), Dshp);
-      }
-      // compute inv(R) * D
-      D.mulTransposeLeft (polarDecomp.getR(), D);
-
-      Vector3d sig = new Vector3d();
-      polarDecomp.getSig(sig);
-      Matrix3d Binv = new Matrix3d(polarDecomp.getV());
-      Binv.mulCols (
-         -1/(sig.y+sig.z), -1/(sig.x+sig.z), -1/(sig.x+sig.y));
-      Binv.mulTransposeRight (Binv, polarDecomp.getV());
-
-      Vector3d avec = new Vector3d();
-      avec.x =  D.m12 - D.m21;
-      avec.y = -D.m02 + D.m20;
-      avec.z =  D.m01 - D.m10;
-      Binv.mul (vel.w, avec);
-
-      vel.w.inverseTransform (A0.R);
-
-      // uncomment if we want velocity in frame coords
-      //vel.w.transform (A0.R);
-      //vel.w.transform (polarDecomp.getR());
-   }
-
-   /**
-    * Compute the transform that maps elastic velocities onto the spatial
-    * velocity of an attached frame A.
-    *
-    * @param Pi stores the elastic Jacobian
-    * @param polarDecomp should be initialized to the polar decomposition
-    * of the deformation gradient at the origin of A
-    * @param A0 rest pose of A (relative to the body frame)
-    * @param worldCoords if <code>true</code>, the spatial velocity is rotated
-    * into world coordinates. Otherwise, it is returned in the coordinates of
-    * A.
-    */
-   public void computeElasticJacobian (
-      MatrixNd Pi, PolarDecomposition3d polarDecomp, 
-      RigidTransform3d A0, boolean worldCoords) {
-
-      int numc = numElasticCoords();   
-      Vector3d shp = new Vector3d();
-      RotationMatrix3d RBW = myState.getPose().R;
-      
-      Pi.setSize (6, numc);
-
-      for (int i=0; i<numc; i++) {
-         getShape (shp, i, A0.p);
-         if (worldCoords) {
-            // rotate from body coords to world coords
-            shp.transform (RBW);
-         }
-         else {
-            // transform from body coords to A coords
-            shp.inverseTransform (polarDecomp.getR());
-            shp.inverseTransform (A0.R);
-         }
-         Pi.set (0, i, shp.x);
-         Pi.set (1, i, shp.y);
-         Pi.set (2, i, shp.z);
-      }
-
-      Matrix3d Dshp = new Matrix3d();
-      
-      Vector3d sig = new Vector3d();
-      polarDecomp.getSig(sig);
-      Matrix3d Binv = new Matrix3d(polarDecomp.getV());
-      Binv.mulCols (
-         -1/(sig.y+sig.z), -1/(sig.x+sig.z), -1/(sig.x+sig.y));
-      Binv.mulTransposeRight (Binv, polarDecomp.getV());
-      Vector3d avec = new Vector3d();
-
-      for (int i=0; i<numc; i++) {
-         getDShape (Dshp, i, A0.p);
-         // compute inv(R) * Dshp
-         Dshp.mulTransposeLeft (polarDecomp.getR(), Dshp);
-         avec.x =  Dshp.m12 - Dshp.m21;
-         avec.y = -Dshp.m02 + Dshp.m20;
-         avec.z =  Dshp.m01 - Dshp.m10;
-         Binv.mul (avec, avec);
-
-         if (worldCoords) {
-            // rotate into world coords
-            avec.transform (polarDecomp.getR());
-            avec.transform (RBW);
-         }
-         else {
-            // rotate into A coords
-            avec.inverseTransform (A0.R);
-         }
-         
-         Pi.set (3, i, avec.x);
-         Pi.set (4, i, avec.y);
-         Pi.set (5, i, avec.z);
-      }      
-   }
-
-   // /**
-   //  * Adds the effect of a force applied at a specific postion with respect to
-   //  * this frame. The force is in world coordinates and the position in frame
-   //  * coordinates.
-   //  */
-   // @Override public void addPointForce (Vector3d f, Point3d loc) {
-   //    // compute deformed position in frame
-   //    computeDeformedPos (myTmpPos, loc);
-   //    // rotate position to world coordinates
-   //    myTmpPos.transform (myState.XFrameToWorld.R);
-   //    myForce.f.add (f, myForce.f);
-   //    myForce.m.crossAdd (myTmpPos, f, myForce.m);
-
-   //    // now update elastic forces, using force in body frame
-   //    int numc = numElasticCoords();
-   //    Vector3d fbody = new Vector3d(f);
-   //    fbody.inverseTransform (myState.XFrameToWorld.R);
-   //    Vector3d shp = new Vector3d();
-   //    for (int i=0; i<numc; i++) {
-   //       getShape (shp, i, loc);
-   //       myElasticForce.add (i, shp.dot(fbody));
-   //    }
-   // }
-
-   public void setElasticPos (int idx, double value) {
-      myElasticPos.set (idx, value);
-      updatePosState();
-   }
-
-   public double getElasticPos (int idx) {
-      return myElasticPos.get (idx);
-   }
-
-   public void setElasticVel (int idx, double value) {
-      myElasticVel.set (idx, value);
-      updateVelState();
-   }
-
-   public double getElasticVel (int idx) {
-      return myElasticVel.get (idx);
-   }
-
-   public void setContactConstraint (
-      double[] buf, double w, Vector3d dir, ContactPoint cpnt) {
-
-      double lx = cpnt.myPoint.x - myState.pos.x;
-      double ly = cpnt.myPoint.y - myState.pos.y;
-      double lz = cpnt.myPoint.z - myState.pos.z;
-
-      double nx = w*dir.x;
-      double ny = w*dir.y;
-      double nz = w*dir.z;
-
-      buf[0] = nx;
-      buf[1] = ny;
-      buf[2] = nz;
-      buf[3] = ly*nz - lz*ny;
-      buf[4] = lz*nx - lx*nz;
-      buf[5] = lx*ny - ly*nx;
-
-      // transform dir to local coords
-      Vector3d dirl = new Vector3d(dir);
-      dirl.inverseTransform (myState.XFrameToWorld.R);
-      Vector3d loc = new Vector3d();
-      Vector3d shp = new Vector3d();      
-      computePointLocation (loc, cpnt.myPoint);
-      int numc = numElasticCoords();
-      for (int i=0; i<numc; i++) {
-         getShape (shp, i, loc);
-         buf[6+i] = w*shp.dot(dirl);
-      }
-   }
-
-   public void addToPointVelocity (
-      Vector3d vel, double w, ContactPoint cpnt) {
-
-      Vector3d loc = new Vector3d();
-      Vector3d tmp = new Vector3d();
-      computePointLocation (loc, cpnt.myPoint);
-      // compute elastic velocity in body coords
-      computeDeformedVel (tmp, loc);
-      // rotate to world coords
-      tmp.transform (myState.XFrameToWorld.R);
-
-      // add additional velocity components from body motion
-      Vector3d v = myState.vel.v;
-      Vector3d o = myState.vel.w; // o for omega
-      double lx = cpnt.myPoint.x - myState.pos.x;
-      double ly = cpnt.myPoint.y - myState.pos.y;
-      double lz = cpnt.myPoint.z - myState.pos.z;
-      vel.x += w*(v.x - ly*o.z + lz*o.y + tmp.x);
-      vel.y += w*(v.y - lz*o.x + lx*o.z + tmp.y);
-      vel.z += w*(v.z - lx*o.y + ly*o.x + tmp.z);
-   }
-}
->>>>>>> 22d51713
+}