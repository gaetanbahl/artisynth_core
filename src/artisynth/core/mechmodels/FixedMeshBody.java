/**
 * Copyright (c) 2014, by the Authors: John E Lloyd (UBC)
 *
 * This software is freely available under a 2-clause BSD license. Please see
 * the LICENSE file in the ArtiSynth distribution directory for details.
 */
package artisynth.core.mechmodels;

import java.io.BufferedReader;
import java.io.File;
import java.io.FileReader;
import java.io.IOException;
import java.io.PrintWriter;
import java.util.*;

import maspack.geometry.MeshBase;
import maspack.geometry.GeometryTransformer;
import maspack.matrix.AffineTransform3d;
import maspack.matrix.AffineTransform3dBase;
import maspack.matrix.AxisAngle;
import maspack.matrix.Point3d;
import maspack.matrix.Quaternion;
import maspack.matrix.RigidTransform3d;
import maspack.matrix.Vector3d;
import maspack.properties.PropertyList;
import maspack.util.NumberFormat;
import maspack.util.ReaderTokenizer;
import artisynth.core.modelbase.CompositeComponent;
import artisynth.core.modelbase.TransformGeometryContext;
import artisynth.core.modelbase.TransformableGeometry;
<<<<<<< HEAD
import artisynth.core.util.ScanToken;

public class FixedMeshBody extends MeshComponent {
=======
import artisynth.core.modelbase.HasCoordinateFrame;
import artisynth.core.util.ScanToken;

public class FixedMeshBody extends MeshComponent implements HasCoordinateFrame {
>>>>>>> 504fb510

   // use a FrameState to store the position even though we ignore velocity
   FrameState myState = new FrameState();

   public static PropertyList myProps =
      new PropertyList (FixedMeshBody.class, MeshComponent.class);

   static {
      myProps.add ("pose * *", "pose state", null, "NE NW");
      myProps.add ("position", "position of the body coordinate frame",null,"NW");
      myProps.add (
         "orientation", "orientation of the body coordinate frame", null, "NW");
   }

   public PropertyList getAllPropertyInfo() {
      return myProps;
   }

   public void setPose (RigidTransform3d XFrameToWorld) {
      myState.setPose (XFrameToWorld);
      updatePosState();
   }

   public RigidTransform3d getPose() {
      return myState.XFrameToWorld;
   }

   public void getPose (RigidTransform3d XFrameToWorld) {
      myState.getPose (XFrameToWorld);
   }

   public Point3d getPosition() {
      return new Point3d (myState.XFrameToWorld.p);
   }

   public void setPosition (Point3d pos) {
      myState.setPosition (pos);
      updatePosState();
   }

   public AxisAngle getOrientation() {
      return myState.getAxisAngle();
   }

   public void setOrientation (AxisAngle axisAng) {
      RigidTransform3d X = new RigidTransform3d (myState.XFrameToWorld);
      X.R.setAxisAngle (axisAng);
      setPose (X);
   }

   public Quaternion getRotation() {
      return myState.getRotation();
   }

   public void setRotation (Quaternion q) {
      myState.setRotation (q);
      updatePosState();
   }

   public FixedMeshBody () {
      super();
   }
   
   public FixedMeshBody(String name) {
      this();
      setName(name);
   }

   public FixedMeshBody (MeshBase mesh) {
      this();
      setMesh (mesh);
   }
   
   public FixedMeshBody(String name, MeshBase mesh) {
      this(name);
      setMesh(mesh);
   }

   public void setMeshFromFile (MeshBase mesh, String fileName) throws IOException {
      setMeshFromFile (mesh, fileName, null);
   }

   public void setMeshFromFile (
      MeshBase mesh, String fileName, AffineTransform3dBase X) throws IOException {
      
      mesh.read (new BufferedReader(new FileReader(new File(fileName))));
      if (X != null && !X.isIdentity()) {
         mesh.transform (X);
      }
      setMesh (mesh, fileName, X);            
   }

   public void updateBounds (Vector3d pmin, Vector3d pmax) {
      myMeshInfo.myMesh.updateBounds (pmin, pmax);
   }

   public void scaleDistance (double s) {
      super.scaleDistance (s);
      myState.scaleDistance (s);
      MeshBase mesh = getMesh();
      if (mesh != null) {
         mesh.setMeshToWorld (myState.XFrameToWorld);
      }
   }

   /**
    * Sets a mesh for this body.
    */
   public void setMesh (
      MeshBase mesh, String fileName, AffineTransform3dBase X) {
      super.setMesh (mesh, fileName, X);
      if (mesh != null) {
         mesh.setFixed (true);
         mesh.setMeshToWorld (myState.XFrameToWorld);
      }
   }   

   protected void updatePosState () {
      MeshBase mesh = getMesh();
      if (mesh != null) {
         mesh.setMeshToWorld (myState.XFrameToWorld);
      }         
   }
   
   public void scaleMesh (double sx, double sy, double sz) {
      myMeshInfo.scale (sx, sy, sz);
   }
   
   public void scaleMesh (double s) {
      scaleMesh (s, s, s);
   }

   public void transformMesh (AffineTransform3dBase X) {
      getMesh().transform (X);
   }

   public void transformGeometry (
      GeometryTransformer gtr, TransformGeometryContext context, int flags) {
      
      // transform the pose
      RigidTransform3d Xpose = new RigidTransform3d();
      Xpose.set (myState.XFrameToWorld);
      gtr.transform (Xpose);
      myMeshInfo.transformGeometryAndPose (gtr, null);
      setPose (Xpose);      
   }   

   public void scan (ReaderTokenizer rtok, Object ref) throws IOException {
      super.scan (rtok, ref);
      MeshBase mesh = getMesh();
      if (mesh != null) {
         mesh.setFixed (true);
         mesh.setMeshToWorld (myState.XFrameToWorld);         
      }
   }

   protected boolean scanItem (ReaderTokenizer rtok, Deque<ScanToken> tokens)
      throws IOException {

      rtok.nextToken();
      if (scanAttributeName (rtok, "mesh")) {
         myMeshInfo.scan (rtok);
         return true;
      }
      else if (scanAttributeName (rtok, "position")) {
         Point3d pos = new Point3d();
         pos.scan (rtok);
         setPosition (pos);
         return true;
      }
      else if (scanAttributeName (rtok, "rotation")) {
         Quaternion q = new Quaternion();
         q.scan (rtok);
         setRotation (q);
         return true;
      }
      rtok.pushBack();
      return super.scanItem (rtok, tokens);
   }

   protected void writeItems (
      PrintWriter pw, NumberFormat fmt, CompositeComponent ancestor)
      throws IOException {

      super.writeItems (pw, fmt, ancestor);
      pw.println ("position=[ " + myState.getPosition().toString (fmt) + "]");
      pw.println ("rotation=[ " + myState.getRotation().toString (fmt) + "]");
   }


}
<|MERGE_RESOLUTION|>--- conflicted
+++ resolved
@@ -1,231 +1,225 @@
-/**
- * Copyright (c) 2014, by the Authors: John E Lloyd (UBC)
- *
- * This software is freely available under a 2-clause BSD license. Please see
- * the LICENSE file in the ArtiSynth distribution directory for details.
- */
-package artisynth.core.mechmodels;
-
-import java.io.BufferedReader;
-import java.io.File;
-import java.io.FileReader;
-import java.io.IOException;
-import java.io.PrintWriter;
-import java.util.*;
-
-import maspack.geometry.MeshBase;
-import maspack.geometry.GeometryTransformer;
-import maspack.matrix.AffineTransform3d;
-import maspack.matrix.AffineTransform3dBase;
-import maspack.matrix.AxisAngle;
-import maspack.matrix.Point3d;
-import maspack.matrix.Quaternion;
-import maspack.matrix.RigidTransform3d;
-import maspack.matrix.Vector3d;
-import maspack.properties.PropertyList;
-import maspack.util.NumberFormat;
-import maspack.util.ReaderTokenizer;
-import artisynth.core.modelbase.CompositeComponent;
-import artisynth.core.modelbase.TransformGeometryContext;
-import artisynth.core.modelbase.TransformableGeometry;
-<<<<<<< HEAD
-import artisynth.core.util.ScanToken;
-
-public class FixedMeshBody extends MeshComponent {
-=======
-import artisynth.core.modelbase.HasCoordinateFrame;
-import artisynth.core.util.ScanToken;
-
-public class FixedMeshBody extends MeshComponent implements HasCoordinateFrame {
->>>>>>> 504fb510
-
-   // use a FrameState to store the position even though we ignore velocity
-   FrameState myState = new FrameState();
-
-   public static PropertyList myProps =
-      new PropertyList (FixedMeshBody.class, MeshComponent.class);
-
-   static {
-      myProps.add ("pose * *", "pose state", null, "NE NW");
-      myProps.add ("position", "position of the body coordinate frame",null,"NW");
-      myProps.add (
-         "orientation", "orientation of the body coordinate frame", null, "NW");
-   }
-
-   public PropertyList getAllPropertyInfo() {
-      return myProps;
-   }
-
-   public void setPose (RigidTransform3d XFrameToWorld) {
-      myState.setPose (XFrameToWorld);
-      updatePosState();
-   }
-
-   public RigidTransform3d getPose() {
-      return myState.XFrameToWorld;
-   }
-
-   public void getPose (RigidTransform3d XFrameToWorld) {
-      myState.getPose (XFrameToWorld);
-   }
-
-   public Point3d getPosition() {
-      return new Point3d (myState.XFrameToWorld.p);
-   }
-
-   public void setPosition (Point3d pos) {
-      myState.setPosition (pos);
-      updatePosState();
-   }
-
-   public AxisAngle getOrientation() {
-      return myState.getAxisAngle();
-   }
-
-   public void setOrientation (AxisAngle axisAng) {
-      RigidTransform3d X = new RigidTransform3d (myState.XFrameToWorld);
-      X.R.setAxisAngle (axisAng);
-      setPose (X);
-   }
-
-   public Quaternion getRotation() {
-      return myState.getRotation();
-   }
-
-   public void setRotation (Quaternion q) {
-      myState.setRotation (q);
-      updatePosState();
-   }
-
-   public FixedMeshBody () {
-      super();
-   }
-   
-   public FixedMeshBody(String name) {
-      this();
-      setName(name);
-   }
-
-   public FixedMeshBody (MeshBase mesh) {
-      this();
-      setMesh (mesh);
-   }
-   
-   public FixedMeshBody(String name, MeshBase mesh) {
-      this(name);
-      setMesh(mesh);
-   }
-
-   public void setMeshFromFile (MeshBase mesh, String fileName) throws IOException {
-      setMeshFromFile (mesh, fileName, null);
-   }
-
-   public void setMeshFromFile (
-      MeshBase mesh, String fileName, AffineTransform3dBase X) throws IOException {
-      
-      mesh.read (new BufferedReader(new FileReader(new File(fileName))));
-      if (X != null && !X.isIdentity()) {
-         mesh.transform (X);
-      }
-      setMesh (mesh, fileName, X);            
-   }
-
-   public void updateBounds (Vector3d pmin, Vector3d pmax) {
-      myMeshInfo.myMesh.updateBounds (pmin, pmax);
-   }
-
-   public void scaleDistance (double s) {
-      super.scaleDistance (s);
-      myState.scaleDistance (s);
-      MeshBase mesh = getMesh();
-      if (mesh != null) {
-         mesh.setMeshToWorld (myState.XFrameToWorld);
-      }
-   }
-
-   /**
-    * Sets a mesh for this body.
-    */
-   public void setMesh (
-      MeshBase mesh, String fileName, AffineTransform3dBase X) {
-      super.setMesh (mesh, fileName, X);
-      if (mesh != null) {
-         mesh.setFixed (true);
-         mesh.setMeshToWorld (myState.XFrameToWorld);
-      }
-   }   
-
-   protected void updatePosState () {
-      MeshBase mesh = getMesh();
-      if (mesh != null) {
-         mesh.setMeshToWorld (myState.XFrameToWorld);
-      }         
-   }
-   
-   public void scaleMesh (double sx, double sy, double sz) {
-      myMeshInfo.scale (sx, sy, sz);
-   }
-   
-   public void scaleMesh (double s) {
-      scaleMesh (s, s, s);
-   }
-
-   public void transformMesh (AffineTransform3dBase X) {
-      getMesh().transform (X);
-   }
-
-   public void transformGeometry (
-      GeometryTransformer gtr, TransformGeometryContext context, int flags) {
-      
-      // transform the pose
-      RigidTransform3d Xpose = new RigidTransform3d();
-      Xpose.set (myState.XFrameToWorld);
-      gtr.transform (Xpose);
-      myMeshInfo.transformGeometryAndPose (gtr, null);
-      setPose (Xpose);      
-   }   
-
-   public void scan (ReaderTokenizer rtok, Object ref) throws IOException {
-      super.scan (rtok, ref);
-      MeshBase mesh = getMesh();
-      if (mesh != null) {
-         mesh.setFixed (true);
-         mesh.setMeshToWorld (myState.XFrameToWorld);         
-      }
-   }
-
-   protected boolean scanItem (ReaderTokenizer rtok, Deque<ScanToken> tokens)
-      throws IOException {
-
-      rtok.nextToken();
-      if (scanAttributeName (rtok, "mesh")) {
-         myMeshInfo.scan (rtok);
-         return true;
-      }
-      else if (scanAttributeName (rtok, "position")) {
-         Point3d pos = new Point3d();
-         pos.scan (rtok);
-         setPosition (pos);
-         return true;
-      }
-      else if (scanAttributeName (rtok, "rotation")) {
-         Quaternion q = new Quaternion();
-         q.scan (rtok);
-         setRotation (q);
-         return true;
-      }
-      rtok.pushBack();
-      return super.scanItem (rtok, tokens);
-   }
-
-   protected void writeItems (
-      PrintWriter pw, NumberFormat fmt, CompositeComponent ancestor)
-      throws IOException {
-
-      super.writeItems (pw, fmt, ancestor);
-      pw.println ("position=[ " + myState.getPosition().toString (fmt) + "]");
-      pw.println ("rotation=[ " + myState.getRotation().toString (fmt) + "]");
-   }
-
-
-}
+/**
+ * Copyright (c) 2014, by the Authors: John E Lloyd (UBC)
+ *
+ * This software is freely available under a 2-clause BSD license. Please see
+ * the LICENSE file in the ArtiSynth distribution directory for details.
+ */
+package artisynth.core.mechmodels;
+
+import java.io.BufferedReader;
+import java.io.File;
+import java.io.FileReader;
+import java.io.IOException;
+import java.io.PrintWriter;
+import java.util.*;
+
+import maspack.geometry.MeshBase;
+import maspack.geometry.GeometryTransformer;
+import maspack.matrix.AffineTransform3d;
+import maspack.matrix.AffineTransform3dBase;
+import maspack.matrix.AxisAngle;
+import maspack.matrix.Point3d;
+import maspack.matrix.Quaternion;
+import maspack.matrix.RigidTransform3d;
+import maspack.matrix.Vector3d;
+import maspack.properties.PropertyList;
+import maspack.util.NumberFormat;
+import maspack.util.ReaderTokenizer;
+import artisynth.core.modelbase.CompositeComponent;
+import artisynth.core.modelbase.TransformGeometryContext;
+import artisynth.core.modelbase.TransformableGeometry;
+import artisynth.core.modelbase.HasCoordinateFrame;
+import artisynth.core.util.ScanToken;
+
+public class FixedMeshBody extends MeshComponent implements HasCoordinateFrame {
+
+   // use a FrameState to store the position even though we ignore velocity
+   FrameState myState = new FrameState();
+
+   public static PropertyList myProps =
+      new PropertyList (FixedMeshBody.class, MeshComponent.class);
+
+   static {
+      myProps.add ("pose * *", "pose state", null, "NE NW");
+      myProps.add ("position", "position of the body coordinate frame",null,"NW");
+      myProps.add (
+         "orientation", "orientation of the body coordinate frame", null, "NW");
+   }
+
+   public PropertyList getAllPropertyInfo() {
+      return myProps;
+   }
+
+   public void setPose (RigidTransform3d XFrameToWorld) {
+      myState.setPose (XFrameToWorld);
+      updatePosState();
+   }
+
+   public RigidTransform3d getPose() {
+      return myState.XFrameToWorld;
+   }
+
+   public void getPose (RigidTransform3d XFrameToWorld) {
+      myState.getPose (XFrameToWorld);
+   }
+
+   public Point3d getPosition() {
+      return new Point3d (myState.XFrameToWorld.p);
+   }
+
+   public void setPosition (Point3d pos) {
+      myState.setPosition (pos);
+      updatePosState();
+   }
+
+   public AxisAngle getOrientation() {
+      return myState.getAxisAngle();
+   }
+
+   public void setOrientation (AxisAngle axisAng) {
+      RigidTransform3d X = new RigidTransform3d (myState.XFrameToWorld);
+      X.R.setAxisAngle (axisAng);
+      setPose (X);
+   }
+
+   public Quaternion getRotation() {
+      return myState.getRotation();
+   }
+
+   public void setRotation (Quaternion q) {
+      myState.setRotation (q);
+      updatePosState();
+   }
+
+   public FixedMeshBody () {
+      super();
+   }
+   
+   public FixedMeshBody(String name) {
+      this();
+      setName(name);
+   }
+
+   public FixedMeshBody (MeshBase mesh) {
+      this();
+      setMesh (mesh);
+   }
+   
+   public FixedMeshBody(String name, MeshBase mesh) {
+      this(name);
+      setMesh(mesh);
+   }
+
+   public void setMeshFromFile (MeshBase mesh, String fileName) throws IOException {
+      setMeshFromFile (mesh, fileName, null);
+   }
+
+   public void setMeshFromFile (
+      MeshBase mesh, String fileName, AffineTransform3dBase X) throws IOException {
+      
+      mesh.read (new BufferedReader(new FileReader(new File(fileName))));
+      if (X != null && !X.isIdentity()) {
+         mesh.transform (X);
+      }
+      setMesh (mesh, fileName, X);            
+   }
+
+   public void updateBounds (Vector3d pmin, Vector3d pmax) {
+      myMeshInfo.myMesh.updateBounds (pmin, pmax);
+   }
+
+   public void scaleDistance (double s) {
+      super.scaleDistance (s);
+      myState.scaleDistance (s);
+      MeshBase mesh = getMesh();
+      if (mesh != null) {
+         mesh.setMeshToWorld (myState.XFrameToWorld);
+      }
+   }
+
+   /**
+    * Sets a mesh for this body.
+    */
+   public void setMesh (
+      MeshBase mesh, String fileName, AffineTransform3dBase X) {
+      super.setMesh (mesh, fileName, X);
+      if (mesh != null) {
+         mesh.setFixed (true);
+         mesh.setMeshToWorld (myState.XFrameToWorld);
+      }
+   }   
+
+   protected void updatePosState () {
+      MeshBase mesh = getMesh();
+      if (mesh != null) {
+         mesh.setMeshToWorld (myState.XFrameToWorld);
+      }         
+   }
+   
+   public void scaleMesh (double sx, double sy, double sz) {
+      myMeshInfo.scale (sx, sy, sz);
+   }
+   
+   public void scaleMesh (double s) {
+      scaleMesh (s, s, s);
+   }
+
+   public void transformMesh (AffineTransform3dBase X) {
+      getMesh().transform (X);
+   }
+
+   public void transformGeometry (
+      GeometryTransformer gtr, TransformGeometryContext context, int flags) {
+      
+      // transform the pose
+      RigidTransform3d Xpose = new RigidTransform3d();
+      Xpose.set (myState.XFrameToWorld);
+      gtr.transform (Xpose);
+      myMeshInfo.transformGeometryAndPose (gtr, null);
+      setPose (Xpose);      
+   }   
+
+   public void scan (ReaderTokenizer rtok, Object ref) throws IOException {
+      super.scan (rtok, ref);
+      MeshBase mesh = getMesh();
+      if (mesh != null) {
+         mesh.setFixed (true);
+         mesh.setMeshToWorld (myState.XFrameToWorld);         
+      }
+   }
+
+   protected boolean scanItem (ReaderTokenizer rtok, Deque<ScanToken> tokens)
+      throws IOException {
+
+      rtok.nextToken();
+      if (scanAttributeName (rtok, "mesh")) {
+         myMeshInfo.scan (rtok);
+         return true;
+      }
+      else if (scanAttributeName (rtok, "position")) {
+         Point3d pos = new Point3d();
+         pos.scan (rtok);
+         setPosition (pos);
+         return true;
+      }
+      else if (scanAttributeName (rtok, "rotation")) {
+         Quaternion q = new Quaternion();
+         q.scan (rtok);
+         setRotation (q);
+         return true;
+      }
+      rtok.pushBack();
+      return super.scanItem (rtok, tokens);
+   }
+
+   protected void writeItems (
+      PrintWriter pw, NumberFormat fmt, CompositeComponent ancestor)
+      throws IOException {
+
+      super.writeItems (pw, fmt, ancestor);
+      pw.println ("position=[ " + myState.getPosition().toString (fmt) + "]");
+      pw.println ("rotation=[ " + myState.getRotation().toString (fmt) + "]");
+   }
+
+
+}