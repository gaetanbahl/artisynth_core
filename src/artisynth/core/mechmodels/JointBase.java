/**
 * Copyright (c) 2014, by the Authors: John E Lloyd (UBC)
 *
 * This software is freely available under a 2-clause BSD license. Please see
 * the LICENSE file in the ArtiSynth distribution directory for details.
 */
package artisynth.core.mechmodels;

import java.util.Map;

import maspack.matrix.Point3d;
import maspack.matrix.Vector3d;
import maspack.matrix.RigidTransform3d;
import maspack.matrix.VectorNd;
import maspack.properties.*;
import maspack.render.*;

import artisynth.core.modelbase.*;

public abstract class JointBase extends BodyConnector  {

   protected double myAxisLength;
   protected static final double defaultAxisLength = 1;
   protected static final boolean defaultDrawFrame = false;
   protected RigidTransform3d myRenderFrameD = new RigidTransform3d();
   protected RigidTransform3d myRenderFrameC = new RigidTransform3d();  
   protected boolean myDrawFrameD = defaultDrawFrame;
   protected boolean myDrawFrameC = false;
   
   public static PropertyList myProps =
      new PropertyList (SolidJoint.class, BodyConnector.class);

   protected static RenderProps defaultRenderProps (HasProperties host) {
      RenderProps props = RenderProps.createPointLineProps (host);
      return props;
   }

   public void setDefaultValues() {
      super.setDefaultValues();
      setRenderProps (defaultRenderProps (null));
   }

   protected static VectorNd ZERO_VEC = new VectorNd(6);

   static {
      myProps.add (
         "axisLength", "length of the axis for this joint",
         defaultAxisLength);
      myProps.add (
         "drawFrame", "if true, draw the D coordinate frame", defaultDrawFrame);
      myProps.add (
         "drawMovingFrame getDrawFrameC setDrawFrameC", "if true, draw the C coordinate frame", false);
      myProps.add (
         "renderProps * *", "renderer properties", defaultRenderProps (null));
   }

   public PropertyList getAllPropertyInfo() {
      return myProps;
   }

   public boolean getDrawFrame() {
      return getDrawFrameD();
   }

   public void setDrawFrame (boolean draw) {
      setDrawFrameD(draw);
   }


   public boolean getDrawFrameD() {
      return myDrawFrameD;
   }

   public void setDrawFrameD (boolean draw) {
      myDrawFrameD = draw;
   }

   
   public void setDrawFrameC(boolean draw) {
      myDrawFrameC = draw;
   }
   
   public boolean getDrawFrameC() {
      return myDrawFrameC;
   }
   
   // public RigidTransform3d getCurrentXDW() {
   //    RigidTransform3d TDW = new RigidTransform3d();
   //    TDW.set (getXDB());
   //    if (myBodyB != null) {
   //       TDW.mul (myBodyB.getPose(), TDW);
   //    }
   //    return TDW;
   // }
   
   public void updateBounds (Point3d pmin, Point3d pmax) {
      Point3d pend = new Point3d();
      Vector3d del = new Vector3d (myAxisLength, myAxisLength, myAxisLength);
      pend.set (getCurrentTDW().p);
      pend.add (del);
      pend.updateBounds (pmin, pmax);
      pend.scaledAdd (-2, del);
      pend.updateBounds (pmin, pmax);
   }

   public RenderProps createRenderProps() {
      return defaultRenderProps (this);
   }

    public void prerender (RenderList list) {
      RigidTransform3d TDW = getCurrentTDW();
      myRenderFrameD.set (TDW);
      RigidTransform3d TCW = getCurrentTCW();
      myRenderFrameC.set (TCW);
   }

<<<<<<< HEAD
   public void render (Renderer renderer, int flags) {
      if (myDrawFrame) {
=======
   public void render (GLRenderer renderer, int flags) {
      if (myDrawFrameD) {
         renderer.drawAxes (
            myRenderProps, myRenderFrameD, myAxisLength, isSelected());
      }
      
      if (myDrawFrameC) {
         // second frame
>>>>>>> c5502de3
         renderer.drawAxes (
            myRenderProps, myRenderFrameC, myAxisLength, isSelected());
      }
   }

   public RigidTransform3d getRenderFrame() {
      return myRenderFrameD;
   }
   
   public void getPosition(Point3d pos) {
      pos.set(getCurrentTDW().p);
   }
   
   public double getAxisLength() {
      return myAxisLength;
   }

   public void setAxisLength (double len) {
      myAxisLength = len;
   }
   
   public void scaleDistance (double s) {
      super.scaleDistance (s);
      myAxisLength *= s;
      myRenderProps.scaleDistance (s);
   }
   @Override
   public ModelComponent copy (
      int flags, Map<ModelComponent,ModelComponent> copyMap) {
      JointBase copy = (JointBase)super.copy (flags, copyMap);
      copy.myRenderFrameD = new RigidTransform3d (myRenderFrameD);
      copy.myRenderFrameC = new RigidTransform3d (myRenderFrameC);
      return copy;
   }
   

}<|MERGE_RESOLUTION|>--- conflicted
+++ resolved
@@ -114,11 +114,7 @@
       myRenderFrameC.set (TCW);
    }
 
-<<<<<<< HEAD
    public void render (Renderer renderer, int flags) {
-      if (myDrawFrame) {
-=======
-   public void render (GLRenderer renderer, int flags) {
       if (myDrawFrameD) {
          renderer.drawAxes (
             myRenderProps, myRenderFrameD, myAxisLength, isSelected());
@@ -126,7 +122,6 @@
       
       if (myDrawFrameC) {
          // second frame
->>>>>>> c5502de3
          renderer.drawAxes (
             myRenderProps, myRenderFrameC, myAxisLength, isSelected());
       }
