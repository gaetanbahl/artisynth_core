<<<<<<< HEAD
/**
 * Copyright (c) 2014, by the Authors: John E Lloyd (UBC)
 *
 * This software is freely available under a 2-clause BSD license. Please see
 * the LICENSE file in the ArtiSynth distribution directory for details.
 */
package artisynth.core.mechmodels;

import java.io.IOException;
import java.io.PrintWriter;
import java.util.Deque;
import java.util.Map;
import java.util.List;

import maspack.geometry.MeshBase;
import maspack.geometry.PolygonalMesh;
import maspack.geometry.Vertex3d;
import maspack.geometry.GeometryTransformer;
import maspack.matrix.AffineTransform3d;
import maspack.matrix.AffineTransform3dBase;
import maspack.matrix.Matrix3d;
import maspack.matrix.RigidTransform3d;
import maspack.matrix.PolarDecomposition3d;
import maspack.matrix.Vector3d;
import maspack.properties.PropertyList;
import maspack.properties.PropertyUtils;
import maspack.render.Renderer;
import maspack.render.Renderer.ColorInterpolation;
import maspack.render.Renderer.ColorMixing;
import maspack.render.RenderList;
import maspack.render.RenderProps;
import maspack.util.NumberFormat;
import maspack.util.ReaderTokenizer;
import artisynth.core.modelbase.CompositeComponent;
import artisynth.core.modelbase.ModelComponent;
import artisynth.core.modelbase.RenderableComponentBase;
import artisynth.core.modelbase.TransformGeometryContext;
import artisynth.core.modelbase.TransformableGeometry;
import artisynth.core.util.ScalableUnits;
import artisynth.core.util.ScanToken;

/**
 * Contains information about a mesh, including the mesh itself, and it's
 * possible file name and transformation with respect to the original file
 * definition.
 */
public class MeshComponent extends RenderableComponentBase
   implements TransformableGeometry, ScalableUnits {

   protected MeshInfo myMeshInfo;

   public static PropertyList myProps = new PropertyList(
      MeshComponent.class, RenderableComponentBase.class);
   
   static final public ColorInterpolation 
      DEFAULT_COLOR_INTERPOLATION = ColorInterpolation.RGB;
   protected ColorInterpolation myColorInterp = DEFAULT_COLOR_INTERPOLATION;

   static final public ColorMixing 
      DEFAULT_VERTEX_COLOR_MIXING = ColorMixing.REPLACE;
   protected ColorMixing myVertexColorMixing = DEFAULT_VERTEX_COLOR_MIXING;

   static {
      myProps.add(
         "renderProps * *", "render properties for this component",
         createDefaultRenderProps());
      myProps.add (
         "colorInterpolation", "interpolation for vertex coloring", 
         DEFAULT_COLOR_INTERPOLATION);
      myProps.add (
         "vertexColorMixing", "color mixing for vertex coloring", 
         DEFAULT_VERTEX_COLOR_MIXING);
   }

   public PropertyList getAllPropertyInfo() {
      return myProps;
   }

   public MeshComponent(String name) {
      this();
      setName(name);
   }

   public MeshComponent () {
      myMeshInfo = new MeshInfo();
   }

   public MeshComponent (
      MeshBase mesh, String fileName, AffineTransform3dBase X) {
      this();
      setMesh (mesh, fileName, X);
   }

   protected void setMeshFromInfo () {
      MeshBase mesh = getMesh();
      if (mesh != null) {
         mesh.setFixed (true);
         mesh.setColorInterpolation (getColorInterpolation());
         mesh.setVertexColorMixing (getVertexColorMixing());
      }
   }

   protected void doSetMesh (
      MeshBase mesh, String fileName, AffineTransform3dBase X) {
      if (mesh == null) {
         throw new IllegalArgumentException ("mesh cannot be null");
      }
      myMeshInfo.set (mesh, fileName, X);
      setMeshFromInfo ();
   }
   
   public void setMesh (
      MeshBase mesh, String fileName, AffineTransform3dBase X) {
      doSetMesh (mesh, fileName, X);
      RenderProps meshProps = mesh.getRenderProps();
      if (meshProps != null) {
         setRenderProps(meshProps);
      }
   }

   public void setMesh(MeshBase mesh, String fileName) {
      setMesh (mesh, fileName, null);
   }

   public void setMesh(MeshBase mesh) {
      setMesh (mesh, null, null);
   }
   
   public ColorInterpolation getColorInterpolation() {
      return myColorInterp;
   }
   
   public void setColorInterpolation (ColorInterpolation interp) {
      if (interp != myColorInterp) {
         MeshBase mesh = getMesh();
         if (mesh != null) {
            mesh.setColorInterpolation (interp);
         }
         myColorInterp = interp;
      }
   }

   public ColorMixing getVertexColorMixing() {
      return myVertexColorMixing;
   }
   
   public void setVertexColorMixing (ColorMixing cmix) {
      if (cmix != myVertexColorMixing) {
         MeshBase mesh = getMesh();
         if (mesh != null) {
            mesh.setVertexColorMixing (cmix);
         }
         myVertexColorMixing = cmix;
      }
   }

   public Vertex3d getVertex (int idx) {
      return getMesh().getVertex (idx);
   }

   public int numVertices() {
      return myMeshInfo.numVertices();
   }

   public MeshBase getMesh() {
      // Check for null since myMeshInfo will be null if getMesh() is called 
      // via setDefaultValues() before MeshComponent construction has finished.
      if (myMeshInfo != null) {
         return myMeshInfo.getMesh();
      }
      else {
         return null;
      }
   }

   public RigidTransform3d getMeshToWorld() {
      MeshBase mesh = getMesh();
      if (mesh != null) {
         return mesh.getMeshToWorld();
      }
      else {
         return null;
      }
   }      

   public void setMeshToWorld (RigidTransform3d TMW) {
      MeshBase mesh = getMesh();
      if (mesh != null) {
         mesh.setMeshToWorld(TMW);
      }
   }      
   
   public AffineTransform3d getFileTransform() {
      return new AffineTransform3d(myMeshInfo.myFileTransform);
   }

   public boolean isFileTransformRigid() {
      return myMeshInfo.myFileTransformRigidP;
   }

   public boolean isMeshModfied() {
      return myMeshInfo.myMeshModifiedP;
   }

   public RenderProps createRenderProps() {
      MeshBase mesh = getMesh();
      if (mesh != null) {
         RenderProps props = mesh.createRenderProps(this);
         return props;
      }
      else {
         return RenderProps.createRenderProps(this);
      }
   }

   private static RenderProps createDefaultRenderProps() {
      RenderProps mr = new RenderProps();
      return mr;
   }

   public void setDefaultValues() {
      setRenderProps(createDefaultRenderProps());
   }

   @Override
   public void prerender(RenderList list) {
      MeshBase mesh = getMesh();
      if (mesh != null) {
         if (!mesh.isFixed()) {
            mesh.notifyVertexPositionsModified();
         }
         mesh.prerender (myRenderProps);
      }
   }

   public void render(
      Renderer renderer, RenderProps props, int flags) {
      myMeshInfo.render (renderer, props, flags);
   }

   @Override
   public void render(Renderer renderer, int flags) {
      if (isSelected() || isAncestorSelected()) {
         flags |= Renderer.HIGHLIGHT;
      }
      render(renderer, getRenderProps(), flags);
   }
   
   protected boolean isAncestorSelected() {
      ModelComponent comp = this;
      while (comp != null) {
         if (comp.isSelected()) {
            return true;
         }
         comp = comp.getParent();
      }
      return false;
   }

   protected boolean isParentOrGrandParentSelected() {
      CompositeComponent parent = getParent();
      if (parent != null) {
         if (parent.isSelected()) {
            return true;
         }
         parent = parent.getParent();
         if (parent != null) {
            return parent.isSelected();
         }
      }
      return false;
   }

   @Override
   public void updateBounds(Vector3d pmin, Vector3d pmax) {
      getMesh().updateBounds(pmin, pmax);
   }

   public void updatePosition (int flags) {
      MeshBase mesh = getMesh();
      mesh.notifyVertexPositionsModified();
   }

   protected void writeItems (
      PrintWriter pw, NumberFormat fmt, CompositeComponent ancestor)
         throws IOException {

      // write mesh info first so that the mesh will be read before renderProps;
      // this is necessary because the mesh determines what type of renderProps
      // should be instantiated
      myMeshInfo.write (pw, fmt);
      getAllPropertyInfo().writeNonDefaultProps (this, pw, fmt);
   }

   protected boolean scanItem (ReaderTokenizer rtok, Deque<ScanToken> tokens)
      throws IOException {

      rtok.nextToken();
      if (scanAttributeName (rtok, "mesh")) {
         myMeshInfo.scan (rtok);  
         setMeshFromInfo();
         return true;
      }
      rtok.pushBack();
      // scan properties
      return super.scanItem (rtok, tokens);
   }

   public void scaleDistance (double s) {
      myMeshInfo.myMesh.scale (s);      
   }

   public void scaleMass (double s) {
   }

   public void transformGeometry (AffineTransform3dBase X) {
      TransformGeometryContext.transform (this, X, 0);
   }

   public void transformGeometry (
      GeometryTransformer gtr, TransformGeometryContext context, int flags) {

      // transform the mesh itself. Subclasses that provide local pose 
      // information may override this method to instead use
      // myMeshInfo.transformGeometryAndPose(). 
      myMeshInfo.transformGeometry (gtr);
   }   
   
   public void addTransformableDependencies (
      TransformGeometryContext context, int flags) {
      // no dependencies
   }

   public void updateSlavePos () {
      // potentially notify of vertex modification
      // TODO: potentially remove this once MFreeModel3d transitions to FemMeshComp
      if (!myMeshInfo.myMesh.isFixed()) {
         myMeshInfo.myMesh.notifyVertexPositionsModified ();
      }
   }

   public static PolygonalMesh[] createSurfaceMeshArray (PolygonalMesh mesh) {
      if (mesh != null) {
         return new PolygonalMesh[] { mesh };
      }
      else {
         return new PolygonalMesh[] {};
      }
   }
   
   public static int numSurfaceMeshes (
      MeshComponentList<?> list) {
      int num = 0;
      for (MeshComponent mc : list) {
         MeshBase mesh = mc.getMesh();
         if (mesh != null && mesh instanceof PolygonalMesh) {
            num++;
         }
      }
      return num;
   }
   
   public static PolygonalMesh[] getSurfaceMeshes (
      MeshComponentList<?> list) {
      PolygonalMesh[] meshes = new PolygonalMesh[numSurfaceMeshes(list)];
      int k = 0;
      for (MeshComponent mc : list) {
         MeshBase mesh = mc.getMesh();
         if (mesh != null && mesh instanceof PolygonalMesh) {
            meshes[k++] = (PolygonalMesh)mesh;
         }
      }     
      return meshes;
   } 
   
   public MeshComponent copy (
      int flags, Map<ModelComponent,ModelComponent> copyMap) {
      MeshComponent comp = (MeshComponent)super.copy (flags, copyMap);

      comp.myMeshInfo = myMeshInfo.copy();

      return comp;
   }
   
}
=======
/**
 * Copyright (c) 2014, by the Authors: John E Lloyd (UBC)
 *
 * This software is freely available under a 2-clause BSD license. Please see
 * the LICENSE file in the ArtiSynth distribution directory for details.
 */
package artisynth.core.mechmodels;

import java.io.IOException;
import java.io.PrintWriter;
import java.util.Deque;
import java.util.Map;
import java.util.List;

import maspack.geometry.MeshBase;
import maspack.geometry.PolygonalMesh;
import maspack.geometry.Vertex3d;
import maspack.geometry.GeometryTransformer;
import maspack.matrix.AffineTransform3d;
import maspack.matrix.AffineTransform3dBase;
import maspack.matrix.Matrix3d;
import maspack.matrix.RigidTransform3d;
import maspack.matrix.PolarDecomposition3d;
import maspack.matrix.Vector3d;
import maspack.properties.PropertyList;
import maspack.properties.PropertyUtils;
import maspack.render.Renderer;
import maspack.render.Renderer.ColorInterpolation;
import maspack.render.Renderer.ColorMixing;
import maspack.render.RenderList;
import maspack.render.RenderProps;
import maspack.util.NumberFormat;
import maspack.util.ReaderTokenizer;
import artisynth.core.modelbase.CompositeComponent;
import artisynth.core.modelbase.ModelComponent;
import artisynth.core.modelbase.RenderableComponentBase;
import artisynth.core.modelbase.TransformGeometryContext;
import artisynth.core.modelbase.TransformableGeometry;
import artisynth.core.util.ScalableUnits;
import artisynth.core.util.ScanToken;

/**
 * Contains information about a mesh, including the mesh itself, and it's
 * possible file name and transformation with respect to the original file
 * definition.
 */
public class MeshComponent extends RenderableComponentBase
   implements TransformableGeometry, ScalableUnits {

   protected MeshInfo myMeshInfo;

   public static PropertyList myProps = new PropertyList(
      MeshComponent.class, RenderableComponentBase.class);
   
   static final public ColorInterpolation 
      DEFAULT_COLOR_INTERPOLATION = ColorInterpolation.RGB;
   protected ColorInterpolation myColorInterp = DEFAULT_COLOR_INTERPOLATION;

   static final public ColorMixing 
      DEFAULT_VERTEX_COLOR_MIXING = ColorMixing.REPLACE;
   protected ColorMixing myVertexColorMixing = DEFAULT_VERTEX_COLOR_MIXING;

   static {
      myProps.add(
         "renderProps * *", "render properties for this component",
         createDefaultRenderProps());
      myProps.add (
         "colorInterpolation", "interpolation for vertex coloring", 
         DEFAULT_COLOR_INTERPOLATION);
      myProps.add (
         "vertexColorMixing", "color mixing for vertex coloring", 
         DEFAULT_VERTEX_COLOR_MIXING);
   }

   public PropertyList getAllPropertyInfo() {
      return myProps;
   }

   public MeshComponent(String name) {
      this();
      setName(name);
   }

   public MeshComponent () {
      myMeshInfo = new MeshInfo();
   }

   public MeshComponent (
      MeshBase mesh, String fileName, AffineTransform3dBase X) {
      this();
      setMesh (mesh, fileName, X);
   }

   protected void setMeshFromInfo () {
      MeshBase mesh = getMesh();
      if (mesh != null) {
         mesh.setFixed (true);
         mesh.setColorInterpolation (getColorInterpolation());
         mesh.setVertexColorMixing (getVertexColorMixing());
      }
   }

   protected void doSetMesh (
      MeshBase mesh, String fileName, AffineTransform3dBase X) {
      if (mesh == null) {
         throw new IllegalArgumentException ("mesh cannot be null");
      }
      myMeshInfo.set (mesh, fileName, X);
      setMeshFromInfo ();
   }
   
   public void setMesh (
      MeshBase mesh, String fileName, AffineTransform3dBase X) {
      doSetMesh (mesh, fileName, X);
      RenderProps meshProps = mesh.getRenderProps();
      if (meshProps != null) {
         setRenderProps(meshProps);
      }
   }

   public void setMesh(MeshBase mesh, String fileName) {
      setMesh (mesh, fileName, null);
   }

   public void setMesh(MeshBase mesh) {
      setMesh (mesh, null, null);
   }
   
   public ColorInterpolation getColorInterpolation() {
      return myColorInterp;
   }
   
   public void setColorInterpolation (ColorInterpolation interp) {
      if (interp != myColorInterp) {
         MeshBase mesh = getMesh();
         if (mesh != null) {
            mesh.setColorInterpolation (interp);
         }
         myColorInterp = interp;
      }
   }

   public ColorMixing getVertexColorMixing() {
      return myVertexColorMixing;
   }
   
   public void setVertexColorMixing (ColorMixing cmix) {
      if (cmix != myVertexColorMixing) {
         MeshBase mesh = getMesh();
         if (mesh != null) {
            mesh.setVertexColorMixing (cmix);
         }
         myVertexColorMixing = cmix;
      }
   }

   public Vertex3d getVertex (int idx) {
      return getMesh().getVertex (idx);
   }

   public int numVertices() {
      return myMeshInfo.numVertices();
   }

   public MeshBase getMesh() {
      // Check for null since myMeshInfo will be null if getMesh() is called 
      // via setDefaultValues() before MeshComponent construction has finished.
      if (myMeshInfo != null) {
         return myMeshInfo.getMesh();
      }
      else {
         return null;
      }
   }

   public RigidTransform3d getMeshToWorld() {
      MeshBase mesh = getMesh();
      if (mesh != null) {
         return mesh.getMeshToWorld();
      }
      else {
         return null;
      }
   }      

   public void setMeshToWorld (RigidTransform3d TMW) {
      MeshBase mesh = getMesh();
      if (mesh != null) {
         mesh.setMeshToWorld(TMW);
      }
   }      
   
   public AffineTransform3d getFileTransform() {
      return new AffineTransform3d(myMeshInfo.myFileTransform);
   }

   public boolean isFileTransformRigid() {
      return myMeshInfo.myFileTransformRigidP;
   }

   public boolean isMeshModfied() {
      return myMeshInfo.myMeshModifiedP;
   }

   public RenderProps createRenderProps() {
      MeshBase mesh = getMesh();
      if (mesh != null) {
         RenderProps props = mesh.createRenderProps(this);
         return props;
      }
      else {
         return RenderProps.createRenderProps(this);
      }
   }

   private static RenderProps createDefaultRenderProps() {
      RenderProps mr = new RenderProps();
      return mr;
   }

   public void setDefaultValues() {
      setRenderProps(createDefaultRenderProps());
   }

   @Override
   public void prerender(RenderList list) {
      MeshBase mesh = getMesh();
      if (mesh != null) {
         if (!mesh.isFixed()) {
            mesh.notifyVertexPositionsModified();
         }
         mesh.prerender (myRenderProps);
      }
   }

   public void render(
      Renderer renderer, RenderProps props, int flags) {
      myMeshInfo.render (renderer, props, flags);
   }

   @Override
   public void render(Renderer renderer, int flags) {
      if (isSelected() || isAncestorSelected()) {
         flags |= Renderer.HIGHLIGHT;
      }
      render(renderer, getRenderProps(), flags);
   }
   
   protected boolean isAncestorSelected() {
      ModelComponent comp = this;
      while (comp != null) {
         if (comp.isSelected()) {
            return true;
         }
         comp = comp.getParent();
      }
      return false;
   }

   protected boolean isParentOrGrandParentSelected() {
      CompositeComponent parent = getParent();
      if (parent != null) {
         if (parent.isSelected()) {
            return true;
         }
         parent = parent.getParent();
         if (parent != null) {
            return parent.isSelected();
         }
      }
      return false;
   }

   @Override
   public void updateBounds(Vector3d pmin, Vector3d pmax) {
      MeshBase mesh = getMesh();
      if (mesh != null) {
         mesh.updateBounds(pmin, pmax);
      }
   }

   public void updatePosition (int flags) {
      MeshBase mesh = getMesh();
      mesh.notifyVertexPositionsModified();
   }

   protected void writeItems (
      PrintWriter pw, NumberFormat fmt, CompositeComponent ancestor)
         throws IOException {

      // write mesh info first so that the mesh will be read before renderProps;
      // this is necessary because the mesh determines what type of renderProps
      // should be instantiated
      myMeshInfo.write (pw, fmt);
      getAllPropertyInfo().writeNonDefaultProps (this, pw, fmt);
   }

   protected boolean scanItem (ReaderTokenizer rtok, Deque<ScanToken> tokens)
      throws IOException {

      rtok.nextToken();
      if (scanAttributeName (rtok, "mesh")) {
         myMeshInfo.scan (rtok);  
         setMeshFromInfo();
         return true;
      }
      rtok.pushBack();
      // scan properties
      return super.scanItem (rtok, tokens);
   }

   public void scaleDistance (double s) {
      myMeshInfo.myMesh.scale (s);      
   }

   public void scaleMass (double s) {
   }

   public void transformGeometry (AffineTransform3dBase X) {
      TransformGeometryContext.transform (this, X, 0);
   }

   public void transformGeometry (
      GeometryTransformer gtr, TransformGeometryContext context, int flags) {

      // transform the mesh itself. Subclasses that provide local pose 
      // information may override this method to instead use
      // myMeshInfo.transformGeometryAndPose(). 
      myMeshInfo.transformGeometry (gtr);
   }   
   
   public void addTransformableDependencies (
      TransformGeometryContext context, int flags) {
      // no dependencies
   }

   public void updateSlavePos () {
      // potentially notify of vertex modification
      // TODO: potentially remove this once MFreeModel3d transitions to FemMeshComp
      if (!myMeshInfo.myMesh.isFixed()) {
         myMeshInfo.myMesh.notifyVertexPositionsModified ();
      }
   }

   public static PolygonalMesh[] createSurfaceMeshArray (PolygonalMesh mesh) {
      if (mesh != null) {
         return new PolygonalMesh[] { mesh };
      }
      else {
         return new PolygonalMesh[] {};
      }
   }
   
   public static int numSurfaceMeshes (
      MeshComponentList<?> list) {
      int num = 0;
      for (MeshComponent mc : list) {
         MeshBase mesh = mc.getMesh();
         if (mesh != null && mesh instanceof PolygonalMesh) {
            num++;
         }
      }
      return num;
   }
   
   public static PolygonalMesh[] getSurfaceMeshes (
      MeshComponentList<?> list) {
      PolygonalMesh[] meshes = new PolygonalMesh[numSurfaceMeshes(list)];
      int k = 0;
      for (MeshComponent mc : list) {
         MeshBase mesh = mc.getMesh();
         if (mesh != null && mesh instanceof PolygonalMesh) {
            meshes[k++] = (PolygonalMesh)mesh;
         }
      }     
      return meshes;
   } 
   
   public MeshComponent copy (
      int flags, Map<ModelComponent,ModelComponent> copyMap) {
      MeshComponent comp = (MeshComponent)super.copy (flags, copyMap);

      comp.myMeshInfo = myMeshInfo.copy();

      return comp;
   }
   
}
>>>>>>> 542b365a
<|MERGE_RESOLUTION|>--- conflicted
+++ resolved
@@ -1,4 +1,3 @@
-<<<<<<< HEAD
 /**
  * Copyright (c) 2014, by the Authors: John E Lloyd (UBC)
  *
@@ -274,7 +273,10 @@
 
    @Override
    public void updateBounds(Vector3d pmin, Vector3d pmax) {
-      getMesh().updateBounds(pmin, pmax);
+      MeshBase mesh = getMesh();
+      if (mesh != null) {
+         mesh.updateBounds(pmin, pmax);
+      }
    }
 
    public void updatePosition (int flags) {
@@ -383,394 +385,4 @@
       return comp;
    }
    
-}
-=======
-/**
- * Copyright (c) 2014, by the Authors: John E Lloyd (UBC)
- *
- * This software is freely available under a 2-clause BSD license. Please see
- * the LICENSE file in the ArtiSynth distribution directory for details.
- */
-package artisynth.core.mechmodels;
-
-import java.io.IOException;
-import java.io.PrintWriter;
-import java.util.Deque;
-import java.util.Map;
-import java.util.List;
-
-import maspack.geometry.MeshBase;
-import maspack.geometry.PolygonalMesh;
-import maspack.geometry.Vertex3d;
-import maspack.geometry.GeometryTransformer;
-import maspack.matrix.AffineTransform3d;
-import maspack.matrix.AffineTransform3dBase;
-import maspack.matrix.Matrix3d;
-import maspack.matrix.RigidTransform3d;
-import maspack.matrix.PolarDecomposition3d;
-import maspack.matrix.Vector3d;
-import maspack.properties.PropertyList;
-import maspack.properties.PropertyUtils;
-import maspack.render.Renderer;
-import maspack.render.Renderer.ColorInterpolation;
-import maspack.render.Renderer.ColorMixing;
-import maspack.render.RenderList;
-import maspack.render.RenderProps;
-import maspack.util.NumberFormat;
-import maspack.util.ReaderTokenizer;
-import artisynth.core.modelbase.CompositeComponent;
-import artisynth.core.modelbase.ModelComponent;
-import artisynth.core.modelbase.RenderableComponentBase;
-import artisynth.core.modelbase.TransformGeometryContext;
-import artisynth.core.modelbase.TransformableGeometry;
-import artisynth.core.util.ScalableUnits;
-import artisynth.core.util.ScanToken;
-
-/**
- * Contains information about a mesh, including the mesh itself, and it's
- * possible file name and transformation with respect to the original file
- * definition.
- */
-public class MeshComponent extends RenderableComponentBase
-   implements TransformableGeometry, ScalableUnits {
-
-   protected MeshInfo myMeshInfo;
-
-   public static PropertyList myProps = new PropertyList(
-      MeshComponent.class, RenderableComponentBase.class);
-   
-   static final public ColorInterpolation 
-      DEFAULT_COLOR_INTERPOLATION = ColorInterpolation.RGB;
-   protected ColorInterpolation myColorInterp = DEFAULT_COLOR_INTERPOLATION;
-
-   static final public ColorMixing 
-      DEFAULT_VERTEX_COLOR_MIXING = ColorMixing.REPLACE;
-   protected ColorMixing myVertexColorMixing = DEFAULT_VERTEX_COLOR_MIXING;
-
-   static {
-      myProps.add(
-         "renderProps * *", "render properties for this component",
-         createDefaultRenderProps());
-      myProps.add (
-         "colorInterpolation", "interpolation for vertex coloring", 
-         DEFAULT_COLOR_INTERPOLATION);
-      myProps.add (
-         "vertexColorMixing", "color mixing for vertex coloring", 
-         DEFAULT_VERTEX_COLOR_MIXING);
-   }
-
-   public PropertyList getAllPropertyInfo() {
-      return myProps;
-   }
-
-   public MeshComponent(String name) {
-      this();
-      setName(name);
-   }
-
-   public MeshComponent () {
-      myMeshInfo = new MeshInfo();
-   }
-
-   public MeshComponent (
-      MeshBase mesh, String fileName, AffineTransform3dBase X) {
-      this();
-      setMesh (mesh, fileName, X);
-   }
-
-   protected void setMeshFromInfo () {
-      MeshBase mesh = getMesh();
-      if (mesh != null) {
-         mesh.setFixed (true);
-         mesh.setColorInterpolation (getColorInterpolation());
-         mesh.setVertexColorMixing (getVertexColorMixing());
-      }
-   }
-
-   protected void doSetMesh (
-      MeshBase mesh, String fileName, AffineTransform3dBase X) {
-      if (mesh == null) {
-         throw new IllegalArgumentException ("mesh cannot be null");
-      }
-      myMeshInfo.set (mesh, fileName, X);
-      setMeshFromInfo ();
-   }
-   
-   public void setMesh (
-      MeshBase mesh, String fileName, AffineTransform3dBase X) {
-      doSetMesh (mesh, fileName, X);
-      RenderProps meshProps = mesh.getRenderProps();
-      if (meshProps != null) {
-         setRenderProps(meshProps);
-      }
-   }
-
-   public void setMesh(MeshBase mesh, String fileName) {
-      setMesh (mesh, fileName, null);
-   }
-
-   public void setMesh(MeshBase mesh) {
-      setMesh (mesh, null, null);
-   }
-   
-   public ColorInterpolation getColorInterpolation() {
-      return myColorInterp;
-   }
-   
-   public void setColorInterpolation (ColorInterpolation interp) {
-      if (interp != myColorInterp) {
-         MeshBase mesh = getMesh();
-         if (mesh != null) {
-            mesh.setColorInterpolation (interp);
-         }
-         myColorInterp = interp;
-      }
-   }
-
-   public ColorMixing getVertexColorMixing() {
-      return myVertexColorMixing;
-   }
-   
-   public void setVertexColorMixing (ColorMixing cmix) {
-      if (cmix != myVertexColorMixing) {
-         MeshBase mesh = getMesh();
-         if (mesh != null) {
-            mesh.setVertexColorMixing (cmix);
-         }
-         myVertexColorMixing = cmix;
-      }
-   }
-
-   public Vertex3d getVertex (int idx) {
-      return getMesh().getVertex (idx);
-   }
-
-   public int numVertices() {
-      return myMeshInfo.numVertices();
-   }
-
-   public MeshBase getMesh() {
-      // Check for null since myMeshInfo will be null if getMesh() is called 
-      // via setDefaultValues() before MeshComponent construction has finished.
-      if (myMeshInfo != null) {
-         return myMeshInfo.getMesh();
-      }
-      else {
-         return null;
-      }
-   }
-
-   public RigidTransform3d getMeshToWorld() {
-      MeshBase mesh = getMesh();
-      if (mesh != null) {
-         return mesh.getMeshToWorld();
-      }
-      else {
-         return null;
-      }
-   }      
-
-   public void setMeshToWorld (RigidTransform3d TMW) {
-      MeshBase mesh = getMesh();
-      if (mesh != null) {
-         mesh.setMeshToWorld(TMW);
-      }
-   }      
-   
-   public AffineTransform3d getFileTransform() {
-      return new AffineTransform3d(myMeshInfo.myFileTransform);
-   }
-
-   public boolean isFileTransformRigid() {
-      return myMeshInfo.myFileTransformRigidP;
-   }
-
-   public boolean isMeshModfied() {
-      return myMeshInfo.myMeshModifiedP;
-   }
-
-   public RenderProps createRenderProps() {
-      MeshBase mesh = getMesh();
-      if (mesh != null) {
-         RenderProps props = mesh.createRenderProps(this);
-         return props;
-      }
-      else {
-         return RenderProps.createRenderProps(this);
-      }
-   }
-
-   private static RenderProps createDefaultRenderProps() {
-      RenderProps mr = new RenderProps();
-      return mr;
-   }
-
-   public void setDefaultValues() {
-      setRenderProps(createDefaultRenderProps());
-   }
-
-   @Override
-   public void prerender(RenderList list) {
-      MeshBase mesh = getMesh();
-      if (mesh != null) {
-         if (!mesh.isFixed()) {
-            mesh.notifyVertexPositionsModified();
-         }
-         mesh.prerender (myRenderProps);
-      }
-   }
-
-   public void render(
-      Renderer renderer, RenderProps props, int flags) {
-      myMeshInfo.render (renderer, props, flags);
-   }
-
-   @Override
-   public void render(Renderer renderer, int flags) {
-      if (isSelected() || isAncestorSelected()) {
-         flags |= Renderer.HIGHLIGHT;
-      }
-      render(renderer, getRenderProps(), flags);
-   }
-   
-   protected boolean isAncestorSelected() {
-      ModelComponent comp = this;
-      while (comp != null) {
-         if (comp.isSelected()) {
-            return true;
-         }
-         comp = comp.getParent();
-      }
-      return false;
-   }
-
-   protected boolean isParentOrGrandParentSelected() {
-      CompositeComponent parent = getParent();
-      if (parent != null) {
-         if (parent.isSelected()) {
-            return true;
-         }
-         parent = parent.getParent();
-         if (parent != null) {
-            return parent.isSelected();
-         }
-      }
-      return false;
-   }
-
-   @Override
-   public void updateBounds(Vector3d pmin, Vector3d pmax) {
-      MeshBase mesh = getMesh();
-      if (mesh != null) {
-         mesh.updateBounds(pmin, pmax);
-      }
-   }
-
-   public void updatePosition (int flags) {
-      MeshBase mesh = getMesh();
-      mesh.notifyVertexPositionsModified();
-   }
-
-   protected void writeItems (
-      PrintWriter pw, NumberFormat fmt, CompositeComponent ancestor)
-         throws IOException {
-
-      // write mesh info first so that the mesh will be read before renderProps;
-      // this is necessary because the mesh determines what type of renderProps
-      // should be instantiated
-      myMeshInfo.write (pw, fmt);
-      getAllPropertyInfo().writeNonDefaultProps (this, pw, fmt);
-   }
-
-   protected boolean scanItem (ReaderTokenizer rtok, Deque<ScanToken> tokens)
-      throws IOException {
-
-      rtok.nextToken();
-      if (scanAttributeName (rtok, "mesh")) {
-         myMeshInfo.scan (rtok);  
-         setMeshFromInfo();
-         return true;
-      }
-      rtok.pushBack();
-      // scan properties
-      return super.scanItem (rtok, tokens);
-   }
-
-   public void scaleDistance (double s) {
-      myMeshInfo.myMesh.scale (s);      
-   }
-
-   public void scaleMass (double s) {
-   }
-
-   public void transformGeometry (AffineTransform3dBase X) {
-      TransformGeometryContext.transform (this, X, 0);
-   }
-
-   public void transformGeometry (
-      GeometryTransformer gtr, TransformGeometryContext context, int flags) {
-
-      // transform the mesh itself. Subclasses that provide local pose 
-      // information may override this method to instead use
-      // myMeshInfo.transformGeometryAndPose(). 
-      myMeshInfo.transformGeometry (gtr);
-   }   
-   
-   public void addTransformableDependencies (
-      TransformGeometryContext context, int flags) {
-      // no dependencies
-   }
-
-   public void updateSlavePos () {
-      // potentially notify of vertex modification
-      // TODO: potentially remove this once MFreeModel3d transitions to FemMeshComp
-      if (!myMeshInfo.myMesh.isFixed()) {
-         myMeshInfo.myMesh.notifyVertexPositionsModified ();
-      }
-   }
-
-   public static PolygonalMesh[] createSurfaceMeshArray (PolygonalMesh mesh) {
-      if (mesh != null) {
-         return new PolygonalMesh[] { mesh };
-      }
-      else {
-         return new PolygonalMesh[] {};
-      }
-   }
-   
-   public static int numSurfaceMeshes (
-      MeshComponentList<?> list) {
-      int num = 0;
-      for (MeshComponent mc : list) {
-         MeshBase mesh = mc.getMesh();
-         if (mesh != null && mesh instanceof PolygonalMesh) {
-            num++;
-         }
-      }
-      return num;
-   }
-   
-   public static PolygonalMesh[] getSurfaceMeshes (
-      MeshComponentList<?> list) {
-      PolygonalMesh[] meshes = new PolygonalMesh[numSurfaceMeshes(list)];
-      int k = 0;
-      for (MeshComponent mc : list) {
-         MeshBase mesh = mc.getMesh();
-         if (mesh != null && mesh instanceof PolygonalMesh) {
-            meshes[k++] = (PolygonalMesh)mesh;
-         }
-      }     
-      return meshes;
-   } 
-   
-   public MeshComponent copy (
-      int flags, Map<ModelComponent,ModelComponent> copyMap) {
-      MeshComponent comp = (MeshComponent)super.copy (flags, copyMap);
-
-      comp.myMeshInfo = myMeshInfo.copy();
-
-      return comp;
-   }
-   
-}
->>>>>>> 542b365a
+}