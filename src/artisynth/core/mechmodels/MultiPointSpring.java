--- conflicted
+++ resolved
@@ -1,4 +1,3 @@
-<<<<<<< HEAD
 /**
  * Copyright (c) 2014, by the Authors: John E Lloyd (UBC)
  *
@@ -33,6 +32,7 @@
 import maspack.render.Renderable;
 import maspack.util.DataBuffer;
 import maspack.util.DoubleHolder;
+import maspack.util.FunctionTimer;
 import maspack.util.IndentingPrintWriter;
 import maspack.util.ListRemove;
 import maspack.util.NumberFormat;
@@ -84,6 +84,7 @@
    protected static boolean DEFAULT_DRAW_AB_POINTS = false;
    protected static int DEFAULT_MAX_WRAP_ITERATIONS = 100;
    protected static int DEFAULT_MAX_WRAP_DISPLACEMENT = -1;
+   protected static boolean DEFAULT_PROFILING = false;
 
    protected double myWrapStiffness = DEFAULT_WRAP_STIFFNESS;
    protected double myWrapDamping = DEFAULT_WRAP_DAMPING;
@@ -102,7 +103,11 @@
    protected int myMaxWrapIterations = DEFAULT_MAX_WRAP_ITERATIONS;
    protected double myMaxWrapDisplacement = DEFAULT_MAX_WRAP_DISPLACEMENT;
    protected boolean myLineSearchP = DEFAULT_LINE_SEARCH;
-
+   protected boolean myProfilingP = DEFAULT_PROFILING;
+   
+   protected FunctionTimer myProfileTimer = new FunctionTimer();
+   protected int myProfileCnt = 0;
+   
    public double getSor() {
       return mySor;
    }
@@ -2839,4371 +2844,6 @@
       }
    }
 
-   public boolean getLineSearch () {
-      return myLineSearchP;
-   }
-
-   public void setLineSearch (boolean enable) {
-      myLineSearchP = enable;
-   }
-
-   protected double convTol = 1e-6;
-
-   public static boolean myIgnoreCoriolisInJacobian = true;
-   public static boolean myDrawWrapPoints = true;
-
-   public static PropertyList myProps =
-      new PropertyList (MultiPointSpring.class, PointSpringBase.class);
-
-   static {
-      myProps.add (
-         "wrapStiffness", "stiffness for wrapping strands",
-         DEFAULT_WRAP_STIFFNESS);
-      myProps.add (
-         "wrapDamping", "damping for wrapping strands",
-         DEFAULT_WRAP_DAMPING);
-      myProps.add (
-         "contactStiffness", "contact stiffness for wrapping strands",
-         DEFAULT_CONTACT_STIFFNESS);
-      myProps.add (
-         "contactDamping", "contact damping for wrapping strands",
-         DEFAULT_CONTACT_DAMPING);
-      myProps.add (
-         "contactRescaling", "contact rescaling for wrapping strands",
-         DEFAULT_CONTACT_RESCALING);
-      myProps.add (
-         "maxWrapIterations", "max number of wrap iterations per step",
-         DEFAULT_MAX_WRAP_ITERATIONS);
-      myProps.add (
-         "lineSearch", "enable or disable line search",
-         DEFAULT_LINE_SEARCH);
-      myProps.add (
-         "drawKnots", "draw wrap strand knots",
-         DEFAULT_DRAW_KNOTS);
-      myProps.add (
-         "drawABPoints", "draw A and B points on wrapping obstacles",
-         DEFAULT_DRAW_AB_POINTS);
-      myProps.add (
-         "sor", "successive overrelaxation parameter", 1.0);
-      myProps.add (
-         "dnrmGain", "gain for dnrm K term", 1.0);
-      myProps.add (
-         "debugLevel", "turns on debug prints if > 0", DEFAULT_DEBUG_LEVEL);
-   }
-
-   public PropertyList getAllPropertyInfo() {
-      return myProps;
-   }
-
-   public MultiPointSpring() {
-      this (null);
-   }
-
-   public MultiPointSpring (String name) {
-      super (name);
-      mySegments = new ArrayList<Segment>();
-      myWrappables = new ArrayList<Wrappable>();
-      mySolveBlkNums = new int[0];
-      myNumBlks = 0;
-      mySegsValidP = true;
-      // myComponents =
-      //    new ComponentListImpl<ModelComponent>(ModelComponent.class, this);
-      //myWrapPoints = new PointList<Point> (Point.class, "wrapPoints");
-      //addFixed (myWrapPoints);
-   }
-
-   public MultiPointSpring (String name, double k, double d, double l) {
-      this (name);
-      setRestLength (l);
-      setMaterial (new LinearAxialMaterial (k, d));
-   }
-
-   public MultiPointSpring (double k, double d, double l) {
-      this (null);
-      setRestLength (l);
-      setMaterial (new LinearAxialMaterial (k, d));
-   }
-
-   /**
-    * Sets the rest length of the spring from the current point locations
-    * @return the new rest length
-    */
-   public double setRestLengthFromPoints() {
-      double l = getActiveLength();
-      setRestLength(l);
-      return l;
-   }
-
-   protected int numSegments() {
-      // we ignore the last segment because that is used to simply store the
-      // terminating point
-      return mySegments.size()-1;
-   }
-
-   public void setSegmentPassive (int segIdx, boolean passive) {
-      if (segIdx >= numSegments()) {
-         throw new IndexOutOfBoundsException (
-            "Segment "+segIdx+" is not defined");
-      }
-      Segment seg = mySegments.get(segIdx);
-      if (seg.myPassiveP != passive) {
-         seg.myPassiveP = passive;
-         notifyParentOfChange (DynamicActivityChangeEvent.defaultEvent);
-      }
-   }
-
-   public int numPassiveSegments() {
-      int num = 0;
-      for (int i=0; i<numSegments(); i++) {
-         if (mySegments.get(i).myPassiveP) {
-            num++;
-         }
-      }
-      return num;
-   }
-
-   public boolean isSegmentPassive (int segIdx) {
-      if (segIdx >= numSegments()) {
-         throw new IndexOutOfBoundsException (
-            "Segment "+segIdx+" is not defined");
-      }
-      return mySegments.get(segIdx).myPassiveP;
-   }
-
-   public int numKnots (int segIdx) {
-      if (segIdx >= numSegments()) {
-         throw new IndexOutOfBoundsException (
-            "Segment "+segIdx+" is not defined");
-      }
-      Segment seg = mySegments.get(segIdx);
-      if (seg instanceof WrapSegment) {
-         return ((WrapSegment)seg).myNumKnots;
-      }
-      else {
-         return 0;
-      }
-   }
-
-   public void checkStiffness (int segIdx) {
-      if (segIdx >= numSegments()) {
-         throw new IndexOutOfBoundsException (
-            "Segment "+segIdx+" is not defined");
-      }
-      Segment seg = mySegments.get(segIdx);
-      if (seg instanceof WrapSegment) {
-         WrapSegment wseg = (WrapSegment)seg;
-         wseg.checkStiffness();
-      }
-   }
-
-   public WrapKnot getKnot (int segIdx, int k) {
-      if (segIdx >= numSegments()) {
-         throw new IndexOutOfBoundsException (
-            "Segment "+segIdx+" is not defined");
-      }
-      Segment seg = mySegments.get(segIdx);
-      if (seg instanceof WrapSegment) {
-         WrapSegment wseg = (WrapSegment)seg;
-         if (k >= 0 && k < wseg.myNumKnots) {
-            return wseg.myKnots[k];
-         }
-      }
-      return null;
-   }
-   
-   protected void invalidateSegments() {
-      mySegsValidP = false;
-      myRenderObjValidP = false;
-   }
-
-   protected void updateSegsIfNecessary() {
-      if (!mySegsValidP) {
-         updateSegs(/*updateWrapSegs=*/false);
-      }
-   }
-
-   protected void updateSegs (boolean updateWrapSegs) {
-      int nump = numPoints();
-      myNumBlks = nump;
-      mySolveBlkNums = new int[myNumBlks*myNumBlks];
-      mySegsValidP = true;
-      // make sure segment pointers are correct
-      for (int i=0; i<nump-1; i++) {
-         Segment seg = mySegments.get(i);
-         Segment segNext = mySegments.get(i+1);
-         if (seg.myPntA != segNext.myPntB) {
-            // then this segment was changed
-            seg.myPntA = segNext.myPntB;
-            if (updateWrapSegs && seg instanceof WrapSegment) {
-               WrapSegment wrapSeg = (WrapSegment)seg;
-               wrapSeg.initializeStrand (/*initialPnts=*/null);
-               wrapSeg.updateWrapStrand(myMaxWrapIterations);
-               wrapSeg.updateSubSegments();
-            }
-         }
-      }
-      mySegments.get(nump-1).myPntA = null;
-   }
-
-   protected void updateWrapSegments (int maxIter) {
-      for (int i=0; i<numSegments(); i++) {
-         Segment seg = mySegments.get(i);
-         if (seg instanceof WrapSegment) {
-            WrapSegment wrapSeg = (WrapSegment)seg;
-            wrapSeg.updateWrapStrand(maxIter);
-            wrapSeg.updateSubSegments();
-         }
-      }
-   }      
-
-   // /**
-   //  * Calculates the sum of distances between the entry and exit points of the
-   //  * two paths.
-   //  * @param p1         first path
-   //  * @param p2         second path
-   //  * @return           "distance" between the two paths
-   //  */
-   // private double pathDistance (WrapPath path1, WrapPath path2) {
-   //    WrapPoint pnt1_0 = path1.getPoint(0);
-   //    WrapPoint pnt1_1 = path1.numPoints() > 1 ? path1.getPoint(1) : pnt1_0;
-   //    WrapPoint pnt2_0 = path2.getPoint(0);
-   //    WrapPoint pnt2_1 = path2.numPoints() > 1 ? path2.getPoint(1) : pnt2_0;
-   //    return (pnt1_0.getPosition().distanceSquared(pnt2_0.getPosition()) +
-   //            pnt1_1.getPosition().distanceSquared(pnt2_1.getPosition()));
-   // }
-
-   // private Point nextDefinedPointA (int idx) {
-   //    WrapData wdata = myWrapData.get(idx++);
-   //    while (wdata.wrappable != null && !wdata.pointsDefined) {
-   //       wdata = myWrapData.get(idx++);
-   //    }
-   //    return wdata.pntA;
-   // }
-
-   public void applyForces (double t) {
-      updateSegsIfNecessary();
-      double len = getActiveLength();
-      double dldt = getActiveLengthDot();
-      double F = computeF (len, dldt);
-      for (int i=0; i<numSegments(); i++) {
-         Segment seg = mySegments.get(i);
-         if (seg.hasSubSegments()) {
-            for (SubSegment sg=seg.firstSubSegment(); sg!=null; sg=sg.myNext) {
-               sg.applyForce (F);
-            }
-         }
-         else {
-            seg.applyForce (F);
-         }
-      }
-   }
-
-   protected void writeSegments (
-      PrintWriter pw, NumberFormat fmt, CompositeComponent ancestor) 
-      throws IOException {
-      
-      pw.println ("segments=[");
-      IndentingPrintWriter.addIndentation (pw, 2);
-      for (int i=0; i<mySegments.size(); i++) {
-         Segment seg = mySegments.get(i);
-         if (seg instanceof WrapSegment) {
-            pw.println ("WrapSegment [");
-         }
-         else {
-            pw.println ("Segment [");
-         }
-         IndentingPrintWriter.addIndentation (pw, 2);
-         seg.writeItems (pw, fmt, ancestor);
-         IndentingPrintWriter.addIndentation (pw, -2);
-         pw.println ("]");      
-      }
-      IndentingPrintWriter.addIndentation (pw, -2);
-      pw.println ("]");      
-   }
-
-   protected void scanSegments (ReaderTokenizer rtok, Deque<ScanToken> tokens) 
-      throws IOException {
-      tokens.offer (new StringToken ("segments", rtok.lineno()));
-      rtok.scanToken ('[');
-      tokens.offer (ScanToken.BEGIN);
-      while (rtok.nextToken() != ']') {
-         Segment seg;
-         if (rtok.tokenIsWord ("Segment")) {
-            seg = new Segment();
-         }
-         else if (rtok.tokenIsWord ("WrapSegment")) {
-            seg = new WrapSegment();            
-         }
-         else {
-            throw new IOException (
-               "Expecting word token, Segment or WrapSegment, " + rtok); 
-         }
-         rtok.scanToken ('[');
-         tokens.offer (ScanToken.BEGIN);
-         while (rtok.nextToken() != ']') {
-            rtok.pushBack();
-            if (!seg.scanItem (rtok, tokens)) {
-               throw new IOException ("Unexpected token: "+rtok);
-            }
-         }
-         tokens.offer (ScanToken.END); // terminator token
-         mySegments.add (seg);
-      }
-      tokens.offer (ScanToken.END);
-   }
-
-   protected void postscanSegments (
-      Deque<ScanToken> tokens, CompositeComponent ancestor) throws IOException {
-      ScanToken tok = tokens.poll();
-      if (tok != ScanToken.BEGIN) {
-         throw new IOException (
-            "BEGIN token expected for segment list, got " + tok);
-      }
-      for (int i=0; i<mySegments.size(); i++) {
-         Segment seg = mySegments.get(i);
-         tok = tokens.poll();
-         if (tok != ScanToken.BEGIN) {
-            throw new IOException (
-               "BEGIN token expected for segment "+i+", got " + tok);
-         }
-         while (tokens.peek() != ScanToken.END) {
-            if (!seg.postscanItem (tokens, ancestor)) {
-               throw new IOException (
-                  "Unexpected token for segment "+i+": " + tokens.poll());
-            }
-         }
-         tokens.poll(); // eat END token      
-      }
-      tok = tokens.poll();
-      if (tok != ScanToken.END) {
-         throw new IOException (
-            "END token expected for segment list, got " + tok);
-      }
-   }
-
-   protected boolean scanItem (ReaderTokenizer rtok, Deque<ScanToken> tokens)
-      throws IOException {
-
-      rtok.nextToken();
-      if (scanAttributeName (rtok, "segments")) {
-         scanSegments (rtok, tokens);
-         return true;
-      }
-      else if (scanAndStoreReferences (rtok, "wrappables", tokens) != -1) {
-         return true;
-      }
-      rtok.pushBack();
-      return super.scanItem (rtok, tokens);
-   }  
-
-   public void scan (ReaderTokenizer rtok, Object ref) throws IOException {
-      clearPoints();
-      clearWrappables();
-      super.scan (rtok, ref);
-   }
-
-   protected boolean postscanItem (
-   Deque<ScanToken> tokens, CompositeComponent ancestor) throws IOException {
-      if (postscanAttributeName (tokens, "segments")) {
-         postscanSegments (tokens, ancestor);
-         return true;
-      }
-      else if (postscanAttributeName (tokens, "wrappables")) {
-         ScanWriteUtils.postscanReferences (
-            tokens, myWrappables, Wrappable.class, ancestor);
-         return true;
-      }
-      return super.postscanItem (tokens, ancestor);
-   }
-
-   protected void writeItems (
-      PrintWriter pw, NumberFormat fmt, CompositeComponent ancestor)
-      throws IOException {
-
-      pw.print ("wrappables=");
-      ScanWriteUtils.writeBracketedReferences (pw, myWrappables, ancestor);
-      writeSegments (pw, fmt, ancestor);
-      super.writeItems (pw, fmt, ancestor);
-   }
-
-   public void updateBounds (Vector3d pmin, Vector3d pmax) {
-      // just update bounds for the via points, since the wrap segments will
-      // hug the wrappables, and bounds are updated elsewhere to account for
-      // wrappables.
-      for (int i=0; i<numPoints(); i++) {
-         getPoint(i).updateBounds (pmin, pmax);
-      }
-   }
-
-   public Color getContactingKnotsColor() {
-      return myContactingKnotsColor;
-   }
-
-   public void setContactingKnotsColor (Color color) {
-      myContactingKnotsColor = color;
-   }
-
-   private float[] getRenderCoords (Point pnt) {
-      Point3d pos = pnt.getPosition();
-      return new float[] { (float)pos.x, (float)pos.y, (float)pos.z };
-   }
-
-   private static int FREE_KNOTS = 0;
-   private static int CONTACTING_KNOTS = 1;
-
-   private void addRenderPos (
-      RenderObject robj, int vidx, WrapKnot knot) {
-      if (knot != null) {
-         if (knot.inContact()) {
-            robj.pointGroup (CONTACTING_KNOTS);
-         }
-         else {
-            robj.pointGroup (FREE_KNOTS);
-         }
-         robj.addPoint (vidx);
-      }
-      if (vidx > 0) {
-         robj.addLine (vidx-1, vidx);
-      }
-   }
-
-   protected RenderObject buildRenderObject() {
-      RenderObject robj = new RenderObject();
-      for (int i=0; i<numSegments(); i++) {
-         Segment seg = mySegments.get(i);
-         robj.vertex (seg.myPntB.getRenderCoords());
-         if (seg instanceof WrapSegment) {
-            WrapSegment wrapSeg = (WrapSegment)seg;
-            for (int k=0; k<wrapSeg.myNumKnots; k++) {
-               robj.vertex (wrapSeg.myKnots[k].updateRenderPos());
-            }
-         }
-         if (i == numSegments()-1) {
-            robj.vertex (seg.myPntA.getRenderCoords());
-         }
-      }
-      return robj;
-   }
-
-   protected void updateRenderObject (RenderObject robj) {
-      // updating the render object involves updating the knot render positions
-      robj.clearPrimitives();
-      robj.createPointGroup();
-      robj.createPointGroup();
-      int vidx = 0;
-      for (int i=0; i<numSegments(); i++) {
-         Segment seg = mySegments.get(i);
-         addRenderPos (robj, vidx++, /*knot=*/null);
-         if (seg instanceof WrapSegment) {
-            WrapSegment wrapSeg = (WrapSegment)seg;
-            for (int k=0; k<wrapSeg.myNumKnots; k++) {
-               WrapKnot knot = wrapSeg.myKnots[k];
-               knot.updateRenderPos();
-               addRenderPos (robj, vidx++, knot);
-            }
-         }
-         if (i == numSegments()-1) {
-            addRenderPos (robj, vidx++, /*knot=*/null);
-         }
-      }
-      robj.notifyPositionsModified();
-      robj.pointGroup (FREE_KNOTS);
-   }
-
-   public void prerender (RenderList list) {
-      // A render object is used to render the strands and the knots.  AB
-      // points are rendered using basic point primitives on a per-segment list
-      // of current AB points.
-
-
-      // create or update the render object, as needed
-      if (!myRenderObjValidP) {
-         myRenderObj = buildRenderObject();
-      }
-      updateRenderObject(myRenderObj);
-      myRenderObjValidP = true;
-
-      if (myDrawABPointsP) {
-         // for each wrappable segment, update the current list of AB points to
-         // be rendered:
-         updateABRenderProps();
-         for (int i=0; i<numSegments(); i++) {
-            Segment seg = mySegments.get(i);
-            if (seg instanceof WrapSegment) {
-               WrapSegment wrapSeg = (WrapSegment)seg;
-               ArrayList<float[]> renderPoints = null;
-               SubSegment sg = wrapSeg.firstSubSegment();
-               if (sg != null) {
-                  renderPoints = new ArrayList<float[]>(10);
-                  while (sg!=null) {
-                     if (sg.myAttachmentB != null) {
-                        renderPoints.add (getRenderCoords (sg.myPntB));
-                     }
-                     if (sg.myAttachmentA != null) {
-                        renderPoints.add (getRenderCoords (sg.myPntA));
-                     }
-                     sg = sg.myNext;
-                  }
-               }
-               wrapSeg.myRenderABPoints = renderPoints;
-            }
-         }
-      }
-   }
-
-   void dorender (Renderer renderer, RenderProps props) {
-      RenderObject robj = myRenderObj;
-
-      if (myDrawABPointsP) {
-         // draw AB points
-         for (int i=0; i<numSegments(); i++) {
-            Segment seg = mySegments.get(i);
-            if (seg instanceof WrapSegment) {
-               WrapSegment wrapSeg = (WrapSegment)seg;
-               ArrayList<float[]> renderPoints = wrapSeg.myRenderABPoints;
-               if (renderPoints != null) {
-                  for (int k=0; k<renderPoints.size(); k++) {
-                     renderer.drawPoint (
-                        myABRenderProps, renderPoints.get(k), isSelected());
-                  }
-               }
-            }
-         }
-      }
-      
-      if (robj != null) {
-         double size;
-
-         // draw the strands
-         LineStyle lineStyle = props.getLineStyle();
-         if (lineStyle == LineStyle.LINE) {
-            size = props.getLineWidth();
-         }
-         else {
-            size = props.getLineRadius();
-         }
-         if (getRenderColor() != null) {
-            renderer.setColor (getRenderColor(), isSelected());
-         }
-         else {
-            renderer.setLineColoring (props, isSelected());
-         }
-         renderer.drawLines (robj, lineStyle, size);
-
-         if (myDrawKnotsP) {
-            // draw the knots, if any
-            if (robj.numPoints() > 0) {
-               PointStyle pointStyle = props.getPointStyle();
-               if (pointStyle == PointStyle.POINT) {
-                  size = props.getPointSize();
-               }
-               else {
-                  size = props.getPointRadius();
-               }
-               renderer.setPointColoring (props, isSelected());
-               robj.pointGroup (FREE_KNOTS);
-               renderer.drawPoints (robj, pointStyle, size);
-               robj.pointGroup (CONTACTING_KNOTS);
-               if (myContactingKnotsColor != null) {
-                  renderer.setColor (myContactingKnotsColor);
-               }
-               renderer.drawPoints (robj, pointStyle, size);
-            }
-         }
-      }
-   }     
-
-   public void render (Renderer renderer, int flags) {
-      dorender (renderer, myRenderProps);
-   }
-
-   protected MultiPointSpring newComponent (String classId)
-      throws InstantiationException, IllegalAccessException {
-      return (MultiPointSpring)ClassAliases.newInstance (
-         classId, MultiPointSpring.class);
-   }
-
-   public void scaleDistance (double s) {
-      super.scaleDistance (s);
-      if (myMaterial != null) {
-         myMaterial.scaleDistance (s);
-      }
-      if (myRenderProps != null) {
-         RenderableUtils.cloneRenderProps (this);
-         myRenderProps.scaleDistance (s);
-      }
-      for (int i=0; i<numSegments(); i++) {
-         mySegments.get(i).scaleDistance (s);
-      }
-   }
-
-   public void scaleMass (double s) {
-      super.scaleMass (s);
-      if (myMaterial != null) {
-         myMaterial.scaleMass (s);
-      }
-   }
-
-   public void transformGeometry (AffineTransform3dBase X) {
-      TransformGeometryContext.transform (this, X, 0);
-   }
-
-   public void transformGeometry (
-      GeometryTransformer gtr, TransformGeometryContext context, int flags) {
-      // just transform the segments. Via points and wrappables will be
-      // transformed elsewhere      
-      for (int i=0; i<numSegments(); i++) {
-         mySegments.get(i).transformGeometry (gtr);
-      }
-   }
-   
-   public void addTransformableDependencies (
-      TransformGeometryContext context, int flags) {
-      // no dependencies
-   }
-
-   public double computeLength (boolean activeOnly) {
-      double len = 0;
-      updateSegsIfNecessary();
-      for (int i=0; i<numSegments(); i++) {
-         Segment seg = mySegments.get(i);
-         
-         if (seg.hasSubSegments()) {
-            for (SubSegment sg=seg.firstSubSegment(); sg!=null; sg=sg.myNext) {
-               sg.updateU();
-            }
-         }
-         else {
-            seg.updateU();
-         }
-         if (activeOnly && seg.myPassiveP) {
-            continue;
-         }
-         len += seg.myLength;
-      }
-      return len;
-   }
-
-   public double getActiveLengthDot() {
-      return computeLengthDot (/*activeOnly=*/true);
-   }
-
-   public double getLengthDot() {
-      return computeLengthDot (/*activeOnly=*/false);
-   }
-
-   private double computeLengthDot (boolean activeOnly) {
-      double lenDot = 0;
-      updateSegsIfNecessary();
-      for (int i=0; i<numSegments(); i++) {
-         Segment seg = mySegments.get(i);
-         if (activeOnly && seg.myPassiveP) {
-            continue;
-         }
-         // TODO: need to make sure uvec is up to for the segments
-         if (seg.hasSubSegments()) {
-            for (SubSegment sg=seg.firstSubSegment(); sg!=null; sg=sg.myNext) {
-               lenDot += sg.getLengthDot();
-            }
-         }
-         else {
-            lenDot += seg.getLengthDot();         
-         }
-      }
-      return lenDot;
-   }
-
-   public double getActiveLength() {
-      return computeLength (/*activeOnly=*/true);
-   }         
-
-   public double getLength() {
-      return computeLength (/*activeOnly=*/false);
-   }         
-
-   protected double computeU (Vector3d u, Point p0, Point p1) {
-      u.sub (p1.getPosition(), p0.getPosition());
-      double l = u.norm();
-      if (l != 0) {
-         u.scale (1 / l);
-      }
-      return l;
-   }
-
-   public void addSolveBlocks (SparseNumberedBlockMatrix M) {
-      updateSegsIfNecessary();
-      // TODO: FINISH - currently adds solve blocks only for the
-      // via points
-      int nump = numPoints();
-      if (nump > 1) {
-         for (int i=0; i<nump; i++) {
-            int bi = getPoint(i).getSolveIndex();
-            for (int j=0; j<nump; j++) {
-               int bj = getPoint(j).getSolveIndex();
-               MatrixBlock blk = null;
-               if (bi != -1 && bj != -1) {
-                  blk = M.getBlock (bi, bj);
-                  if (blk == null) {
-                     blk = MatrixBlockBase.alloc (3, 3);
-                     M.addBlock (bi, bj, blk);
-                  }
-               }
-               if (blk != null) {
-                  mySolveBlkNums[i*nump+j] = blk.getBlockNumber();
-               }
-               else {
-                  mySolveBlkNums[i*nump+j] = -1;
-               }
-            }
-         }
-      }
-   }
-
-   // assume that PointData v vectors and segment P and u is up to date
-   private void updateDfdx (double dFdl, double dFdldot) {
-      for (int i=0; i<numSegments(); i++) {
-         Segment seg = mySegments.get(i);
-         if (seg.hasSubSegments()) {
-            for (SubSegment sg=seg.firstSubSegment(); sg!=null; sg=sg.myNext) {
-               sg.updateDfdx (dFdl, dFdldot);
-            }
-         }
-         else {
-            seg.updateDfdx (dFdl, dFdldot);
-         }
-      }
-   }
-
-   private void updateP () {
-      for (int i=0; i<numSegments(); i++) {
-         Segment seg = mySegments.get(i);
-         if (seg.hasSubSegments()) {
-            for (SubSegment sg=seg.firstSubSegment(); sg!=null; sg=sg.myNext) {
-               sg.updateP();
-            }
-         }
-         else {
-            seg.updateP();
-         }
-      }
-   }
-
-   private MatrixBlock getSolveBlock (
-      SparseNumberedBlockMatrix M, int i, int j, int numBlks) {
-      int blkNum = mySolveBlkNums[i*myNumBlks+j];
-      if (blkNum != -1) {
-         return M.getBlockByNumber (blkNum);
-      }
-      else {
-         return null;
-      }
-   }
-
-   private void addToBlock (
-      SparseNumberedBlockMatrix M, int bi, int bj, Matrix3dBase X, double s) {
-
-      int blkNum = mySolveBlkNums[bi*myNumBlks+bj];
-      if (blkNum != -1) {
-         MatrixBlock blk =  M.getBlockByNumber (blkNum);
-         blk.scaledAdd (s, X);
-      }
-   }
-
-   public void addPosJacobian (SparseNumberedBlockMatrix M, double s) {
-      // TODO: FINISH. currently computes Jacobian only for via points
-
-      Matrix3d X = new Matrix3d();
-      int numSegs = numSegments();
-      updateSegsIfNecessary();
-      if (numSegs > 0) {
-         double l = getActiveLength();
-         double ldot = getActiveLengthDot();
-         double F = computeF (l, ldot);
-         double dFdl = computeDFdl (l, ldot);
-         double dFdldot = computeDFdldot (l, ldot);
-         updateP();
-         updateDfdx (dFdl, dFdldot);
-
-         for (int i=0; i<numSegs; i++) {
-            Segment seg_i = mySegments.get(i);
-            Vector3d uvecB_i, uvecA_i;
-            if (seg_i.hasSubSegments()) {
-               Segment sub;
-               sub = seg_i.firstSubSegment();
-               X.scale (F/sub.myLength, sub.myP);
-               addToBlock (M, i, i, X, -s);
-               uvecB_i = sub.myUvec;
-               sub = seg_i.lastSubSegment();
-               X.scale (F/sub.myLength, sub.myP);
-               addToBlock (M, i+1, i+1, X, -s);
-               uvecA_i = sub.myUvec;
-            }
-            else {
-               X.scale (F/seg_i.myLength, seg_i.myP);
-               addToBlock (M, i, i, X, -s);
-               addToBlock (M, i+1, i, X, s);
-               addToBlock (M, i, i+1, X, s);
-               addToBlock (M, i+1, i+1, X, -s);
-               uvecB_i = seg_i.myUvec;
-               uvecA_i = seg_i.myUvec;
-            }
-            for (int j=0; j<numSegs; j++) {
-               Segment seg_j = mySegments.get(j);
-               Vector3d dFdxB_j, dFdxA_j; 
-               if (seg_j.hasSubSegments()) {
-                  dFdxB_j = seg_j.firstSubSegment().mydFdxB;
-                  dFdxA_j = seg_j.lastSubSegment().mydFdxA;
-               }
-               else {
-                  dFdxB_j = seg_j.mydFdxB;
-                  dFdxA_j = seg_j.mydFdxA;
-               }
-               X.outerProduct (uvecB_i, dFdxB_j);
-               addToBlock (M, i, j, X, s);
-               addToBlock (M, i+1, j, X, -s);
-               X.outerProduct (uvecA_i, dFdxA_j);
-               addToBlock (M, i, j+1, X, s);
-               addToBlock (M, i+1, j+1, X, -s);
-            }
-         }
-      }
-   }
-
-   public void addVelJacobian (SparseNumberedBlockMatrix M, double s) {
-      // TODO: FINISH. currently computes Jacobian only for via points
-      Matrix3d X = new Matrix3d();
-      Vector3d tmp = new Vector3d();
-      Vector3d dLdot = new Vector3d();
-      int numSegs = numSegments();
-      updateSegsIfNecessary();
-      if (numSegs > 0) {
-         double l = getActiveLength();
-         double ldot = getActiveLengthDot();
-         double dFdldot = computeDFdldot (l, ldot);
-         for (int i=0; i<numSegs; i++) {
-            Segment seg_i = mySegments.get(i);
-            Vector3d uvecB_i, uvecA_i;
-            if (seg_i.hasSubSegments()) {
-               uvecB_i = seg_i.firstSubSegment().myUvec;
-               uvecA_i = seg_i.lastSubSegment().myUvec;
-            }
-            else {
-               uvecB_i = seg_i.myUvec;
-               uvecA_i = seg_i.myUvec;
-            }
-            for (int j=0; j<numSegs; j++) {
-               Segment seg_j = mySegments.get(j);
-               Vector3d uvecB_j, uvecA_j;
-               if (!seg_j.myPassiveP) {
-                  if (seg_j.hasSubSegments()) {
-                     uvecB_j = seg_j.firstSubSegment().myUvec;
-                     uvecA_j = seg_j.lastSubSegment().myUvec;
-                  }
-                  else {
-                     uvecB_j = seg_j.myUvec;
-                     uvecA_j = seg_j.myUvec;
-                  }
-                  X.outerProduct (uvecB_i, uvecB_j);
-                  addToBlock (M, i, j, X, -s*dFdldot);
-                  if (uvecB_j != uvecA_j) {
-                     X.outerProduct (uvecB_i, uvecA_j);
-                  }
-                  addToBlock (M, i, j+1, X, s*dFdldot);                  
-                  X.outerProduct (uvecA_i, uvecB_j);
-                  addToBlock (M, i+1, j, X, s*dFdldot);
-                  if (uvecB_j != uvecA_j) {
-                     X.outerProduct (uvecA_i, uvecA_j);
-                  }
-                  addToBlock (M, i+1, j+1, X, -s*dFdldot);
-               }
-            }
-         }
-      }
-   }
-
-   public int getJacobianType() {
-      AxialMaterial mat = getEffectiveMaterial();
-      if (numPassiveSegments() == 0 &&
-          (myIgnoreCoriolisInJacobian || mat.isDFdldotZero())) {
-         return Matrix.SYMMETRIC;
-      }
-      else {
-         return 0;
-      }
-   }
-   
-   /**
-    * {@inheritDoc}
-    */
-   public boolean isDuplicatable() {
-      return true;
-   }
-
-   /**
-    * {@inheritDoc}
-    */
-   public boolean getCopyReferences (
-      List<ModelComponent> refs, ModelComponent ancestor) {
-      // copying not currently supported
-      return false;
-//      for (int i=0; i<myWrapData.size(); i++) {
-//         ModelComponent wobj = getWrapObject(i);
-//         if (!(wobj instanceof CopyableComponent) ||
-//             !ComponentUtils.addCopyReferences (refs, wobj, ancestor)) {
-//            return false;
-//         }
-//      }
-//      return true;
-   }
-
-   public ModelComponent copy (
-      int flags, Map<ModelComponent,ModelComponent> copyMap) {
-      MultiPointSpring comp = (MultiPointSpring)super.copy (flags, copyMap);
-
-      // copying not currently supported. This method must be completed
-      // if that changes.
-//      comp.mySegData = new ArrayList<SegmentData>();
-//      comp.myWrapData = new ArrayList<WrapData>();
-//      for (int i=0; i<myWrapData.size(); i++) {
-//         ModelComponent wobj = (ModelComponent)ComponentUtils.maybeCopy (
-//            flags, copyMap, (CopyableComponent)getWrapObject(i));
-//         if (wobj instanceof Wrappable) {
-//            WrapData wdata = myWrapData.get(i);
-//            comp.addWrappable (
-//               (Wrappable)wobj,
-//               wdata.pntA.getPosition(), wdata.pntA.getPosition());
-//         }
-//         else if (wobj instanceof Point) {
-//            comp.addPoint ((Point)wobj);
-//         }
-//         else {
-//            throw new InternalErrorException (
-//               "Unknown wrap object "+wobj.getClass());
-//         }
-//      }
-//      comp.setRenderProps (myRenderProps);
-//      if (myMaterial != null) {
-//         comp.setMaterial (myMaterial.clone());
-//      }
-      // if (myPassiveSegs != null) {
-      //    comp.myPassiveSegs = new HashSet<Integer>();
-      //    for (Integer ival : myPassiveSegs) {
-      //       comp.myPassiveSegs.add (ival);
-      //    }
-      // }
-      return comp;
-   }
-
-   @Override
-   public void getHardReferences (List<ModelComponent> refs) {
-      super.getHardReferences (refs);
-      int nump = numPoints();
-      if (nump > 0) {
-         refs.add (getPoint(0));
-      }
-      if (nump > 1) {
-         refs.add (getPoint(nump-1));
-      }
-   }
-
-   @Override
-   public void getSoftReferences (List<ModelComponent> refs) {
-      super.getSoftReferences (refs);
-      int nump = numPoints();
-      if (nump > 2) {
-         for (int i=1; i<nump-1; i++) {
-            refs.add (getPoint(i));
-         }
-      }
-      refs.addAll (myWrappables);
-   }
-
-   @Override
-   public void updateReferences (boolean undo, Deque<Object> undoInfo) {
-      super.updateReferences (undo, undoInfo);
-
-      if (undo) {
-         Object obj = undoInfo.removeFirst();
-         if (obj != NULL_OBJ) {
-            ((ListRemove<Wrappable>)obj).undo();
-         }
-         obj = undoInfo.removeFirst();
-         if (obj != NULL_OBJ) {
-            ((ListRemove<Segment>)obj).undo();
-            updateSegs(/*updateWrapSegs=*/false);
-         }
-      }
-      else {
-         // remove soft references which aren't in the hierarchy any more:
-         ListRemove<Wrappable> wrappableRemove = null;
-         for (int i=0; i<myWrappables.size(); i++) {
-            if (!ComponentUtils.isConnected (
-                   this, myWrappables.get(i))) {
-               if (wrappableRemove == null) {
-                  wrappableRemove = new ListRemove<Wrappable>(myWrappables);
-               }
-               wrappableRemove.requestRemove(i);
-            }
-         }
-         if (wrappableRemove != null) {
-            wrappableRemove.remove();
-            undoInfo.addLast (wrappableRemove);
-         }
-         else {
-            undoInfo.addLast (NULL_OBJ);
-         }
-         ListRemove<Segment> segmentRemove = null;
-         for (int i=1; i<mySegments.size(); i++) {
-            if (!ComponentUtils.isConnected (this, mySegments.get(i).myPntB)) {
-               if (segmentRemove == null) {
-                  segmentRemove = new ListRemove<Segment>(mySegments);
-               }
-               segmentRemove.requestRemove(i);
-            }
-         }
-         if (segmentRemove != null) {
-            segmentRemove.remove();
-            undoInfo.addLast (segmentRemove);
-            myRenderObjValidP = false;
-            updateSegs(/*updateWrapSegs=*/true);
-            // remove render object
-         }
-         else {
-            undoInfo.addLast (NULL_OBJ);
-         }         
-      }
-   }
-
-   public void preadvance (double t0, double t1, int flags) {
-      updateWrapSegments(myMaxWrapIterations);
-   }
-   
-   public void postadvance (double t0, double t1, int flags) {
-      updateStructure();
-   }
-
-   /** 
-    * Hook method to allow sub-classes to update their structure by adding
-    * or removing points.
-    */
-   public void updateStructure() {
-   }
-
-   // ///////////////////////////////////////////////////
-   // // Begin Composite component stuff
-   // ///////////////////////////////////////////////////
-
-   // /**
-   //  * {@inheritDoc}
-   //  */
-   // public void updateNameMap (
-   //    String newName, String oldName, ModelComponent comp) {
-   //    myComponents.updateNameMap (newName, oldName, comp);
-   // }
-
-   // /**
-   //  * {@inheritDoc}
-   //  */
-   // public ModelComponent findComponent (String path) {
-   //    return ComponentUtils.findComponent (this, path);
-   // }
-
-   // protected void addFixed (ModelComponent comp) {
-   //    comp.setFixed (true);
-   //    myComponents.add (comp);
-   // }
- 
-   // /**
-   //  * {@inheritDoc}
-   //  */
-   // public ModelComponent get (String nameOrNumber) {
-   //    return myComponents.get (nameOrNumber);
-   // }
-
-   // /**
-   //  * {@inheritDoc}
-   //  */
-   // public ModelComponent get (int idx) {
-   //    return myComponents.get (idx);
-   // }
-
-   // /**
-   //  * {@inheritDoc}
-   //  */
-   // public ModelComponent getByNumber (int num) {
-   //    return myComponents.getByNumber (num);
-   // }
-
-   // /**
-   //  * {@inheritDoc}
-   //  */
-   // public int getNumberLimit() {
-   //    return myComponents.getNumberLimit();
-   // }
-
-   // /**
-   //  * {@inheritDoc}
-   //  */
-   // public int indexOf (ModelComponent comp) {
-   //    return myComponents.indexOf (comp);
-   // }
-
-   // /**
-   //  * {@inheritDoc}
-   //  */
-   // public int numComponents() {
-   //    return myComponents.size();
-   // }
-
-   // /**
-   //  * {@inheritDoc}
-   //  */
-   // public void componentChanged (ComponentChangeEvent e) {
-   //    myComponents.componentChanged (e);
-   //    notifyParentOfChange (e);
-   // }
-
-   // protected void notifyStructureChanged (Object comp) {
-   //    if (comp instanceof CompositeComponent) {
-   //       notifyParentOfChange (new StructureChangeEvent (
-   //          (CompositeComponent)comp));
-   //    }
-   //    else {
-   //       notifyParentOfChange (StructureChangeEvent.defaultEvent);
-   //    }
-   // }
-
-   // /**
-   //  * {@inheritDoc}
-   //  */
-   // public NavpanelDisplay getNavpanelDisplay() {
-   //    return myDisplayMode;
-   // }
-   
-   // /**
-   //  * Sets the display mode for this component. This controls
-   //  * how the component is displayed in a navigation panel. The default
-   //  * setting is <code>NORMAL</code>.
-   //  *
-   //  * @param mode new display mode
-   //  */
-   // public void setDisplayMode (NavpanelDisplay mode) {
-   //    myDisplayMode = mode;
-   // }
-
-   // /**
-   //  * {@inheritDoc}
-   //  */
-   // public boolean hierarchyContainsReferences() {
-   //    return false;
-   // }
-
-   // ///////////////////////////////////////////////////
-   // // End Composite component stuff
-   // ///////////////////////////////////////////////////
-
-   // public void getAttachments (List<DynamicAttachment> list) {
-   //    for (int i=0; i<myWrapData.size(); i++) {
-   //       WrapData wdata = myWrapData.get(i);
-   //       if (wdata.wrappable != null) {
-   //          list.add (wdata.attachmentA);
-   //          list.add (wdata.attachmentB);
-   //       }
-   //    }
-   // }
-
-   public void updateSlavePos() {
-   }
-
-   public void updateSlaveVel() {
-   }
-
-   @Override
-   public void advanceAuxState (double t0, double t1) {
-      // nothing needed here
-   }
-
-   @Override
-   public void skipAuxState (DataBuffer data) {
-      for (int i=0; i<numSegments(); i++) {
-         Segment seg = mySegments.get(i);
-         if (seg instanceof WrapSegment) {
-            ((WrapSegment)seg).skipAuxState (data);
-         }
-      }
-   }
-
-   @Override
-   public void getAuxState (DataBuffer data) {
-      for (int i=0; i<numSegments(); i++) {
-         Segment seg = mySegments.get(i);
-         if (seg instanceof WrapSegment) {
-            ((WrapSegment)seg).getAuxState (data);
-         }
-      }
-   }
-
-   @Override
-   public void getInitialAuxState (DataBuffer newData, DataBuffer oldData) {
-      for (int i=0; i<numSegments(); i++) {
-         Segment seg = mySegments.get(i);
-         if (seg instanceof WrapSegment) {
-            ((WrapSegment)seg).getInitialAuxState (newData, oldData);
-         }
-      }
-   }
-
-   @Override
-   public void setAuxState (DataBuffer data) {
-      for (int i=0; i<numSegments(); i++) {
-         Segment seg = mySegments.get(i);
-         if (seg instanceof WrapSegment) {
-            ((WrapSegment)seg).setAuxState (data);
-         }
-      }
-   }
-
-   public void addPoint (int idx, Point pnt) {
-      if (idx > mySegments.size()) {
-         throw new ArrayIndexOutOfBoundsException (
-            "specified index "+idx+
-            " exceeds number of points "+mySegments.size());
-      }
-      Segment seg = new Segment();
-      seg.myPntB = pnt;
-      if (idx > 0) {
-         Segment prev = mySegments.get(idx-1);
-         prev.myPntA = pnt;
-         if (idx == numPoints() && prev instanceof WrapSegment) {
-            WrapSegment wrapSeg = (WrapSegment)prev;
-            wrapSeg.initializeStrand (wrapSeg.myInitialPnts);
-         }
-      }
-      if (idx < mySegments.size()-1) {
-         seg.myPntA = mySegments.get(idx+1).myPntB;
-      }
-      mySegments.add (idx, seg);
-      invalidateSegments();
-      notifyParentOfChange (DynamicActivityChangeEvent.defaultEvent);
-   }
-
-   public void addPoint (Point pnt) {
-      addPoint (numPoints(), pnt);
-   }
-
-   public Point getPoint (int idx) {
-      if (idx < 0 || idx >= numPoints()) {
-         throw new IndexOutOfBoundsException (
-            "idx=" + idx + ", number of points=" + numPoints());
-      }
-      return mySegments.get(idx).myPntB;
-   }
-
-   public int numPoints() {
-      return mySegments.size();
-   }
-
-   public Segment getSegment(int idx) {
-      return mySegments.get(idx);
-   }
-
-   public int indexOfPoint (Point pnt) {
-      for (int i=0; i<mySegments.size(); i++) {
-         Segment seg = mySegments.get(i);
-         if (seg.myPntB == pnt) {
-            return i;
-         }
-      }
-      return -1;
-   }
-
-   public boolean containsPoint (Point pnt) {
-      return indexOfPoint (pnt) != -1;
-   }
-
-   public void setPoint (Point pnt, int idx) {
-      int nump = numPoints();
-      if (idx < 0 || idx >= nump) {
-         throw new IndexOutOfBoundsException (
-            "idx=" + idx + ", number of points=" + nump);
-      }
-      if (idx == nump) {
-         addPoint (pnt);
-      }
-      else {
-         if (idx > 0) {
-            Segment prev = mySegments.get(idx-1);
-            prev.myPntA = pnt;
-         }
-      }
-      invalidateSegments();
-      notifyParentOfChange (DynamicActivityChangeEvent.defaultEvent);
-   }
-
-   public boolean removePoint (Point pnt) {
-      int idx = indexOfPoint (pnt);
-      if (idx != -1) {      
-         if (idx > 0) {
-            mySegments.get(idx-1).myPntA = mySegments.get(idx).myPntA;
-         }
-         mySegments.remove (idx);
-         invalidateSegments();
-         notifyParentOfChange (DynamicActivityChangeEvent.defaultEvent);
-         return true;
-      }
-      else {
-         return false;
-      }
-   }
-
-   public void clearPoints() {
-      mySegments.clear();
-      invalidateSegments();
-      notifyParentOfChange (DynamicActivityChangeEvent.defaultEvent);
-   }
-
-   public void setSegmentWrappable (int numk) {
-      setSegmentWrappable (numk, null);
-   }
-
-   public void setSegmentWrappable (int numk, Point3d[] initialPnts) {
-      if (numPoints() == 0) {
-         throw new IllegalStateException (
-            "setSegmentWrappable() called before first call to addPoint()");
-      }
-      WrapSegment seg = new WrapSegment(numk, initialPnts);
-      seg.myPntB = mySegments.get(mySegments.size()-1).myPntB;
-      mySegments.set (mySegments.size()-1, seg);
-      myRenderObjValidP = false;
-   }
-
-   public void initializeSegment (int segIdx, Point3d[] initialPnts) {
-      if (segIdx >= mySegments.size()) {
-         throw new IllegalArgumentException (
-            "Segment "+segIdx+" does not exist");
-      }
-      Segment seg = mySegments.get (segIdx);
-      if (seg instanceof WrapSegment) {
-         ((WrapSegment)seg).initializeStrand (initialPnts);
-      }
-   }
-
-   public void setKnotPositions (int segIdx, Point3d[] plist) {
-      if (segIdx >= mySegments.size()) {
-         throw new IllegalArgumentException (
-            "Segment "+segIdx+" does not exist");
-      }
-      Segment seg = mySegments.get (segIdx);
-      if (seg instanceof WrapSegment) {
-         ((WrapSegment)seg).setKnotPositions (plist);
-      }
-      else {
-         throw new IllegalArgumentException (
-            "Segment "+segIdx+" is not a wrappable segment");
-      }
-   }
-
-   public void addWrappable (Wrappable wrappable) {
-      if (!myWrappables.contains(wrappable)) {
-         myWrappables.add (wrappable);
-         invalidateSegments();
-      }        
-   }
-
-   public boolean containsWrappable (Wrappable wrappable) {
-      return indexOfWrappable (wrappable) != -1;
-   }
-
-   public int numWrappables() {
-      return myWrappables.size();
-   }
-
-   public int indexOfWrappable (Wrappable wrappable) {
-      return myWrappables.indexOf (wrappable);
-   }
-
-   public Wrappable getWrappable (int idx) {
-      if (idx < 0 || idx >= myWrappables.size()) {
-         throw new IndexOutOfBoundsException (
-            "idx=" + idx + ", num wrappables=" + numWrappables());
-      }
-      return myWrappables.get(idx);
-   }
-
-   public boolean removeWrappable (Wrappable wrappable) {
-      if (myWrappables.remove (wrappable)) {
-         invalidateSegments();
-         return true;
-      }
-      else {
-         return false;
-      }
-   }
-
-   public void clearWrappables() {
-      myWrappables.clear();
-      invalidateSegments();
-      notifyParentOfChange (DynamicActivityChangeEvent.defaultEvent);
-   }
-
-   /**
-    * Applies one iteration of the wrap segment updating method.
-    */
-   public void updateWrapSegments() {
-      updateWrapSegments(myMaxWrapIterations);
-   }
-
-   /**
-    * Returns all the AB points which are currently active on the
-    * segments. This should be called in sync with the simulation, since the
-    * set of AB points varies across time steps.
-    *
-    * @param pnts returns the AB points. Will be cleared at the start
-    * of the method.
-    * @return number of AB points found
-    */
-   public int getAllABPoints (ArrayList<Point> pnts) {
-      pnts.clear();
-      for (int i = 0; i < numSegments (); i++) {
-         Segment seg = mySegments.get (i);
-         if (seg instanceof WrapSegment) {
-            WrapSegment wrapSeg = (WrapSegment)seg;
-            SubSegment sg = wrapSeg.firstSubSegment ();
-            while (sg != null) {
-               if (sg.myAttachmentB != null) {
-                  pnts.add (sg.myPntB);
-               }
-               if (sg.myAttachmentA != null) {
-                  pnts.add (sg.myPntA);
-               }
-               sg = sg.myNext;
-            }
-         }
-      }
-      return pnts.size();
-   }
-
-   public static void main (String[] args) {
-      MultiPointSpring spr = new MultiPointSpring(null);
-      Particle p0 = new Particle ("", 0,  0, 0, 0);
-      Particle p1 = new Particle ("", 0,  1, 0, 0);
-      Point3d ptarg = new Point3d (1, 1, 0);
-
-      int numk = 10;
-      spr.addPoint (p0);
-      spr.setSegmentWrappable (numk);
-      spr.addPoint (p1);
-      spr.initializeSegment (0, null);
-      spr.myLineSearchP = false;
-      spr.setWrapDamping (100);
-      WrapSegment seg = (WrapSegment)spr.getSegment(0);
-      VectorNd pos = new VectorNd();
-      VectorNd dst = new VectorNd(3*numk);
-      int idx = 0;
-      Vector3d diff = new Vector3d();
-      diff.sub (ptarg, p0.getPosition());
-      for (int k=0; k<numk; k++) {
-         dst.set (idx++, (k+1)*diff.x/(numk+1));
-         dst.set (idx++, (k+1)*diff.y/(numk+1));
-         dst.set (idx++, (k+1)*diff.z/(numk+1));
-      }
-      VectorNd err = new VectorNd();
-      seg.getKnotPositions (pos);
-      err.sub (dst, pos);
-      int icnt = 0;
-      double tol = 0.0001;
-      p1.setPosition (ptarg);
-      while (err.infinityNorm() > tol) {
-         icnt += seg.updateWrapStrand (100);
-         seg.getKnotPositions (pos);
-         System.out.println ("seg=" + pos.toString ("%8.3f"));
-         System.out.println ("dst=" + dst.toString ("%8.3f"));
-         err.sub (dst, pos);
-      }
-      System.out.println ("icnt=" + icnt);
-   }
-   /*
-     Problem with knot jumps:
-
-     Jump -> contact change but not vice versa
-
-     *) Does turning off line search help?  NO - same
-
-     *) Lower iteration count can smooth things out
-
-     *) Stretching vs. constant motion? NO difference
-
-     *) High tension vs. low? Doesn't seem to make too much diff
-    */ 
-
-
-   //       remove maxs?
-
-   // DONE: add an initialize() method
-   // DONE: computing tangent with just p1 can get the wrong answer if
-   //       knot density is low
-
-   // DONE: notifyStructureChanged() - do we need this?
-   // DONE: what to do with transform geometry?
-   // DONE: what to do with scale distance?
-   // DONE: save and restore state
-   // TODO: FINISH add soft references
-
-   // TODO: finish parameter interface for wrap segments. Do we only need k/d?
-   // What is the optimal ratio for a given number of knots? Do we need
-   // separate stiffnesses for spring and pentration?
-
-   // TODO: FINISH Jacobian stuff
-
-}
-
-=======
-/**
- * Copyright (c) 2014, by the Authors: John E Lloyd (UBC)
- *
- * This software is freely available under a 2-clause BSD license. Please see
- * the LICENSE file in the ArtiSynth distribution directory for details.
- */
-package artisynth.core.mechmodels;
-
-import java.awt.Color;
-import java.io.IOException;
-import java.io.PrintWriter;
-import java.util.ArrayList;
-import java.util.Deque;
-import java.util.List;
-import java.util.Map;
-
-import maspack.geometry.LineSegment;
-import maspack.geometry.OBB;
-import maspack.geometry.PolygonalMesh;
-import maspack.geometry.GeometryTransformer;
-import maspack.geometry.SignedDistanceGrid;
-import maspack.matrix.*;
-import maspack.properties.PropertyList;
-import maspack.render.Renderer;
-import maspack.render.Renderer.PointStyle;
-import maspack.render.Renderer.LineStyle;
-import maspack.render.PointRenderProps;
-import maspack.render.RenderList;
-import maspack.render.RenderObject;
-import maspack.render.RenderProps;
-import maspack.render.RenderableUtils;
-import maspack.render.Renderable;
-import maspack.util.DataBuffer;
-import maspack.util.DoubleHolder;
-import maspack.util.FunctionTimer;
-import maspack.util.IndentingPrintWriter;
-import maspack.util.ListRemove;
-import maspack.util.NumberFormat;
-import maspack.util.ReaderTokenizer;
-import maspack.function.Function1x1;
-import artisynth.core.materials.AxialMaterial;
-import artisynth.core.materials.LinearAxialMaterial;
-import artisynth.core.modelbase.*;
-import artisynth.core.util.*;
-
-/**
- * Multi-segment point-based spring that supports wrapping of selected
- * segments.
- */
-public class MultiPointSpring extends PointSpringBase
-   implements ScalableUnits, TransformableGeometry,
-              CopyableComponent, RequiresPrePostAdvance,
-              HasSlaveObjects, HasAuxState {
-
-   protected ArrayList<Point3d[]> myWrapPaths; // used only for scanning
-   protected ArrayList<Segment> mySegments;
-   protected ArrayList<Wrappable> myWrappables;
-   protected boolean mySubSegsValidP = false;
-   protected boolean mySegsValidP = true;
-   protected int myNumBlks; // set to numPoints()
-   protected int[] mySolveBlkNums;
-
-   public double mySor = 1.0;
-   public double myDnrmGain = 0.0;
-
-   // Composite component structure for storing wrap points
-   //protected ComponentListImpl<ModelComponent> myComponents;
-   //private NavpanelDisplay myDisplayMode = NavpanelDisplay.NORMAL;
-   //protected PointList<Point> myWrapPoints;
-
-   protected RenderProps myABRenderProps;
-   protected RenderObject myRenderObj; // used to render the strands
-   protected boolean myRenderObjValidP = false;
-   protected Color myContactingKnotsColor = null;
-
-   protected static double DEFAULT_WRAP_STIFFNESS = 1;
-   protected static double DEFAULT_WRAP_DAMPING = -1;
-   protected static double DEFAULT_CONTACT_STIFFNESS = 10;
-   protected static double DEFAULT_CONTACT_DAMPING = 0;
-   protected static int DEFAULT_NUM_WRAP_POINTS = 0;
-   protected static boolean DEFAULT_LINE_SEARCH = true;
-   protected static double DEFAULT_LENGTH_CONV_TOL = 1e-4;
-   protected static boolean DEFAULT_DRAW_KNOTS = false;
-   protected static boolean DEFAULT_DRAW_AB_POINTS = false;
-   protected static int DEFAULT_MAX_WRAP_ITERATIONS = 100;
-   protected static int DEFAULT_MAX_WRAP_DISPLACEMENT = -1;
-   protected static boolean DEFAULT_PROFILING = false;
-
-   protected double myWrapStiffness = DEFAULT_WRAP_STIFFNESS;
-   protected double myWrapDamping = DEFAULT_WRAP_DAMPING;
-   protected double myContactStiffness = DEFAULT_CONTACT_STIFFNESS;
-   protected double myContactDamping = DEFAULT_CONTACT_DAMPING;
-   protected static boolean DEFAULT_CONTACT_RESCALING = true;
-   protected boolean myContactRescaling = DEFAULT_CONTACT_RESCALING;
-   protected double myWrapH = 1;
-   protected double myLengthConvTol = DEFAULT_LENGTH_CONV_TOL;
-   protected boolean myDrawKnotsP = DEFAULT_DRAW_KNOTS;
-   protected boolean myDrawABPointsP = DEFAULT_DRAW_AB_POINTS;
-
-   protected static int DEFAULT_DEBUG_LEVEL = 0;
-   protected int myDebugLevel = DEFAULT_DEBUG_LEVEL;
-   
-   protected int myMaxWrapIterations = DEFAULT_MAX_WRAP_ITERATIONS;
-   protected double myMaxWrapDisplacement = DEFAULT_MAX_WRAP_DISPLACEMENT;
-   protected boolean myLineSearchP = DEFAULT_LINE_SEARCH;
-   protected boolean myProfilingP = DEFAULT_PROFILING;
-   
-   protected FunctionTimer myProfileTimer = new FunctionTimer();
-   protected int myProfileCnt = 0;
-   
-   public double getSor() {
-      return mySor;
-   }
-
-   public void setSor (double sor) {
-      mySor = sor;
-   }
-
-   public double getDnrmGain() {
-      return myDnrmGain;
-   }
-
-   public void setDnrmGain (double dnrmGain) {
-      myDnrmGain = dnrmGain;
-   }
-
-   /**
-    * Stores information for a single knot point in a wrappable segment.
-    */
-   public class WrapKnot {
-      public Point3d myPos;         // knot position 
-      public Point3d myPrevPos;     // knot position in previous iteration
-      public Point3d myLocPos;      // local position wrt wrappble if in contact 
-      public Vector3d myForce;      // first-order force on the knot
- 
-      // attributes used if the knot is is contact with a wrappable:
-      Vector3d myNrml;              // contact normal
-      Matrix3d myDnrm;              // derivative of normal wrt knot position
-      double myDist;                // distance to surface
-      double myPrevDist;            // previous distance to surface
-      int myWrappableIdx;           // index of contacting wrappable
-      int myPrevWrappableIdx;       // index of previous contacting wrappable
-      
-      // attributes used to store knot's components in the block triadiagonal
-      // stiffness/force system
-      Matrix3d myBmat;
-      Matrix3d myBinv;
-      Matrix3d myCinv;
-      Vector3d myDvec;
-      Vector3d myVtmp;
-      
-      float[] myRenderPos;          // knot position used for rendering
-      
-      public void setWrappableIdx (int idx) {
-         myWrappableIdx = idx;
-      }
-      
-      public int getWrappableIdx () {
-         return myWrappableIdx;
-      }
-
-      public boolean inContact() {
-         return myWrappableIdx != -1;
-      }
-      
-      public Wrappable getWrappable() {
-         if (myWrappableIdx < 0) {
-            return null;
-         }
-         else {
-            return myWrappables.get(myWrappableIdx);
-         }
-      }
-
-
-
-      public Wrappable getPrevWrappable() {
-         if (myPrevWrappableIdx < 0) {
-            return null;
-         }
-         else {
-            return myWrappables.get(myPrevWrappableIdx);
-         }
-      }
-
-      WrapKnot () {
-         myPos = new Point3d();
-         myPrevPos = new Point3d();
-         myLocPos = new Point3d();
-         myForce = new Vector3d();
-         myNrml = new Vector3d();
-         myDnrm = new Matrix3d();
-         myBmat = new Matrix3d();
-         myBinv = new Matrix3d();
-         myCinv = new Matrix3d();
-         myDvec = new Vector3d();
-         myVtmp = new Vector3d();
-         myRenderPos = new float[3];
-         myWrappableIdx = -1;
-         myPrevWrappableIdx = -1;
-         myDist = Wrappable.OUTSIDE;
-         myPrevDist = Wrappable.OUTSIDE;
-      }
-
-      float[] updateRenderPos() {
-         myRenderPos[0] = (float)myPos.x;
-         myRenderPos[1] = (float)myPos.y;
-         myRenderPos[2] = (float)myPos.z;
-         return myRenderPos;
-      }
-   }
-
-   /**
-    * Stores information for an individual segment of this spring.  This
-    * includes both segments between fixed via-points, and subsegments within
-    * a wrappable segments.
-    */
-   public class Segment {
-
-      public Point myPntB; // end-point B
-      public Point myPntA; // end-point A
-      Vector3d mydFdxB;    // derivative of tension force F wrt point B
-      Vector3d mydFdxA;    // derivative of tension force F wrt point A
-      
-      // passiveP, if true, means segment does not contribute to overall
-      // "length" of its MultiPointSpring
-      boolean myPassiveP = false; 
-
-      Vector3d myUvec;     // unit vector in direction of segment
-      Matrix3d myP;        // (I - uvec uvec^T)
-      double myLength;     // length of the segment
-
-      protected Segment() {
-         myP = new Matrix3d();
-         myUvec = new Vector3d();
-         mydFdxB = new Vector3d();
-         mydFdxA = new Vector3d();
-      }
-
-      /**
-       * Applies the tension of this segment to the forces of its
-       * end-points. Assumes that uvec is up to date.
-       */
-      void applyForce (double F) {
-         Vector3d f = new Vector3d();
-         f.scale (F, myUvec);
-         myPntB.addForce (f);
-         myPntA.subForce (f);
-      }
-
-      /**
-       * Updates the unit vector and length of this segment.
-       */
-      double updateU () {
-         myUvec.sub (myPntA.getPosition(), myPntB.getPosition());
-         myLength = myUvec.norm();
-         if (myLength != 0) {
-            myUvec.scale (1 / myLength);
-         }
-         return myLength;
-      }
-
-      /**
-       * Computes the derivative of the length of this segment.
-       * Assumes that uvec is up to date.
-       */
-      double getLengthDot () {
-         Vector3d velA = myPntA.getVelocity();
-         Vector3d velB = myPntB.getVelocity();
-         double dvx = velA.x-velB.x;
-         double dvy = velA.y-velB.y;
-         double dvz = velA.z-velB.z;
-         return myUvec.x*dvx + myUvec.y*dvy + myUvec.z*dvz;
-      } 
-
-      /**
-       * Update the P matrix of this segment, defined as
-       * <pre>
-       * I - u u^T
-       * </pre>
-       * where u is the segment unit vector. Assumes that uvec is up to date.
-       */
-      void updateP () {
-         myP.outerProduct (myUvec, myUvec);
-         myP.negate();
-         myP.m00 += 1;
-         myP.m11 += 1;
-         myP.m22 += 1;
-      }
-
-      /**
-       * Updates the derivatives of the tension force F with respect to changes
-       * in end-points A and B. Assumes that uvec and P are both up to date.
-       */
-      void updateDfdx (double dFdl, double dFdldot) {
-         if (!myPassiveP) {
-            mydFdxA.scale (dFdl, myUvec);
-            if (!myIgnoreCoriolisInJacobian) {
-               Vector3d y = new Vector3d();
-               y.sub (myPntA.getVelocity(), myPntB.getVelocity());
-               myP.mulTranspose (y, y);
-               y.scale (dFdldot/myLength);
-               mydFdxA.add (y);  
-            }
-            mydFdxB.negate (mydFdxA);
-         }
-         else {
-            mydFdxB.setZero();
-            mydFdxA.setZero();
-         }
-      }
-
-      /**
-       * If this segment has subsegments, return the first subsegment.
-       * Otherwise, return <code>null</code>.
-       */
-      public SubSegment firstSubSegment() {
-         return null;
-      }
-
-      /**
-       * If this segment has subsegments, return the last subsegment.
-       * Otherwise, return <code>null</code>.
-       */
-      public SubSegment lastSubSegment() {
-         return null;
-      }
-
-      /**
-       * Queries whether this segment has subsegments.
-       * @return <code>true</code> if this segment has subsegments.
-       */
-      public boolean hasSubSegments() {
-         return false;
-      }
-
-      /**
-       * Scan attributes of this segment from a ReaderTokenizer. Used to
-       * implement scanning for the MultiPointSpring.
-       */
-      boolean scanItem (ReaderTokenizer rtok, Deque<ScanToken> tokens)
-         throws IOException {
-
-         rtok.nextToken();
-         if (ScanWriteUtils.scanAttributeName (rtok, "passive")) {
-            myPassiveP = rtok.scanBoolean();
-            return true;
-         }
-         else if (ScanWriteUtils.scanAndStoreReference (rtok, "pntB", tokens)) {
-            return true;
-         }
-         else if (ScanWriteUtils.scanAndStoreReference (rtok, "pntA", tokens)) {
-            return true;
-         }
-         rtok.pushBack();
-         return false;
-      }
-
-      /**
-       * Postscans end-point information for this segment. Used to implement
-       * postscan for the MultiPointSpring.
-       */
-      boolean postscanItem (
-         Deque<ScanToken> tokens, CompositeComponent ancestor)
-         throws IOException {
-         if (ScanWriteUtils.postscanAttributeName (tokens, "pntB")) {
-            myPntB = ScanWriteUtils.postscanReference (
-               tokens, Point.class, ancestor);
-            return true;
-         }
-         else if (ScanWriteUtils.postscanAttributeName (tokens, "pntA")) {
-            myPntA = ScanWriteUtils.postscanReference (
-               tokens, Point.class, ancestor);
-            return true;
-         }
-         return false;         
-      }
-
-      /**
-       * Writes attributes of this segment to a PrintWriter. Used to implement
-       * writing for the MultiPointSpring.
-       */
-      void writeItems (
-         PrintWriter pw, NumberFormat fmt, CompositeComponent ancestor)
-         throws IOException {
-         
-         pw.println (
-            "pntB=" + ComponentUtils.getWritePathName (ancestor, myPntB));
-         pw.println (
-            "pntA=" + ComponentUtils.getWritePathName (ancestor, myPntA));
-         pw.println ("passive=" + myPassiveP);
-      }
-
-      /**
-       * Applies distance scaling to this segment.
-       */
-      void scaleDistance (double s) {
-      }
-
-      /**
-       * Transforms the geometry of this segment.
-       */
-      public void transformGeometry (GeometryTransformer gtr) {
-      }
-   }
-
-   /**
-    * Contains subsegment information. If a wrappable segment is in contact
-    * with one or more wrappables, it is divided into subsegments, which
-    * connect the A/B points of different wrappables to either each other, or
-    * to the terminating via points.
-    */   
-   public class SubSegment extends Segment {
-
-      // The end points A and B of a subsegment are either a fixed via point of
-      // the MultiPointSpring, or the A/B points of a wrappable. In the latter
-      // case, an attachment is assigned to transmit the sub-segment forces to
-      // the wrappable.
-      public Wrappable myWrappableB; // possible wrappable associated with B
-      public Wrappable myWrappableA; // possible wrappable associated with A
-      PointAttachment myAttachmentB; // possible attachment for B
-      PointAttachment myAttachmentA; // possible attachment for A
-
-      // Link to the next subsegment
-      SubSegment myNext;
-
-      SubSegment() {
-         super();
-      }
-
-      public SubSegment getNext() {
-         return myNext;
-      }
-
-      /**
-       * Applies the tension F in this subsegment to the via points or
-       * wrappables associated with its end-points.
-       */
-      void applyForce (double F) {
-         if (myAttachmentB != null) {
-            myPntB.zeroForces();
-         }
-         if (myAttachmentA != null) {
-            myPntA.zeroForces();
-         }
-         super.applyForce (F);
-         if (myAttachmentB != null) {
-            myAttachmentB.applyForces();
-         }
-         if (myAttachmentA != null) {
-            myAttachmentA.applyForces();
-         }
-      }
-
-      /**
-       * Computes the derivative of the length of this subsegment.
-       * Assumes that uvec is up to date.
-       */
-      double getLengthDot () {
-         if (myAttachmentB != null) {
-            myAttachmentB.updateVelStates();
-         }
-         if (myAttachmentA != null) {
-            myAttachmentA.updateVelStates();
-         }
-         Vector3d velA = myPntA.getVelocity();
-         Vector3d velB = myPntB.getVelocity();
-         double dvx = velA.x-velB.x;
-         double dvy = velA.y-velB.y;
-         double dvz = velA.z-velB.z;
-         return myUvec.x*dvx + myUvec.y*dvy + myUvec.z*dvz;
-      } 
-   }
-
-   private interface DifferentiableFunction1x1 {
-         
-      public double eval (DoubleHolder dfds, double s);
-   }
-
-   /**
-    * Implements a wrappable segment. This is done by dividing the segment into
-    * a fixed number of "knots", which are attracted to each other and out of
-    * the interior of "wrappable" objects using linear elastic forces. Once per
-    * time step, these forces are used to iteratively update the knot positions
-    * so as to "shrink wrap" the segment around whatever wrappables it is
-    * associated with. The physics used to do this is first-order, and
-    * independent of the second order physics of the overall simulation.
-    */
-   public class WrapSegment extends Segment {
-      int myNumKnots;                       // number of knot points
-      WrapKnot[] myKnots;                   // list of knot points
-      double myDscale;
-
-      int debugLevel = myDebugLevel;
-      double myPrevForceNorm = -1;
-
-      ArrayList<float[]> myRenderABPoints;  // rendering positions for A/B points
-
-      // Optional list of points that are used to help provide an initial
-      // "path" for the segment
-      Point3d[] myInitialPnts;             
-
-      SubSegment mySubSegHead; // first subsegment
-      SubSegment mySubSegTail; // last subsegment
-
-      protected int[] myContactCnts; // number of knots contacting each wrappable
-
-
-      private abstract class LineSearchFunc implements DifferentiableFunction1x1 {
-
-         boolean contactChanged = false;
-         
-         protected void update (double s) {
-            advancePosByDvec (s);
-            contactChanged = updateContacts (null, false);
-            updateForces();
-         }
-         
-         public boolean getContactChanged() {
-            return contactChanged;
-         }       
-
-         public void clearContactChanged () {
-            contactChanged = false;
-         }       
-      }
-
-      private class EnergyFunc extends LineSearchFunc {
-
-         @Override
-         public double eval (DoubleHolder dfds, double s) {
-            update (s);
-            if (dfds != null) {
-               dfds.value = -forceDotDisp();
-            }
-            return computeEnergy();
-         }
-      }
-      
-      private class ForceSqrFunc extends LineSearchFunc {
-
-         @Override
-         public double eval (DoubleHolder dfds, double s) {
-            update (s);
-            if (dfds != null) {
-               dfds.value = computeForceSqrDeriv();
-            }
-            return computeForceSqr();
-         }
-      }
-      
-      public int[] getContactCnts() {
-         if (myContactCnts == null) {
-            myContactCnts = new int[myWrappables.size()];
-         }
-         return myContactCnts;
-      }
-     
-      WrapSegment () {
-         this (0, null);
-      }
-
-      protected WrapSegment (int numk, Point3d[] initialPnts) {
-         super();
-         myNumKnots = numk;
-         myKnots = new WrapKnot[numk];
-         for (int i=0; i<numk; i++) {
-            myKnots[i] = new WrapKnot();
-         }
-         myRenderABPoints = null; // will be created in prerender()
-         myInitialPnts = initialPnts;
-         myDscale = 1.0;
-      }
-
-      void clearSubSegs () {
-         mySubSegHead = null;
-         mySubSegTail = null;
-      }
-
-      public Point getABPoint (int idx) {
-         SubSegment sg = firstSubSegment();
-         int i = 0;
-         if (sg != null) {
-            while (sg!=null) {
-               if (sg.myAttachmentB != null) {
-                  if (i++ == idx) {
-                     return sg.myPntB;
-                  }
-               }
-               if (sg.myAttachmentA != null) {
-                  if (i++ == idx) {
-                     return sg.myPntA;
-                  }
-               }
-               sg = sg.myNext;
-            }
-         }
-         return null;
-      }
-
-      public int numABPoints () {
-         int num = 0;
-         SubSegment sg = firstSubSegment();
-         if (sg != null) {
-            while (sg!=null) {
-               if (sg.myAttachmentB != null) {
-                  num++;
-               }
-               if (sg.myAttachmentA != null) {
-                  num++;
-               }
-               sg = sg.myNext;
-            }
-         }
-         return num;
-      }
-
-      /**
-       * Remove seg and all SubSegments following it.
-       */
-      void removeSubSegs (SubSegment seg) {
-         SubSegment sg = mySubSegHead;
-         if (sg == seg) {
-            clearSubSegs();
-         }
-         else {
-            while (sg != null) {
-               if (sg.myNext == seg) {
-                  sg.myNext = null;
-                  mySubSegTail = sg;
-                  break;
-               }
-               sg = sg.myNext;
-            }
-         }
-     }
-
-      /**
-       * Append seg to the list of SubSegments
-       */
-      void addSubSeg (SubSegment seg) {
-         if (mySubSegHead == null) {
-            mySubSegHead = seg;
-         }
-         else {
-            mySubSegTail.myNext = seg;         
-         }
-         mySubSegTail = seg;
-         seg.myNext = null;
-      }
-
-      public double computeStrandLength() {
-         double len = 0;
-         for (int k=0; k<myNumKnots-1; k++) {
-            len += myKnots[k].myPos.distance (myKnots[k+1].myPos);
-         }
-         return len;                 
-      }
-
-      /**
-       * initialize the knots in the strand so that they are distributed evenly
-       * along the piecewise-linear path specified by the start and end points
-       * and any initialization points that may have been specified.
-       */      
-      void initializeStrand (Point3d[] initialPnts) {
-         
-         myContactCnts = null;
-
-         // create the piece-wise path
-         ArrayList<Point3d> pnts = new ArrayList<Point3d>();
-         pnts.add (myPntB.getPosition());
-         if (initialPnts != null) {
-            for (int i=0; i<initialPnts.length; i++) {
-               pnts.add (initialPnts[i]);
-            }
-         }
-         pnts.add (myPntA.getPosition());
-         // compute the length of this path
-         double length = 0;
-         for (int i=1; i<pnts.size(); i++) {
-            length += pnts.get(i).distance (pnts.get(i-1));
-         }
-         // distribute knots along the path according to distance
-         
-         double seglen;  // length of each segment
-         double dist0;   // path distance at the beginning of each segment
-         int pidx;       // index of last point on each segment
-         pidx = 1;
-         dist0 = 0;
-         seglen = pnts.get(pidx).distance (pnts.get(pidx-1));
-         for (int k=0; k<myNumKnots; k++) {
-            // interpolate knot position along current segment
-            double dist = (k+1)*length/(myNumKnots+1);
-            double s = (dist-dist0)/seglen;
-            while (s > 1 && pidx < pnts.size()-1) {
-               pidx++;
-               dist0 += seglen;
-               seglen = pnts.get(pidx).distance (pnts.get(pidx-1));
-               s = (dist-dist0)/seglen;
-            }
-            if (s > 1) {               
-               s = 1; // paranoid
-            }
-            myKnots[k].myPos.combine (
-                1-s, pnts.get(pidx-1), s, pnts.get(pidx));
-         }
-         myLength = computeLength();
-         myDscale = 1.0;
-      }
-
-      void updateContactingKnotPositions() {
-         for (int k=0; k<myNumKnots; k++) {
-            WrapKnot knot = myKnots[k];
-            Wrappable wrappable = knot.getWrappable();
-            if (wrappable != null) {
-               knot.myPos.transform (wrappable.getPose(), knot.myLocPos);
-            }
-         }
-      }
-      
-      void saveContactingKnotPositions() {
-         for (int k=0; k<myNumKnots; k++) {
-            WrapKnot knot = myKnots[k];
-            Wrappable wrappable = knot.getWrappable();
-            if (wrappable != null) {
-               knot.myLocPos.inverseTransform (wrappable.getPose(), knot.myPos);
-            }
-         }
-      }
-      
-      boolean contactDebug = false;
-
-      void getContactCounts (int[] contactCnts) {
-         for (int i=0; i<contactCnts.length; i++) {
-            contactCnts[i] = 0;
-         }
-         for (int k=0; k<myNumKnots; k++) {
-            int widx = myKnots[k].getWrappableIdx();
-            if (widx != -1) {
-               contactCnts[widx]++;
-            }
-         }
-      }
-      
-      /**
-       * Checks each knot in this segment to see if it is intersecting any
-       * wrappables, and if so, computes the contact normal and distance. If a
-       * knot intersects multiple wrappables, then the one with the deepest
-       * penetration is used.
-       *
-       * <p>This method returns <code>true</code> if the contact configuration
-       * has changed.
-       * @param getStiffness TODO
-       */
-      boolean updateContacts (int[] contactCnts, boolean getStiffness) {
-         boolean changed = false;
-         Vector3d nrml = new Vector3d();
-         Matrix3d dnrm = getStiffness ? new Matrix3d() : null;
-         if (contactCnts != null) {
-            for (int i=0; i<contactCnts.length; i++) {
-               contactCnts[i] = 0;
-            }
-         }
-         for (int k=0; k<myNumKnots; k++) {
-            WrapKnot knot = myKnots[k];
-            Wrappable lastWrappable = knot.getWrappable();
-            if (contactCnts != null) {
-               knot.myPrevDist = knot.myDist;
-               knot.myPrevWrappableIdx = knot.myWrappableIdx;
-            }
-            knot.setWrappableIdx (-1);
-            knot.myDist = Wrappable.OUTSIDE;
-            for (int i=0; i<myWrappables.size(); i++) {
-               Wrappable wrappable = myWrappables.get(i);
-               double d = wrappable.penetrationDistance (
-                  nrml, dnrm, knot.myPos);
-               if (d < knot.myDist) {
-                  knot.myDist = d;
-                  if (d < 0) {
-                     knot.setWrappableIdx (i);
-                     if (contactCnts != null) {
-                        contactCnts[i]++;
-                     }
-                     knot.myNrml.set (nrml);
-                     if (dnrm != null) {
-                        knot.myDnrm.set (dnrm);
-                     }
-                  }
-               }
-            }
-            if (knot.getWrappable() != lastWrappable) {
-               changed = true;
-            }
-         }
-         return changed;
-      }
-
-      void updateContactCounts (int[] contactCnts) {
-         if (contactCnts != null) {
-            for (int i=0; i<contactCnts.length; i++) {
-               contactCnts[i] = 0;
-            }
-         }
-         for (int k=0; k<myNumKnots; k++) {
-            int idx = myKnots[k].getWrappableIdx();
-            if (idx != -1) {
-               contactCnts[idx]++;
-            }
-         }
-      }
-
-      /**
-       * Projects knots which are penetrating a wrappable onto the surface of
-       * that wrappable.
-       */
-      void projectContacts () {
-
-         double ptol = myMaxWrapDisplacement/10;
-         for (int k=0; k<myNumKnots; k++) {
-            WrapKnot knot = myKnots[k];
-            if (knot.myDist < -ptol) {
-               double del = -ptol-knot.myDist;
-               knot.myPos.scaledAdd (del, knot.myNrml);
-               knot.myDist += del;
-            }
-         }
-      }
-
-      /**
-       * Updates the forces on each knot point. These forces are the sum of the
-       * tension between adjacent knots, plus the repulsion forces pushing
-       * knots out of any wrappable which it is penetrating.
-       */
-      void updateForces() {
-
-         for (int k=0; k<myNumKnots; k++) {
-            WrapKnot knot = myKnots[k];
-            if (knot.myDist < 0) {
-               knot.myForce.scale (
-                  -knot.myDist*myContactStiffness, knot.myNrml);
-            }
-            else {
-               knot.myForce.setZero();
-            }
-         }
-         Vector3d dprev = new Vector3d();
-         Vector3d dnext = new Vector3d();
-         dprev.sub (myKnots[0].myPos, myPntB.getPosition());
-         for (int k=0; k<myNumKnots; k++) {
-            if (k<myNumKnots-1) {
-               dnext.sub (myKnots[k+1].myPos, myKnots[k].myPos);
-            }
-            else {
-               dnext.sub (myPntA.getPosition(), myKnots[k].myPos);
-            }
-            WrapKnot knot = myKnots[k];
-            knot.myForce.scaledAdd (-myWrapStiffness, dprev);
-            knot.myForce.scaledAdd ( myWrapStiffness, dnext);
-            dprev.set (dnext);
-         }
-      }        
-
-      double computeDvecLength() {
-         double lenSqr = 0;
-         for (int k=0; k<myNumKnots; k++) {
-            lenSqr += myKnots[k].myDvec.normSquared();
-         }
-         return Math.sqrt(lenSqr);
-      }
-
-      public double computeEnergy() {
-
-         double E = 0;
-         Vector3d dnext = new Vector3d();
-         dnext.sub (myKnots[0].myPos, myPntB.getPosition());
-         E += 0.5*myWrapStiffness*dnext.normSquared();
-         for (int k=0; k<myNumKnots; k++) {
-            WrapKnot knot = myKnots[k];
-            if (k<myNumKnots-1) {
-               dnext.sub (myKnots[k+1].myPos, knot.myPos);
-            }
-            else {
-               dnext.sub (myPntA.getPosition(), knot.myPos);
-            }
-            E += 0.5*myWrapStiffness*dnext.normSquared();
-            if (knot.myDist < 0) {
-               E += 0.5*myContactStiffness*knot.myDist*knot.myDist;
-            }
-         }
-         return E;
-      }
-
-      public double computeContactEnergy() {
-
-         double E = 0;
-         for (int k=0; k<myNumKnots; k++) {
-            WrapKnot knot = myKnots[k];
-            if (knot.myDist < 0) {
-               E += 0.5*myContactStiffness*knot.myDist*knot.myDist;
-            }
-         }
-         return E;
-      }
-
-      /**
-       * Updates the stiffness matrix terms associated with each knot point.
-       * These give the force derivatives with respect to changes in knot
-       * position. The stiffness matrix structure is block-tridiagonal, where
-       * the diagonal blocks account for self-motion and changes wrappable
-       * repulsion forces, while the off-diagonal blocks account for the
-       * coupling between adjacent blocks.
-       */
-      protected void updateStiffness (double dnrmGain, double dscale) {
-         double stiffness = myWrapStiffness;
-         double cstiffness = myContactStiffness;
-         double d = dscale*getWrapDamping()/(myNumKnots*myNumKnots);
-         double cd = dscale*myContactDamping/(myNumKnots*myNumKnots);
-         for (int k=0; k<myNumKnots; k++) {
-            WrapKnot knot = myKnots[k];
-            // double s = myWrapDamping +2*stiffness;
-            // knot.myBmat.setDiagonal (s, s, s);
-            // if (knot.myDist < 0) {
-            //    knot.myBmat.addScaledOuterProduct (
-            //       cstiffness, knot.myNrml, knot.myNrml);
-            // }
-            double s = 2*stiffness; // + d
-            knot.myBmat.setDiagonal (s, s, s);            
-            if (knot.myDist < 0) {
-               // if (knot.getWrappable() instanceof RigidMesh) {
-               //    //Matrix3d B = new Matrix3d();
-               //    //B.setSymmetric (knot.myDnrm);
-               //    knot.myBmat.scaledAdd(cstiffness, knot.myDnrm);
-               // }
-               // else {
-                  knot.myBmat.addScaledOuterProduct (
-                     cd+cstiffness, knot.myNrml, knot.myNrml);
-                  if (dnrmGain != 0) {
-                     knot.myBmat.scaledAdd (
-                        dnrmGain*knot.myDist*cstiffness, knot.myDnrm);
-                  }
-                  //}
-            }
-         }
-      }
-
-      /**
-       * Collects the forces of all knots into a single vector <code>f</code>.
-       */
-      private void getForces (VectorNd f) {
-         for (int k=0; k<myNumKnots; k++) {         
-            f.setSubVector (k*3, myKnots[k].myForce);
-         }
-      }
-
-      /**
-       * Collects the positions of all knots into a single vector
-       * <code>q</code>.
-       */
-      private void getPositions (VectorNd q) {
-         for (int k=0; k<myNumKnots; k++) {         
-            q.setSubVector (k*3, myKnots[k].myPos);
-         }
-      }
-
-      /**
-       * Sets the positions of all knots from a single vector <code>q</code>.
-       */
-      private void setPositions (VectorNd q) {
-         for (int k=0; k<myNumKnots; k++) {         
-            q.getSubVector (k*3, myKnots[k].myPos);
-         }
-      }
-
-      /**
-       * For each knot, save the myDvec field into myVtmp.
-       */
-      private void saveDvecToVtmp () {
-         for (int k=0; k<myNumKnots; k++) {         
-            WrapKnot knot = myKnots[k];
-            knot.myVtmp.set (knot.myDvec);
-         }
-      }
-      
-      /**
-       * For each knot, restore the myDvec field from myVtmp.
-       */
-      private void restoreDvecFromVtmp () {
-         for (int k=0; k<myNumKnots; k++) {         
-            WrapKnot knot = myKnots[k];
-            knot.myDvec.set (knot.myVtmp);
-         }
-      }
-      
-      private void modifyDvec (double lam) {
-         for (int k=0; k<myNumKnots; k++) {         
-            WrapKnot knot = myKnots[k];
-            knot.myDvec.scaledAdd (lam, knot.myForce);
-         }        
-      }
-
-      /**
-       * For each knot, advance myPos by s*myDvec
-       */
-      private double advancePosByDvec (double s) {
-         double normSqr = 0;
-         for (int k=0; k<myNumKnots; k++) {         
-            WrapKnot knot = myKnots[k];
-            knot.myPos.scaledAdd (s, knot.myDvec, knot.myPrevPos);
-            normSqr += s*s*knot.myDvec.normSquared();
-         }
-         myLength = computeLength();
-         return Math.sqrt(normSqr);
-      }
-
-      /**
-       * For each knot, advance myPos by s*myVtmp
-       */
-      private double advancePosByVtmp (double s) {
-         double normSqr = 0;
-         for (int k=0; k<myNumKnots; k++) {         
-            WrapKnot knot = myKnots[k];
-            knot.myPos.scaledAdd (s, knot.myVtmp, knot.myPrevPos);
-            normSqr += s*s*knot.myVtmp.normSquared();
-         }
-         myLength = computeLength();
-         return Math.sqrt(normSqr);
-      }
-
-      private void savePosToPrev() {
-         for (int k=0; k<myNumKnots; k++) {         
-            myKnots[k].myPrevPos.set (myKnots[k].myPos);
-         }
-      }
-
-      // private void advancePos (double s) {
-      //    for (int k=0; k<myNumKnots; k++) {         
-      //       WrapKnot knot = myKnots[k];
-      //       knot.myPos.scaledAdd (s, knot.myDvec, knot.myPrevPos);
-      //    }
-      // }
-
-      protected MatrixNd createStiffnessMatrix() {
-         int numk = myNumKnots;
-         MatrixNd K = new MatrixNd (3*numk, 3*numk);
-         Matrix3d C = new Matrix3d();
-         double c = myWrapStiffness;
-         C.setDiagonal (c, c, c);
-         for (int k=0; k<numk; k++) {
-            if (k > 0) {
-               K.setSubMatrix (3*k, 3*(k-1), C);
-            }
-            K.setSubMatrix (3*k, 3*k, myKnots[k].myBmat);
-            if (k < numk-1) {
-               K.setSubMatrix (3*k, 3*(k+1), C);
-            }
-         }
-         return K;
-      }
-      
-      /**
-       * Uses numerical differentiation to estimate the stiffness
-       * matrix for all the knots. Used for debugging.
-       */
-      protected MatrixNd computeNumericStiffness() {
-
-         int numk = myNumKnots;
-         VectorNd f0 = new VectorNd (3*numk);
-         VectorNd q0 = new VectorNd (3*numk);
-         VectorNd f = new VectorNd (3*numk);
-         VectorNd q = new VectorNd (3*numk);
-         MatrixNd K = new MatrixNd (3*numk, 3*numk);
-
-         updateContacts(null, false);
-         updateForces();
-
-         boolean changed = false;
-
-         getPositions (q0);
-         getForces (f0);
-         double h = 1e-8;
-         for (int i=0; i<3*numk; i++) {
-            q.set (q0);
-            q.add (i, h);
-            setPositions (q);
-            if (updateContacts(null, false)) {
-               changed = true;
-            }
-            updateForces();
-            getForces (f);
-            f.sub (f0);
-            f.scale (1/h);
-            K.setColumn (i, f);
-         }
-         setPositions (q0);
-         if (updateContacts(null, false)) {
-            changed = true;
-         }
-         if (changed) {
-            System.out.println ("CONTACT STATE CHANGED");
-         }
-         updateForces();
-         return K;
-      }
-
-      void updateStiffnessNumerically (double dscale) {
-         double d = dscale*getWrapDamping()/(myNumKnots*myNumKnots);
-         MatrixNd KN = computeNumericStiffness();
-         int numk = myNumKnots;
-         Matrix3d B = new Matrix3d();
-         for (int k=0; k<numk; k++) {
-            KN.getSubMatrix (3*k, 3*k, B);
-            B.negate();
-            B.m00 += d; B.m11 += d; B.m22 += d;
-            myKnots[k].myBmat.set(B);
-         }
-      }         
-
-      private void addToDiagonal (Matrix3d MR, Matrix3d M, double d) {
-         MR.m00 = M.m00 + d;
-         MR.m01 = M.m01;
-         MR.m02 = M.m02;
-         
-         MR.m10 = M.m10;
-         MR.m11 = M.m11 + d;
-         MR.m12 = M.m12;
-         
-         MR.m20 = M.m20;
-         MR.m21 = M.m21;
-         MR.m22 = M.m22 + d;
-      }
-      //
-      // Computes the required displacements d_i for each knot point
-      // resulting from solving the block tridiagonal spring system
-      //
-      // [ B_0 C_0                 0    ] [   x_0   ]   [   f_0   ]
-      // [                              ] [         ]   [         ]
-      // [ A_1 B_1 C_1                  ] [   x_1   ]   [   f_1   ]
-      // [                              ] [         ]   [         ]
-      // [     A_2 B_2   ...            ] [   x_2   ] = [   f_2   ]
-      // [                              ] [         ]   [         ]
-      // [         ...   ...     C_{n-2}] [         ]   [         ]
-      // [                              ] [         ]   [         ]
-      // [  0           A_{n-1}  B_{n-1}] [ x_{n-1} ]   [ f_{n-1} ]
-      //
-      // that results from first order physics. e use the block tridiagonal
-      // matrix algorithm:
-      //
-      //         { inv(B_i) C_i                                   i = 0
-      //  C'_i = {
-      //         { inv(B_i - A_i*C'_{i-1}) C_i                    i = 1, 2, ...
-      //
-      //         { inv(B_i) f_i                                   i = 0
-      //  d_i =  {
-      //         { inv(B_i - A_i*C'_{i-1}) (f_i - A_i d_{i-1})   i > 0
-      //
-      //  x_n  = d_n
-      //
-      //  x_i  = d_i - C'_i x_{i+1}    i = n-2, ... 0
-      //
-      // We also exploit the fact that all C_i and A_i matrices are given by
-      //
-      // C_i = A_i = -wrapStiffness I,
-      //
-      // where I is the 3x3 identity matrix, so their multiplications can be
-      // done by simple scaling.
-      //
-      // For each knot, B_i, inv(B_i), C'_i, f_i are stored in the myBmat,
-      // myBinv, myCinv, and myForce, while d_i and x_i are stored in the
-      // myDvec field.
-      //
-      double factorAndSolve () {
-         double c = -myWrapStiffness;
-         double d = getWrapDamping()/(myNumKnots*myNumKnots);        
-         WrapKnot knot = myKnots[0];
-         addToDiagonal (knot.myBinv, knot.myBmat, d);
-         knot.myBinv.invert ();
-         knot.myCinv.scale (c, knot.myBinv);
-         for (int i=1; i<myNumKnots; i++) {
-            knot = myKnots[i];
-            Matrix3d Binv = knot.myBinv;
-            addToDiagonal (Binv, knot.myBmat, d);
-            Binv.scaledAdd (-c, myKnots[i-1].myCinv);
-            Binv.invert();
-            if (i<myNumKnots-1) {
-               knot.myCinv.scale (c, Binv);
-            }
-         }
-         Vector3d vec = new Vector3d();
-         Vector3d tmp = new Vector3d();
-         knot = myKnots[0];
-         knot.myBinv.mul (knot.myDvec, knot.myForce);
-         for (int i=1; i<myNumKnots; i++) {
-            knot = myKnots[i];
-            vec.set (knot.myForce);
-            vec.scaledAdd (-c, myKnots[i-1].myDvec);
-            knot.myBinv.mul (knot.myDvec, vec);
-         }
-
-         int k = myNumKnots-1;
-         vec.set (myKnots[k].myDvec);
-         double maxd = 0; //maximum displacement
-         while (--k >= 0) {
-            knot = myKnots[k];
-            knot.myCinv.mul (tmp, vec);
-            vec.sub (knot.myDvec, tmp);
-            knot.myDvec.set (vec);
-            double m = vec.infinityNorm();
-            if (m > maxd) {
-               maxd = m;
-            }
-         }
-         double s = 1.0;
-         if (maxd > getMaxWrapDisplacement()) {
-            // scale solution to maximum displacement
-            s = getMaxWrapDisplacement()/maxd;
-            for (int i=0; i<myNumKnots; i++) {
-               myKnots[i].myDvec.scale (s);
-            }
-         }
-         // for (int i=0; i<myNumKnots; i++) {
-         //    knot = myKnots[i];
-         //    knot.myPos.add (knot.myDvec);
-         // }
-         // myLength = computeLength();
-         return s;
-      }
-
-//      void rescaleSolution (double s) {
-//         for (int i=0; i<myNumKnots; i++) {
-//            WrapKnot knot = myKnots[i];
-//            knot.myPos.scaledAdd (s, knot.myDvec);
-//         }
-//         myLength = computeLength();
-//      }
-
-//      double maxDisplacement() {
-//         double maxDisp = 0;
-//         for (int i=0; i<myNumKnots; i++) {
-//            double disp = myKnots[i].myDvec.norm();
-//            if (disp > maxDisp) {
-//               maxDisp = disp;
-//            }
-//         }
-//         return maxDisp;
-//      }         
-
-      double maxLateralDisplacement() {
-         Vector3d u = new Vector3d();
-         Vector3d xprod = new Vector3d();
-         double maxDisp = 0;
-         for (int i=0; i<myNumKnots-1; i++) {
-            u.sub (myKnots[i+1].myPos, myKnots[i].myPos);
-            double len = u.norm();
-            if (len != 0) {
-               xprod.cross (u, myKnots[i].myDvec);
-               double disp = xprod.norm()/len;
-               if (disp > maxDisp) {
-                  maxDisp = disp;
-               }
-            }
-         }
-         return maxDisp;
-      }         
-
-//      double computeDecrement() {
-//         double dot = 0;
-//         for (int i=0; i<myNumKnots; i++) {
-//            WrapKnot knot = myKnots[i];
-//            dot += knot.myForce.dot (knot.myDvec);
-//         }
-//         return Math.sqrt(dot);
-//      }
-
-      double forceNorm() {
-         double sumSqr = 0;
-         for (int i=0; i<myNumKnots; i++) {
-            sumSqr += myKnots[i].myForce.normSquared();
-         }
-         return Math.sqrt(sumSqr);
-      }
-
-      double forceDotDisp() {
-         double dot = 0;
-         for (int i=0; i<myNumKnots; i++) {
-            WrapKnot knot = myKnots[i];
-            dot += knot.myForce.dot(knot.myDvec);
-         }
-         return dot;
-      }
-      
-      double computeForceSqrDeriv() {
-         Vector3d tmp = new Vector3d();
-         double c = -myWrapStiffness;
-         double deriv = 0;
-         for (int i=0; i<myNumKnots; i++) {
-            myKnots[i].myBmat.mul (tmp, myKnots[i].myDvec); 
-            if (i > 0) {
-               tmp.scaledAdd (c, myKnots[i-1].myDvec);
-            }
-            if (i < myNumKnots-1) {
-               tmp.scaledAdd (c, myKnots[i+1].myDvec);
-            }
-            deriv += myKnots[i].myForce.dot(tmp);
-         }        
-         return -2*deriv;
-      }
-      
-      double computeForceSqr() {
-         double fsqr = 0;
-         for (int i=0; i<myNumKnots; i++) {
-            WrapKnot knot = myKnots[i];
-            fsqr += knot.myForce.normSquared();
-         }
-         return fsqr;
-      }
-      
-      double maxDispNorm() {
-         double max = 0;
-         for (int i=0; i<myNumKnots; i++) {
-            WrapKnot knot = myKnots[i];
-            if (knot.myDvec.norm() > max) {
-               max = knot.myDvec.norm();
-            }
-         }
-         return max;        
-      }
-      
-      double maxForceDotDisp() {
-         double max = 0;
-         for (int i=0; i<myNumKnots; i++) {
-            WrapKnot knot = myKnots[i];
-            max += knot.myForce.norm()*knot.myDvec.norm();
-         }
-         return max;
-      }       
-
-      double computeLength() {
-         double len = 0;
-         Point3d pos0 = myPntB.getPosition();
-         for (int k=0; k<myNumKnots; k++) {
-            Point3d pos1 = myKnots[k].myPos;
-            len += pos1.distance(pos0);
-            pos0 = pos1;
-         }
-         len += myPntA.getPosition().distance(pos0);
-         return len;
-      }
-
-      protected int totalIterations;
-      protected int totalCalls;
-      protected int totalFails;
-
-      SparseBlockMatrix createSparseStiffnessMatrix(VectorNd vec) {
-
-         int numk = myNumKnots;
-         int[] sizes = new int[numk];
-         for (int k=0; k<numk; k++) {
-            sizes[k] = 3;
-         }
-         SparseBlockMatrix K = new SparseBlockMatrix(sizes);
-         if (vec != null) {
-            vec.setSize(3*numk);
-         }
-
-         double c = myWrapStiffness;
-         Matrix3d C = new Matrix3d();
-         C.setDiagonal (-c, -c, -c);
-
-         for (int k=0; k<numk; k++) {
-            WrapKnot knot = myKnots[k];
-            K.addBlock (k, k, new Matrix3x3Block (knot.myBmat));
-            if (k > 0) {
-               K.addBlock (k, k-1, new Matrix3x3Block (C));
-            }
-            if (k < numk-1) {
-               K.addBlock (k, k+1, new Matrix3x3Block (C));
-            }
-            if (vec != null) {
-               vec.setSubVector (3*k, knot.myForce);
-            }
-         }       
-         return K;
-      }
-
-      void checkStiffness() {
-         updateContacts(null, true);
-         updateForces();
-         updateStiffness(0.0, 0.0);
-         int numk = myNumKnots;
-         MatrixNd K = new MatrixNd(3*numk, 3*numk);
-         double c = myWrapStiffness;
-         Matrix3d C = new Matrix3d();
-         C.setDiagonal (-c, -c, -c);
-
-         for (int k=0; k<numk; k++) {
-            WrapKnot knot = myKnots[k];
-            K.setSubMatrix (3*k, 3*k, knot.myBmat);
-            if (k > 0) {
-               K.setSubMatrix (3*k, 3*(k-1), C);
-            }
-            if (k < numk-1) {
-               K.setSubMatrix (3*k, 3*(k+1), C);
-            }
-         }
-         K.negate();
-         //System.out.println ("K=\n" + K.toString ("%8.4f"));
-         MatrixNd KC = computeNumericStiffness();
-         //System.out.println ("KC=\n" + KC.toString ("%8.4f"));
-
-         MatrixNd E = new MatrixNd (K);
-         E.sub (KC);
-         //System.out.println ("E=\n" + E.toString ("%8.4f"));
-         double err = E.frobeniusNorm()/K.frobeniusNorm();
-         if (err > 0.001) {
-            System.out.println ("ERR=" + err);
-         }
-
-          // for (int k=0; k<numk; k++) {
-          //    Matrix3d B = new Matrix3d();
-          //    if (myKnots[k].getWrappable() != null) {
-          //       System.out.println ("k=" + k);
-          //       KC.getSubMatrix (3*k, 3*k, B);
-          //       System.out.println ("KC=\n" + B.toString ("%12.7f"));
-          //       K.getSubMatrix (3*k, 3*k, B);
-          //       System.out.println ("K=\n" + B.toString ("%12.7f"));             
-          //    }
-          // }
-
-         // Matrix3d B = new Matrix3d();
-         // Matrix3d Bmax = new Matrix3d();
-         // double fmax = 0;
-         // int kmax = -1;
-         // for (int k=0; k<numk; k++) {
-         //    E.getSubMatrix (3*k, 3*k, B);
-         //    if (B.frobeniusNorm() > fmax) {
-         //       fmax = B.frobeniusNorm(); 
-         //       Bmax.set (B);
-         //       kmax = k;
-         //    }
-         // }
-         // System.out.println ("kmax=" + kmax)
-         // KC.getSubMatrix (3*kmax, 3*kmax, B);
-         // System.out.println ("KC=\n" + B.toString ("%12.7f"));
-         // K.getSubMatrix (3*kmax, 3*kmax, B);
-         // System.out.println ("K=\n" + B.toString ("%12.7f"));
-         
-      }         
-
-      boolean checkForBrokenContact (
-         int[] contactCnts, int[] newContactCnts) {
-
-         boolean contactBroken = false;
-         for (int i=0; i<myWrappables.size(); i++) {
-            if (contactCnts[i] != 0 && newContactCnts[i] == 0) {
-               if (debugLevel > 0) {
-                  System.out.println (
-                     "  broken, old numc=" + contactCnts[i]);
-               }
-               newContactCnts[i] = contactCnts[i];
-               contactCnts[i] = 0;
-               contactBroken = true;
-            }
-            else if (contactCnts[i] == 0 && newContactCnts[i] != 0) {
-               if (debugLevel > 0) {
-                  System.out.println (
-                     "  contacting, new numc=" + newContactCnts[i]);
-               }
-               contactCnts[i] = newContactCnts[i];
-               newContactCnts[i] = 0;
-            }
-            else {
-               contactCnts[i] = newContactCnts[i];
-               newContactCnts[i] = 0;
-            }
-         } 
-         return contactBroken;
-      }
-
-      private class ResidualFunc implements Function1x1 {
-         
-         boolean contactChanged = false;
-         
-         @Override
-         public double eval (double s) {
-            advancePosByDvec (s);
-            contactChanged = updateContacts (null, false);
-            updateForces();
-            return forceDotDisp();
-         }
-         
-         public boolean getContactChanged() {
-            return contactChanged;
-         }
-      }
-
-      void lineSearchOld (double r0, double r1, boolean debug) {
-         double rs = r1;
-         int maxIter = 10;
-         int iter = 0;
-         double s  = 1;
-         while (Math.abs(rs) >= 0.5*Math.abs(r0) && iter < maxIter) {
-            double alpha = r0/rs;
-            if (alpha > 0) {
-               s = alpha/2;
-            }
-            else {
-               s = alpha/2+Math.sqrt(0.25*alpha*(alpha-4));
-            }
-            advancePosByDvec (s);
-            updateContacts (null, false);
-            updateForces();
-            rs = forceDotDisp();
-            if (debug) {
-               System.out.printf ("       s=%g r=%g alpha=%g\n", s, rs, alpha);
-            }
-            
-            iter++;
-         }
-         if (!debug) {
-            System.out.printf ("    line search s=%g rs=%g iters=%d \n", s, rs, iter);
-            if (iter == 10) {
-               for (int i=0; i<20; i++) {
-                  double sx = 0.1*(i+1)/20.0;
-                  advancePosByDvec (sx);
-                  updateContacts (null, false);
-                  updateForces();
-                  double rx = forceDotDisp();
-                  System.out.printf (
-                     "       %g  %g  %g\n", sx, rx, rx/(0.5*r0));
-               }
-               lineSearchOld (r0, r1, true);
-               advancePosByDvec (s);
-               updateContacts (null, false);
-               updateForces();
-               rs = forceDotDisp();            
-            }
-         }
-      }
-
-      private void printKnotInfo (double maxs) {
-
-         int n = 2;
-         ResidualFunc func = new ResidualFunc();
-         for (int i=0; i<n; i++) {
-            double sx = maxs*i/200.0;
-            double rx = func.eval(sx);
-
-            NumberFormat fmt = new NumberFormat("%12.9f");
-            System.out.println ("  i=" + i);
-            for (int k=0; k<myNumKnots; k++) {
-               WrapKnot knot = myKnots[k];
-               if (knot.inContact()) {
-                  System.out.println (
-                     "    "+k+" pos=" + knot.myPos.toString("%10.7f") + " dvec="+knot.myDvec.toString("%10.7f") +
-                     " force=" + knot.myForce.toString("%10.7f") +
-                     " fnrm=" +
-                     fmt.format(knot.myForce.norm()) + " d=" + knot.myDist +
-                     "   " + knot.myDvec.dot(knot.myForce));
-               }
-               else if (
-                  (k > 0 && myKnots[k-1].inContact()) ||
-                  (k < myNumKnots-1 && myKnots[k+1].inContact())) {
-                  System.out.println (
-                     "    "+k+" pos=" + knot.myPos.toString("%10.7f"));
-               }
-            }
-            System.out.println (
-               "    energy=" + computeEnergy() + 
-               " r=" + forceDotDisp() + " fsqr=" + computeForceSqr());
-         }
-      }
-
-      private void writeRfiles (String name, double maxs) {
-
-         ResidualFunc func = new ResidualFunc();
-         PrintWriter pwr = null;
-         PrintWriter pwe = null;
-         PrintWriter pwf = null;
-         PrintWriter pwd = null;
-         try {
-            pwr = ArtisynthIO.newIndentingPrintWriter (name+".txt");
-            pwe = ArtisynthIO.newIndentingPrintWriter (name+"e.txt");
-            pwf = ArtisynthIO.newIndentingPrintWriter (name+"f.txt");
-            pwd = ArtisynthIO.newIndentingPrintWriter (name+"fd.txt");
-         }
-         catch (Exception e) {
-            e.printStackTrace(); 
-         }
-         for (int i=0; i<200; i++) {
-            double sx = maxs*i/200.0;
-            double rx = func.eval(sx);
-            pwr.println (sx + " " + rx);
-            pwe.println (sx + " "+ computeEnergy());
-            pwf.println (sx + " "+ computeForceSqr());
-            pwd.println (sx + " "+ computeForceSqrDeriv());
-         }
-         pwr.close();
-         pwe.close();
-         pwf.close();
-         pwd.close();
-      }
-
-      private double lineSearchWolfe (
-         double f0, double df0, double f, double df, LineSearchFunc func,
-         double c1, double c2, double maxs) {
-
-         DoubleHolder deriv = new DoubleHolder();
-         double s = 1.0;
-
-         double fprev = f0;
-         double sprev = 0;
-         for (int i=0; i<2; i++) {
-            if (f > f0 + c1*df0*s || (i > 0 && f >= fprev)) {
-               return zoom (sprev, s, f0, df0, fprev, func, c1, c2);
-            }
-            else if (df >= 0) {
-               return zoom (sprev, s, f0, df0, fprev, func, c1, c2);
-            }
-            else if (df > c2*df0) {
-               return s;
-            }
-            if (i == 0) {
-               sprev = s;
-               fprev = f;
-               s = maxs;
-               f = func.eval (deriv, s);
-               df = deriv.value;
-            }
-         }
-         return s;         
-      }
-
-      private double lineSearch (
-         double f0, double df0, double f, double df, LineSearchFunc func,
-         double c1, double c2, double s, double maxs) {
-
-         DoubleHolder deriv = new DoubleHolder();
-         double flo = f0;
-         double slo = 0;
-         double shi = 1;
-
-         if (f < flo && df <= 0) {
-            slo = s;
-            flo = f;
-            while (slo < maxs) {
-               s += 1.0;
-               f = func.eval (deriv, s);
-               df = deriv.value;              
-               if (f < flo && df <= 0) {
-                  slo = s;
-               }
-               else {
-                  break;
-               }
-            }
-            return slo;
-         }
-         else {
-            shi = s;
-            int maxIter = 5;
-            for (int i=0; i<maxIter; i++) {
-               s = (slo+shi)/2;
-               f = func.eval (deriv, s);
-               df = deriv.value; 
-               if (f < flo || df <= 0) {
-                  return s;
-               }
-               else {
-                  shi = s;
-               }
-            }
-            return s;
-         }
-      }
-
-      private double zoom (
-         double slo, double shi, double f0, double df0,
-         double flo, LineSearchFunc func, double c1, double c2) {
-
-         DoubleHolder deriv = new DoubleHolder();
-
-         int maxIters = 5;
-         double s = shi;
-         for (int i=0; i<maxIters; i++) {
-            s = (slo+shi)/2;
-            double f = func.eval (deriv, s);
-            double df = deriv.value;
-            if (f > f0 + c1*s*df0 || f >= flo) {
-               shi = s;
-            }
-            else {
-               if (Math.abs(df) <= -c2*df0) {
-                  return s;
-               }
-               if (df*(shi-slo) >= 0) {
-                  shi = slo;
-               }
-               slo = s;
-            }
-         }
-         return s;
-      }      
-
-      private void printStuckDebugInfo (double maxs) {
-         
-         System.out.println (
-            "WTF? max=" + maxForceDotDisp() + " maxDisp=" +
-            maxDispNorm());
-         ResidualFunc rfunc = new ResidualFunc();
-         PrintWriter pwr = null;
-         PrintWriter pwk = null;
-         PrintWriter pwf = null;
-         PrintWriter pwd = null;
-         PrintWriter pwn = null;
-         PrintWriter pwre = null;
-         PrintWriter pwke = null;
-         PrintWriter pwfe = null;
-         PrintWriter pwne = null;
-         PrintWriter pwde = null;
-         try {
-            pwr = ArtisynthIO.newIndentingPrintWriter ("r.txt");
-            pwk = ArtisynthIO.newIndentingPrintWriter ("k.txt");
-            pwf = ArtisynthIO.newIndentingPrintWriter ("f.txt");
-            pwd = ArtisynthIO.newIndentingPrintWriter ("d.txt");
-            pwn = ArtisynthIO.newIndentingPrintWriter ("n.txt");
-            pwre = ArtisynthIO.newIndentingPrintWriter ("re.txt");
-            pwke = ArtisynthIO.newIndentingPrintWriter ("ke.txt");
-            pwfe = ArtisynthIO.newIndentingPrintWriter ("fe.txt");
-            pwde = ArtisynthIO.newIndentingPrintWriter ("de.txt");
-            pwne = ArtisynthIO.newIndentingPrintWriter ("ne.txt");
-         }
-         catch (Exception e) {
-         }
-                        
-         System.out.println (
-            "REGULAR DAMPING, dvecLen=" + computeDvecLength() + " force=" + forceNorm());
-         System.out.println ("force31=" + myKnots[31].myForce);
-         printKnotInfo (maxs);
-         writeRfiles ("r", maxs);
-
-         rfunc.eval(0);
-         updateContacts (null, true);
-         updateStiffness(0, 10);
-         factorAndSolve();
-         System.out.println (
-            "HIGHER DAMPING, dvecLen=" + computeDvecLength() + " force=" + forceNorm());
-
-         printKnotInfo (maxs);
-         writeRfiles ("d", maxs);
-
-         rfunc.eval(0);
-         updateContacts (null, true);
-         updateStiffness(0, 0);
-         factorAndSolve();
-         System.out.println (
-            "NO DAMPING, dvecLen=" + computeDvecLength() + " force=" + forceNorm());
-
-         printKnotInfo (maxs);
-         writeRfiles ("k", maxs);
-
-         rfunc.eval(0);
-         updateContacts (null, true);
-         for (int k=0; k<myNumKnots; k++) {
-            myKnots[k].myDvec.scale (1.0, myKnots[k].myForce);
-         }
-         System.out.println (
-            "FORCE DIRECTION, dvecLen=" + computeDvecLength() + " force=" + forceNorm());
-
-         printKnotInfo (maxs);
-         writeRfiles ("f", maxs);
-
-         rfunc.eval(0);
-         updateContacts (null, true);
-         updateStiffnessNumerically(0);
-         rfunc.eval(0);
-         System.out.println ("force31=" + myKnots[31].myForce);
-         factorAndSolve();
-         System.out.println (
-            "NUMERIC DIRECTION, dvecLen=" + computeDvecLength() + " force=" + forceNorm());
-
-         printKnotInfo (maxs);
-         writeRfiles ("n", maxs);
-
-         VectorNd force = new VectorNd();
-         rfunc.eval(0);
-         SparseBlockMatrix K = createSparseStiffnessMatrix(force);
-         System.out.println ("writing KN.txt");
-         try {
-            PrintWriter pw =
-               ArtisynthIO.newIndentingPrintWriter ("KN.txt");
-            K.write (pw, new NumberFormat("%g"),
-                     Matrix.WriteFormat.CRS);
-            force.write (pw, new NumberFormat("%g"));
-            pw.close();
-         }
-         catch (Exception e) {
-            e.printStackTrace(); 
-         }
-         pwr.close();
-         pwk.close();
-         pwf.close();
-         pwd.close();
-         pwn.close();
-         pwre.close();
-         pwke.close();
-         pwfe.close();
-         pwde.close();
-         pwne.close();
-         rfunc.eval(0);
-         updateContacts (null, true);
-
-         updateStiffness (0, 0);
-         K = createSparseStiffnessMatrix(force);
-         System.out.println ("writing K.txt");
-         try {
-            PrintWriter pw =
-               ArtisynthIO.newIndentingPrintWriter ("K.txt");
-            K.write (pw, new NumberFormat("%g"),
-                     Matrix.WriteFormat.CRS);
-            force.write (pw, new NumberFormat("%g"));
-            pw.close();
-         }
-         catch (Exception e) {
-            e.printStackTrace(); 
-         }
-      }
-
-
-      private double computeRescale (WrapKnot knot, double pullback) {
-         double s = 0.99*(1-pullback);
-         Point3d pos = new Point3d();
-         Wrappable wrappable = knot.getPrevWrappable(); 
-         double dist = knot.myDist;
-         double prev = knot.myPrevDist;
-
-         while (dist > 0) {
-            pos.scaledAdd (s, knot.myVtmp, knot.myPrevPos);
-            dist = wrappable.penetrationDistance (null, null, pos);
-            if (dist > 0) {
-               s *= 0.99*(-prev/(dist-prev));
-            }
-         }
-         return s;                     
-      }
-
-      int numContacts() {
-         int numc = 0;
-         for (int k=0; k<myNumKnots; k++) {
-            if (myKnots[k].inContact()) {
-               numc++;
-            }
-         }
-         return numc;
-      }
-
-      /**
-       * Updates the knot points in this wrappable segment. This is done by
-       * iterating until the first order physics resulting from the attractive
-       * forces between adjacent knots and repulsive forces from contacting
-       * wrappables results in a stable configuration.
-       */
-      protected int updateWrapStrand (int maxIter) {
-         int icnt = 0;
-         boolean converged = false;
-         //double prevForceNorm = (myMaxWrapIterations == 1 ? myPrevForceNorm: -1);
-         double dscale = myDscale;
-
-         updateContactingKnotPositions();
-         //boolean contactChanged = updateContacts(numc); 
-         int[] contactCnts = getContactCnts();
-         int[] newContactCnts = new int[myWrappables.size()];
-
-         updateForces();
-         double prevEnergy = computeEnergy();
-         double prevForceSqr = computeForceSqr();
-         double prevForce = forceNorm();
-         //prevForceNorm = forceNorm();
-
-         boolean wroteR = false;
-         boolean wroteRx = false;
-
-         do {
-            double prevLength = myLength;
-
-            if (inContact()) {
-               //checkStiffness();
-            }
-            
-            updateStiffness(0, dscale);
-            //updateStiffnessNumerically(dscale);
-            boolean clipped = (factorAndSolve() < 1.0);
-            double r0 = forceDotDisp();
-            double denom = forceNorm()*computeDvecLength();
-            double cos = r0/denom;
-            double mincos = 0.1;
-            if (cos < mincos) {
-
-               double lam = (denom*(mincos-cos)/computeForceSqr());
-               modifyDvec (lam);
-               r0 = forceDotDisp();
-               if (debugLevel > 0) {
-                  System.out.println (
-                     "COS=" + cos +", new cos=" + 
-                     r0/(forceNorm()*computeDvecLength()));
-               }
-            }
-            double computedFSqr = computeForceSqrDeriv();
-            
-            savePosToPrev();
-
-            // compute numeric derivatives
-            LineSearchFunc func = new EnergyFunc();
-            //LineSearchFunc func = new ForceSqrFunc();
-
-            double f0, df0;
-            if (func instanceof ForceSqrFunc) {
-               f0 = computeForceSqr();
-               df0 = computeForceSqrDeriv();
-            }
-            else {
-               f0 = computeEnergy();
-               df0 = -forceDotDisp();
-            }
-            getContactCounts (contactCnts);
-
-            double h = 1e-8;
-            prevEnergy = computeEnergy();
-            advancePosByDvec (h);
-            updateContacts (null, false);
-            updateForces();
-            double forceSqr = computeForceSqr();
-            double energy = computeEnergy();
-            double ederiv = (energy-prevEnergy)/h;            
-            double fsqrDeriv = (forceSqr-prevForceSqr)/h;            
-
-            double s = 1.0;
-            advancePosByDvec (s);
-
-            contactDebug = (icnt == 0);
-            boolean contactChanged = updateContacts (newContactCnts, true);
-            contactDebug = false;
-            boolean contactBroken =
-               checkForBrokenContact (contactCnts, newContactCnts);
-            updateForces();
-            energy = computeEnergy();
-            forceSqr = computeForceSqr();
-            if (debugLevel > 0 && contactChanged) {
-               System.out.println ("CONTACT CHANGED");
-            }
-            if (debugLevel > 0) {
-               //System.out.println (
-               //   "  energy(0)=" + prevEnergy +
-               //   " energy(1)=" + energy + " ederiv=" + ederiv);
-            }
-            double r1 = forceDotDisp();
-
-            DoubleHolder deriv = new DoubleHolder();
-            double f1 = func.eval (deriv, s);
-            double df1 = deriv.value;
-
-            //double forceNorm = forceNorm();
-
-               WrapKnot pullbackKnot = null;
-
-            if (contactBroken) {
-               saveDvecToVtmp();
-
-               updateStiffness(0, dscale);
-               factorAndSolve();
-               // rescale with the minimum amount of pullback needed
-               // to keep at least one knot in contact
-               double pullback = 1.0;
-
-               for (int k=0; k<myNumKnots; k++) {
-                  WrapKnot knot = myKnots[k];
-                  int widx = knot.myPrevWrappableIdx;
-                  if (widx != -1 && newContactCnts[widx] != 0) {
-                     // contact was broken for this knot
-                     if (knot.myDvec.dot (knot.myVtmp) < 0) {
-                        // knot is trying to renter object, so find scale factor
-                        double dist = knot.myDist;
-                        double prev = knot.myPrevDist;
-                        if (dist != Wrappable.OUTSIDE && dist > 0 && prev < 0) {
-                           double r = dist/(dist-prev);
-                           if (r < pullback) {
-                              pullback = r;
-                              pullbackKnot = knot;
-                           }
-                        }
-                     }
-                  }
-               }
-               if (pullbackKnot != null) {
-                  if (myContactRescaling) {
-                     // adjust the pullback if necessary
-
-                     s = computeRescale (pullbackKnot, pullback);
-
-                     advancePosByVtmp (s);
-                     updateContacts (null, true);
-                     updateForces();
-
-                     if (debugLevel > 0) {
-                        System.out.println ("  RESCALE " + s);
-                     }
-                     
-                     f1 = computeEnergy();
-                     df1 = -forceDotDisp();
-                  }
-               }
-               restoreDvecFromVtmp();
-            }
-            // check for convergence before line search, to avoid
-            // unecessary line search. At the moment, convergence
-            // is when the knots stop moving laterally and the
-            // overall length stabilizes
-            double ltol = myLength*myLengthConvTol;
-            if (!contactChanged) {
-               double maxLatDisp = maxLateralDisplacement();
-               if (debugLevel > 0) {
-                  //System.out.printf (
-                  //   "  maxLatDispRatio=%g deltaLength=%g\n",
-                  //   maxLatDisp/myLength, Math.abs(prevLength-myLength));
-               }
-               if (maxLatDisp/myLength < 1e-4 &&
-                   Math.abs(prevLength-myLength) < ltol) {
-                  converged = true;
-               }
-            }
-            if (!converged && myLineSearchP) {
-               ResidualFunc rfunc = new ResidualFunc();
-               double maxs = (contactChanged ? s : 3.0);
-
-               if (df0 >= 0) {
-                  System.out.println ("  WARNING: df0=" + df0);
-                  printStuckDebugInfo (maxs);
-               }
-               else {
-                  double snew = lineSearch (
-                     f0, df0, f1, df1, func, 0.1, 2.0, s, maxs);
-                  
-                  if (snew != s) {
-                     if (debugLevel > 0) {
-                        System.out.printf (
-                           "    NEW line search snew=%g\n", snew);
-                     }
-                     //writeRfiles ("r", 5);
-                     //System.out.println ("    wrote r.txt, maxs=5");
-                     rfunc.eval (snew);
-                     updateContacts (null, true);
-                     energy = computeEnergy();
-                     forceSqr = computeForceSqr();
-                  }
-                  else {
-                     rfunc.eval (s);
-                     updateContacts (null, true);    
-                  }
-               }
-            }
-            double newEnergy = computeEnergy();
-            if (debugLevel > 0) {
-               //System.out.printf ("  delta energy= %g\n", (newEnergy-prevEnergy));
-            }
-            prevEnergy = energy;
-            prevForceSqr = forceSqr;
-            prevForce = forceNorm();
-         }
-         while (++icnt < maxIter && !converged);
-         saveContactingKnotPositions();
-         //checkStiffness();
-         totalIterations += icnt;
-         totalCalls++;
-         if (converged) {
-            if (debugLevel > 0) {
-               System.out.println (
-                  "converged, icnt="+icnt+" numc=" + numContacts());
-            }
-         }
-         else {
-            if (debugLevel > 0) {
-               System.out.println (
-                  "did NOT converge, icnt="+icnt+" numc=" + numContacts());
-            }
-            totalFails++;
-         }
-         if ((totalCalls % 100) == 0) {
-            // System.out.println (
-            //    "fails=" + totalFails + "/" + totalCalls + "  avg icnt=" +
-            //    totalIterations/(double)totalCalls);
-         }
-         myDscale = dscale;
-         //myPrevForceNorm = prevForceNorm;
-         return icnt;
-      }
-
-      /**
-       * Updates the knot points in this wrappable segment. This is done by
-       * iterating until the first order physics resulting from the attractive
-       * forces between adjacent knots and repulsive forces from contacting
-       * wrappables results in a stable configuration.
-       */
-      void updateWrapStrandOld (int maxIter) {
-         int icnt = 0;
-         boolean converged = false;
-         double prevForceNorm = (myMaxWrapIterations == 1 ? myPrevForceNorm: -1);
-         double dscale = myDscale;
-
-         int noContactChangeCnt = 0;
-         updateContactingKnotPositions();
-         //boolean contactChanged = updateContacts(numc); 
-         int[] contactCnts = getContactCnts();
-         int[] newContactCnts = new int[myWrappables.size()];
-
-         do {
-            double prevLength = myLength;
-            double dispNorm = 0;
-            updateForces();
-            double forceNorm = forceNorm();
-            double dnrmGain = (noContactChangeCnt >= 2 ? myDnrmGain : 0);
-            updateStiffness(dnrmGain, dscale);
-            factorAndSolve();
-            savePosToPrev();
-            dispNorm = advancePosByDvec (1.0);
-            //double dec = computeDecrement();
-            //double alpha = (dec <= 1/4.0 ? 1.0 : 1/(1+dec));
-            boolean contactChanged = updateContacts (newContactCnts, false);
-            if (contactChanged) {
-               noContactChangeCnt = 0;
-            }
-            else {
-               //System.out.println ("contact stable");
-               noContactChangeCnt++;
-            }
-            boolean contactBroken = false;
-            for (int i=0; i<myWrappables.size(); i++) {
-               if (contactCnts[i] != 0 && newContactCnts[i] == 0) {
-                  if (debugLevel > 0) {
-                     System.out.println (
-                        "  broken, old numc=" + contactCnts[i]);
-                  }
-                  newContactCnts[i] = contactCnts[i];
-                  contactCnts[i] = 0;
-                  contactBroken = true;
-               }
-               else if (contactCnts[i] == 0 && newContactCnts[i] != 0) {
-                  if (debugLevel > 0) {
-                     System.out.println (
-                        "  contacting, new numc=" + newContactCnts[i]);
-                  }
-                  contactCnts[i] = newContactCnts[i];
-                  newContactCnts[i] = 0;
-               }
-               else {
-                  contactCnts[i] = newContactCnts[i];
-                  newContactCnts[i] = 0;
-               }
-            }
-            if (contactBroken) {
-               updateForces();
-               updateStiffness(dnrmGain, dscale);
-               saveDvecToVtmp();
-               factorAndSolve();
-               double scale = 1.0;
-               for (int k=0; k<myNumKnots; k++) {
-                  WrapKnot knot = myKnots[k];
-                  int widx = knot.myPrevWrappableIdx;
-                  if (widx != -1 && newContactCnts[widx] != 0) {
-                     // contact was broken for this knot
-                     if (knot.myDvec.dot (knot.myVtmp) < 0) {
-                        // knot is trying to renter object, so find scale factor
-                        double dist = knot.myDist;
-                        double prev = knot.myPrevDist;
-                        if (dist != Wrappable.OUTSIDE && dist > 0 && prev < 0) {
-                           double s = dist/(dist-prev);
-                           if (s < scale) {
-                              scale = s;
-                           }
-                        }
-                     }
-                  }
-               }
-               if (scale < 1.0) {
-                  if (myContactRescaling) {
-                     if (debugLevel > 0) {
-                        System.out.println ("  rescale " + scale);
-                     }
-                     dispNorm = advancePosByVtmp (1-scale);
-                     updateContacts (contactCnts, false);
-                  }
-               }
-            }
-            else if (prevForceNorm >= 0) {
-               if (forceNorm >= prevForceNorm) {
-                  dscale *= 2.0;
-                  if (debugLevel > 0) {
-                     System.out.printf (
-                        "  force=%16.12f prevForce=%16.12f disp=%16.12f ^ dscale=%g\n",
-                        forceNorm, prevForceNorm, dispNorm, dscale);
-                  }
-                  advancePosByDvec (0);
-                  updateContacts (contactCnts, false);
-               }
-               else if (dscale > 1.0) {
-                  dscale *= 0.5;
-                  if (debugLevel > 0) {
-                     System.out.printf (
-                        "  force=%16.12f prevForce=%16.12f disp=%16.12f V dscale=%g\n",
-                        forceNorm, prevForceNorm, dispNorm, dscale);
-                  }
-               }
-            }
-            prevForceNorm = forceNorm;
-            double ltol = myLength*myLengthConvTol;
-            // check for convergence - at moment, this is when the knots stop
-            // moving.
-            if (!contactChanged) {
-               double maxDisp = maxLateralDisplacement();
-               if (maxDisp/myLength < 1e-4 &&
-                   Math.abs(prevLength-myLength) < ltol) {
-                  converged = true;
-               }
-            }
-            
-         }
-         while (++icnt < maxIter && !converged);
-         saveContactingKnotPositions();
-         //checkStiffness();
-         totalIterations += icnt;
-         totalCalls++;
-         if (converged) {
-            if (debugLevel > 0 && icnt != 1) {
-               System.out.println ("converged, icnt="+icnt);
-            }
-         }
-         else {
-            if (debugLevel > 0) {
-               System.out.println ("did not converge");
-            }
-            totalFails++;
-         }
-         if ((totalCalls % 100) == 0) {
-            // System.out.println (
-            //    "fails=" + totalFails + "/" + totalCalls + "  avg icnt=" +
-            //    totalIterations/(double)totalCalls);
-         }
-         myDscale = dscale;
-         myPrevForceNorm = prevForceNorm;
-      }
-
-      /**
-       * Returns the position for knot k. If k < 0, returns the position of the
-       * initial via point. If k >= numKnots, returns the position of the
-       * final via point.
-       */
-      Point3d getKnotPos (int k) {
-         if (k < 0) {
-            if (k == -1) {
-               return myPntB.getPosition();
-            }
-            else {
-               return null;
-            }
-         }
-         else if (k >= myNumKnots) {
-            if (k == myNumKnots) {
-               return myPntA.getPosition();
-            }
-            else {
-               return null;
-            }
-         }
-         else {
-            return myKnots[k].myPos;
-         }
-      }               
-
-      public int numKnots() {
-         return myNumKnots;
-      }
-
-      public WrapKnot getKnot(int idx) {
-         return myKnots[idx];
-      }
-
-      public void setKnotPositions (Point3d[] plist) {
-         if (plist.length < myNumKnots) {
-            throw new IllegalArgumentException (
-               "Number of positions "+plist.length+
-               " less than number of knots");
-         }
-         for (int i=0; i<myNumKnots; i++) {
-            myKnots[i].myPos.set (plist[i]);
-         }
-      }
-
-      boolean inContact() {
-         for (WrapKnot knot : myKnots) {
-            if (knot.inContact()) {
-               return true;
-            }
-         }
-         return false;
-      }
-
-      /**
-       * Computes a normal for the plane containing the three knot points
-       * <code>p0</code>, <code>pk</code>, and <code>p1</code>.  This plane can
-       * be used to help compute the A/B points on the wrappable surface.
-       *
-       * <p>If the three knots are colinear, knots past <code>p1</code> are
-       * searched (starting at index <code>k1</code> and advancing in the
-       * direction <code>kinc</code>) until a non-colinear one is found.
-       */
-      void computeSideNormal (
-         Vector3d sideNrm, Point3d p0, Point3d pk, Point3d p1, 
-         int k1, int kinc, Vector3d nrmlk) {
-
-         Vector3d del0k = new Vector3d();
-         Vector3d del01 = new Vector3d();
-
-         del0k.sub (pk, p0);
-         del01.sub (p1, p0);
-         double tol = 1e-8*del01.norm();
-         sideNrm.cross (del01, del0k);
-         double mag = sideNrm.norm();
-
-         if (mag <= tol) {
-            // cross product is too small to infer a normal; use nrml
-            sideNrm.cross (del01, nrmlk);
-            mag = sideNrm.norm();
-         }
-         sideNrm.scale (1/mag);
-
-         // double mag = sideNrm.norm();
-         // while (mag < tol) {
-         //    k1 += kinc;
-         //    p1 = getKnotPos (k1);
-         //    if (p1 == null) {
-         //       break;
-         //    }
-         //    del01.sub (p1, p0);
-         //    sideNrm.cross (del01, del0k);
-         //    mag = sideNrm.norm();
-         // }
-         // System.out.println ("mag=" + mag);
-         // if (mag == 0) {
-         //    // No apparent side normal. Just pick something perpendicular to
-         //    // d0x.
-         //    sideNrm.perpendicular (del01);
-         //    sideNrm.normalize();
-         // }
-         // else {
-         //    sideNrm.scale (1/mag);
-         // }
-      }
-
-      private Point createTanPoint (Point3d pos) {
-         Point pnt = new Point (pos);
-         return pnt;
-      }
-
-      /**
-       * Creates a subsegment between two knots indexed by kb and ka. The
-       * information is stored in <code>sugseg</code>, unless
-       * <code>sugseg</code> is <code>null</code>, in which case a new
-       * subsegment object is created and addded.
-       *
-       *<p> kb is the index of the last knot contacting the previous wrappable,
-       * unless kb = -1, in which case the subsegment is formed between knot ka
-       * and the initial via point. If knot kb is contacting a wrappable, an
-       * exit point B is determined on that wrappable by computing the surface
-       * tangent associated with knots ka and kb-1.
-       *
-       * <p> ka is the index of the first knot contacting the next wrappable,
-       * unless ka = numKnots, in which case the subsegment is formed between
-       * knot kb and the final via point. If knot ka is contacting a wrappable,
-       * an exit point A is determined on that wrappable by computing the
-       * surface tangent associated with knots kb and ka+1.
-       */
-      SubSegment addOrUpdateSubSegment (int ka, int kb, SubSegment subseg) {
-
-         Wrappable wrappableA = null;
-         if (ka >= 0 && ka < myNumKnots) {
-            wrappableA = myKnots[ka].getWrappable();
-         }
-         Wrappable wrappableB = null;
-         if (kb >= 0 && kb < myNumKnots) {
-            wrappableB = myKnots[kb].getWrappable();
-         }
-
-         Vector3d sideNrm = new Vector3d();
-         Vector3d nrml = new Vector3d();
-         Point3d tanA = null;
-         if (wrappableA != null) {
-            tanA = new Point3d();
-            Point3d pb = getKnotPos (kb);
-            Point3d p0 = getKnotPos (ka-1);
-            Point3d pa = getKnotPos (ka);
-            Point3d p1 = getKnotPos (ka+1);
-            wrappableA.penetrationDistance (nrml, null, pa);
-            computeSideNormal (sideNrm, p0, pa, p1, ka+1, 1, nrml);
-            wrappableA.surfaceTangent (
-               tanA, pb, p1,
-               LineSegment.projectionParameter (pb, p1, p0), sideNrm);
-            // if (tanA.epsilonEquals (Vector3d.ZERO, 1e-6)) {
-            //    System.out.println ("TANA=0");
-            // }
-         }
-         Point3d tanB = null;
-         if (wrappableB != null) {
-            tanB = new Point3d();
-            Point3d pa = getKnotPos (ka);
-            Point3d p0 = getKnotPos (kb+1);
-            Point3d pb = getKnotPos (kb);
-            Point3d p1 = getKnotPos (kb-1);
-            wrappableB.penetrationDistance (nrml, null, pb);
-            computeSideNormal (sideNrm, p0, pb, p1, kb-1, -1, nrml);
-            wrappableB.surfaceTangent (
-               tanB, pa, p1,
-               LineSegment.projectionParameter (pa, p1, p0), sideNrm);
-            // if (tanB.epsilonEquals (Vector3d.ZERO, 1e-6)) {
-            //    System.out.println ("TANB=0");
-            // }
-         
-         }
-         
-         if (subseg == null) {
-            subseg = new SubSegment();
-            addSubSeg (subseg);
-         }
-         if (wrappableB == null) {
-            subseg.myPntB = myPntB;
-            subseg.myAttachmentB = null;
-            subseg.myWrappableB = null;
-         }
-         else if (subseg.myWrappableB != wrappableB) {
-            subseg.myPntB = createTanPoint (tanB);
-            subseg.myAttachmentB =
-               wrappableB.createPointAttachment (subseg.myPntB);
-            subseg.myWrappableB = wrappableB;            
-         }
-         else {
-            subseg.myPntB.setPosition (tanB);
-            subseg.myAttachmentB.updateAttachment();
-         }
-
-         if (wrappableA == null) {
-            subseg.myPntA = myPntA;
-            subseg.myAttachmentA = null;
-            subseg.myWrappableA = null;
-         }
-         else if (subseg.myWrappableA != wrappableA) {
-            subseg.myPntA = createTanPoint (tanA);
-            subseg.myAttachmentA =
-               wrappableA.createPointAttachment (subseg.myPntA);
-            subseg.myWrappableA = wrappableA;
-         }
-         else {
-            subseg.myPntA.setPosition (tanA);
-            subseg.myAttachmentA.updateAttachment();
-         }
-         return subseg.myNext;
-      }
-
-      /**
-       * Updates the subsegments associated with this wrappable segment.
-       * Assumes that updateWrapStrand() has already been called. If any knots
-       * are in contact with wrappables, subsegments are created between (a)
-       * the initial via point and the first wrappable, (b) each distinct
-       * wrappable, and (c) the last wrappable and the final via point.
-       */
-      void updateSubSegments() {
-         Wrappable wrappable = null;
-         SubSegment subseg = mySubSegHead;
-         int lastContactK = -1;
-         for (int k=0; k<myNumKnots; k++) {
-            WrapKnot knot = myKnots[k];
-            if (knot.inContact()) {
-               if (knot.getWrappable() != wrappable) {
-                  // transitioning to a new wrappable
-                  subseg = addOrUpdateSubSegment (k, lastContactK, subseg);
-                  wrappable = knot.getWrappable();
-               }
-               lastContactK = k;
-            }
-         }
-         if (wrappable != null) {
-            subseg = addOrUpdateSubSegment (myNumKnots, lastContactK, subseg);
-         }
-         if (subseg != null) {
-            removeSubSegs (subseg);
-         }
-      }
-
-      /**
-       * If this segment has subsegments, return the first subsegment.
-       * Otherwise, return <code>null</code>.
-       */
-      public SubSegment firstSubSegment() {
-         return mySubSegHead;
-      }
-
-      /**
-       * If this segment has subsegments, return the last subsegment.
-       * Otherwise, return <code>null</code>.
-       */
-      public SubSegment lastSubSegment() {
-         return mySubSegTail;
-      }
-
-       /**
-       * Queries whether this segment has subsegments.
-       * @return <code>true</code> if this segment has subsegments.
-       */
-     public boolean hasSubSegments() {
-         return mySubSegHead != null;
-      }
-
-      // Begin methods to save and restore auxiliary state.
-      //
-      // Auxiliary state for a wrappable segment consists of the positions of
-      // all the knot points.
-
-      void skipAuxState (DataBuffer data) {
-         data.dskip (7*myNumKnots+1);
-         data.zskip (myNumKnots+myWrappables.size());
-      }
-
-      void getAuxState (DataBuffer data) {
-         int[] contactCnts = getContactCnts();
-         for (int i=0; i<myWrappables.size(); i++) {
-            data.zput (contactCnts[i]);
-         }
-         for (int k=0; k<myNumKnots; k++) {
-            WrapKnot knot = myKnots[k];
-            Point3d pos = knot.myPos;
-            data.dput (pos.x);
-            data.dput (pos.y);
-            data.dput (pos.z);
-            pos = knot.myLocPos;
-            data.dput (pos.x);
-            data.dput (pos.y);
-            data.dput (pos.z);
-            data.dput (knot.myPrevDist);
-            data.zput (knot.myPrevWrappableIdx);
-         }
-         data.dput(myDscale);
-      }
-
-      void getInitialAuxState (DataBuffer newData, DataBuffer oldData) {
-         if (oldData == null) {
-            getAuxState (newData);
-         }
-         else {
-            newData.putData (
-               oldData, 7*myNumKnots+1, myNumKnots+myWrappables.size());
-         }
-      }
-
-      void setAuxState (DataBuffer data) {
-         boolean contacting = false;
-         int[] contactCnts = getContactCnts();
-         for (int i=0; i<myWrappables.size(); i++) {
-            contactCnts[i] = data.zget();
-            if (contactCnts[i] > 0) {
-               contacting = true;
-            }
-         }        
-         for (int k=0; k<myNumKnots; k++) {
-            WrapKnot knot = myKnots[k];
-            Point3d pos = knot.myPos;
-            pos.x = data.dget();
-            pos.y = data.dget();
-            pos.z = data.dget();
-            pos = knot.myLocPos;
-            pos.x = data.dget();
-            pos.y = data.dget();
-            pos.z = data.dget();
-            if (contacting) {
-               // load prevDist and prevWrappableIdx into dist and
-               // wrappableIdx, from which they will be loaded into prevDist
-               // and prevWrappableIdx when updateContacts() is called
-               knot.myDist = data.dget();
-               knot.myWrappableIdx = data.zget();
-            }
-            else {
-               knot.myPrevDist = data.dget();
-               knot.myPrevWrappableIdx = data.zget();
-               knot.myDist = Wrappable.OUTSIDE;
-               knot.myWrappableIdx = -1;
-            }
-         }
-         if (contacting) {
-            // call updateContacts to update the myWrappable field for each knot
-            updateContacts (null, false); 
-         }
-         updateSubSegments();
-         myDscale = data.dget();
-      }
-
-      // End methods to save and restore auxiliary state.
-
-      /**
-       * Scan attributes of this wrappable segment from a ReaderTokenizer. Used
-       * to implement scanning for the MultiPointSpring.
-       */
-      protected boolean scanItem (ReaderTokenizer rtok, Deque<ScanToken> tokens)
-         throws IOException {
-
-         rtok.nextToken();
-         if (ScanWriteUtils.scanAttributeName (rtok, "knots")) {
-            Vector3d[] list = ScanWriteUtils.scanVector3dList (rtok);
-            myNumKnots = list.length;
-            myKnots = new WrapKnot[myNumKnots];
-            for (int i=0; i<list.length; i++) {
-               WrapKnot knot = new WrapKnot();
-               knot.myPos.set (list[i]);
-               myKnots[i] = knot;
-            }
-            return true;
-         }
-         else if (ScanWriteUtils.scanAttributeName (rtok, "initialPoints")) {
-            Vector3d[] list = ScanWriteUtils.scanVector3dList (rtok);
-            myInitialPnts = new Point3d[list.length];
-            for (int i=0; i<list.length; i++) {
-               myInitialPnts[i] = new Point3d (list[i]);
-            }
-            return true;
-         }
-         rtok.pushBack();
-         return super.scanItem (rtok, tokens);
-      }
-
-      /**
-       * Writes attributes of this wrappable segment to a PrintWriter. Used to
-       * implement writing for the MultiPointSpring.
-       */
-      void writeItems (
-         PrintWriter pw, NumberFormat fmt, CompositeComponent ancestor)
-         throws IOException {
-
-         super.writeItems (pw, fmt, ancestor);
-         if (myNumKnots > 0) {
-            pw.print ("knots=");
-            Vector3d[] list = new Vector3d[myKnots.length];
-            for (int i=0; i<myKnots.length; i++) {
-               list[i] = myKnots[i].myPos;
-            }
-            ScanWriteUtils.writeVector3dList (pw, fmt, list);
-         }
-         if (myInitialPnts != null) {
-            pw.print ("initialPoints=");
-            ScanWriteUtils.writeVector3dList (pw, fmt, myInitialPnts);
-         }
-      }
-
-      /**
-       * Applies distance scaling to this wrappable segment.
-       */      
-      void scaleDistance (double s) {
-         for (int k=0; k<myNumKnots; k++) {
-            myKnots[k].myPos.scale (s);
-         }
-      }
-
-      /**
-       * Transforms the geometry of this wrappable segment.
-       */      
-      public void transformGeometry (GeometryTransformer gtr) {
-         for (int k=0; k<myNumKnots; k++) {
-            gtr.transformPnt (myKnots[k].myPos);
-         }
-      }
-
-      public void getKnotPositions (VectorNd pos) {
-         pos.setSize (myNumKnots*3);
-         double[] buf = pos.getBuffer();
-         int idx = 0;
-         for (int k=0; k<myNumKnots; k++) {
-            Point3d p = myKnots[k].myPos;
-            buf[idx++] = p.x;
-            buf[idx++] = p.y;
-            buf[idx++] = p.z;
-         }
-      }
-
-      public void setKnotPositions (VectorNd pos) {
-         double[] buf = pos.getBuffer();
-         int idx = 0;
-         for (int k=0; k<myNumKnots; k++) {
-            Point3d p = myKnots[k].myPos;
-            p.x = buf[idx++];
-            p.y = buf[idx++];
-            p.z = buf[idx++];
-         }
-      }
-   }
-
-   private void updateABRenderProps() {
-      if (myABRenderProps == null) {
-         myABRenderProps = new PointRenderProps();
-      }
-      myABRenderProps.setPointColor (Color.CYAN);
-      myABRenderProps.setPointStyle (myRenderProps.getPointStyle());
-      myABRenderProps.setPointRadius (myRenderProps.getPointRadius());
-   }
-
-   public double getWrapStiffness () {
-      return myWrapStiffness;
-   }
-
-   public void setWrapStiffness (double stiffness) {
-      myWrapStiffness = stiffness;
-   }
-
-   public int getMaxWrapIterations () {
-      return myMaxWrapIterations;
-   }
-
-   public void setMaxWrapIterations (int num) {
-      myMaxWrapIterations = num;
-   }
-
-   public double getMaxWrapDisplacement () {
-      if (myMaxWrapDisplacement == -1) {
-         myMaxWrapDisplacement = computeDefaultMaxWrapDisplacement();
-      }
-      return myMaxWrapDisplacement;
-   }
-
-   public void setMaxWrapDisplacement (double d) {
-      if (d == -1) {
-         d = computeDefaultMaxWrapDisplacement();
-      }
-      myMaxWrapDisplacement = d;
-   }
-
-   private double computeDefaultMaxWrapDisplacement() {
-      double mind = Double.POSITIVE_INFINITY;
-
-      CompositeComponent comp =
-         ComponentUtils.nearestEncapsulatingAncestor (this);
-      if (comp instanceof Renderable) {
-         mind = RenderableUtils.getRadius ((Renderable)comp)/10;
-      }
-      for (Wrappable w : myWrappables) {
-         if (w instanceof HasSurfaceMesh) {
-            PolygonalMesh mesh = ((HasSurfaceMesh)w).getSurfaceMesh();
-            if (mesh != null) {
-               OBB obb = new OBB (mesh);
-               Vector3d widths = new Vector3d();
-               obb.getWidths (widths);
-               double hw = widths.minElement()/2;
-               if (hw < mind) {
-                  mind = hw/2;
-               }
-            }
-         }
-      }
-      if (mind == Double.POSITIVE_INFINITY) {
-         mind = 1.0;
-      }
-      return mind;
-   }
-
-   protected double getDefaultWrapDamping() {
-      // for now, just set default wrap damping to 10 X wrap stiffness, so that
-      // the stiffness/damping ratio will be 0.1 (and 1 for contact
-      // damping). This which should imply relatively fast convergence.
-      return 10*myWrapStiffness;
-   }
-
-   public double getWrapDamping () {
-      if (myWrapDamping < 0) {
-         return getDefaultWrapDamping();
-      }
-      else {
-         return myWrapDamping;
-      }
-   }
-
-   public void setWrapDamping (double damping) {
-      myWrapDamping = damping;
-   }
-
-   public double getContactStiffness () {
-      return myContactStiffness;
-   }
-
-   public void setContactStiffness (double stiffness) {
-      myContactStiffness = stiffness;
-   }
-
-   public double getContactDamping () {
-      return myContactDamping;
-   }
-
-   public void setContactDamping (double damping) {
-      myContactDamping = damping;
-   }
-
-   public boolean getContactRescaling () {
-      return myContactRescaling;
-   }
-
-   public void setContactRescaling (boolean enable) {
-      myContactRescaling = enable;
-   }
-
-   public double getLengthConvTol () {
-      return myLengthConvTol;
-   }
-
-   public void setLengthConvTol (double h) {
-      myLengthConvTol = h;
-   }
-
-   public boolean getDrawKnots () {
-      return myDrawKnotsP;
-   }
-
-   public void setDrawKnots (boolean enable) {
-      myDrawKnotsP = enable;
-   }
-
-   public boolean getDrawABPoints () {
-      return myDrawABPointsP;
-   }
-
-   public void setDrawABPoints (boolean enable) {
-      myDrawABPointsP = enable;
-   }
-
-   public int getDebugLevel () {
-      return myDebugLevel;
-   }
-
-   public void setDebugLevel (int level) {
-      myDebugLevel = level;
-      for (Segment seg : mySegments) {
-         if (seg instanceof WrapSegment) {
-            ((WrapSegment)seg).debugLevel = level;
-         }
-      }
-   }
-
    public boolean getProfiling () {
       return myProfilingP;
    }
@@ -8739,4 +4379,3 @@
    // TODO: FINISH Jacobian stuff
 
 }
->>>>>>> fa243182
