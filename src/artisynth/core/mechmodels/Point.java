--- conflicted
+++ resolved
@@ -1,4 +1,3 @@
-<<<<<<< HEAD
 /**
  * Copyright (c) 2014, by the Authors: John E Lloyd (UBC)
  *
@@ -100,6 +99,12 @@
       myState.pos.set (pnt);
    }
 
+   public Point (String name, Point3d pnt) {
+      this();
+      myState.pos.set (pnt);
+      setName (name);
+   }
+
 //   public PointState getState() {
 //      return myState;
 //   }
@@ -288,26 +293,6 @@
       return idx;
    }
 
-   // public void scalePosition (double s) {
-   //    myState.pos.scale (s);
-   // }
-
-//   public void addPosition (double dx, double dy, double dz) {
-//      myState.pos.add (dx, dy, dz);
-//   }
-
-//   /**
-//    * Adds a scaled vector to this point's position.
-//    * 
-//    * @param s
-//    * scale factor
-//    * @param v
-//    * vector to scale and add
-//    */
-//   public void addScaledPosition (double s, Vector3d v) {
-//      myState.pos.scaledAdd (s, v);
-//   }
-
    public int setPosState (double[] p, int idx) {
       myState.pos.x = p[idx++];
       myState.pos.y = p[idx++];
@@ -880,874 +865,4 @@
 //   }
 
 
-}
-=======
-/**
- * Copyright (c) 2014, by the Authors: John E Lloyd (UBC)
- *
- * This software is freely available under a 2-clause BSD license. Please see
- * the LICENSE file in the ArtiSynth distribution directory for details.
- */
-package artisynth.core.mechmodels;
-
-import java.io.IOException;
-import java.io.PrintWriter;
-import java.util.LinkedList;
-import java.util.List;
-import java.util.Map;
-
-import maspack.geometry.GeometryTransformer;
-import maspack.matrix.AffineTransform3dBase;
-import maspack.matrix.Matrix;
-import maspack.matrix.Matrix3d;
-import maspack.matrix.Matrix3x3Block;
-import maspack.matrix.Matrix3x3DiagBlock;
-import maspack.matrix.MatrixBlock;
-import maspack.matrix.Point3d;
-import maspack.matrix.SparseBlockMatrix;
-import maspack.matrix.SparseNumberedBlockMatrix;
-import maspack.matrix.Vector3d;
-import maspack.matrix.VectorNd;
-import maspack.properties.Property;
-import maspack.properties.PropertyList;
-import maspack.properties.PropertyMode;
-import maspack.properties.PropertyUtils;
-import maspack.render.Renderer;
-import maspack.render.RenderList;
-import maspack.render.RenderProps;
-import maspack.render.RenderableUtils;
-import maspack.util.IndentingPrintWriter;
-import maspack.util.NumberFormat;
-import artisynth.core.mechmodels.MotionTarget.TargetActivity;
-import artisynth.core.modelbase.ComponentUtils;
-import artisynth.core.modelbase.CopyableComponent;
-import artisynth.core.modelbase.ModelComponent;
-import artisynth.core.modelbase.ModelComponentBase;
-import artisynth.core.modelbase.Traceable;
-import artisynth.core.modelbase.TransformGeometryContext;
-import artisynth.core.modelbase.TransformableGeometry;
-import artisynth.core.util.ScalableUnits;
-
-public class Point extends DynamicComponentBase
-   implements TransformableGeometry, ScalableUnits,
-              DynamicComponent, Traceable, MotionTargetComponent, 
-              CopyableComponent, CollidableDynamicComponent {
-
-   protected PointState myState = new PointState();
-   protected PointTarget myTarget = null;
-   protected TargetActivity myTargetActivity = TargetActivity.Auto;
-   // XXX add in render properties
-   protected Vector3d myForce;
-   protected Vector3d myExternalForce;
-   public float[] myRenderCoords = new float[3];
-   // protected Activity myActivity = Activity.Unknown;
-   protected boolean mySolveBlockValidP;
-   protected int mySolveBlockNum = -1;
-   protected double myPointDamping;
-   private PropertyMode myPointDampingMode = PropertyMode.Inherited;
-
-   protected Frame myPointFrame = null;
-   protected PointState myWorldState = null;
-
-   public static PropertyList myProps =
-      new PropertyList (Point.class, ModelComponentBase.class);
-
-   static {
-      myProps.add ("renderProps * *", "render properties", null);
-      myProps.add ("position * *", "position state", Point3d.ZERO, "%.8g");
-      myProps.add ("velocity * *", "velocity state", Vector3d.ZERO, "%.8g");
-      myProps.add ("targetPosition", "position target", Point3d.ZERO, "%.8g NW");
-      myProps.add ("targetVelocity", "velocity target", Vector3d.ZERO, "%.8g NW");
-      myProps.add ("targetActivity", "specifies which targets are active",
-                   TargetActivity.Auto, "NW");
-      myProps.addReadOnly ("force", "total force", "%8.3f");
-      myProps.add ("externalForce * *", "external force", null, "%.8g NW");
-      myProps.addInheritable (
-         "pointDamping:Inherited", "intrinsic damping force", 0.0, "%.8g");
-   }
-
-   public PropertyList getAllPropertyInfo() {
-      return myProps;
-   }
-
-   public Point() {
-      myState = new PointState();
-      myForce = new Vector3d();
-      myWorldState = myState;
-      myExternalForce = new Vector3d();
-      mySolveBlockValidP = false;
-   }
-
-   public Point (Point3d pnt) {
-      this();
-      myState.pos.set (pnt);
-   }
-
-   public Point (String name, Point3d pnt) {
-      this();
-      myState.pos.set (pnt);
-      setName (name);
-   }
-
-//   public PointState getState() {
-//      return myState;
-//   }
-
-   public void setPointFrame (Frame frame) {
-      if (frame != myPointFrame) {
-         myPointFrame = frame;
-         if (frame == null) {
-            // removing the frame, so world state and state will now be the same
-            myState.set (myWorldState);
-            myWorldState = myState;
-         }
-         else {
-            // adding or replacing frame, so compute new local state to 
-            // match current world state
-            PointState worldState = myWorldState;
-            if (myWorldState == myState) {
-               myWorldState = new PointState();
-            }
-            setPosition (worldState.pos);
-            setVelocity (worldState.vel);
-         }
-         DynamicAttachment sa = getAttachment();
-         if (sa != null) {
-            sa.invalidateMasters();
-         }
-         List<DynamicAttachment> masters = getMasterAttachments();
-         if (masters != null) {
-            for (DynamicAttachment ma : masters) {
-               ma.invalidateMasters();
-            }
-         }
-      }
-   }
-
-   public Frame getPointFrame() {
-      return myPointFrame;
-   }
-
-   public Vector3d getForce() {
-      return myForce;
-   }
-
-   public void setForce (Vector3d f) {
-      myForce.set (f);
-   }
-
-   public void addForce (Vector3d f) {
-      myForce.add (f);
-      if (myPointFrame != null) {
-         myPointFrame.addPointForce (getLocalPosition(), f);
-      }
-   }
-
-   public void addScaledForce (double s, Vector3d f) {
-      myForce.scaledAdd (s, f, myForce);
-      if (myPointFrame != null) {
-         Vector3d fscaled = new Vector3d();
-         fscaled.scale (s, f);
-         myPointFrame.addPointForce (getLocalPosition(), fscaled);
-      }
-   }
-
-   public void subForce (Vector3d f) {
-      myForce.sub (f);
-      if (myPointFrame != null) {
-         myPointFrame.subPointForce (getLocalPosition(), f);
-      }
-   }
-
-   public void addLocalForce (Vector3d f) {
-      myForce.add (f);
-   }
-
-   public void addScaledLocalForce (double s, Vector3d f) {
-      myForce.scaledAdd (s, f, myForce);
-   }
-
-   public void subLocalForce (Vector3d f) {
-      myForce.sub (f);
-   }
-
-   public void zeroForces() {
-      myForce.setZero();
-   }
-
-   // public void setForcesToExternal() {
-   //    myForce.set (myExternalForce);
-   // }
-
-   public void applyExternalForces() {
-      myForce.add (myExternalForce);
-      if (myPointFrame != null) {
-         myPointFrame.addPointForce (getLocalPosition(), myExternalForce);
-      }
-   }
-
-   public void addExternalForce(Vector3d f) {
-      myExternalForce.add(f);
-   }
-   
-   public void addScaledExternalForce(double s, Vector3d f) {
-      myExternalForce.scaledAdd(s, f);
-   }
-   
-   public Vector3d getExternalForce() {
-      return myExternalForce;
-   }
-
-   public void setExternalForce (Vector3d f) {
-      myExternalForce.set (f);
-   }
-
-   public void zeroExternalForces() {
-      myExternalForce.setZero();
-   }
-
-   public void setScaledExternalForce (double s, Vector3d f) {
-      myExternalForce.scale (s, f);
-   }
-
-   public void applyForces (double t) {
-      if (myPointDamping != 0) {
-         addScaledForce (-myPointDamping, myWorldState.vel);
-      }
-   }
-
-   public void addVelJacobian (SparseNumberedBlockMatrix S, double s) {
-      if (myPointDamping != 0) {
-         addToSolveBlockDiagonal (S, -s * myPointDamping);
-      }
-   }
-
-   public void addPosJacobian (SparseNumberedBlockMatrix S, double s) {
-      // nothing to do
-   }
-
-   public void addSolveBlocks (SparseNumberedBlockMatrix S) {
-      // nothing to do
-   }
-
-   public int getJacobianType() {
-      return Matrix.SPD;
-   }
-
-   /**
-    * Returns the current position of this point, in world coordinates. The
-    * returned value should be treated as read-only and not modified.
-    *
-    * @return current world position (read-only)
-    */
-   public Point3d getPosition() {
-      return myWorldState.pos;
-   }
-
-   public void getPosition (Point3d pos) {
-      pos.set (myWorldState.pos);
-   }
-
-   public void setPosition (Point3d p) {
-      myWorldState.pos.set (p);
-      if (myState != myWorldState) {
-         myPointFrame.computePointLocation (myState.pos, p);
-      }
-   }
-
-   public void setPosition (double x, double y, double z) {
-      setPosition (new Point3d (x, y, z));
-   }
-
-   // Sanchez, March 27, 2013
-   // Changed to getPosition() instead of myState.pos
-   // so I can use correct position in MFreeModel
-   public double distance (Point pnt) {
-      return getPosition().distance (pnt.getPosition());
-   }
-
-   public double distance (Point3d pos) {
-      return getPosition().distance (pos);
-   }
-
-   public int getPosState (double[] x, int idx) {
-      x[idx++] = myState.pos.x;
-      x[idx++] = myState.pos.y;
-      x[idx++] = myState.pos.z;
-      return idx;
-   }
-
-   public int setPosState (double[] p, int idx) {
-      myState.pos.x = p[idx++];
-      myState.pos.y = p[idx++];
-      myState.pos.z = p[idx++];
-      updatePosState(); // update world state if necessary
-      return idx;
-   }
-
-   public void addPosImpulse (
-      double[] xbuf, int xidx, double h, double[] vbuf, int vidx) {
-
-      xbuf[xidx  ] += h*vbuf[vidx  ];
-      xbuf[xidx+1] += h*vbuf[vidx+1];
-      xbuf[xidx+2] += h*vbuf[vidx+2];
-   }
-
-   public int getPosDerivative (double[] dxdt, int idx) {
-      dxdt[idx++] = myState.vel.x;
-      dxdt[idx++] = myState.vel.y;
-      dxdt[idx++] = myState.vel.z;
-      return idx;
-   }
-
-   public Vector3d getVelocity() {
-      return myWorldState.vel;
-   }
-
-   public void getVelocity (Vector3d vel) {
-      vel.set (myWorldState.vel);
-   }
-
-   public void setVelocity (Vector3d vel) {
-      myWorldState.vel.set (vel);
-      if (myState != myWorldState) {
-         // compute corresponding local velocity
-         Vector3d tmp = new Vector3d();
-         myPointFrame.computePointVelocity (tmp, myState.pos);
-         tmp.sub (vel, tmp);
-         tmp.inverseTransform (myPointFrame.getPose().R);
-         myState.vel.set (tmp);
-      }
-   }
-
-   public void setVelocity (double x, double y, double z) {
-      setVelocity (new Vector3d (x, y, z));
-   }
-
-   public int getVelState (double[] v, int idx) {
-      v[idx++] = myState.vel.x;
-      v[idx++] = myState.vel.y;
-      v[idx++] = myState.vel.z;
-      return idx;
-   }
-
-//   public void addVelocity (double dx, double dy, double dz) {
-//      myState.vel.add (dx, dy, dz);
-//   }
-//
-//   public void addScaledVelocity (double s, Vector3d v) {
-//      myState.vel.scaledAdd (s, v, myState.vel);
-//   }
-
-   public int setVelState (double[] v, int idx) {
-      myState.vel.x = v[idx++];
-      myState.vel.y = v[idx++];
-      myState.vel.z = v[idx++];
-      updateVelState();
-      return idx;
-   }
-
-   public int setForce (double[] f, int idx) {
-      myForce.x = f[idx++];
-      myForce.y = f[idx++];
-      myForce.z = f[idx++];
-      if (myState != myWorldState) {
-         myForce.transform (myPointFrame.getPose());
-      }
-      return idx;
-   }
- 
-   public int getForce (double[] f, int idx) {
-      Vector3d force;
-      if (myState == myWorldState) {
-         force = myForce;
-      }
-      else {
-         force = new Vector3d();
-         force.inverseTransform (myPointFrame.getPose(), myForce);
-      }
-      f[idx++] = force.x;
-      f[idx++] = force.y;
-      f[idx++] = force.z;
-      return idx;
-   }
- 
-   public void resetTargets() {
-      if (myTarget != null) {
-         myTarget.syncState (TargetActivity.None, myState);
-      }      
-   }
-
-   public TargetActivity getTargetActivity () {
-      if (myTarget == null) {
-         return myTargetActivity;
-      }
-      else {
-         return myTarget.getActivity();
-      }
-   }
-
-   public void setTargetActivity (TargetActivity activity) {
-      if (activity == null) {
-         throw new IllegalArgumentException ("activity cannot be null");
-      }
-      if (activity == TargetActivity.None) {
-         myTarget = null;
-      }
-      else {
-         TargetActivity prevActivity = TargetActivity.None;
-         if (myTarget == null) {
-            myTarget = new PointTarget (activity);
-         }
-         else {
-            prevActivity = myTarget.getActivity();
-            myTarget.setActivity (activity);
-         }
-         myTarget.syncState (prevActivity, myState);
-      }
-      myTargetActivity = activity;
-   }
-
-   protected void setDynamic (boolean dynamic) {
-      if (myDynamicP && !dynamic) {
-         if (myTarget != null) {
-            myTarget.syncState (TargetActivity.None, myState);
-         }
-      }
-      super.setDynamic (dynamic);
-   }         
-
-   public Point3d getTargetPosition () {
-      if (myTarget == null) {
-         return myState.pos;
-      }
-      else {
-         return myTarget.getTargetPos (myState);
-      }
-   }
-
-   public void setTargetPosition (Point3d pos) {
-      if (myTarget == null) {
-         myTarget = new PointTarget (myTargetActivity);
-      }
-      myTarget.setTargetPos (pos);
-   }
-
-   public Vector3d getTargetVelocity () {
-      if (myTarget == null) {
-         return myState.vel;
-      }
-      else {
-         return myTarget.getTargetVel (myState);
-      }
-   }
-
-   public void setTargetVelocity (Vector3d vel) {
-      if (myTarget == null) {
-         myTarget = new PointTarget (myTargetActivity);
-      }
-      myTarget.setTargetVel (vel);
-   }
-
-   public int getTargetVel (double[] velt, double s, double h, int idx) {
-      if (myTarget == null) {
-         return myState.getVel (velt, idx);
-      }
-      else {
-         return myTarget.getTargetVel (velt, s, h, myState, idx);
-      }
-   }
-
-   public int setTargetVel (double[] velt, int idx) {
-      if (myTarget == null) {
-         myTarget = new PointTarget (myTargetActivity);
-      }
-      return myTarget.setTargetVel (velt, idx);
-   }
-
-   public int getTargetPos (double[] post, double s, double h, int idx) {
-      if (myTarget == null) {
-         return myState.getPos (post, idx);
-      }
-      else {
-         return myTarget.getTargetPos (post, s, h, myState, idx);
-      }
-   }
-
-   public int setTargetPos (double[] post, int idx) {
-      if (myTarget == null) {
-         myTarget = new PointTarget (myTargetActivity);
-      }
-      return myTarget.setTargetPos (post, idx);
-   }
-
-   /** 
-    * {@inheritDoc}
-    */
-   public int addTargetJacobian (SparseBlockMatrix J, int bi) {
-      if (!isControllable()) {
-         throw new IllegalStateException (
-            "Target point is not controllable");
-      }
-      Matrix3x3DiagBlock blk = new Matrix3x3DiagBlock();
-      blk.setIdentity();
-      J.addBlock (bi, getSolveIndex(), blk);
-      return bi++;
-   }
-
-   public double getPointDamping() {
-      return myPointDamping;
-   }
-
-   public void setPointDamping (double d) {
-      myPointDamping = d;
-      myPointDampingMode =
-         PropertyUtils.propagateValue (
-            this, "pointDamping", d, myPointDampingMode);
-   }
-
-   public PropertyMode getPointDampingMode() {
-      return myPointDampingMode;
-   }
-
-   public void setPointDampingMode (PropertyMode mode) {
-      myPointDampingMode =
-         PropertyUtils.setModeAndUpdate (
-            this, "pointDamping", myPointDampingMode, mode);
-   }
-
-   /**
-    * {@inheritDoc}
-    */
-   public void applyGravity (Vector3d gacc) {
-      // subclasses with non-zero mass must override this method
-   }
-
-   /* ======== Renderable implementation ======= */
-
-   public float[] getRenderCoords() {
-      return myRenderCoords;
-   }
-
-   public void setRenderProps (RenderProps props) {
-      super.setRenderProps (props);
-   }
-
-   public RenderProps getRenderProps() {
-      return super.getRenderProps();
-   }
-
-   public RenderProps createRenderProps() {
-      return RenderProps.createPointProps (this);
-   }
-
-   /**
-    * {@inheritDoc}
-    */
-   public String[] getTraceables() {
-      return new String[] { "position", "force" };
-   }
-   
-   /**
-    * {@inheritDoc}
-    */
-   public String getTraceablePositionProperty (String traceableName) {
-      return "+position";
-   }
-
-   public void prerender (RenderList list) {
-      Point3d pos = getPosition();
-      myRenderCoords[0] = (float)pos.x;
-      myRenderCoords[1] = (float)pos.y;
-      myRenderCoords[2] = (float)pos.z;
-   }
-
-   public void updateBounds (Vector3d pmin, Vector3d pmax) {
-      getPosition().updateBounds (pmin, pmax);
-   }
-
-   public boolean isSelectable() {
-      return true;
-   }
-   
-   public void render (Renderer renderer, int flags) {
-
-      // Exception handling code for Cormac's bug report, Jan 23, 2012
-      try {
-         renderer.drawPoint (myRenderProps, myRenderCoords, isSelected());
-      }
-      catch (Exception e) {
-         System.out.println ("WARNING: Point.render failed: "+e);
-         System.out.println ("myRenderProps=" + myRenderProps);
-         System.out.println ("myRenderCoords=" + myRenderCoords);
-         System.out.println ("point=" + ComponentUtils.getPathName (this));
-      }
-   }
-
-   public void getSelection (LinkedList<Object> list, int qid) {
-   }
-   
-   public void scaleDistance (double s) {
-      myState.scaleDistance (s);
-      if (myRenderProps != null) {
-         RenderableUtils.cloneRenderProps (this);
-         myRenderProps.scaleDistance (s);
-      }
-   }
-
-   public void scaleMass (double s) {
-      myPointDamping *= s;
-   }
-
-   public void transformGeometry (
-      GeometryTransformer gtr, TransformGeometryContext context, int flags) {
-
-      super.transformGeometry (gtr, context, flags);
-      gtr.transformPnt (myState.pos);
-   }
-
-   public void addTransformableDependencies (
-      TransformGeometryContext context, int flags) {
-      super.addTransformableDependencies (context, flags);
-   }
-
-//   public MatrixBlock getSolveBlock() {
-//      return mySolveBlock;
-//   }
-
-   public MatrixBlock createMassBlock() {
-      return new Matrix3x3DiagBlock();
-   }
-
-   public boolean isMassConstant() {
-      return true;
-   }
-
-   public double getMass (double t) {
-      return 0;
-   }
-
-   public void getMass (Matrix M, double t) {
-      doGetMass (M, 0);
-   }
-
-   public double getEffectiveMass () {
-      return 0;   
-   }
-   
-   public void getEffectiveMass (Matrix M, double t) {
-      doGetMass (M, 0);
-   }
-
-   public int mulInverseEffectiveMass (
-      Matrix M, double[] a, double[] f, int idx) {
-      a[idx++] = 0;
-      a[idx++] = 0;
-      a[idx++] = 0;
-      return idx;
-   }
-
-   public int getEffectiveMassForces (VectorNd f, double t, int idx) {
-      double[] buf = f.getBuffer();
-      // Note that if the point is attached to a moving frame, then that
-      // will produce mass forces that are not computed here.
-      buf[idx++] = 0;
-      buf[idx++] = 0;
-      buf[idx++] = 0;
-      return idx;
-   }
-
-   public void resetEffectiveMass() {
-   }
-
-   public void addEffectiveMass (double m) {
-      // subclasses must override if necessary; Point itself has no mass
-   }
-
-   protected void doGetMass (Matrix M, double m) {
-      if (M instanceof Matrix3d) {
-         ((Matrix3d)M).setDiagonal (m, m, m);
-      }
-      else {
-         throw new IllegalArgumentException ("Matrix not instance of Matrix3d");
-      }
-   }
-
-   public void addSolveBlock (SparseNumberedBlockMatrix S) {
-      int bi = getSolveIndex();
-      Matrix3x3Block blk = new Matrix3x3Block();
-      mySolveBlockNum = S.addBlock (bi, bi, blk);
-   }
-   
-   public MatrixBlock createSolveBlock () {
-      Matrix3x3Block blk = new Matrix3x3Block();
-      return blk;
-   }
-   
-//   public void setState (DynamicComponent c) {
-//      if (c instanceof Point) {
-//         setState ((Point)c);
-//      }
-//      else {
-//         throw new IllegalArgumentException ("component c is not a Point");
-//      }
-//   }
-  
-   public void setState (Point point) {
-      myState.set (point.myState);
-   }
-
-   public int setState (VectorNd x, int idx) {
-      idx = myState.set (x, idx);
-      return idx;
-   }
-
-//   public void getState (PointState state) {
-//      state.set (myState);
-//   }
-
-   public int getState (VectorNd x, int idx) {
-      return myState.get (x, idx);
-   }
-
-
-   public void addToSolveBlockDiagonal (
-      SparseNumberedBlockMatrix S, double d) {
-      if (mySolveBlockNum != -1) {
-         Matrix3x3Block blk = 
-            (Matrix3x3Block)S.getBlockByNumber(mySolveBlockNum);
-         blk.m00 += d;
-         blk.m11 += d;
-         blk.m22 += d;
-      }
-   }
-
-   /**
-    * {@inheritDoc}
-    */
-   public boolean velocityLimitExceeded (double tlimit, double rlimit) {
-      Vector3d vel = getVelocity();
-      if (vel.containsNaN() || vel.infinityNorm() > tlimit) {
-         return true;
-      }  
-      else {
-         return false;
-      }
-   }
-
-   /**
-    * {@inheritDoc}
-    */
-   public boolean isDuplicatable() {
-      return false;
-   }
-
-   /**
-    * {@inheritDoc}
-    */
-   public boolean getCopyReferences (
-      List<ModelComponent> refs, ModelComponent ancestor) {
-      return false;
-   }
-
-   public ModelComponent copy (
-      int flags, Map<ModelComponent,ModelComponent> copyMap) {
-      Point comp = (Point)super.copy (flags, copyMap);
-      if (myState != myWorldState) {
-         comp.myState = new PointState();
-         comp.myState.set (myState);
-         comp.myWorldState = new PointState();
-         comp.myWorldState.set (myWorldState);
-      }
-      else {
-         comp.myState = new PointState();
-         comp.myState.set (myState);
-         comp.myWorldState = comp.myState;
-      }
-      comp.myPointFrame = (Frame)ComponentUtils.maybeCopy (flags, copyMap, myPointFrame);
-      comp.myForce = new Vector3d();
-      comp.myExternalForce = new Vector3d();
-      comp.myRenderCoords = new float[3];
-      comp.mySolveBlockValidP = false;
-      comp.mySolveBlockNum = -1;
-      comp.myTargetActivity = TargetActivity.Auto;
-      comp.myTarget = null;
-      return comp;
-   }
-
-   public int getVelStateSize() {
-      return 3;
-   }
-
-   public int getPosStateSize() {
-      return 3;
-   }
-
-   public void setContactConstraint (
-      double[] buf, double w, Vector3d dir, ContactPoint cpnt) {
-
-      buf[0] = w*dir.x;
-      buf[1] = w*dir.y;
-      buf[2] = w*dir.z;
-   }
-
-   public void addToPointVelocity (
-      Vector3d vel, double w, ContactPoint cpnt) {
-
-      vel.scaledAdd (w, myState.vel);      
-   }
-
-   public void getLocalPosition (Vector3d pos) {
-      myState.getPos (pos);
-   }
-
-   public Point3d getLocalPosition() {
-      return myState.getPos();
-   }
-
-   public void setLocalPosition (Vector3d pos) {
-      myState.setPos (pos);
-      updatePosState();
-   }
-
-   public void setLocalPosition (double x, double y, double z) {
-      setLocalPosition (new Point3d (x, y, z));
-   }
-
-   public void getLocalVelocity (Vector3d vel) {
-      myState.getVel (vel);
-   }
-
-   public Vector3d getLocalVelocity() {
-      return myState.getVel();
-   }
-
-   public void setLocalVelocity (Vector3d vel) {
-      myState.setVel (vel);
-      updateVelState();
-   }
-
-   public void setLocalVelocity (double x, double y, double z) {
-      setLocalVelocity (new Vector3d (x, y, z));
-   }
-
-   public void updatePosState() {
-      if (myState != myWorldState) {
-         myWorldState.pos.transform (myPointFrame.getPose(), myState.pos);
-      }
-   }      
-
-   public void updateVelState() {
-      if (myState != myWorldState) {
-         myPointFrame.computePointVelocity (
-            myWorldState.vel, myState.pos, myState.vel);
-      }
-   }
-
-//   public boolean requiresContactVertexInfo() {
-//      return false;
-//   }
-
-
-}
->>>>>>> 8149b7d4
+}