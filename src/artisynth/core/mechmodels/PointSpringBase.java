<<<<<<< HEAD
/**
 * Copyright (c) 2014, by the Authors: John E Lloyd (UBC)
 *
 * This software is freely available under a 2-clause BSD license. Please see
 * the LICENSE file in the ArtiSynth distribution directory for details.
 */
package artisynth.core.mechmodels;

import java.util.LinkedList;
import java.util.Map;

import maspack.matrix.Matrix3d;
import maspack.matrix.MatrixBlock;
import maspack.matrix.MatrixBlockBase;
import maspack.matrix.SparseNumberedBlockMatrix;
import maspack.matrix.Vector3d;
import maspack.properties.PropertyList;
import maspack.render.Renderer;
import maspack.render.RenderList;
import maspack.render.RenderProps;
import artisynth.core.materials.AxialMaterial;
import artisynth.core.materials.AxialMuscleMaterial;
import artisynth.core.materials.LinearAxialMaterial;
import artisynth.core.materials.MaterialBase;
import artisynth.core.modelbase.DynamicActivityChangeEvent;
import artisynth.core.modelbase.ModelComponent;
import artisynth.core.modelbase.RenderableComponent;
import artisynth.core.modelbase.RenderableComponentBase;
import artisynth.core.util.ScalableUnits;

/**
 * Base class for springs based on two or more points
 */
public abstract class PointSpringBase extends Spring
   implements RenderableComponent, ScalableUnits {

   public static boolean myIgnoreCoriolisInJacobian = true;
   public static boolean useMaterial = true;

   public static PropertyList myProps =
      new PropertyList (PointSpringBase.class, Spring.class);

   protected AxialMaterial myMaterial;
   
   private static double DEFAULT_REST_LENGTH = 0;
   
   protected double myRestLength = DEFAULT_REST_LENGTH;
   
   static {
      myProps.add ("renderProps * *", "renderer properties", null);
//      myProps.add ("stiffness * *", "linear spring stiffness", 0);
//      myProps.add ("damping * *", "linear spring damping", 0);
      myProps.add (
         "restLength", "rest length of the spring", DEFAULT_REST_LENGTH);
      myProps.addReadOnly ("length *", "current spring length");
      myProps.addReadOnly ("lengthDot *", "current spring length time derivative");
      myProps.add (
         "material", "spring material parameters", createDefaultMaterial(), "CE");
   }

   public PropertyList getAllPropertyInfo() {
      return myProps;
   }

   protected void setDefaultValues() {
      setRestLength (DEFAULT_REST_LENGTH);
      setMaterial (createDefaultMaterial());
   }

   public PointSpringBase (String name) {
      super (name);
   }

   public static AxialMaterial createDefaultMaterial() {
      // allow null materials
      //return new LinearAxialMaterial();
      return null;
   }

   public AxialMaterial getMaterial() {
      return myMaterial;
   }

   public void setLinearMaterial (double k, double d) {
      setMaterial (new LinearAxialMaterial (k, d));
   }
   
   public void setMaterial (AxialMaterial mat) {
      myMaterial = (AxialMaterial)MaterialBase.updateMaterial (
         this, "material", myMaterial, mat);
      // issue DynamicActivityChange in case solve matrix symmetry has changed:
      notifyParentOfChange (DynamicActivityChangeEvent.defaultEvent);
   }

   public AxialMaterial getEffectiveMaterial() {
      if (myMaterial != null) {
         return myMaterial;
      }
      ModelComponent parent = getParent();
      if (parent instanceof PointSpringList) {
         return ((PointSpringList<?>)parent).getMaterial();
      }
      else {
         return null;
      }
   }

   public abstract double getLength();
   
   public abstract double getLengthDot();
   
   /**
    * Sets the rest length of the spring from the current point locations
    * @return the new rest length
    */
   public abstract double setRestLengthFromPoints();
   
   public double getRestLength() {
      return myRestLength;
   }

   public void setRestLength (double l) {
      myRestLength = l;
   }

//   public double getStiffness() {
//      if (myMaterial instanceof LinearAxialMaterial) {
//         return ((LinearAxialMaterial)myMaterial).getStiffness();
//      }
//      else {
//         return 0;
//      }
//   }
//
//   public void setStiffness (double k) {
//      if (myMaterial instanceof LinearAxialMaterial) {
//         ((LinearAxialMaterial)myMaterial).setStiffness(k);
//      }
//      else {
//         setMaterial (new LinearAxialMaterial (k, 0));
//      }
//   }

//   public double getDamping() {
//      if (myMaterial instanceof LinearAxialMaterial) {
//         return ((LinearAxialMaterial)myMaterial).getDamping();
//      }
//      else {
//         return 0;
//      }
//   }
//
//   public void setDamping (double d) {
//      if (myMaterial instanceof LinearAxialMaterial) {
//         ((LinearAxialMaterial)myMaterial).setDamping(d);
//      }
//      else {
//         setMaterial (new LinearAxialMaterial (0, d));
//      }
//   }
   /* ======== Renderable implementation ======= */

   protected RenderProps myRenderProps = createRenderProps();

   public RenderProps getRenderProps() {
      return myRenderProps;
   }

   public void setRenderProps (RenderProps props) {
      myRenderProps =
         RenderableComponentBase.updateRenderProps (this, myRenderProps, props);
   }

   public RenderProps createRenderProps() {
      return RenderProps.createPointLineProps (this);
   }

   public void prerender (RenderList list) {
      // nothing to do
   }

   public abstract void updateBounds (Vector3d pmin, Vector3d pmax);

   public int getRenderHints() {
      int code = 0;
      if (myRenderProps != null && myRenderProps.isTransparent()) {
         code |= TRANSPARENT;
      }
      return code;
   }

   public boolean isSelectable() {
      return true;
   }

   public int numSelectionQueriesNeeded() {
      return -1;
   }

   public abstract void render (Renderer renderer, int flags);

   public void getSelection (LinkedList<Object> list, int qid) {
   }
   
   /* ======== End renderable implementation ======= */

   /**
    * Computes the force magnitude acting along the unit vector from the first
    * to the second particle.
    * 
    * @return force magnitude
    */
   public double computeF (double l, double ldot) {
      AxialMaterial mat = getEffectiveMaterial();
      if (mat != null) {
         return mat.computeF (l, ldot, myRestLength, 0);
      }
      else {
         return 0;
      }
   }

   /**
    * Computes the derivative of spring force magnitude (acting along the unit
    * vector from the first to the second particle) with respect to spring
    * length.
    * 
    * @return force magnitude derivative with respect to length
    */
   public double computeDFdl (double l, double ldot) {
      AxialMaterial mat = getEffectiveMaterial();
      if (mat != null) {
         return mat.computeDFdl (l, ldot, myRestLength, 0);
      }
      else {
         return 0;
      }
   }


   /**
    * Computes the derivative of spring force magnitude (acting along the unit
    * vector from the first to the second particle)with respect to the time
    * derivative of spring length.
    * 
    * @return force magnitude derivative with respect to length time derivative
    */
   public double computeDFdldot (double l, double ldot) {
      AxialMaterial mat = getEffectiveMaterial();
      if (mat != null) {
         return mat.computeDFdldot (l, ldot, myRestLength, 0);
      }
      else {
         return 0;
      }
   }

   protected class SegmentData {
      public Point pnt0;
      public Point pnt1;
      MatrixBlock blk00;
      MatrixBlock blk11;
      MatrixBlock blk01;
      MatrixBlock blk10;
      int blk00Num;
      int blk11Num;
      int blk01Num;
      int blk10Num;      
      public Vector3d uvec;
      public double len;
      public Matrix3d P;
      public boolean isActive;

      public SegmentData (Point p0, Point p1) {
         pnt0 = p0;
         pnt1 = p1;
         uvec = new Vector3d();
         P = new Matrix3d();
         isActive = true;
      }

      public double updateU () {
         uvec.sub (pnt1.getPosition(), pnt0.getPosition());
         len = uvec.norm();
         if (len != 0) {
            uvec.scale (1 / len);
         }
         return len;
      }

      // assumes that uvec is up to date
      public double getLengthDot () {
         Vector3d vel1 = pnt1.getVelocity();
         Vector3d vel0 = pnt0.getVelocity();
         double dvx = vel1.x-vel0.x;
         double dvy = vel1.y-vel0.y;
         double dvz = vel1.z-vel0.z;
         return uvec.x*dvx + uvec.y*dvy + uvec.z*dvz;
      } 

      // assumes that uvec is up to date
      public void updateP () {
         P.outerProduct (uvec, uvec);
         P.negate();
         P.m00 += 1;
         P.m11 += 1;
         P.m22 += 1;
      }

      public void addSolveBlocks (SparseNumberedBlockMatrix M) {
         int bi0 = pnt0.getSolveIndex();
         int bi1 = pnt1.getSolveIndex();

         if (bi0 != -1 && bi1 != -1) {
            if ((blk01 = M.getBlock (bi0, bi1)) == null) {
               blk01 = MatrixBlockBase.alloc (3, 3);
               M.addBlock (bi0, bi1, blk01);
            }
            blk01Num = blk01.getBlockNumber();
            if ((blk10 = M.getBlock (bi1, bi0)) == null) {
               blk10 = MatrixBlockBase.alloc (3, 3);
               M.addBlock (bi1, bi0, blk10);
            }
            blk10Num = blk10.getBlockNumber();
         }
         else {
            blk01 = null;
            blk10 = null;
            blk01Num = -1;
            blk10Num = -1;
         }
         blk00 = (bi0 != -1 ? M.getBlock (bi0, bi0) : null);
         blk11 = (bi1 != -1 ? M.getBlock (bi1, bi1) : null);
         blk00Num = (bi0 != -1 ? M.getBlock(bi0, bi0).getBlockNumber() : -1);
         blk11Num = (bi1 != -1 ? M.getBlock(bi1, bi1).getBlockNumber() : -1);
      }

      void addVelJacobian (
         SparseNumberedBlockMatrix M, double s, double dFdldot, Matrix3d T) {
         computeForceVelocityJacobian (T, dFdldot);
         T.scale (s);
         addToJacobianBlocks (M, T);
      }

      void addPosJacobian (
         SparseNumberedBlockMatrix M, double s, double F, double dFdl, 
         double dFdldot, double len, Matrix3d T) {
         computeForcePositionJacobian (T, F, dFdl, dFdldot, len);
         T.scale (s);
         addToJacobianBlocks (M, T);
      }

      void addToJacobianBlocks (SparseNumberedBlockMatrix S, Matrix3d M) {

         if (blk00Num != -1) {
            S.getBlockByNumber(blk00Num).add (M);
         }
         if (blk11Num != -1) {
            S.getBlockByNumber(blk11Num).add (M);
         }               
         if (blk01Num != -1) {
            S.getBlockByNumber(blk01Num).sub (M);
         }
         if (blk10Num != -1) {
            S.getBlockByNumber(blk10Num).sub (M);
         }
      }

      void computeForcePositionJacobian (
         Matrix3d T, double F, double dFdl, double dFdldot, double totalLen) {

         if (len == 0) {
            T.setZero();
            return;
         }

         // components of the open product u * u':
         double uxx = uvec.x * uvec.x;
         double uyy = uvec.y * uvec.y;
         double uzz = uvec.z * uvec.z;
         double uxy = uvec.x * uvec.y;
         double uxz = uvec.x * uvec.z;
         double uyz = uvec.y * uvec.z;

         // Now compute T = (-dFdldot * u * (vel1-vel0)' - F I) / length
         if (!myIgnoreCoriolisInJacobian && dFdldot != 0) {
            Vector3d vel1 = pnt1.getVelocity();
            Vector3d vel0 = pnt0.getVelocity();

            double scale = -dFdldot/totalLen;
            double dvx = scale*(vel1.x-vel0.x);
            double dvy = scale*(vel1.y-vel0.y);
            double dvz = scale*(vel1.z-vel0.z);

            T.m00 = uvec.x*dvx;
            T.m10 = uvec.y*dvx;
            T.m20 = uvec.z*dvx;
            T.m01 = uvec.x*dvy;
            T.m11 = uvec.y*dvy;
            T.m21 = uvec.z*dvy;
            T.m02 = uvec.x*dvz;
            T.m12 = uvec.y*dvz;
            T.m22 = uvec.z*dvz;
         }
         else {
            T.setZero();
         }
         T.m00 -= F / totalLen;
         T.m11 -= F / totalLen;
         T.m22 -= F / totalLen;

         // form the product T * (I - u u')
         double m00 = -T.m00 * (uxx - 1) - T.m01 * uxy - T.m02 * uxz;
         double m11 = -T.m10 * uxy - T.m11 * (uyy - 1) - T.m12 * uyz;
         double m22 = -T.m20 * uxz - T.m21 * uyz - T.m22 * (uzz - 1);

         double m01 = -T.m00 * uxy - T.m01 * (uyy - 1) - T.m02 * uyz;
         double m02 = -T.m00 * uxz - T.m01 * uyz - T.m02 * (uzz - 1);
         double m12 = -T.m10 * uxz - T.m11 * uyz - T.m12 * (uzz - 1);

         double m10 = -T.m10 * (uxx - 1) - T.m11 * uxy - T.m12 * uxz;
         double m20 = -T.m20 * (uxx - 1) - T.m21 * uxy - T.m22 * uxz;
         double m21 = -T.m20 * uxy - T.m21 * (uyy - 1) - T.m22 * uyz;

         // finally, add -dFdl* u * u' to final result

         if (dFdl != 0) {
            T.m00 = m00 - dFdl * uxx;
            T.m11 = m11 - dFdl * uyy;
            T.m22 = m22 - dFdl * uzz;

            T.m01 = m01 - dFdl * uxy;
            T.m02 = m02 - dFdl * uxz;
            T.m12 = m12 - dFdl * uyz;

            T.m10 = m10 - dFdl * uxy;
            T.m20 = m20 - dFdl * uxz;
            T.m21 = m21 - dFdl * uyz;
         }
         else {
            T.m00 = m00;
            T.m11 = m11;
            T.m22 = m22;

            T.m01 = m01;
            T.m02 = m02;
            T.m12 = m12;

            T.m10 = m10;
            T.m20 = m20;
            T.m21 = m21;
         }
      }      

      public void computeForceVelocityJacobian (Matrix3d T, double dFdldot) {
         if (len == 0 || dFdldot == 0) {
            T.setZero();
            return;
         }
         T.outerProduct (uvec, uvec);
         T.scale (-dFdldot);
      }
   }

   public float[] getRenderColor() {
      return null;
   }
   
   public void scaleDistance (double s) {
      myRestLength *= s;
   }

   public void scaleMass (double s) {
      // nothing to do here
   }
   
   public static void setStiffness (PointSpringBase s, double k) {
      if (s.getMaterial() instanceof LinearAxialMaterial) {
         LinearAxialMaterial mat = 
            (LinearAxialMaterial)s.getMaterial().clone();
         mat.setStiffness (k);
         s.setMaterial (mat);
      }
      else {
         System.out.println (
            "Warning: setStiffness(): no stiffness in spring material");
      }
   }
   
   public static void setDamping (PointSpringBase s, double d) {
      if (s.getMaterial() instanceof LinearAxialMaterial) {
         LinearAxialMaterial mat = 
            (LinearAxialMaterial)s.getMaterial().clone();
         mat.setDamping (d);
         s.setMaterial (mat);
      }
      else if (s.getMaterial() instanceof AxialMuscleMaterial) {
         AxialMuscleMaterial mat = 
            (AxialMuscleMaterial)s.getMaterial().clone();
         mat.setDamping (d);
         s.setMaterial (mat);
      }
      else {
         System.out.println (
            "Warning: setDamping(): no damping in spring material");
      }
   }   

   public static void setMaxForce (PointSpringBase s, double maxf) {
      if (s.getMaterial() instanceof AxialMuscleMaterial) {
         AxialMuscleMaterial mat = 
            (AxialMuscleMaterial)s.getMaterial().clone();
         mat.setMaxForce (maxf);
         s.setMaterial (mat);
      }
      else {
         System.out.println (
            "Warning: setMaxForce(): no maxForce in spring material");
      }
   }   

   public static double getMaxForce (PointSpringBase s) {
      if (s.getMaterial() instanceof AxialMuscleMaterial) {
         return ((AxialMuscleMaterial)s.getMaterial()).getMaxForce();
      }
      else {
         return 0;
      }
   }   

   public ModelComponent copy (
      int flags, Map<ModelComponent,ModelComponent> copyMap) {
      PointSpringBase comp = (PointSpringBase)super.copy (flags, copyMap);
      comp.setRestLength (myRestLength);
      if (myRenderProps != null) {
         comp.setRenderProps (myRenderProps);
      }      
      return comp;
   }   

}
=======
/**
 * Copyright (c) 2014, by the Authors: John E Lloyd (UBC)
 *
 * This software is freely available under a 2-clause BSD license. Please see
 * the LICENSE file in the ArtiSynth distribution directory for details.
 */
package artisynth.core.mechmodels;

import java.util.LinkedList;
import java.util.Map;

import maspack.matrix.Matrix3d;
import maspack.matrix.MatrixBlock;
import maspack.matrix.MatrixBlockBase;
import maspack.matrix.SparseNumberedBlockMatrix;
import maspack.matrix.Vector3d;
import maspack.properties.PropertyList;
import maspack.render.Renderer;
import maspack.render.RenderList;
import maspack.render.RenderProps;
import artisynth.core.materials.AxialMaterial;
import artisynth.core.materials.AxialMuscleMaterial;
import artisynth.core.materials.LinearAxialMaterial;
import artisynth.core.materials.MaterialBase;
import artisynth.core.modelbase.DynamicActivityChangeEvent;
import artisynth.core.modelbase.ModelComponent;
import artisynth.core.modelbase.RenderableComponent;
import artisynth.core.modelbase.RenderableComponentBase;
import artisynth.core.util.ScalableUnits;

/**
 * Base class for springs based on two or more points
 */
public abstract class PointSpringBase extends Spring
   implements RenderableComponent, ScalableUnits {

   public static boolean myIgnoreCoriolisInJacobian = true;
   public static boolean useMaterial = true;

   public static PropertyList myProps =
      new PropertyList (PointSpringBase.class, Spring.class);

   protected AxialMaterial myMaterial;
   
   private static double DEFAULT_REST_LENGTH = 0;
   
   protected double myRestLength = DEFAULT_REST_LENGTH;
   
   static {
      myProps.add ("renderProps * *", "renderer properties", null);
//      myProps.add ("stiffness * *", "linear spring stiffness", 0);
//      myProps.add ("damping * *", "linear spring damping", 0);
      myProps.add (
         "restLength", "rest length of the spring", DEFAULT_REST_LENGTH);
      myProps.addReadOnly ("length *", "current spring length");
      myProps.addReadOnly ("lengthDot *", "current spring length time derivative");
      myProps.add (
         "material", "spring material parameters", createDefaultMaterial(), "CE");
   }

   public PropertyList getAllPropertyInfo() {
      return myProps;
   }

   protected void setDefaultValues() {
      setRestLength (DEFAULT_REST_LENGTH);
      setMaterial (createDefaultMaterial());
   }

   public PointSpringBase (String name) {
      super (name);
   }

   public static AxialMaterial createDefaultMaterial() {
      // allow null materials
      //return new LinearAxialMaterial();
      return null;
   }

   public AxialMaterial getMaterial() {
      return myMaterial;
   }

   public void setLinearMaterial (double k, double d) {
      setMaterial (new LinearAxialMaterial (k, d));
   }
   
   public void setMaterial (AxialMaterial mat) {
      myMaterial = (AxialMaterial)MaterialBase.updateMaterial (
         this, "material", myMaterial, mat);
      // issue DynamicActivityChange in case solve matrix symmetry has changed:
      notifyParentOfChange (DynamicActivityChangeEvent.defaultEvent);
   }

   public AxialMaterial getEffectiveMaterial() {
      if (myMaterial != null) {
         return myMaterial;
      }
      ModelComponent parent = getParent();
      if (parent instanceof PointSpringList) {
         return ((PointSpringList<?>)parent).getMaterial();
      }
      else {
         return null;
      }
   }

   public abstract double getLength();
   
   public abstract double getLengthDot();
   
   /**
    * Sets the rest length of the spring from the current point locations
    * @return the new rest length
    */
   public abstract double setRestLengthFromPoints();
   
   public double getRestLength() {
      return myRestLength;
   }

   public void setRestLength (double l) {
      myRestLength = l;
   }

//   public double getStiffness() {
//      if (myMaterial instanceof LinearAxialMaterial) {
//         return ((LinearAxialMaterial)myMaterial).getStiffness();
//      }
//      else {
//         return 0;
//      }
//   }
//
//   public void setStiffness (double k) {
//      if (myMaterial instanceof LinearAxialMaterial) {
//         ((LinearAxialMaterial)myMaterial).setStiffness(k);
//      }
//      else {
//         setMaterial (new LinearAxialMaterial (k, 0));
//      }
//   }

//   public double getDamping() {
//      if (myMaterial instanceof LinearAxialMaterial) {
//         return ((LinearAxialMaterial)myMaterial).getDamping();
//      }
//      else {
//         return 0;
//      }
//   }
//
//   public void setDamping (double d) {
//      if (myMaterial instanceof LinearAxialMaterial) {
//         ((LinearAxialMaterial)myMaterial).setDamping(d);
//      }
//      else {
//         setMaterial (new LinearAxialMaterial (0, d));
//      }
//   }
   /* ======== Renderable implementation ======= */

   protected RenderProps myRenderProps = createRenderProps();

   public RenderProps getRenderProps() {
      return myRenderProps;
   }

   public void setRenderProps (RenderProps props) {
      myRenderProps =
         RenderableComponentBase.updateRenderProps (this, myRenderProps, props);
   }

   public RenderProps createRenderProps() {
      return RenderProps.createPointLineProps (this);
   }

   public void prerender (RenderList list) {
      // nothing to do
   }

   public abstract void updateBounds (Vector3d pmin, Vector3d pmax);

   public int getRenderHints() {
      int code = 0;
      if (myRenderProps != null && myRenderProps.isTransparent()) {
         code |= TRANSPARENT;
      }
      return code;
   }

   public boolean isSelectable() {
      return true;
   }

   public int numSelectionQueriesNeeded() {
      return -1;
   }

   public abstract void render (Renderer renderer, int flags);

   public void getSelection (LinkedList<Object> list, int qid) {
   }
   
   /* ======== End renderable implementation ======= */

   /**
    * Computes the force magnitude acting along the unit vector from the first
    * to the second particle.
    * 
    * @return force magnitude
    */
   public double computeF (double l, double ldot) {
      AxialMaterial mat = getEffectiveMaterial();
      if (mat != null) {
         return mat.computeF (l, ldot, myRestLength, 0);
      }
      else {
         return 0;
      }
   }

   /**
    * Computes the derivative of spring force magnitude (acting along the unit
    * vector from the first to the second particle) with respect to spring
    * length.
    * 
    * @return force magnitude derivative with respect to length
    */
   public double computeDFdl (double l, double ldot) {
      AxialMaterial mat = getEffectiveMaterial();
      if (mat != null) {
         return mat.computeDFdl (l, ldot, myRestLength, 0);
      }
      else {
         return 0;
      }
   }


   /**
    * Computes the derivative of spring force magnitude (acting along the unit
    * vector from the first to the second particle)with respect to the time
    * derivative of spring length.
    * 
    * @return force magnitude derivative with respect to length time derivative
    */
   public double computeDFdldot (double l, double ldot) {
      AxialMaterial mat = getEffectiveMaterial();
      if (mat != null) {
         return mat.computeDFdldot (l, ldot, myRestLength, 0);
      }
      else {
         return 0;
      }
   }

   protected class SegmentData {
      public Point pnt0;
      public Point pnt1;
      MatrixBlock blk00;
      MatrixBlock blk11;
      MatrixBlock blk01;
      MatrixBlock blk10;
      protected int blk00Num;
      protected int blk11Num;
      protected int blk01Num;
      protected int blk10Num;      
      public Vector3d uvec;
      public double len;
      public Matrix3d P;
      public boolean isActive;

      public SegmentData (Point p0, Point p1) {
         pnt0 = p0;
         pnt1 = p1;
         uvec = new Vector3d();
         P = new Matrix3d();
         isActive = true;
      }

      public double updateU () {
         uvec.sub (pnt1.getPosition(), pnt0.getPosition());
         len = uvec.norm();
         if (len != 0) {
            uvec.scale (1 / len);
         }
         return len;
      }

      // assumes that uvec is up to date
      public double getLengthDot () {
         Vector3d vel1 = pnt1.getVelocity();
         Vector3d vel0 = pnt0.getVelocity();
         double dvx = vel1.x-vel0.x;
         double dvy = vel1.y-vel0.y;
         double dvz = vel1.z-vel0.z;
         return uvec.x*dvx + uvec.y*dvy + uvec.z*dvz;
      } 

      // assumes that uvec is up to date
      public void updateP () {
         P.outerProduct (uvec, uvec);
         P.negate();
         P.m00 += 1;
         P.m11 += 1;
         P.m22 += 1;
      }

      public void addSolveBlocks (SparseNumberedBlockMatrix M) {
         int bi0 = pnt0.getSolveIndex();
         int bi1 = pnt1.getSolveIndex();

         if (bi0 != -1 && bi1 != -1) {
            if ((blk01 = M.getBlock (bi0, bi1)) == null) {
               blk01 = MatrixBlockBase.alloc (3, 3);
               M.addBlock (bi0, bi1, blk01);
            }
            blk01Num = blk01.getBlockNumber();
            if ((blk10 = M.getBlock (bi1, bi0)) == null) {
               blk10 = MatrixBlockBase.alloc (3, 3);
               M.addBlock (bi1, bi0, blk10);
            }
            blk10Num = blk10.getBlockNumber();
         }
         else {
            blk01 = null;
            blk10 = null;
            blk01Num = -1;
            blk10Num = -1;
         }
         blk00 = (bi0 != -1 ? M.getBlock (bi0, bi0) : null);
         blk11 = (bi1 != -1 ? M.getBlock (bi1, bi1) : null);
         blk00Num = (bi0 != -1 ? M.getBlock(bi0, bi0).getBlockNumber() : -1);
         blk11Num = (bi1 != -1 ? M.getBlock(bi1, bi1).getBlockNumber() : -1);
      }

      void addVelJacobian (
         SparseNumberedBlockMatrix M, double s, double dFdldot, Matrix3d T) {
         computeForceVelocityJacobian (T, dFdldot);
         T.scale (s);
         addToJacobianBlocks (M, T);
      }

      void addPosJacobian (
         SparseNumberedBlockMatrix M, double s, double F, double dFdl, 
         double dFdldot, double len, Matrix3d T) {
         computeForcePositionJacobian (T, F, dFdl, dFdldot, len);
         T.scale (s);
         addToJacobianBlocks (M, T);
      }

      protected void addToJacobianBlocks (
         SparseNumberedBlockMatrix S, Matrix3d M) {

         if (blk00Num != -1) {
            S.getBlockByNumber(blk00Num).add (M);
         }
         if (blk11Num != -1) {
            S.getBlockByNumber(blk11Num).add (M);
         }               
         if (blk01Num != -1) {
            S.getBlockByNumber(blk01Num).sub (M);
         }
         if (blk10Num != -1) {
            S.getBlockByNumber(blk10Num).sub (M);
         }
      }

      void computeForcePositionJacobian (
         Matrix3d T, double F, double dFdl, double dFdldot, double totalLen) {

         if (len == 0) {
            T.setZero();
            return;
         }

         // components of the open product u * u':
         double uxx = uvec.x * uvec.x;
         double uyy = uvec.y * uvec.y;
         double uzz = uvec.z * uvec.z;
         double uxy = uvec.x * uvec.y;
         double uxz = uvec.x * uvec.z;
         double uyz = uvec.y * uvec.z;

         // Now compute T = (-dFdldot * u * (vel1-vel0)' - F I) / length
         if (!myIgnoreCoriolisInJacobian && dFdldot != 0) {
            Vector3d vel1 = pnt1.getVelocity();
            Vector3d vel0 = pnt0.getVelocity();

            double scale = -dFdldot/totalLen;
            double dvx = scale*(vel1.x-vel0.x);
            double dvy = scale*(vel1.y-vel0.y);
            double dvz = scale*(vel1.z-vel0.z);

            T.m00 = uvec.x*dvx;
            T.m10 = uvec.y*dvx;
            T.m20 = uvec.z*dvx;
            T.m01 = uvec.x*dvy;
            T.m11 = uvec.y*dvy;
            T.m21 = uvec.z*dvy;
            T.m02 = uvec.x*dvz;
            T.m12 = uvec.y*dvz;
            T.m22 = uvec.z*dvz;
         }
         else {
            T.setZero();
         }
         T.m00 -= F / totalLen;
         T.m11 -= F / totalLen;
         T.m22 -= F / totalLen;

         // form the product T * (I - u u')
         double m00 = -T.m00 * (uxx - 1) - T.m01 * uxy - T.m02 * uxz;
         double m11 = -T.m10 * uxy - T.m11 * (uyy - 1) - T.m12 * uyz;
         double m22 = -T.m20 * uxz - T.m21 * uyz - T.m22 * (uzz - 1);

         double m01 = -T.m00 * uxy - T.m01 * (uyy - 1) - T.m02 * uyz;
         double m02 = -T.m00 * uxz - T.m01 * uyz - T.m02 * (uzz - 1);
         double m12 = -T.m10 * uxz - T.m11 * uyz - T.m12 * (uzz - 1);

         double m10 = -T.m10 * (uxx - 1) - T.m11 * uxy - T.m12 * uxz;
         double m20 = -T.m20 * (uxx - 1) - T.m21 * uxy - T.m22 * uxz;
         double m21 = -T.m20 * uxy - T.m21 * (uyy - 1) - T.m22 * uyz;

         // finally, add -dFdl* u * u' to final result

         if (dFdl != 0) {
            T.m00 = m00 - dFdl * uxx;
            T.m11 = m11 - dFdl * uyy;
            T.m22 = m22 - dFdl * uzz;

            T.m01 = m01 - dFdl * uxy;
            T.m02 = m02 - dFdl * uxz;
            T.m12 = m12 - dFdl * uyz;

            T.m10 = m10 - dFdl * uxy;
            T.m20 = m20 - dFdl * uxz;
            T.m21 = m21 - dFdl * uyz;
         }
         else {
            T.m00 = m00;
            T.m11 = m11;
            T.m22 = m22;

            T.m01 = m01;
            T.m02 = m02;
            T.m12 = m12;

            T.m10 = m10;
            T.m20 = m20;
            T.m21 = m21;
         }
      }      

      public void computeForceVelocityJacobian (Matrix3d T, double dFdldot) {
         if (len == 0 || dFdldot == 0) {
            T.setZero();
            return;
         }
         T.outerProduct (uvec, uvec);
         T.scale (-dFdldot);
      }
   }

   public float[] getRenderColor() {
      return null;
   }
   
   public void scaleDistance (double s) {
      myRestLength *= s;
   }

   public void scaleMass (double s) {
      // nothing to do here
   }
   
   public static void setStiffness (PointSpringBase s, double k) {
      if (s.getMaterial() instanceof LinearAxialMaterial) {
         LinearAxialMaterial mat = 
            (LinearAxialMaterial)s.getMaterial().clone();
         mat.setStiffness (k);
         s.setMaterial (mat);
      }
      else {
         System.out.println (
            "Warning: setStiffness(): no stiffness in spring material");
      }
   }
   
   public static void setDamping (PointSpringBase s, double d) {
      if (s.getMaterial() instanceof LinearAxialMaterial) {
         LinearAxialMaterial mat = 
            (LinearAxialMaterial)s.getMaterial().clone();
         mat.setDamping (d);
         s.setMaterial (mat);
      }
      else if (s.getMaterial() instanceof AxialMuscleMaterial) {
         AxialMuscleMaterial mat = 
            (AxialMuscleMaterial)s.getMaterial().clone();
         mat.setDamping (d);
         s.setMaterial (mat);
      }
      else {
         System.out.println (
            "Warning: setDamping(): no damping in spring material");
      }
   }   

   public static void setMaxForce (PointSpringBase s, double maxf) {
      if (s.getMaterial() instanceof AxialMuscleMaterial) {
         AxialMuscleMaterial mat = 
            (AxialMuscleMaterial)s.getMaterial().clone();
         mat.setMaxForce (maxf);
         s.setMaterial (mat);
      }
      else {
         System.out.println (
            "Warning: setMaxForce(): no maxForce in spring material");
      }
   }   

   public static double getMaxForce (PointSpringBase s) {
      if (s.getMaterial() instanceof AxialMuscleMaterial) {
         return ((AxialMuscleMaterial)s.getMaterial()).getMaxForce();
      }
      else {
         return 0;
      }
   }   

   public ModelComponent copy (
      int flags, Map<ModelComponent,ModelComponent> copyMap) {
      PointSpringBase comp = (PointSpringBase)super.copy (flags, copyMap);
      comp.setRestLength (myRestLength);
      if (myRenderProps != null) {
         comp.setRenderProps (myRenderProps);
      }      
      return comp;
   }   

}
>>>>>>> 256c3a24
<|MERGE_RESOLUTION|>--- conflicted
+++ resolved
@@ -1,4 +1,3 @@
-<<<<<<< HEAD
 /**
  * Copyright (c) 2014, by the Authors: John E Lloyd (UBC)
  *
@@ -263,10 +262,10 @@
       MatrixBlock blk11;
       MatrixBlock blk01;
       MatrixBlock blk10;
-      int blk00Num;
-      int blk11Num;
-      int blk01Num;
-      int blk10Num;      
+      protected int blk00Num;
+      protected int blk11Num;
+      protected int blk01Num;
+      protected int blk10Num;      
       public Vector3d uvec;
       public double len;
       public Matrix3d P;
@@ -351,7 +350,8 @@
          addToJacobianBlocks (M, T);
       }
 
-      void addToJacobianBlocks (SparseNumberedBlockMatrix S, Matrix3d M) {
+      protected void addToJacobianBlocks (
+         SparseNumberedBlockMatrix S, Matrix3d M) {
 
          if (blk00Num != -1) {
             S.getBlockByNumber(blk00Num).add (M);
@@ -539,548 +539,4 @@
       return comp;
    }   
 
-}
-=======
-/**
- * Copyright (c) 2014, by the Authors: John E Lloyd (UBC)
- *
- * This software is freely available under a 2-clause BSD license. Please see
- * the LICENSE file in the ArtiSynth distribution directory for details.
- */
-package artisynth.core.mechmodels;
-
-import java.util.LinkedList;
-import java.util.Map;
-
-import maspack.matrix.Matrix3d;
-import maspack.matrix.MatrixBlock;
-import maspack.matrix.MatrixBlockBase;
-import maspack.matrix.SparseNumberedBlockMatrix;
-import maspack.matrix.Vector3d;
-import maspack.properties.PropertyList;
-import maspack.render.Renderer;
-import maspack.render.RenderList;
-import maspack.render.RenderProps;
-import artisynth.core.materials.AxialMaterial;
-import artisynth.core.materials.AxialMuscleMaterial;
-import artisynth.core.materials.LinearAxialMaterial;
-import artisynth.core.materials.MaterialBase;
-import artisynth.core.modelbase.DynamicActivityChangeEvent;
-import artisynth.core.modelbase.ModelComponent;
-import artisynth.core.modelbase.RenderableComponent;
-import artisynth.core.modelbase.RenderableComponentBase;
-import artisynth.core.util.ScalableUnits;
-
-/**
- * Base class for springs based on two or more points
- */
-public abstract class PointSpringBase extends Spring
-   implements RenderableComponent, ScalableUnits {
-
-   public static boolean myIgnoreCoriolisInJacobian = true;
-   public static boolean useMaterial = true;
-
-   public static PropertyList myProps =
-      new PropertyList (PointSpringBase.class, Spring.class);
-
-   protected AxialMaterial myMaterial;
-   
-   private static double DEFAULT_REST_LENGTH = 0;
-   
-   protected double myRestLength = DEFAULT_REST_LENGTH;
-   
-   static {
-      myProps.add ("renderProps * *", "renderer properties", null);
-//      myProps.add ("stiffness * *", "linear spring stiffness", 0);
-//      myProps.add ("damping * *", "linear spring damping", 0);
-      myProps.add (
-         "restLength", "rest length of the spring", DEFAULT_REST_LENGTH);
-      myProps.addReadOnly ("length *", "current spring length");
-      myProps.addReadOnly ("lengthDot *", "current spring length time derivative");
-      myProps.add (
-         "material", "spring material parameters", createDefaultMaterial(), "CE");
-   }
-
-   public PropertyList getAllPropertyInfo() {
-      return myProps;
-   }
-
-   protected void setDefaultValues() {
-      setRestLength (DEFAULT_REST_LENGTH);
-      setMaterial (createDefaultMaterial());
-   }
-
-   public PointSpringBase (String name) {
-      super (name);
-   }
-
-   public static AxialMaterial createDefaultMaterial() {
-      // allow null materials
-      //return new LinearAxialMaterial();
-      return null;
-   }
-
-   public AxialMaterial getMaterial() {
-      return myMaterial;
-   }
-
-   public void setLinearMaterial (double k, double d) {
-      setMaterial (new LinearAxialMaterial (k, d));
-   }
-   
-   public void setMaterial (AxialMaterial mat) {
-      myMaterial = (AxialMaterial)MaterialBase.updateMaterial (
-         this, "material", myMaterial, mat);
-      // issue DynamicActivityChange in case solve matrix symmetry has changed:
-      notifyParentOfChange (DynamicActivityChangeEvent.defaultEvent);
-   }
-
-   public AxialMaterial getEffectiveMaterial() {
-      if (myMaterial != null) {
-         return myMaterial;
-      }
-      ModelComponent parent = getParent();
-      if (parent instanceof PointSpringList) {
-         return ((PointSpringList<?>)parent).getMaterial();
-      }
-      else {
-         return null;
-      }
-   }
-
-   public abstract double getLength();
-   
-   public abstract double getLengthDot();
-   
-   /**
-    * Sets the rest length of the spring from the current point locations
-    * @return the new rest length
-    */
-   public abstract double setRestLengthFromPoints();
-   
-   public double getRestLength() {
-      return myRestLength;
-   }
-
-   public void setRestLength (double l) {
-      myRestLength = l;
-   }
-
-//   public double getStiffness() {
-//      if (myMaterial instanceof LinearAxialMaterial) {
-//         return ((LinearAxialMaterial)myMaterial).getStiffness();
-//      }
-//      else {
-//         return 0;
-//      }
-//   }
-//
-//   public void setStiffness (double k) {
-//      if (myMaterial instanceof LinearAxialMaterial) {
-//         ((LinearAxialMaterial)myMaterial).setStiffness(k);
-//      }
-//      else {
-//         setMaterial (new LinearAxialMaterial (k, 0));
-//      }
-//   }
-
-//   public double getDamping() {
-//      if (myMaterial instanceof LinearAxialMaterial) {
-//         return ((LinearAxialMaterial)myMaterial).getDamping();
-//      }
-//      else {
-//         return 0;
-//      }
-//   }
-//
-//   public void setDamping (double d) {
-//      if (myMaterial instanceof LinearAxialMaterial) {
-//         ((LinearAxialMaterial)myMaterial).setDamping(d);
-//      }
-//      else {
-//         setMaterial (new LinearAxialMaterial (0, d));
-//      }
-//   }
-   /* ======== Renderable implementation ======= */
-
-   protected RenderProps myRenderProps = createRenderProps();
-
-   public RenderProps getRenderProps() {
-      return myRenderProps;
-   }
-
-   public void setRenderProps (RenderProps props) {
-      myRenderProps =
-         RenderableComponentBase.updateRenderProps (this, myRenderProps, props);
-   }
-
-   public RenderProps createRenderProps() {
-      return RenderProps.createPointLineProps (this);
-   }
-
-   public void prerender (RenderList list) {
-      // nothing to do
-   }
-
-   public abstract void updateBounds (Vector3d pmin, Vector3d pmax);
-
-   public int getRenderHints() {
-      int code = 0;
-      if (myRenderProps != null && myRenderProps.isTransparent()) {
-         code |= TRANSPARENT;
-      }
-      return code;
-   }
-
-   public boolean isSelectable() {
-      return true;
-   }
-
-   public int numSelectionQueriesNeeded() {
-      return -1;
-   }
-
-   public abstract void render (Renderer renderer, int flags);
-
-   public void getSelection (LinkedList<Object> list, int qid) {
-   }
-   
-   /* ======== End renderable implementation ======= */
-
-   /**
-    * Computes the force magnitude acting along the unit vector from the first
-    * to the second particle.
-    * 
-    * @return force magnitude
-    */
-   public double computeF (double l, double ldot) {
-      AxialMaterial mat = getEffectiveMaterial();
-      if (mat != null) {
-         return mat.computeF (l, ldot, myRestLength, 0);
-      }
-      else {
-         return 0;
-      }
-   }
-
-   /**
-    * Computes the derivative of spring force magnitude (acting along the unit
-    * vector from the first to the second particle) with respect to spring
-    * length.
-    * 
-    * @return force magnitude derivative with respect to length
-    */
-   public double computeDFdl (double l, double ldot) {
-      AxialMaterial mat = getEffectiveMaterial();
-      if (mat != null) {
-         return mat.computeDFdl (l, ldot, myRestLength, 0);
-      }
-      else {
-         return 0;
-      }
-   }
-
-
-   /**
-    * Computes the derivative of spring force magnitude (acting along the unit
-    * vector from the first to the second particle)with respect to the time
-    * derivative of spring length.
-    * 
-    * @return force magnitude derivative with respect to length time derivative
-    */
-   public double computeDFdldot (double l, double ldot) {
-      AxialMaterial mat = getEffectiveMaterial();
-      if (mat != null) {
-         return mat.computeDFdldot (l, ldot, myRestLength, 0);
-      }
-      else {
-         return 0;
-      }
-   }
-
-   protected class SegmentData {
-      public Point pnt0;
-      public Point pnt1;
-      MatrixBlock blk00;
-      MatrixBlock blk11;
-      MatrixBlock blk01;
-      MatrixBlock blk10;
-      protected int blk00Num;
-      protected int blk11Num;
-      protected int blk01Num;
-      protected int blk10Num;      
-      public Vector3d uvec;
-      public double len;
-      public Matrix3d P;
-      public boolean isActive;
-
-      public SegmentData (Point p0, Point p1) {
-         pnt0 = p0;
-         pnt1 = p1;
-         uvec = new Vector3d();
-         P = new Matrix3d();
-         isActive = true;
-      }
-
-      public double updateU () {
-         uvec.sub (pnt1.getPosition(), pnt0.getPosition());
-         len = uvec.norm();
-         if (len != 0) {
-            uvec.scale (1 / len);
-         }
-         return len;
-      }
-
-      // assumes that uvec is up to date
-      public double getLengthDot () {
-         Vector3d vel1 = pnt1.getVelocity();
-         Vector3d vel0 = pnt0.getVelocity();
-         double dvx = vel1.x-vel0.x;
-         double dvy = vel1.y-vel0.y;
-         double dvz = vel1.z-vel0.z;
-         return uvec.x*dvx + uvec.y*dvy + uvec.z*dvz;
-      } 
-
-      // assumes that uvec is up to date
-      public void updateP () {
-         P.outerProduct (uvec, uvec);
-         P.negate();
-         P.m00 += 1;
-         P.m11 += 1;
-         P.m22 += 1;
-      }
-
-      public void addSolveBlocks (SparseNumberedBlockMatrix M) {
-         int bi0 = pnt0.getSolveIndex();
-         int bi1 = pnt1.getSolveIndex();
-
-         if (bi0 != -1 && bi1 != -1) {
-            if ((blk01 = M.getBlock (bi0, bi1)) == null) {
-               blk01 = MatrixBlockBase.alloc (3, 3);
-               M.addBlock (bi0, bi1, blk01);
-            }
-            blk01Num = blk01.getBlockNumber();
-            if ((blk10 = M.getBlock (bi1, bi0)) == null) {
-               blk10 = MatrixBlockBase.alloc (3, 3);
-               M.addBlock (bi1, bi0, blk10);
-            }
-            blk10Num = blk10.getBlockNumber();
-         }
-         else {
-            blk01 = null;
-            blk10 = null;
-            blk01Num = -1;
-            blk10Num = -1;
-         }
-         blk00 = (bi0 != -1 ? M.getBlock (bi0, bi0) : null);
-         blk11 = (bi1 != -1 ? M.getBlock (bi1, bi1) : null);
-         blk00Num = (bi0 != -1 ? M.getBlock(bi0, bi0).getBlockNumber() : -1);
-         blk11Num = (bi1 != -1 ? M.getBlock(bi1, bi1).getBlockNumber() : -1);
-      }
-
-      void addVelJacobian (
-         SparseNumberedBlockMatrix M, double s, double dFdldot, Matrix3d T) {
-         computeForceVelocityJacobian (T, dFdldot);
-         T.scale (s);
-         addToJacobianBlocks (M, T);
-      }
-
-      void addPosJacobian (
-         SparseNumberedBlockMatrix M, double s, double F, double dFdl, 
-         double dFdldot, double len, Matrix3d T) {
-         computeForcePositionJacobian (T, F, dFdl, dFdldot, len);
-         T.scale (s);
-         addToJacobianBlocks (M, T);
-      }
-
-      protected void addToJacobianBlocks (
-         SparseNumberedBlockMatrix S, Matrix3d M) {
-
-         if (blk00Num != -1) {
-            S.getBlockByNumber(blk00Num).add (M);
-         }
-         if (blk11Num != -1) {
-            S.getBlockByNumber(blk11Num).add (M);
-         }               
-         if (blk01Num != -1) {
-            S.getBlockByNumber(blk01Num).sub (M);
-         }
-         if (blk10Num != -1) {
-            S.getBlockByNumber(blk10Num).sub (M);
-         }
-      }
-
-      void computeForcePositionJacobian (
-         Matrix3d T, double F, double dFdl, double dFdldot, double totalLen) {
-
-         if (len == 0) {
-            T.setZero();
-            return;
-         }
-
-         // components of the open product u * u':
-         double uxx = uvec.x * uvec.x;
-         double uyy = uvec.y * uvec.y;
-         double uzz = uvec.z * uvec.z;
-         double uxy = uvec.x * uvec.y;
-         double uxz = uvec.x * uvec.z;
-         double uyz = uvec.y * uvec.z;
-
-         // Now compute T = (-dFdldot * u * (vel1-vel0)' - F I) / length
-         if (!myIgnoreCoriolisInJacobian && dFdldot != 0) {
-            Vector3d vel1 = pnt1.getVelocity();
-            Vector3d vel0 = pnt0.getVelocity();
-
-            double scale = -dFdldot/totalLen;
-            double dvx = scale*(vel1.x-vel0.x);
-            double dvy = scale*(vel1.y-vel0.y);
-            double dvz = scale*(vel1.z-vel0.z);
-
-            T.m00 = uvec.x*dvx;
-            T.m10 = uvec.y*dvx;
-            T.m20 = uvec.z*dvx;
-            T.m01 = uvec.x*dvy;
-            T.m11 = uvec.y*dvy;
-            T.m21 = uvec.z*dvy;
-            T.m02 = uvec.x*dvz;
-            T.m12 = uvec.y*dvz;
-            T.m22 = uvec.z*dvz;
-         }
-         else {
-            T.setZero();
-         }
-         T.m00 -= F / totalLen;
-         T.m11 -= F / totalLen;
-         T.m22 -= F / totalLen;
-
-         // form the product T * (I - u u')
-         double m00 = -T.m00 * (uxx - 1) - T.m01 * uxy - T.m02 * uxz;
-         double m11 = -T.m10 * uxy - T.m11 * (uyy - 1) - T.m12 * uyz;
-         double m22 = -T.m20 * uxz - T.m21 * uyz - T.m22 * (uzz - 1);
-
-         double m01 = -T.m00 * uxy - T.m01 * (uyy - 1) - T.m02 * uyz;
-         double m02 = -T.m00 * uxz - T.m01 * uyz - T.m02 * (uzz - 1);
-         double m12 = -T.m10 * uxz - T.m11 * uyz - T.m12 * (uzz - 1);
-
-         double m10 = -T.m10 * (uxx - 1) - T.m11 * uxy - T.m12 * uxz;
-         double m20 = -T.m20 * (uxx - 1) - T.m21 * uxy - T.m22 * uxz;
-         double m21 = -T.m20 * uxy - T.m21 * (uyy - 1) - T.m22 * uyz;
-
-         // finally, add -dFdl* u * u' to final result
-
-         if (dFdl != 0) {
-            T.m00 = m00 - dFdl * uxx;
-            T.m11 = m11 - dFdl * uyy;
-            T.m22 = m22 - dFdl * uzz;
-
-            T.m01 = m01 - dFdl * uxy;
-            T.m02 = m02 - dFdl * uxz;
-            T.m12 = m12 - dFdl * uyz;
-
-            T.m10 = m10 - dFdl * uxy;
-            T.m20 = m20 - dFdl * uxz;
-            T.m21 = m21 - dFdl * uyz;
-         }
-         else {
-            T.m00 = m00;
-            T.m11 = m11;
-            T.m22 = m22;
-
-            T.m01 = m01;
-            T.m02 = m02;
-            T.m12 = m12;
-
-            T.m10 = m10;
-            T.m20 = m20;
-            T.m21 = m21;
-         }
-      }      
-
-      public void computeForceVelocityJacobian (Matrix3d T, double dFdldot) {
-         if (len == 0 || dFdldot == 0) {
-            T.setZero();
-            return;
-         }
-         T.outerProduct (uvec, uvec);
-         T.scale (-dFdldot);
-      }
-   }
-
-   public float[] getRenderColor() {
-      return null;
-   }
-   
-   public void scaleDistance (double s) {
-      myRestLength *= s;
-   }
-
-   public void scaleMass (double s) {
-      // nothing to do here
-   }
-   
-   public static void setStiffness (PointSpringBase s, double k) {
-      if (s.getMaterial() instanceof LinearAxialMaterial) {
-         LinearAxialMaterial mat = 
-            (LinearAxialMaterial)s.getMaterial().clone();
-         mat.setStiffness (k);
-         s.setMaterial (mat);
-      }
-      else {
-         System.out.println (
-            "Warning: setStiffness(): no stiffness in spring material");
-      }
-   }
-   
-   public static void setDamping (PointSpringBase s, double d) {
-      if (s.getMaterial() instanceof LinearAxialMaterial) {
-         LinearAxialMaterial mat = 
-            (LinearAxialMaterial)s.getMaterial().clone();
-         mat.setDamping (d);
-         s.setMaterial (mat);
-      }
-      else if (s.getMaterial() instanceof AxialMuscleMaterial) {
-         AxialMuscleMaterial mat = 
-            (AxialMuscleMaterial)s.getMaterial().clone();
-         mat.setDamping (d);
-         s.setMaterial (mat);
-      }
-      else {
-         System.out.println (
-            "Warning: setDamping(): no damping in spring material");
-      }
-   }   
-
-   public static void setMaxForce (PointSpringBase s, double maxf) {
-      if (s.getMaterial() instanceof AxialMuscleMaterial) {
-         AxialMuscleMaterial mat = 
-            (AxialMuscleMaterial)s.getMaterial().clone();
-         mat.setMaxForce (maxf);
-         s.setMaterial (mat);
-      }
-      else {
-         System.out.println (
-            "Warning: setMaxForce(): no maxForce in spring material");
-      }
-   }   
-
-   public static double getMaxForce (PointSpringBase s) {
-      if (s.getMaterial() instanceof AxialMuscleMaterial) {
-         return ((AxialMuscleMaterial)s.getMaterial()).getMaxForce();
-      }
-      else {
-         return 0;
-      }
-   }   
-
-   public ModelComponent copy (
-      int flags, Map<ModelComponent,ModelComponent> copyMap) {
-      PointSpringBase comp = (PointSpringBase)super.copy (flags, copyMap);
-      comp.setRestLength (myRestLength);
-      if (myRenderProps != null) {
-         comp.setRenderProps (myRenderProps);
-      }      
-      return comp;
-   }   
-
-}
->>>>>>> 256c3a24
+}