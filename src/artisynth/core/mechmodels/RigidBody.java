<<<<<<< HEAD
/**
 * Copyright (c) 2014, by the Authors: John E Lloyd (UBC)
 *
 * This software is freely available under a 2-clause BSD license. Please see
 * the LICENSE file in the ArtiSynth distribution directory for details.
 */
package artisynth.core.mechmodels;

import java.io.File;
import java.io.IOException;
import java.io.PrintWriter;
import java.util.ArrayList;
import java.util.Deque;
import java.util.LinkedList;
import java.util.List;
import java.util.Map;
import java.util.Set;

import maspack.geometry.GeometryTransformer;
import maspack.geometry.MeshFactory;
import maspack.geometry.PolygonalMesh;
import maspack.geometry.Vertex3d;
import maspack.matrix.Vector3i;
import maspack.geometry.SignedDistanceGrid;
import maspack.matrix.AffineTransform3d;
import maspack.matrix.AffineTransform3dBase;
import maspack.matrix.Matrix;
import maspack.matrix.Matrix6d;
import maspack.matrix.Point3d;
import maspack.matrix.Quaternion;
import maspack.matrix.RigidTransform3d;
import maspack.matrix.SymmetricMatrix3d;
import maspack.matrix.Vector3d;
import maspack.matrix.VectorNd;
import maspack.properties.PropertyList;
import maspack.render.RenderList;
import maspack.render.RenderProps;
import maspack.render.Renderer;
import maspack.spatialmotion.SpatialInertia;
import maspack.spatialmotion.Twist;
import maspack.spatialmotion.Wrench;
import maspack.util.DoubleInterval;
import maspack.util.InternalErrorException;
import maspack.util.NumberFormat;
import maspack.util.Range;
import maspack.util.RangeBase;
import maspack.util.ReaderTokenizer;
import maspack.util.StringHolder;
import artisynth.core.modelbase.CompositeComponent;
import artisynth.core.modelbase.ModelComponent;
import artisynth.core.modelbase.StructureChangeEvent;
import artisynth.core.modelbase.TransformGeometryContext;
import artisynth.core.modelbase.TransformableGeometry;
import artisynth.core.util.ArtisynthPath;
import artisynth.core.util.ScanToken;

public class RigidBody extends Frame 
   implements CollidableBody, HasSurfaceMesh, HasDistanceGrid, ConnectableBody {
   
   protected SpatialInertia mySpatialInertia;
   protected SpatialInertia myEffectiveInertia;
   protected GeometryTransformer.Constrainer myTransformConstrainer = null;
   
   MeshInfo myMeshInfo = new MeshInfo();
   protected ArrayList<BodyConnector> myConnectors;

   // pre-allocated temporary storage variables
   protected Wrench myCoriolisForce = new Wrench();
   protected Twist myBodyVel = new Twist();
   protected Twist myBodyAcc = new Twist();

   protected double myDensity = DEFAULT_DENSITY;

   static final boolean useExternalAttachments = false;

   private static final Vector3d zeroVect = new Vector3d();
   
   /**
    * Describes how the distance surface should be rendered, if at all
    */
   public enum DistanceSurfaceRendering {
      /**
       * Do not render the distance surface
       */
      NONE,
      
      /**
       * Render the distance surface using linear interpolation
       */
      LINEAR,
      
      /**
       * Render the distance surface using quadratic interpolation
       */
      QUADRATIC
   }

   /* Indicates how inertia is determined for a RigidBody */
   public enum InertiaMethod {
      /**
       * Inertia is determined implicitly from the surface mesh and a specified 
       * density.
       */
      Density, 
      
      /**
       * Inertia is determined implicitly from the surface mesh and a specified 
       * mass (which is divided by the mesh volume to determine a density).
       */     
      Mass, 
      
      /** 
       * Inertia is explicitly specified.
       */
      Explicit
   };
   
   protected InertiaMethod myInertiaMethod = DEFAULT_INERTIA_METHOD;
   
   public static PropertyList myProps =
      new PropertyList (RigidBody.class, Frame.class);

   private static InertiaMethod DEFAULT_INERTIA_METHOD =
      InertiaMethod.Density;
   private static SymmetricMatrix3d DEFAULT_INERTIA =      
      new SymmetricMatrix3d (1, 1, 1, 0, 0, 0);
   private static double DEFAULT_MASS = 1.0;
   private static Point3d DEFAULT_CENTER_OF_MASS = new Point3d (0, 0, 0);
   private static double DEFAULT_DENSITY = 1.0;

   protected static final Collidability DEFAULT_COLLIDABILITY =
      Collidability.ALL;   
   protected Collidability myCollidability = DEFAULT_COLLIDABILITY;
   protected int myCollidableIndex;

   static int DEFAULT_DISTANCE_GRID_MAX_DIVS = 20;
   static Vector3i DEFAULT_DISTANCE_GRID_DIVS = new Vector3i(0, 0, 0);
   static boolean DEFAULT_RENDER_DISTANCE_GRID = false;
   static DistanceSurfaceRendering DEFAULT_RENDER_DISTANCE_SURFACE = 
      DistanceSurfaceRendering.NONE;
   static String DEFAULT_DISTANCE_GRID_RENDER_RANGES = "* * *";
   SignedDistanceGrid mySDGrid = null;
   SignedDistanceGrid mySDRenderGrid = null;
   PolygonalMesh mySDSurface = null;
   PolygonalMesh mySDRenderSurface = null;
   boolean mySDGridValid = false;
   Vector3i myDistanceGridRes = new Vector3i(DEFAULT_DISTANCE_GRID_DIVS);
   int myDistanceGridMaxRes = DEFAULT_DISTANCE_GRID_MAX_DIVS;
   boolean myRenderDistanceGrid = DEFAULT_RENDER_DISTANCE_GRID;
   DistanceSurfaceRendering myRenderDistanceSurface = 
      DEFAULT_RENDER_DISTANCE_SURFACE;
   String myDistanceGridRenderRanges = DEFAULT_DISTANCE_GRID_RENDER_RANGES;
   double myGridMargin = 0.1;

    static {
      myProps.remove ("renderProps");
      myProps.add ("renderProps * *", "render properties", null);
      myProps.add (
         "inertiaMethod", "means by which inertia is determined",
         DEFAULT_INERTIA_METHOD);
      myProps.add (
         "density", "average density of this body", DEFAULT_DENSITY, "NW");
      myProps.add ("mass", "mass of this body", DEFAULT_MASS, "1E NW");
      myProps.add (
         "inertia getRotationalInertia setRotationalInertia",
         "rotational inertia of this body", DEFAULT_INERTIA, "1E NW");
      myProps.add (
         "centerOfMass", "center of mass of this body", DEFAULT_CENTER_OF_MASS,
         "1E NW");
      myProps.add (
         "dynamic isDynamic", "true if component is dynamic (non-parametric)",
         true);
      myProps.add (
         "collidable", 
         "sets the collidability of this body", DEFAULT_COLLIDABILITY);
      myProps.add (
         "distanceGridRes", 
         "divisions for signed distance grid along x, y, and z",
         DEFAULT_DISTANCE_GRID_DIVS);
      myProps.add (
         "distanceGridMaxRes", 
         "max divisions for signed distance grid",
         DEFAULT_DISTANCE_GRID_MAX_DIVS);
      myProps.add (
         "renderDistanceGrid", 
         "render the distance grid in the viewer",
         DEFAULT_RENDER_DISTANCE_GRID);
      myProps.add (
         "renderDistanceSurface", 
         "render the iso-surface of the distance grid in the viewer",
         DEFAULT_RENDER_DISTANCE_SURFACE);
      myProps.add (
         "distanceGridRenderRanges",
         "which part of the distance grid to render", 
         DEFAULT_DISTANCE_GRID_RENDER_RANGES);
   }

   public PropertyList getAllPropertyInfo() {
      return myProps;
   }

   public boolean isMassConstant() {
      return !dynamicVelInWorldCoords;
   }

   public double getMass (double t) {
      return getMass();
   }

   public void getMass (Matrix M, double t) {
      if (dynamicVelInWorldCoords) {
         if (M instanceof Matrix6d) {
            mySpatialInertia.getRotated ((Matrix6d)M, getPose().R);
         }
         else {
            throw new IllegalArgumentException (
               "Matrix not instance of Matrix6d");
         }
      }
      else {
         doGetInertia (M, mySpatialInertia);
      }
   }

   public SpatialInertia getEffectiveInertia() {
      if (myEffectiveInertia == null) {
         return mySpatialInertia;
      }
      else {
         return myEffectiveInertia;
      }
   }
   
   public void getEffectiveMass (Matrix M, double t) {
      SpatialInertia S = getEffectiveInertia();
      if (dynamicVelInWorldCoords) {
         if (M instanceof Matrix6d) {
            S.getRotated ((Matrix6d)M, getPose().R);
         }
         else {
            throw new IllegalArgumentException (
               "Matrix not instance of Matrix6d");
         }
      }
      else {
         doGetInertia (M, S);
      }
   }
   
   public int mulInverseEffectiveMass (
      Matrix M, double[] a, double[] f, int idx) {
      SpatialInertia S = getEffectiveInertia();

      return mulInverseEffectiveMass (getEffectiveInertia(), a, f, idx);
   }
   
   public static int mulInverseEffectiveMass (
      SpatialInertia S, double[] a, double[] f, int idx) {
      Twist tw = new Twist();
      Wrench wr = new Wrench();
      wr.f.x = f[idx];
      wr.f.y = f[idx+1];
      wr.f.z = f[idx+2];
      wr.m.x = f[idx+3];
      wr.m.y = f[idx+4];
      wr.m.z = f[idx+5];
      S.mulInverse (tw, wr);
      a[idx++] = tw.v.x;
      a[idx++] = tw.v.y;
      a[idx++] = tw.v.z;
      a[idx++] = tw.w.x;
      a[idx++] = tw.w.y;
      a[idx++] = tw.w.z;
      return idx;     
   }
   
   public static int getEffectiveMassForces (
      VectorNd f, double t, FrameState state, 
      SpatialInertia effectiveInertia, int idx) {
      
      Wrench coriolisForce = new Wrench();
      Twist bodyVel = new Twist();
      bodyVel.inverseTransform (state.XFrameToWorld.R, state.vel);
      SpatialInertia S = effectiveInertia;
      S.coriolisForce (coriolisForce, bodyVel);
      if (dynamicVelInWorldCoords) {
         coriolisForce.transform (state.XFrameToWorld.R);
      }
      double[] buf = f.getBuffer();
      buf[idx++] = -coriolisForce.f.x;
      buf[idx++] = -coriolisForce.f.y;
      buf[idx++] = -coriolisForce.f.z;
      buf[idx++] = -coriolisForce.m.x;
      buf[idx++] = -coriolisForce.m.y;
      buf[idx++] = -coriolisForce.m.z;
      return idx;     
   }
   
   public int getEffectiveMassForces (VectorNd f, double t, int idx) {
      return getEffectiveMassForces (
         f, t, myState, getEffectiveInertia(), idx);
   }

   public void resetEffectiveMass() {
      myEffectiveInertia = null;
   }

   /**
    * {@inheritDoc}
    */
   public void addEffectivePointMass (double m, Vector3d loc) {
      if (myEffectiveInertia == null) {
         myEffectiveInertia = new SpatialInertia (mySpatialInertia);
      }
      SpatialInertia.addPointMass (myEffectiveInertia, m, loc);
   }

   public void addEffectiveInertia (SpatialInertia M) {
      if (myEffectiveInertia == null) {
         myEffectiveInertia = new SpatialInertia (mySpatialInertia);
      }
      myEffectiveInertia.add (M);
   }

   public void getInverseMass (Matrix Minv, Matrix M) {
      if (!(Minv instanceof Matrix6d)) {
         throw new IllegalArgumentException ("Minv not instance of Matrix6d");
      }
      if (!(M instanceof Matrix6d)) {
         throw new IllegalArgumentException ("M not instance of Matrix6d");
      }
      SpatialInertia.invert ((Matrix6d)Minv, (Matrix6d)M);
   }

   // *************** Methods for setting the inertia ***********************

   /*
    * Returns the {@link #InertiaMethod InertiaMethod} method used to determine 
    * the inertia for this RigidBody.
    * 
    * @return inertia method for this RigidBody
    * @see #setInertia
    * @see #setInertiaFromDensity
    * @see #setInertiaFromMass
    */
   public InertiaMethod getInertiaMethod() {
      return myInertiaMethod;
   }
   
   /**
    * Sets the {@link RigidBody.InertiaMethod InertiaMethod} method used to
    * determine the inertia for this RigidBody.
    * 
    * @param method inertia method for this RigidBody
    * @see #setInertia
    * @see #setInertiaFromDensity
    * @see #setInertiaFromMass
    */
   public void setInertiaMethod (InertiaMethod method) {
      PolygonalMesh mesh = getMesh();
      if (method != myInertiaMethod) {
         switch (method) {
            case Density: {
               if (mesh != null) {
                  double mass = mesh.computeVolume()*myDensity;
                  setInertiaFromMesh (myDensity);
                  mySpatialInertia.setMass (mass);
               }
               break;
            }
            case Mass: {
               if (mesh != null) {
                  double density = getMass()/mesh.computeVolume();
                  setInertiaFromMesh (density);
                  myDensity = density;
               }
               break;
            }
            case Explicit: {
               break;
            }
            default: {
               throw new InternalErrorException (
                  "Unimplemented inertia method " + method);
            }
         }
         myInertiaMethod = method;
      }
   }

   protected SpatialInertia getInertia() {
      return mySpatialInertia;
   }

   public void getInertia (SpatialInertia M) {
      M.set (mySpatialInertia);
   }

   public void setCenterOfMass (Point3d com) {
      mySpatialInertia.setCenterOfMass (com);
      myInertiaMethod = InertiaMethod.Explicit;
   }

   public void getCenterOfMass (Point3d com) {
      mySpatialInertia.getCenterOfMass (com);
   }

   public Point3d getCenterOfMass() {
      return mySpatialInertia.getCenterOfMass();
   }

   /**
    * Adjusts the pose so that it reflects the rigid body's center of mass
    */
   public void centerPoseOnCenterOfMass() {
      Point3d com = mySpatialInertia.getCenterOfMass();
      mySpatialInertia.setCenterOfMass(0,0,0);
      myState.pos.add(com);
   }

   /** 
    * Causes the inertia to be automatically computed from the mesh volume
    * and a given density. If the mesh is currently <code>null</code> then
    * the inertia remains unchanged. Subsequent (non-<code>null</code>) changes
    * to the mesh will cause the inertia to be recomputed.
    * The inertia method is set to
    * {@link RigidBody.InertiaMethod#Density Density}. 
    * 
    * @param density desired uniform density
    */
   public void setInertiaFromDensity (double density) {
      if (density < 0) {
         throw new IllegalArgumentException ("density must be non-negative");
      }
      if (getMesh() != null) {
         setInertiaFromMesh (density);
      }
      myDensity = density;
      myInertiaMethod = InertiaMethod.Density;
   }

   /** 
    * Causes the inertia to be automatically computed from the mesh volume
    * and a given mass (with the density computed by dividing the mass
    * by the mesh volume). If the mesh is currently <code>null</code> the mass 
    * of the inertia is updated but the otherwise the inertia and density
    * are left unchanged. Subsequent (non-<code>null</code>) changes
    * to the mesh will cause the inertia to be recomputed.
    * The inertia method is set to {@link RigidBody.InertiaMethod#Mass Mass}. 
    * 
    * @param mass desired body mass
    */
   public void setInertiaFromMass (double mass) {
      if (mass < 0) {
         throw new IllegalArgumentException ("mass must be non-negative");
      }
      if (getMesh() != null) {
         myDensity = mass/getMesh().computeVolume();
         setInertiaFromMesh (myDensity);
      }
      mySpatialInertia.setMass (mass);
      myInertiaMethod = InertiaMethod.Mass;      
   }
   
   public double computeVolume() {
      PolygonalMesh mesh = getMesh();
      if (mesh != null) {
         return mesh.computeVolume();
      }
      return 0;
   }

   /**
    * Sets the density for the mesh, which is defined at the mass divided
    * by the mesh volume. If the mesh is currently non-null, the mass
    * will be updated accordingly. If the current InertiaMethod
    * is either {@link RigidBody.InertiaMethod#Density Density} or 
    * {@link RigidBody.InertiaMethod#Mass Mass}, the other components of
    * the spatial inertia will also be updated.
    * 
    * @param density
    * new density value
    */
   public void setDensity (double density) {
      if (density < 0) {
         throw new IllegalArgumentException ("density must be non-negative");
      }
      if (getMesh() != null) {
         double mass = density*computeVolume();
         if (myInertiaMethod == InertiaMethod.Mass ||
             myInertiaMethod == InertiaMethod.Density) {
            setInertiaFromMesh (density);
         }
         mySpatialInertia.setMass (mass);
      }
      myDensity = density;
   }

   public Range getDensityRange () {
      return DoubleInterval.NonNegative;
   }

   /**
    * Returns the density of this body. This is either the value set explictly 
    * by {@link #setInertiaFromDensity setInertiaFromDensity}, or is the
    * mass/volume ratio for the most recently defined mesh.
    * 
    * @return density for this body.
    */
   public double getDensity() {
      return myDensity;
   }

   /**
    * Sets the mass for the mesh. If the mesh is currently non-null, then the
    * density (defined as the mass divided by the mesh volume) will be updated
    * accordingly. If the current InertiaMethod is either {@link
    * InertiaMethod#Density Density} or
    * {@link RigidBody.InertiaMethod#Mass Mass}, the
    * other components of the spatial inertia will also be updated.
    * 
    * @param mass
    * new mass value
    */
   public void setMass (double mass) {
      if (mass < 0) {
         throw new IllegalArgumentException ("Mass must be non-negative");
      }
      if (getMesh() != null) {
         double density = mass/getMesh().computeVolume();
         if (myInertiaMethod == InertiaMethod.Mass ||
             myInertiaMethod == InertiaMethod.Density) {
            setInertiaFromMesh (myDensity);
         }
         myDensity = density;
      }    
      mySpatialInertia.setMass (mass);
   }

   /**
    * Returns the mass of this body.
    */
   public double getMass() {
      return mySpatialInertia.getMass();
   }

   public Range getMassRange () {
      return DoubleInterval.NonNegative;
   }

   /**
    * Explicitly sets the rotational inertia of this body. Also sets the uniform
    * density (as returned by {@link #getDensity getDensity}) to be undefined).
    */
   public void setRotationalInertia (SymmetricMatrix3d J) {
      mySpatialInertia.setRotationalInertia (J);
      myInertiaMethod = InertiaMethod.Explicit;
   }

   public void getRotationalInertia (SymmetricMatrix3d J) {
      mySpatialInertia.getRotationalInertia (J);
   }

   /**
    * Returns the rotational inertia of this body.
    * 
    * @return rotational inertia (should not be modified).
    */
   public SymmetricMatrix3d getRotationalInertia() {
      return mySpatialInertia.getRotationalInertia();
   }

   private void doSetInertia (SpatialInertia M) {
      mySpatialInertia.set (M);
      if (getMesh() != null) {
         myDensity = M.getMass()/getMesh().computeVolume();
      } 
      myInertiaMethod = InertiaMethod.Explicit;
   }

   /**
    * Explicitly sets the spatial inertia of this body. Also sets the uniform
    * density (as returned by {@link #getDensity getDensity}) to be undefined).
    */
   public void setInertia (SpatialInertia M) {
      doSetInertia (M);
   }

   private void setInertiaFromMesh (double density) {
      PolygonalMesh mesh = null;
      if ((mesh = getMesh()) == null) {
         throw new IllegalStateException ("Mesh has not been set");
      }
      SpatialInertia M = mesh.createInertia (density);
      mySpatialInertia.set (M);
   }

   /**
    * Explicitly sets the mass and rotational inertia of this body. Also sets
    * the uniform density (as returned by {@link #getDensity getDensity}) to be
    * undefined).
    */
   public void setInertia (double m, SymmetricMatrix3d J) {
      SpatialInertia M = new SpatialInertia();
      M.set (m, J);
      doSetInertia (M);
   }

   /**
    * Explicitly sets the mass, rotational inertia, and center of mass of this
    * body. Also sets the uniform density (as returned by {@link #getDensity
    * getDensity}) to be undefined).
    */
   public void setInertia (double m, SymmetricMatrix3d J, Point3d com) {
      SpatialInertia M = new SpatialInertia();
      M.set (m, J, com);
      doSetInertia (M);
   }

   /**
    * Explicitly sets the mass and rotational inertia of this body. Also sets
    * the uniform density (as returned by {@link #getDensity getDensity}) to be
    * undefined).
    */
   public void setInertia (double m, double Jxx, double Jyy, double Jzz) {
      doSetInertia (
         new SpatialInertia (m, Jxx, Jyy, Jzz));
   }

   //**************************************************************************

   public PolygonalMesh getMesh() {
      return getSurfaceMesh();
   }
   
   public AffineTransform3d getFileTransform() {
      return new AffineTransform3d(myMeshInfo.myFileTransform);
   }

   public boolean isFileTransformRigid() {
      return myMeshInfo.myFileTransformRigidP;
   }

   public boolean isMeshModfied() {
      return myMeshInfo.myMeshModifiedP;
   }

   public PolygonalMesh getSurfaceMesh() {
      return (PolygonalMesh)myMeshInfo.myMesh;
   }
   
   public int numSurfaceMeshes() {
      return getSurfaceMesh() != null ? 1 : 0;
   }
   
   public PolygonalMesh[] getSurfaceMeshes() {
      return MeshComponent.createSurfaceMeshArray (getSurfaceMesh());
   }
   
   //   public MeshBase getMeshBase() {
   //      return myMeshInfo.myMesh;
   //   }
   
   public String getMeshFileName() {
      return myMeshInfo.getFileName();
   }

   public void setMeshFileName (String filename) {
      myMeshInfo.setFileName (filename);
   }

   /**
    * Returns the file transform associated with this rigid body's mesh.
    * 
    * @return mesh file transform (should not be modified)
    */
   public AffineTransform3dBase getMeshFileTransform() {
      return myMeshInfo.getFileTransform();
   }

//   /**
//    * Sets the transform used to modify a mesh originally read from a file. It
//    * is only meaningful if there is a also mesh file name.
//    * 
//    * @param X
//    * new mesh file transform, or <code>null</code>
//    */
//   public void setMeshFileTransform (AffineTransform3dBase X) {
//      myMeshInfo.setFileTransform (X);
//   }

   public void setMesh (PolygonalMesh mesh) {
      setSurfaceMesh (mesh, null, null);
   }
   
   public void setMesh (PolygonalMesh mesh, String fileName) {
      setSurfaceMesh (mesh, fileName, null);
   }
   
   public void setSurfaceMesh (PolygonalMesh mesh, String fileName) {
      setSurfaceMesh (mesh, fileName, null);
   }
   
   public void scaleMesh (double sx, double sy, double sz) {
      myMeshInfo.scale (sx, sy, sz);
      if (myInertiaMethod == InertiaMethod.Density) {
         setInertiaFromMesh (myDensity);
      }     
   }
   
   public void scaleMesh (double s) {
      scaleMesh (s, s, s);
   }

   protected void setMeshFromInfo () {
      PolygonalMesh mesh = getMesh();
      if (mesh != null) {
         mesh.setFixed (true);
         mesh.setMeshToWorld (myState.XFrameToWorld);
         if (myInertiaMethod == InertiaMethod.Density) {
            setInertiaFromMesh (myDensity);
         }
         else {
            myDensity = mySpatialInertia.getMass()/mesh.computeVolume();
            if (myInertiaMethod == InertiaMethod.Mass) {
               setInertiaFromMesh (myDensity);            
            }
         }
      }
   }

   /**
    * Sets a mesh for this body. If the body has a uniform density (i.e.,
    * {@link #getDensity getDensity} returns a non-negative value), then the
    * spatial inertia is automatically calculated from the mesh and the uniform
    * density.
    */
   public void setMesh (
      PolygonalMesh mesh, String fileName, AffineTransform3dBase X) {
      setSurfaceMesh(mesh, fileName, X);
   }
   
   /**
    * Sets a mesh for this body. If the body has a uniform density (i.e.,
    * {@link #getDensity getDensity} returns a non-negative value), then the
    * spatial inertia is automatically calculated from the mesh and the uniform
    * density.
    */
   public void setSurfaceMesh (
      PolygonalMesh mesh, String fileName, AffineTransform3dBase X) {

      myMeshInfo.set (mesh, fileName, X);
      setMeshFromInfo();
   }

   @Override
   protected void updatePosState() {
      updateAttachmentPosStates();
      PolygonalMesh mesh = getMesh();
      if (mesh != null) {
         mesh.setMeshToWorld (myState.XFrameToWorld);
         PolygonalMesh surf = null;
         if (myRenderDistanceSurface != myRenderDistanceSurface.NONE && 
             (surf = getDistanceSurface()) != null) {
            surf.setMeshToWorld (myState.XFrameToWorld);
         }
      }
   }

   protected void updateVelState() {
   }

//   public void setPose (RigidTransform3d XBodyToWorld) {
//      super.setPose (XBodyToWorld);
//      updatePosState();
//   }

   public void setPose (double x, double y, double z,
                        double roll, double pitch, double yaw) {
      RigidTransform3d X = new RigidTransform3d();
      X.p.set (x, y, z);
      X.R.setRpy (Math.toRadians(roll),
                  Math.toRadians(pitch),
                  Math.toRadians (yaw));
      setPose (X);
   }

//   public void setPosition (Point3d pos) {
//      super.setPosition (pos);
//      updatePosState();
//   }   
//
//   public void setRotation (Quaternion q) {
//      super.setRotation (q);
//      updatePosState();
//   }   

   public void extrapolatePose (Twist vel, double h) {
      myState.adjustPose (vel, h);
      updatePosState();
   }

//   public void setVelocity (Twist v) {
//      super.setVelocity (v);
//      updateVelState();
//   }
//
//   public void setBodyVelocity (Twist v) {
//      myState.setBodyVelocity (v);
//      updateVelState();
//   }

//   public void addVelocity (Twist v) {
//      myState.addVelocity (v);
//      updateVelState();
//   }
//
//   public void addScaledVelocity (double s, Twist v) {
//      myState.addScaledVelocity (s, v);
//      updateVelState();
//   }

//   public void setState (Frame frame) {
//      super.setState (frame);
//      updatePosState();
//      updateVelState();
//   }

//   public int setState (VectorNd x, int idx) {
//      idx = super.setState (x, idx);
//      updatePosState();
//      updateVelState();
//      return idx;
//   }

//   public void setState (ComponentState state) {
//      super.setState (state);
//      updatePosState();
//      updateVelState();
//   }

//   public int setPosState (double[] buf, int idx) {
//      idx = myState.setPos (buf, idx);
//      updatePosState();
//      return idx;
//   }
//
//   public int setVelState (double[] buf, int idx) {
//      idx = super.setVelState (buf, idx);
//      updateVelState();
//      return idx;
//   }

   public RigidBody() {
      super();
      // Give the default inertia unit mass and rotational inertia,
      // so that even if the body is inactives, we don't need to
      // handle zero inertia in the numerics code.
      mySpatialInertia = new SpatialInertia (1, 1, 1, 1);
      // myEffectiveInertia = new SpatialInertia (1, 1, 1, 1);
      setDynamic (true);
      setRenderProps (createRenderProps());
   }

   public RigidBody (String name) {
      this();
      setName (name);
   }

   public RigidBody (RigidTransform3d XBodyToWorld, SpatialInertia M,
   PolygonalMesh mesh, String meshFileName) {
      this();
      myState.setPose (XBodyToWorld);
      setInertia (M);
      setMesh (mesh, meshFileName);
   }

//   public void updatePose() {
//      super.updatePose();
//      updatePosState();
//   }

   public void applyGravity (Vector3d gacc) {
      // apply a force of -mass gacc at the bodies's center of mass
      Point3d com = new Point3d();
      Vector3d fgrav = new Vector3d();
      //      SpatialInertia inertia = MechModel.getEffectiveInertia(this);
      SpatialInertia inertia = mySpatialInertia;
      inertia.getCenterOfMass (com);
      com.transform (myState.XFrameToWorld.R);
      fgrav.scale (inertia.getMass(), gacc);
      myForce.f.add (fgrav, myForce.f);
      myForce.m.crossAdd (com, fgrav, myForce.m);
   }

//   public int applyPosImpulse (double[] delx, int idx) {
//      Twist tw = new Twist();
//      tw.v.x = delx[idx++];
//      tw.v.y = delx[idx++];
//      tw.v.z = delx[idx++];
//      tw.w.x = delx[idx++];
//      tw.w.y = delx[idx++];
//      tw.w.z = delx[idx++];
//      //myState.adjustPose (tw);
//      myState.adjustPose (tw, 1);
//      updatePosState();
//      return idx;
//   }

   public void scan (ReaderTokenizer rtok, Object ref) throws IOException {
      myState.vel.setZero();
      super.scan (rtok, ref);
   }

   protected boolean scanItem (ReaderTokenizer rtok, Deque<ScanToken> tokens)
      throws IOException {

      rtok.nextToken();
      if (scanAttributeName (rtok, "mesh")) {
         myMeshInfo.scan (rtok);  
         setMeshFromInfo();
         return true;
      }
      else if (scanAttributeName (rtok, "pose")) {
         RigidTransform3d X = new RigidTransform3d();
         X.scan (rtok);
         myState.setPose (X);
         return true;
      }
      else if (scanAttributeName (rtok, "position")) {
         Point3d pos = new Point3d();
         pos.scan (rtok);
         setPosition (pos);
         return true;
      }
      else if (scanAttributeName (rtok, "rotation")) {
         Quaternion q = new Quaternion();
         q.scan (rtok);
         setRotation (q);
         return true;
      }
      else if (scanAttributeName (rtok, "vel")) {
         rtok.scanToken ('[');
         myState.vel.scan (rtok);
         rtok.scanToken (']');
         return true;
      }
      else if (scanAttributeName (rtok, "inertia")) {
         SpatialInertia M = new SpatialInertia();
         M.scan (rtok);
         setInertia (M);           
         return true;
      }
      else if (scanAttributeName (rtok, "mass")) {
         double mass = rtok.scanNumber();
         setMass (mass);
         return true;
      }
      else if (scanAttributeName (rtok, "density")) {
         double density = rtok.scanNumber();
         setDensity (density);
         return true;
      }
      rtok.pushBack();
      return super.scanItem (rtok, tokens);
   }

   protected void writeItems (
      PrintWriter pw, NumberFormat fmt, CompositeComponent ancestor)
      throws IOException {
      getAllPropertyInfo().writeNonDefaultProps (this, pw, fmt);
      pw.println ("position=[ " + myState.getPosition().toString (fmt) + "]");
      pw.println ("rotation=[ " + myState.getRotation().toString (fmt) + "]");
      // pw.println ("pose=" + myState.XFrameToWorld.toString (
      //    fmt, RigidTransform3d.AXIS_ANGLE_STRING));
      if (!myState.vel.v.equals (zeroVect) || !myState.vel.w.equals (zeroVect)) {
         pw.print ("vel=[ ");
         pw.print (myState.vel.toString (fmt));
         pw.println (" ]");
      }
      switch (myInertiaMethod) {
         case Explicit: {
            pw.println (
               "inertia=" + mySpatialInertia.toString (
                  fmt, SpatialInertia.MASS_INERTIA_STRING));
            break;
         }
         case Mass: {
            pw.println ("mass=" + fmt.format (getMass()));
            break;
         }
         case Density: {
            pw.println ("density=" + fmt.format (getDensity()));
            break;
         }
         default: {
            throw new InternalErrorException (
               "Unimplemented inertia method " + myInertiaMethod);
         }
      }
      myMeshInfo.write (pw, fmt);      
   }

   public void write (PrintWriter pw, NumberFormat fmt, Object ref)
      throws IOException {
      dowrite (pw, fmt, ref);
   }


   /* ======== Renderable implementation ======= */

   public RenderProps createRenderProps() {
      return RenderProps.createRenderProps (this);
   }

   public void updateBounds (Vector3d pmin, Vector3d pmax) {
      PolygonalMesh mesh = getMesh();
      if (mesh != null) {
         mesh.updateBounds (pmin, pmax);
      }
      else {
         myState.pos.updateBounds (pmin, pmax);
      }
   }

   public void prerender (RenderList list) {
      myRenderFrame.set (myState.XFrameToWorld);
      // list.addIfVisible (myMarkers);
      PolygonalMesh surf = null;
      if (myRenderDistanceSurface != DistanceSurfaceRendering.NONE &&
         (surf = getDistanceSurface()) != null) {
         surf.prerender (myRenderProps); 
      }
      else {
         myMeshInfo.prerender (myRenderProps);      
      }
      mySDRenderSurface = surf;
      SignedDistanceGrid grid = null;
      if (myRenderDistanceGrid && (grid = getDistanceGrid()) != null) {
         grid.prerender (list);
      }
      mySDRenderGrid = grid;
   }
   
   public void render (Renderer renderer, int flags) {
      if (myAxisLength > 0) {
         int lineWidth = myRenderProps.getLineWidth();
         renderer.drawAxes (
            myRenderFrame, myAxisLength, lineWidth, isSelected());
      }
      if (isSelected()) {
         flags |= Renderer.HIGHLIGHT;
      }
      PolygonalMesh surf = null;
      if (myRenderDistanceSurface != DistanceSurfaceRendering.NONE &&
          (surf = mySDRenderSurface) != null) {
         surf.render (renderer, myRenderProps, flags);
      }
      else {
         myMeshInfo.render (renderer, myRenderProps, flags);
      }
      SignedDistanceGrid grid = null;
      if (myRenderDistanceGrid && (grid = mySDRenderGrid) != null) {
         grid.render (renderer, myRenderProps, flags);
      }
   }

   public void transformGeometry (
      GeometryTransformer gtr, TransformGeometryContext context, int flags) {
      
      super.transformGeometry (gtr, context, flags);
      PolygonalMesh mesh = getMesh();
      if (mesh != null) {
         // for now, only transform the mesh if we are simulating. Otherwise,
         // just update the mesh's transform.
         if ((flags & TransformableGeometry.TG_SIMULATING) == 0) {
            if (myMeshInfo.transformGeometryAndPose (
                  gtr, myTransformConstrainer)) {
               if (myInertiaMethod == InertiaMethod.Density) {
                  setInertiaFromMesh (myDensity);
               }
            }
         }
         else {
            mesh.setMeshToWorld (myState.XFrameToWorld);
         }
      }
      if (!gtr.isRigid()) {
         mySDGridValid = false;
         mySDSurface = null;
      }
      else {
         if (mySDSurface != null) {
            mySDSurface.setMeshToWorld (getPose());
         }
      }
   }   

   public void scaleDistance (double s) {
      super.scaleDistance (s);
      this.myAxisLength *= s;
      mySpatialInertia.scaleDistance (s);
      // probably don't need this, since effectiveInertia will be recalculated:
      // myEffectiveInertia.scaleDistance (s); 
      PolygonalMesh mesh = getMesh();
      if (mesh != null) {
         mesh.scale (s);
         mesh.setMeshToWorld (myState.XFrameToWorld);
         mySDGridValid = false;
         mySDSurface = null;
      }
      
      myDensity /= (s * s * s);
      // Should we send a GEOMETRY_CHANGED event? Don't for now ...
   }

   public void scaleMass (double s) {
      mySpatialInertia.scaleMass (s);
      // probably don't need this, since effectiveIneria will be recalculated:
      // myEffectiveInertia.scaleMass (s);
      myDensity *= s;
      myFrameDamping *= s;
      myRotaryDamping *= s;
   }

   public void setDynamic (boolean dynamic) {
      super.setDynamic (dynamic);
   }

   // protected void notifyStructureChanged (Object comp) {
   //    if (comp instanceof CompositeComponent) {
   //       notifyParentOfChange (new StructureChangeEvent (
   //          (CompositeComponent)comp));
   //    }
   //    else {
   //       notifyParentOfChange (StructureChangeEvent.defaultEvent);
   //    }
   // }

   /**
    * {@inheritDoc}
    */
   public boolean isDuplicatable() {
      return true;
   }

   /**
    * {@inheritDoc}
    */
   public boolean getCopyReferences (
      List<ModelComponent> refs, ModelComponent ancestor) {
      return true;
   }

   @Override
   public RigidBody copy (
      int flags, Map<ModelComponent,ModelComponent> copyMap) {
      RigidBody comp = (RigidBody)super.copy (flags, copyMap);

      // comp.myAttachments = new ArrayList<PointFrameAttachment>();
      // comp.myComponents = new ArrayList<ModelComponent>();
      // comp.indicesValidP = false;
      comp.setDynamic (true);

      comp.mySpatialInertia = new SpatialInertia (mySpatialInertia);
      // comp.myEffectiveInertia = new SpatialInertia (mySpatialInertia);
      PolygonalMesh mesh = getMesh();
      comp.myMeshInfo = new MeshInfo();
      if (mesh != null) {
         PolygonalMesh meshCopy = mesh.copy();
         comp.setMesh (meshCopy, getMeshFileName(), getMeshFileTransform());
         comp.myMeshInfo.myFlippedP = myMeshInfo.myFlippedP;
      }
      else {
         comp.setMesh (null, null, null);
      }
      // comp.myMarkers =
      // new PointList<FrameMarker> (
      // FrameMarker.class, "markers", "k");
      // comp.add (comp.myMarkers);

      comp.myBodyForce = new Wrench();
      comp.myCoriolisForce = new Wrench();
      comp.myBodyVel = new Twist();
      comp.myBodyAcc = new Twist();
      comp.myQvel = new Quaternion();
      comp.myTmpPos = new Point3d();
      comp.myConnectors = null;

      return comp;
   }

   /**
    * Returns an array of all FrameMarkers currently associated with this rigid
    * body.
    * 
    * @return list of all frame markers
    */
   public FrameMarker[] getFrameMarkers() {
      LinkedList<FrameMarker> list = new LinkedList<FrameMarker>();
      if (myMasterAttachments != null) {
         for (DynamicAttachment a : myMasterAttachments) {
            if (a.getSlave() instanceof FrameMarker) {
               list.add ((FrameMarker)a.getSlave());
            }
         }
      }
      return list.toArray (new FrameMarker[0]);
   }

   public void addConnector (BodyConnector c) {
      if (myConnectors == null) {
         myConnectors = new ArrayList<BodyConnector>();
      }
      myConnectors.add (c);
   }

   public void removeConnector (BodyConnector c) {
      if (myConnectors == null || !myConnectors.remove (c)) {
         throw new InternalErrorException ("connector not found");
      }
      if (myConnectors.size() == 0) {
         myConnectors = null;
      }
   }
   
   public List<BodyConnector> getConnectors() {
      return myConnectors;
   }
   
   public boolean isFreeBody() {
      return !isParametric();
   }

   public void updateAttachmentPosStates() {
      if (myMasterAttachments != null) {
         for (DynamicAttachment a : myMasterAttachments) {
            a.updatePosStates();
         }
      }
   }

   /** 
    * Creates an spherical RigidBody with a prescribed uniform density.
    * The sphere is centered on the origin.
    * 
    * @param bodyName name of the RigidBody
    * @param r radius of the sphere
    * @param density density of the body
    * @param nslices number of slices used in creating the mesh
    * @return spherical rigid body
    */
   public static RigidBody createSphere (
      String bodyName, double r, double density, int nslices) {

      RigidBody body = new RigidBody (bodyName);
      PolygonalMesh mesh = MeshFactory.createSphere (r, nslices);
      body.setMesh (mesh, null);
      double mass = 4/3.0*Math.PI*r*r*r*density;
      body.setInertia (SpatialInertia.createSphereInertia (mass, r));
      return body;
   }

   /** 
    * Creates an icosahedrally spherical RigidBody with a prescribed uniform
    * density.  The sphere is centered on the origin.
    * 
    * @param bodyName name of the RigidBody
    * @param r radius of the sphere
    * @param density density of the body
    * @param ndivisions number of divisions used in creating the mesh
    * @return spherical rigid body
    */
   public static RigidBody createIcosahedralSphere (
      String bodyName, double r, double density, int ndivisions) {

      RigidBody body = new RigidBody (bodyName);
      PolygonalMesh mesh = MeshFactory.createIcosahedralSphere (
         r, Point3d.ZERO, ndivisions);
      body.setMesh (mesh, null);
      double mass = 4/3.0*Math.PI*r*r*r*density;
      body.setInertia (SpatialInertia.createSphereInertia (mass, r));
      return body;
   }

   /** 
    * Creates an ellipsoidal RigidBody with a prescribed uniform density.
    * The ellipsoid is centered on the origin.
    * 
    * @param bodyName name of the RigidBody
    * @param a semi-axis length in the x direction
    * @param b semi-axis length in the y direction
    * @param c semi-axis length in the z direction
    * @param density density of the body
    * @param nslices number of slices used in creating the mesh
    * @return ellipsoidal rigid body
    */
   public static RigidBody createEllipsoid (
      String bodyName, double a, double b, double c,
      double density, int nslices) {

      RigidBody body = new RigidBody (bodyName);
      PolygonalMesh mesh = MeshFactory.createSphere (1.0, nslices);
      AffineTransform3d XScale = new AffineTransform3d();
      XScale.applyScaling (a, b, c);
      mesh.transform (XScale);
      body.setMesh (mesh, null);
      double mass = 4/3.0*Math.PI*a*b*c*density;
      body.setInertia (
         SpatialInertia.createEllipsoidInertia (mass, a, b, c));
      return body;
   }

   /** 
    * Creates a box-shaped RigidBody with a prescribed uniform density.
    * The box is centered on the origin.
    * 
    * @param bodyName name of the RigidBody
    * @param wx width of the box in the x direction
    * @param wy width of the box in the y direction
    * @param wz width of the box in the z direction
    * @param density density of the body
    * @return box-shaped rigid body
    */
   public static RigidBody createBox (
      String bodyName, double wx, double wy, double wz, double density, boolean addNormals) {

      RigidBody body = new RigidBody (bodyName);
      PolygonalMesh mesh = MeshFactory.createBox (wx, wy, wz, addNormals);
      body.setInertiaFromDensity (density);
      body.setMesh (mesh, null);
      return body;
   }
   
   /** 
    * Creates a box-shaped RigidBody with a prescribed uniform density.
    * The box is centered on the origin.
    * 
    * @param bodyName name of the RigidBody
    * @param wx width of the box in the x direction
    * @param wy width of the box in the y direction
    * @param wz width of the box in the z direction
    * @param density density of the body
    * @return box-shaped rigid body
    */
   public static RigidBody createBox (
      String bodyName, double wx, double wy, double wz, double density) {

      RigidBody body = new RigidBody (bodyName);
      PolygonalMesh mesh = MeshFactory.createBox (wx, wy, wz);
      body.setInertiaFromDensity (density);
      body.setMesh (mesh, null);
      return body;
   }

   /** 
    * Creates a cylindrical RigidBody with a prescribed uniform density.  The
    * cylinder is centered on the origin and is parallel to the z axis.
    * 
    * @param bodyName name of the RigidBody
    * @param r cylinder radius
    * @param h cylinder height
    * @param density density of the body
    * @param nsides number of sides used in creating the cylinder mesh
    * @return cylindrical rigid body
    */
   public static RigidBody createCylinder (
      String bodyName, double r, double h,
      double density, int nsides) {

      RigidBody body = new RigidBody (bodyName);
      PolygonalMesh mesh =
         MeshFactory.createCylinder (r, h, nsides);
      body.setMesh (mesh, null);
      // body.setDensity (density);
      double mass = Math.PI*r*r*h*density;
      body.setInertia (
         SpatialInertia.createCylinderInertia (mass, r, h));
      return body;
   }

   public static RigidBody createFromMesh (
      String bodyName, PolygonalMesh mesh, double density, double scale) {
      
      return createFromMesh (bodyName, mesh, null, density, scale);
   }

   public static RigidBody createFromMesh (
      String bodyName, PolygonalMesh mesh, String meshFilePath,
      double density, double scale) {

      RigidBody body = new RigidBody (bodyName);
      mesh.triangulate(); // just to be sure ...
      mesh.scale (scale);
      AffineTransform3d X = null;
      if (scale != 1) {
         X = AffineTransform3d.createScaling (scale);
      }
      body.setDensity (density);
      body.setMesh (mesh, meshFilePath, X);
      return body;
   }
      
   public static RigidBody createFromMesh (
      String bodyName, String meshPath, double density, double scale) {

      PolygonalMesh mesh = null;
      try {
         mesh = new PolygonalMesh (new File (meshPath));
      }
      catch (IOException e) {
         System.out.println ("Can't create mesh from "+meshPath);
         e.printStackTrace();
         return null;
      }
      return createFromMesh (bodyName, mesh, meshPath, density, scale);
   }

   public static RigidBody createFromMesh (
      String bodyName, Object obj, String relPath, double density, double scale){

      String path = ArtisynthPath.getSrcRelativePath (obj, relPath);
      return createFromMesh (bodyName, path, density, scale);
   }
    

   //   private void recursivelyFindFreeAttachedBodies (
   //      LinkedHashSet<RigidBody> bodies, RigidBody top) {
   //
   //      if (myConnectors != null) {
   //         for (BodyConnector c : myConnectors) {
   //         }
   //      }
   //   }
  
//   private static RigidBody getOtherBody (
//      BodyConnector c, RigidBody body) {
//      
//      if (c.myBodyA == body) {
//         return c.myBodyB;
//      }
//      else if (c.myBodyB == body) {
//         return c.myBodyA;
//      }
//      else {
//         throw new InternalErrorException (
//            "Connector does not reference body " +
//            ComponentUtils.getPathName(body));
//      }
//   }
//
//   private static boolean recursivelyFindFreeAttachedBodies (
//      RigidBody body, LinkedList<RigidBody> list, boolean rejectSelected) {
//
//      if (body == null) {
//         return false;
//      }
//      boolean isFree = true;     
//      if (!body.isMarked()) {
//         body.setMarked (true);
//         list.add (body);
//         if (body.isParametric()) {
//            isFree = false;
//         }
//         if (rejectSelected && body.isSelected()) {
//            isFree = false;
//         }
//         if (body.myConnectors != null) {
//            for (BodyConnector c : body.myConnectors) {
//               RigidBody obody = getOtherBody (c, body);
//               if (!recursivelyFindFreeAttachedBodies (
//                      obody, list, rejectSelected)) {
//                  isFree = false;
//               }
//            }
//         }
//      }
//      return isFree;
//   }
//  
//   public boolean findFreeAttachedBodies (
//      List<RigidBody> freeBodies, boolean rejectSelected) {
//      LinkedList<RigidBody> nonfreeBodies = new LinkedList<RigidBody>();
//      LinkedList<RigidBody> list = new LinkedList<RigidBody>();
//      boolean allFree = true;
//      setMarked (true);
//      if (isParametric() || (rejectSelected && isSelected())) {
//         allFree = false;
//      }
//      if (myConnectors != null) {
//         for (BodyConnector c : myConnectors) {
//            RigidBody body = getOtherBody (c, this);
//            list.clear();
//            if (recursivelyFindFreeAttachedBodies (body, list, rejectSelected)) {
//               freeBodies.addAll (list);
//            }
//            else {
//               nonfreeBodies.addAll (list);
//               allFree = false;
//            }
//         }
//      }
//      for (RigidBody b : freeBodies) {
//         b.setMarked (false);
//      }
//      for (RigidBody b : nonfreeBodies) {
//         b.setMarked (false);
//      }
//      setMarked (false);
//      return allFree;
//   }

   // public ArrayList<RigidTransform3d> getRelativePoses (
   //    List<RigidBody> bodies) {
   //    ArrayList<RigidTransform3d> poses =
   //       new ArrayList<RigidTransform3d>(bodies.size());

   //    for (RigidBody bod : bodies) {
   //       // X is the transform from bod to this body
   //       RigidTransform3d X = new RigidTransform3d();
   //       X.mulInverseLeft (getPose(), bod.getPose());
   //       poses.add (X);
   //    }
   //    return poses;
   // }

   // public void setRelativePoses (
   //    List<RigidBody> bodies, ArrayList<RigidTransform3d> poses) {
      
   //    if (bodies.size() != poses.size()) {
   //       throw new IllegalArgumentException (
   //          "Error: poses and bodies have inconsistent sizes");
   //    }
   //    int i = 0;
   //    RigidTransform3d X = new RigidTransform3d();
   //    for (RigidBody bod : bodies) {
   //       X.mul (getPose(), poses.get(i));
   //       bod.setPose (X);
   //       i++;
   //    }
   // }
   
   // begin Collidable interface

   @Override
   public PolygonalMesh getCollisionMesh() {
      return getMesh();
   }

   /**
    * Returns <code>true</code> if this RigidBody supports a signed
    * distance grid that can be used with a SignedDistanceCollider.
    * A grid is available if either the property
    * <code>distanceGridMaxRes</code> is positive, or
    * the property <code>distanceGridRes</code> contains all positive values.
    * 
    * @return <code>true</code> if a signed distance grid is available
    * for this RigidBody
    * @see #getDistanceGridMaxRes
    * @see #getDistanceGridRes
    */
   public boolean hasDistanceGrid() {
      return (myDistanceGridMaxRes > 0 ||
              !myDistanceGridRes.equals (Vector3i.ZERO));
   }

   /**
    * Returns a signed distance grid that can be used with a
    * SignedDistanceCollider, or <code>null</code> if a grid is not available
    * (i.e., if {@link #hasDistanceGrid} returns <code>false</code>).
    * The number of divisons in the grid is controlled explicitly by the
    * property <code>distanceGridRes</code>, or, that is 0, by the property
    * <code>distanceGridMaxRes</code>. If both properties are 0, no grid is
    * available and <code>null</code> will be returned.
    *
    * @return signed distance grid, or <code>null</code> if a grid is
    * not available this RigidBody
    * @see #getDistanceGridMaxRes
    * @see #getDistanceGridRes
    */
   public SignedDistanceGrid getDistanceGrid() {
      if (mySDGrid == null || !mySDGridValid) {
         if (!myDistanceGridRes.equals (Vector3i.ZERO)) {
            mySDGrid = new SignedDistanceGrid (
               getMesh(), myGridMargin, myDistanceGridRes);
         }
         else if (myDistanceGridMaxRes > 0) {
             mySDGrid = new SignedDistanceGrid (
               getMesh(), myGridMargin, myDistanceGridMaxRes);           
         }
         mySDGridValid = true;
      }
      return mySDGrid;
   }

   protected PolygonalMesh getDistanceSurface() {
      if (mySDSurface == null) {
         if (hasDistanceGrid()) {
            PolygonalMesh surf;
            SignedDistanceGrid grid = getDistanceGrid();
            if (myRenderDistanceSurface == DistanceSurfaceRendering.QUADRATIC) {
               surf = grid.computeQuadraticDistanceSurface(0, 5);
               surf.setMeshToWorld (myState.XFrameToWorld);
            }
            else {
               surf = grid.computeDistanceSurface(0);
               surf.setMeshToWorld (myState.XFrameToWorld);
            }
            mySDSurface = surf;
         }
      }
      return mySDSurface;
   }

   @Override
   public Collidability getCollidable () {
      getSurfaceMesh(); // build surface mesh if necessary
      return myCollidability;
   }

   @Override
   public Collidable getCollidableAncestor() {
      return null;
   }

   @Override
   public boolean isCompound() {
      return false;
   }

   public void setCollidable (Collidability c) {
      if (myCollidability != c) {
         myCollidability = c;
         notifyParentOfChange (new StructureChangeEvent (this));
      }
   }

   @Override
   public boolean isDeformable () {
      return false;
   }

   public void getVertexMasters (List<ContactMaster> mlist, Vertex3d vtx) {
      mlist.add (new ContactMaster (this, 1));
   }
   
   public boolean containsContactMaster (CollidableDynamicComponent comp) {
      return comp == this;
   }  
   
   public boolean allowCollision (
      ContactPoint cpnt, Collidable other, Set<Vertex3d> attachedVertices) {
      return true;
   }

   public int getCollidableIndex() {
      return myCollidableIndex;
   }
   
   public void setCollidableIndex (int idx) {
      myCollidableIndex = idx;
   }
   
   // end Collidable interface

   // begin HasDistanceGrid

   /**
    * {@inheritDoc}
    */
   public void setDistanceGridMaxRes (int max) {
      if (myDistanceGridMaxRes != max) {
         if (myDistanceGridRes.equals (Vector3i.ZERO)) {
            // will need to rebuild grid
            mySDGridValid = false;
            mySDSurface = null;
         }
         if (max < 0) {
            // MaxDivs == 0 and Divs == (0,0,0) disables grid
            max = 0;
         }
         myDistanceGridMaxRes = max;
         myDistanceGridRenderRanges = DEFAULT_DISTANCE_GRID_RENDER_RANGES;
      }
   }

   /**
    * {@inheritDoc}
    */
   public int getDistanceGridMaxRes () {
      return myDistanceGridMaxRes;
   }

   /**
    * {@inheritDoc}
    */
   public void setDistanceGridRes (Vector3i res) {
      if (!myDistanceGridRes.equals (res)) {
         if (res.x <= 0 || res.y <= 0 || res.z <= 0) {
            // MaxDivs == 0 and Divs == (0,0,0) disables grid
            myDistanceGridRes.setZero();
         }
         else {
            myDistanceGridRes.set (res);
         }
         mySDGridValid = false; // will need to rebuild grid
         mySDSurface = null;
         myDistanceGridRenderRanges = DEFAULT_DISTANCE_GRID_RENDER_RANGES;
      }
   }

   /**
    * {@inheritDoc}
    */
   public Vector3i getDistanceGridRes () {
      return myDistanceGridRes;
   }

   /**
    * {@inheritDoc}
    */
   public boolean getRenderDistanceGrid() {
      return myRenderDistanceGrid;
   }

   /**
    * {@inheritDoc}
    */
   public void setRenderDistanceGrid(boolean enable) {
      myRenderDistanceGrid = enable;
   }

   /**
    * Queries if and how the distance surface is rendered.
    *
    * @return code describing if/how the distance surface is rendered
    * @see #setRenderDistanceSurface
    */
   public DistanceSurfaceRendering getRenderDistanceSurface() {
      return myRenderDistanceSurface;
   }

   /**
    * Specifies if and how the distance surface is rendered. If enabled,
    * an approximation of the isosurface for the signed distance grid is
    * rendered <i>instead</i> of the surface mesh. This can give the user a
    * better understanding of how the distance grid approximates the associated
    * mesh. The rendering is done using either linear or quadratic 
    * interpolation, depending on the value of <code>rendering</code>.
    *
    * @param rendering specifies if and how the distance surface is rendered.
    * @see #getRenderDistanceSurface
    */
   public void setRenderDistanceSurface (DistanceSurfaceRendering rendering) {
      if (myRenderDistanceSurface != rendering) {
         myRenderDistanceSurface = rendering;
         mySDSurface = null;
      }
   }

   /**
    * {@inheritDoc}
    */
   public String getDistanceGridRenderRanges() {
      return myDistanceGridRenderRanges;
   }
   
   /**
    * {@inheritDoc}
    */
   public void setDistanceGridRenderRanges (String ranges) {
      if (ranges.matches ("\\s*\\*\\s*") ||
          ranges.matches ("\\s*\\*\\s+\\*\\s+\\*\\s*")) {
         myDistanceGridRenderRanges = "* * *";
         if (mySDGrid != null) {
            mySDGrid.setRenderRanges (ranges);
         }
      }
      else {
         SignedDistanceGrid grid = getDistanceGrid();
         StringHolder errMsg = new StringHolder();
         if (grid.parseRenderRanges (ranges, errMsg) == null) {
            throw new IllegalArgumentException (
               "Illegal range spec: " + errMsg.value);
         }
         else {
            grid.setRenderRanges (ranges);
            myDistanceGridRenderRanges = grid.getRenderRanges();
         }
      }
   }
   
   protected class DistanceGridRenderRangesRange extends RangeBase {

      @Override
      public boolean isValid (Object obj, StringHolder errMsg) {
         if (!(obj instanceof String)) {
            errMsg.value = "Object is not a string";
            return false;
         }
         String ranges = (String)obj;
         if (ranges.matches ("\\s*\\*\\s*") ||
             ranges.matches ("\\s*\\*\\s+\\*\\s+\\*\\s*")) {
            return true;
         }
         else if (mySDGrid != null) {
            mySDGrid.parseRenderRanges (ranges, errMsg);
            return errMsg.value == null;
         }
         else {
            errMsg.value = 
               "Ranges must be '* * *' when distance grid uninitialized";
            return false;
         }
      }
   }

   public Range getDistanceGridRenderRangesRange() {
      return new DistanceGridRenderRangesRange();
   }

}
=======
/**
 * Copyright (c) 2014, by the Authors: John E Lloyd (UBC)
 *
 * This software is freely available under a 2-clause BSD license. Please see
 * the LICENSE file in the ArtiSynth distribution directory for details.
 */
package artisynth.core.mechmodels;

import java.io.File;
import java.io.IOException;
import java.io.PrintWriter;
import java.util.ArrayList;
import java.util.Deque;
import java.util.LinkedList;
import java.util.List;
import java.util.Map;
import java.util.Set;

import maspack.geometry.GeometryTransformer;
import maspack.geometry.MeshFactory;
import maspack.geometry.PolygonalMesh;
import maspack.geometry.Vertex3d;
import maspack.matrix.Vector3i;
import maspack.geometry.SignedDistanceGrid;
import maspack.matrix.AffineTransform3d;
import maspack.matrix.AffineTransform3dBase;
import maspack.matrix.Matrix;
import maspack.matrix.Matrix6d;
import maspack.matrix.Point3d;
import maspack.matrix.Quaternion;
import maspack.matrix.RigidTransform3d;
import maspack.matrix.SymmetricMatrix3d;
import maspack.matrix.Vector3d;
import maspack.matrix.VectorNd;
import maspack.properties.PropertyList;
import maspack.render.RenderList;
import maspack.render.RenderProps;
import maspack.render.Renderer;
import maspack.spatialmotion.SpatialInertia;
import maspack.spatialmotion.Twist;
import maspack.spatialmotion.Wrench;
import maspack.util.DoubleInterval;
import maspack.util.InternalErrorException;
import maspack.util.NumberFormat;
import maspack.util.Range;
import maspack.util.RangeBase;
import maspack.util.ReaderTokenizer;
import maspack.util.StringHolder;
import artisynth.core.modelbase.CompositeComponent;
import artisynth.core.modelbase.ModelComponent;
import artisynth.core.modelbase.StructureChangeEvent;
import artisynth.core.modelbase.TransformGeometryContext;
import artisynth.core.modelbase.TransformableGeometry;
import artisynth.core.util.ArtisynthPath;
import artisynth.core.util.ScanToken;

public class RigidBody extends Frame 
   implements CollidableBody, HasSurfaceMesh, HasDistanceGrid, ConnectableBody {
   
   protected SpatialInertia mySpatialInertia;
   protected SpatialInertia myEffectiveInertia;
   protected GeometryTransformer.Constrainer myTransformConstrainer = null;
   
   MeshInfo myMeshInfo = new MeshInfo();
   protected ArrayList<BodyConnector> myConnectors;

   // pre-allocated temporary storage variables
   protected Wrench myCoriolisForce = new Wrench();
   protected Twist myBodyVel = new Twist();
   protected Twist myBodyAcc = new Twist();

   protected double myDensity = DEFAULT_DENSITY;

   static final boolean useExternalAttachments = false;

   private static final Vector3d zeroVect = new Vector3d();
   
   /**
    * Describes how the distance surface should be rendered, if at all
    */
   public enum DistanceSurfaceRendering {
      /**
       * Do not render the distance surface
       */
      NONE,
      
      /**
       * Render the distance surface using linear interpolation
       */
      LINEAR,
      
      /**
       * Render the distance surface using quadratic interpolation
       */
      QUADRATIC
   }

   /* Indicates how inertia is determined for a RigidBody */
   public enum InertiaMethod {
      /**
       * Inertia is determined implicitly from the surface mesh and a specified 
       * density.
       */
      Density, 
      
      /**
       * Inertia is determined implicitly from the surface mesh and a specified 
       * mass (which is divided by the mesh volume to determine a density).
       */     
      Mass, 
      
      /** 
       * Inertia is explicitly specified.
       */
      Explicit
   };
   
   protected InertiaMethod myInertiaMethod = DEFAULT_INERTIA_METHOD;
   
   public static PropertyList myProps =
      new PropertyList (RigidBody.class, Frame.class);

   private static InertiaMethod DEFAULT_INERTIA_METHOD =
      InertiaMethod.Density;
   private static SymmetricMatrix3d DEFAULT_INERTIA =      
      new SymmetricMatrix3d (1, 1, 1, 0, 0, 0);
   private static double DEFAULT_MASS = 1.0;
   private static Point3d DEFAULT_CENTER_OF_MASS = new Point3d (0, 0, 0);
   private static double DEFAULT_DENSITY = 1.0;

   protected static final Collidability DEFAULT_COLLIDABILITY =
      Collidability.ALL;   
   protected Collidability myCollidability = DEFAULT_COLLIDABILITY;
   protected int myCollidableIndex;

   static int DEFAULT_DISTANCE_GRID_MAX_DIVS = 20;
   static Vector3i DEFAULT_DISTANCE_GRID_DIVS = new Vector3i(0, 0, 0);
   static boolean DEFAULT_RENDER_DISTANCE_GRID = false;
   static DistanceSurfaceRendering DEFAULT_RENDER_DISTANCE_SURFACE = 
      DistanceSurfaceRendering.NONE;
   static String DEFAULT_DISTANCE_GRID_RENDER_RANGES = "* * *";
   SignedDistanceGrid mySDGrid = null;
   SignedDistanceGrid mySDRenderGrid = null;
   PolygonalMesh mySDSurface = null;
   PolygonalMesh mySDRenderSurface = null;
   boolean mySDGridValid = false;
   Vector3i myDistanceGridRes = new Vector3i(DEFAULT_DISTANCE_GRID_DIVS);
   int myDistanceGridMaxRes = DEFAULT_DISTANCE_GRID_MAX_DIVS;
   boolean myRenderDistanceGrid = DEFAULT_RENDER_DISTANCE_GRID;
   DistanceSurfaceRendering myRenderDistanceSurface = 
      DEFAULT_RENDER_DISTANCE_SURFACE;
   String myDistanceGridRenderRanges = DEFAULT_DISTANCE_GRID_RENDER_RANGES;
   double myGridMargin = 0.1;

    static {
      myProps.remove ("renderProps");
      myProps.add ("renderProps * *", "render properties", null);
      myProps.add (
         "inertiaMethod", "means by which inertia is determined",
         DEFAULT_INERTIA_METHOD);
      myProps.add (
         "density", "average density of this body", DEFAULT_DENSITY, "NW");
      myProps.add ("mass", "mass of this body", DEFAULT_MASS, "1E NW");
      myProps.add (
         "inertia getRotationalInertia setRotationalInertia",
         "rotational inertia of this body", DEFAULT_INERTIA, "1E NW");
      myProps.add (
         "centerOfMass", "center of mass of this body", DEFAULT_CENTER_OF_MASS,
         "1E NW");
      myProps.add (
         "dynamic isDynamic", "true if component is dynamic (non-parametric)",
         true);
      myProps.add (
         "collidable", 
         "sets the collidability of this body", DEFAULT_COLLIDABILITY);
      myProps.add (
         "distanceGridRes", 
         "divisions for signed distance grid along x, y, and z",
         DEFAULT_DISTANCE_GRID_DIVS);
      myProps.add (
         "distanceGridMaxRes", 
         "max divisions for signed distance grid",
         DEFAULT_DISTANCE_GRID_MAX_DIVS);
      myProps.add (
         "renderDistanceGrid", 
         "render the distance grid in the viewer",
         DEFAULT_RENDER_DISTANCE_GRID);
      myProps.add (
         "renderDistanceSurface", 
         "render the iso-surface of the distance grid in the viewer",
         DEFAULT_RENDER_DISTANCE_SURFACE);
      myProps.add (
         "distanceGridRenderRanges",
         "which part of the distance grid to render", 
         DEFAULT_DISTANCE_GRID_RENDER_RANGES);
   }

   public PropertyList getAllPropertyInfo() {
      return myProps;
   }

   public boolean isMassConstant() {
      return !dynamicVelInWorldCoords;
   }

   public double getMass (double t) {
      return getMass();
   }

   public void getMass (Matrix M, double t) {
      if (dynamicVelInWorldCoords) {
         if (M instanceof Matrix6d) {
            mySpatialInertia.getRotated ((Matrix6d)M, getPose().R);
         }
         else {
            throw new IllegalArgumentException (
               "Matrix not instance of Matrix6d");
         }
      }
      else {
         doGetInertia (M, mySpatialInertia);
      }
   }

   public SpatialInertia getEffectiveInertia() {
      if (myEffectiveInertia == null) {
         return mySpatialInertia;
      }
      else {
         return myEffectiveInertia;
      }
   }
   
   public void getEffectiveMass (Matrix M, double t) {
      SpatialInertia S = getEffectiveInertia();
      if (dynamicVelInWorldCoords) {
         if (M instanceof Matrix6d) {
            S.getRotated ((Matrix6d)M, getPose().R);
         }
         else {
            throw new IllegalArgumentException (
               "Matrix not instance of Matrix6d");
         }
      }
      else {
         doGetInertia (M, S);
      }
   }
   
   public int mulInverseEffectiveMass (
      Matrix M, double[] a, double[] f, int idx) {
      SpatialInertia S = getEffectiveInertia();

      return mulInverseEffectiveMass (getEffectiveInertia(), a, f, idx);
   }
   
   public static int mulInverseEffectiveMass (
      SpatialInertia S, double[] a, double[] f, int idx) {
      Twist tw = new Twist();
      Wrench wr = new Wrench();
      wr.f.x = f[idx];
      wr.f.y = f[idx+1];
      wr.f.z = f[idx+2];
      wr.m.x = f[idx+3];
      wr.m.y = f[idx+4];
      wr.m.z = f[idx+5];
      S.mulInverse (tw, wr);
      a[idx++] = tw.v.x;
      a[idx++] = tw.v.y;
      a[idx++] = tw.v.z;
      a[idx++] = tw.w.x;
      a[idx++] = tw.w.y;
      a[idx++] = tw.w.z;
      return idx;     
   }
   
   public static int getEffectiveMassForces (
      VectorNd f, double t, FrameState state, 
      SpatialInertia effectiveInertia, int idx) {
      
      Wrench coriolisForce = new Wrench();
      Twist bodyVel = new Twist();
      bodyVel.inverseTransform (state.XFrameToWorld.R, state.vel);
      SpatialInertia S = effectiveInertia;
      S.coriolisForce (coriolisForce, bodyVel);
      if (dynamicVelInWorldCoords) {
         coriolisForce.transform (state.XFrameToWorld.R);
      }
      double[] buf = f.getBuffer();
      buf[idx++] = -coriolisForce.f.x;
      buf[idx++] = -coriolisForce.f.y;
      buf[idx++] = -coriolisForce.f.z;
      buf[idx++] = -coriolisForce.m.x;
      buf[idx++] = -coriolisForce.m.y;
      buf[idx++] = -coriolisForce.m.z;
      return idx;     
   }
   
   public int getEffectiveMassForces (VectorNd f, double t, int idx) {
      return getEffectiveMassForces (
         f, t, myState, getEffectiveInertia(), idx);
   }

   public void resetEffectiveMass() {
      myEffectiveInertia = null;
   }

   /**
    * {@inheritDoc}
    */
   public void addEffectivePointMass (double m, Vector3d loc) {
      if (myEffectiveInertia == null) {
         myEffectiveInertia = new SpatialInertia (mySpatialInertia);
      }
      SpatialInertia.addPointMass (myEffectiveInertia, m, loc);
   }

   public void addEffectiveInertia (SpatialInertia M) {
      if (myEffectiveInertia == null) {
         myEffectiveInertia = new SpatialInertia (mySpatialInertia);
      }
      myEffectiveInertia.add (M);
   }

   public void getInverseMass (Matrix Minv, Matrix M) {
      if (!(Minv instanceof Matrix6d)) {
         throw new IllegalArgumentException ("Minv not instance of Matrix6d");
      }
      if (!(M instanceof Matrix6d)) {
         throw new IllegalArgumentException ("M not instance of Matrix6d");
      }
      SpatialInertia.invert ((Matrix6d)Minv, (Matrix6d)M);
   }

   // *************** Methods for setting the inertia ***********************

   /*
    * Returns the {@link #InertiaMethod InertiaMethod} method used to determine 
    * the inertia for this RigidBody.
    * 
    * @return inertia method for this RigidBody
    * @see #setInertia
    * @see #setInertiaFromDensity
    * @see #setInertiaFromMass
    */
   public InertiaMethod getInertiaMethod() {
      return myInertiaMethod;
   }
   
   /**
    * Sets the {@link RigidBody.InertiaMethod InertiaMethod} method used to
    * determine the inertia for this RigidBody.
    * 
    * @param method inertia method for this RigidBody
    * @see #setInertia
    * @see #setInertiaFromDensity
    * @see #setInertiaFromMass
    */
   public void setInertiaMethod (InertiaMethod method) {
      PolygonalMesh mesh = getMesh();
      if (method != myInertiaMethod) {
         switch (method) {
            case Density: {
               if (mesh != null) {
                  double mass = mesh.computeVolume()*myDensity;
                  setInertiaFromMesh (myDensity);
                  mySpatialInertia.setMass (mass);
               }
               break;
            }
            case Mass: {
               if (mesh != null) {
                  double density = getMass()/mesh.computeVolume();
                  setInertiaFromMesh (density);
                  myDensity = density;
               }
               break;
            }
            case Explicit: {
               break;
            }
            default: {
               throw new InternalErrorException (
                  "Unimplemented inertia method " + method);
            }
         }
         myInertiaMethod = method;
      }
   }

   protected SpatialInertia getInertia() {
      return mySpatialInertia;
   }

   public void getInertia (SpatialInertia M) {
      M.set (mySpatialInertia);
   }

   public void setCenterOfMass (Point3d com) {
      mySpatialInertia.setCenterOfMass (com);
      myInertiaMethod = InertiaMethod.Explicit;
   }

   public void getCenterOfMass (Point3d com) {
      mySpatialInertia.getCenterOfMass (com);
   }

   public Point3d getCenterOfMass() {
      return mySpatialInertia.getCenterOfMass();
   }

   /**
    * Adjusts the pose so that it reflects the rigid body's center of mass
    */
   public void centerPoseOnCenterOfMass() {
      Point3d com = mySpatialInertia.getCenterOfMass();
      mySpatialInertia.setCenterOfMass(0,0,0);
      myState.pos.add(com);
   }

   /** 
    * Causes the inertia to be automatically computed from the mesh volume
    * and a given density. If the mesh is currently <code>null</code> then
    * the inertia remains unchanged. Subsequent (non-<code>null</code>) changes
    * to the mesh will cause the inertia to be recomputed.
    * The inertia method is set to
    * {@link RigidBody.InertiaMethod#Density Density}. 
    * 
    * @param density desired uniform density
    */
   public void setInertiaFromDensity (double density) {
      if (density < 0) {
         throw new IllegalArgumentException ("density must be non-negative");
      }
      if (getMesh() != null) {
         setInertiaFromMesh (density);
      }
      myDensity = density;
      myInertiaMethod = InertiaMethod.Density;
   }

   /** 
    * Causes the inertia to be automatically computed from the mesh volume
    * and a given mass (with the density computed by dividing the mass
    * by the mesh volume). If the mesh is currently <code>null</code> the mass 
    * of the inertia is updated but the otherwise the inertia and density
    * are left unchanged. Subsequent (non-<code>null</code>) changes
    * to the mesh will cause the inertia to be recomputed.
    * The inertia method is set to {@link RigidBody.InertiaMethod#Mass Mass}. 
    * 
    * @param mass desired body mass
    */
   public void setInertiaFromMass (double mass) {
      if (mass < 0) {
         throw new IllegalArgumentException ("mass must be non-negative");
      }
      if (getMesh() != null) {
         myDensity = mass/getMesh().computeVolume();
         setInertiaFromMesh (myDensity);
      }
      mySpatialInertia.setMass (mass);
      myInertiaMethod = InertiaMethod.Mass;      
   }
   
   public double computeVolume() {
      PolygonalMesh mesh = getMesh();
      if (mesh != null) {
         return mesh.computeVolume();
      }
      return 0;
   }

   /**
    * Sets the density for the mesh, which is defined at the mass divided
    * by the mesh volume. If the mesh is currently non-null, the mass
    * will be updated accordingly. If the current InertiaMethod
    * is either {@link RigidBody.InertiaMethod#Density Density} or 
    * {@link RigidBody.InertiaMethod#Mass Mass}, the other components of
    * the spatial inertia will also be updated.
    * 
    * @param density
    * new density value
    */
   public void setDensity (double density) {
      if (density < 0) {
         throw new IllegalArgumentException ("density must be non-negative");
      }
      if (getMesh() != null) {
         double mass = density*computeVolume();
         if (myInertiaMethod == InertiaMethod.Mass ||
             myInertiaMethod == InertiaMethod.Density) {
            setInertiaFromMesh (density);
         }
         mySpatialInertia.setMass (mass);
      }
      myDensity = density;
   }

   public Range getDensityRange () {
      return DoubleInterval.NonNegative;
   }

   /**
    * Returns the density of this body. This is either the value set explictly 
    * by {@link #setInertiaFromDensity setInertiaFromDensity}, or is the
    * mass/volume ratio for the most recently defined mesh.
    * 
    * @return density for this body.
    */
   public double getDensity() {
      return myDensity;
   }

   /**
    * Sets the mass for the mesh. If the mesh is currently non-null, then the
    * density (defined as the mass divided by the mesh volume) will be updated
    * accordingly. If the current InertiaMethod is either {@link
    * InertiaMethod#Density Density} or
    * {@link RigidBody.InertiaMethod#Mass Mass}, the
    * other components of the spatial inertia will also be updated.
    * 
    * @param mass
    * new mass value
    */
   public void setMass (double mass) {
      if (mass < 0) {
         throw new IllegalArgumentException ("Mass must be non-negative");
      }
      if (getMesh() != null) {
         double density = mass/getMesh().computeVolume();
         if (myInertiaMethod == InertiaMethod.Mass ||
             myInertiaMethod == InertiaMethod.Density) {
            setInertiaFromMesh (myDensity);
         }
         myDensity = density;
      }    
      mySpatialInertia.setMass (mass);
   }

   /**
    * Returns the mass of this body.
    */
   public double getMass() {
      return mySpatialInertia.getMass();
   }

   public Range getMassRange () {
      return DoubleInterval.NonNegative;
   }

   /**
    * Explicitly sets the rotational inertia of this body. Also sets the uniform
    * density (as returned by {@link #getDensity getDensity}) to be undefined).
    */
   public void setRotationalInertia (SymmetricMatrix3d J) {
      mySpatialInertia.setRotationalInertia (J);
      myInertiaMethod = InertiaMethod.Explicit;
   }

   public void getRotationalInertia (SymmetricMatrix3d J) {
      mySpatialInertia.getRotationalInertia (J);
   }

   /**
    * Returns the rotational inertia of this body.
    * 
    * @return rotational inertia (should not be modified).
    */
   public SymmetricMatrix3d getRotationalInertia() {
      return mySpatialInertia.getRotationalInertia();
   }

   private void doSetInertia (SpatialInertia M) {
      mySpatialInertia.set (M);
      if (getMesh() != null) {
         myDensity = M.getMass()/getMesh().computeVolume();
      } 
      myInertiaMethod = InertiaMethod.Explicit;
   }

   /**
    * Explicitly sets the spatial inertia of this body. Also sets the uniform
    * density (as returned by {@link #getDensity getDensity}) to be undefined).
    */
   public void setInertia (SpatialInertia M) {
      doSetInertia (M);
   }

   private void setInertiaFromMesh (double density) {
      PolygonalMesh mesh = null;
      if ((mesh = getMesh()) == null) {
         throw new IllegalStateException ("Mesh has not been set");
      }
      SpatialInertia M = mesh.createInertia (density);
      mySpatialInertia.set (M);
   }

   /**
    * Explicitly sets the mass and rotational inertia of this body. Also sets
    * the uniform density (as returned by {@link #getDensity getDensity}) to be
    * undefined).
    */
   public void setInertia (double m, SymmetricMatrix3d J) {
      SpatialInertia M = new SpatialInertia();
      M.set (m, J);
      doSetInertia (M);
   }

   /**
    * Explicitly sets the mass, rotational inertia, and center of mass of this
    * body. Also sets the uniform density (as returned by {@link #getDensity
    * getDensity}) to be undefined).
    */
   public void setInertia (double m, SymmetricMatrix3d J, Point3d com) {
      SpatialInertia M = new SpatialInertia();
      M.set (m, J, com);
      doSetInertia (M);
   }

   /**
    * Explicitly sets the mass and rotational inertia of this body. Also sets
    * the uniform density (as returned by {@link #getDensity getDensity}) to be
    * undefined).
    */
   public void setInertia (double m, double Jxx, double Jyy, double Jzz) {
      doSetInertia (
         new SpatialInertia (m, Jxx, Jyy, Jzz));
   }

   //**************************************************************************

   public PolygonalMesh getMesh() {
      return getSurfaceMesh();
   }
   
   public AffineTransform3d getFileTransform() {
      return new AffineTransform3d(myMeshInfo.myFileTransform);
   }

   public boolean isFileTransformRigid() {
      return myMeshInfo.myFileTransformRigidP;
   }

   public boolean isMeshModfied() {
      return myMeshInfo.myMeshModifiedP;
   }

   public PolygonalMesh getSurfaceMesh() {
      return (PolygonalMesh)myMeshInfo.myMesh;
   }
   
   public int numSurfaceMeshes() {
      return getSurfaceMesh() != null ? 1 : 0;
   }
   
   public PolygonalMesh[] getSurfaceMeshes() {
      return MeshComponent.createSurfaceMeshArray (getSurfaceMesh());
   }
   
   //   public MeshBase getMeshBase() {
   //      return myMeshInfo.myMesh;
   //   }
   
   public String getMeshFileName() {
      return myMeshInfo.getFileName();
   }

   public void setMeshFileName (String filename) {
      myMeshInfo.setFileName (filename);
   }

   /**
    * Returns the file transform associated with this rigid body's mesh.
    * 
    * @return mesh file transform (should not be modified)
    */
   public AffineTransform3dBase getMeshFileTransform() {
      return myMeshInfo.getFileTransform();
   }

//   /**
//    * Sets the transform used to modify a mesh originally read from a file. It
//    * is only meaningful if there is a also mesh file name.
//    * 
//    * @param X
//    * new mesh file transform, or <code>null</code>
//    */
//   public void setMeshFileTransform (AffineTransform3dBase X) {
//      myMeshInfo.setFileTransform (X);
//   }

   public void setMesh (PolygonalMesh mesh) {
      setSurfaceMesh (mesh, null, null);
   }
   
   public void setMesh (PolygonalMesh mesh, String fileName) {
      setSurfaceMesh (mesh, fileName, null);
   }
   
   public void setSurfaceMesh (PolygonalMesh mesh, String fileName) {
      setSurfaceMesh (mesh, fileName, null);
   }
   
   public void scaleMesh (double sx, double sy, double sz) {
      myMeshInfo.scale (sx, sy, sz);
      if (myInertiaMethod == InertiaMethod.Density) {
         setInertiaFromMesh (myDensity);
      }     
   }
   
   public void scaleMesh (double s) {
      scaleMesh (s, s, s);
   }

   protected void setMeshFromInfo () {
      PolygonalMesh mesh = getMesh();
      if (mesh != null) {
         mesh.setFixed (true);
         mesh.setMeshToWorld (myState.XFrameToWorld);
         if (myInertiaMethod == InertiaMethod.Density) {
            setInertiaFromMesh (myDensity);
         }
         else {
            myDensity = mySpatialInertia.getMass()/mesh.computeVolume();
            if (myInertiaMethod == InertiaMethod.Mass) {
               setInertiaFromMesh (myDensity);            
            }
         }
      }
   }

   /**
    * Sets a mesh for this body. If the body has a uniform density (i.e.,
    * {@link #getDensity getDensity} returns a non-negative value), then the
    * spatial inertia is automatically calculated from the mesh and the uniform
    * density.
    */
   public void setMesh (
      PolygonalMesh mesh, String fileName, AffineTransform3dBase X) {
      setSurfaceMesh(mesh, fileName, X);
   }
   
   /**
    * Sets a mesh for this body. If the body has a uniform density (i.e.,
    * {@link #getDensity getDensity} returns a non-negative value), then the
    * spatial inertia is automatically calculated from the mesh and the uniform
    * density.
    */
   public void setSurfaceMesh (
      PolygonalMesh mesh, String fileName, AffineTransform3dBase X) {

      myMeshInfo.set (mesh, fileName, X);
      setMeshFromInfo();
   }

   @Override
   protected void updatePosState() {
      updateAttachmentPosStates();
      PolygonalMesh mesh = getMesh();
      if (mesh != null) {
         mesh.setMeshToWorld (myState.XFrameToWorld);
         PolygonalMesh surf = null;
         if (myRenderDistanceSurface != myRenderDistanceSurface.NONE && 
             (surf = getDistanceSurface()) != null) {
            surf.setMeshToWorld (myState.XFrameToWorld);
         }
      }
   }

   protected void updateVelState() {
   }

//   public void setPose (RigidTransform3d XBodyToWorld) {
//      super.setPose (XBodyToWorld);
//      updatePosState();
//   }

   public void setPose (double x, double y, double z,
                        double roll, double pitch, double yaw) {
      RigidTransform3d X = new RigidTransform3d();
      X.p.set (x, y, z);
      X.R.setRpy (Math.toRadians(roll),
                  Math.toRadians(pitch),
                  Math.toRadians (yaw));
      setPose (X);
   }

//   public void setPosition (Point3d pos) {
//      super.setPosition (pos);
//      updatePosState();
//   }   
//
//   public void setRotation (Quaternion q) {
//      super.setRotation (q);
//      updatePosState();
//   }   

   public void extrapolatePose (Twist vel, double h) {
      myState.adjustPose (vel, h);
      updatePosState();
   }

//   public void setVelocity (Twist v) {
//      super.setVelocity (v);
//      updateVelState();
//   }
//
//   public void setBodyVelocity (Twist v) {
//      myState.setBodyVelocity (v);
//      updateVelState();
//   }

//   public void addVelocity (Twist v) {
//      myState.addVelocity (v);
//      updateVelState();
//   }
//
//   public void addScaledVelocity (double s, Twist v) {
//      myState.addScaledVelocity (s, v);
//      updateVelState();
//   }

//   public void setState (Frame frame) {
//      super.setState (frame);
//      updatePosState();
//      updateVelState();
//   }

//   public int setState (VectorNd x, int idx) {
//      idx = super.setState (x, idx);
//      updatePosState();
//      updateVelState();
//      return idx;
//   }

//   public void setState (ComponentState state) {
//      super.setState (state);
//      updatePosState();
//      updateVelState();
//   }

//   public int setPosState (double[] buf, int idx) {
//      idx = myState.setPos (buf, idx);
//      updatePosState();
//      return idx;
//   }
//
//   public int setVelState (double[] buf, int idx) {
//      idx = super.setVelState (buf, idx);
//      updateVelState();
//      return idx;
//   }

   public RigidBody() {
      super();
      // Give the default inertia unit mass and rotational inertia,
      // so that even if the body is inactives, we don't need to
      // handle zero inertia in the numerics code.
      mySpatialInertia = new SpatialInertia (1, 1, 1, 1);
      // myEffectiveInertia = new SpatialInertia (1, 1, 1, 1);
      setDynamic (true);
      setRenderProps (createRenderProps());
   }

   public RigidBody (String name) {
      this();
      setName (name);
   }

   public RigidBody (RigidTransform3d XBodyToWorld, SpatialInertia M,
   PolygonalMesh mesh, String meshFileName) {
      this();
      myState.setPose (XBodyToWorld);
      setInertia (M);
      setMesh (mesh, meshFileName);
   }

//   public void updatePose() {
//      super.updatePose();
//      updatePosState();
//   }

   public void applyGravity (Vector3d gacc) {
      // apply a force of -mass gacc at the bodies's center of mass
      Point3d com = new Point3d();
      Vector3d fgrav = new Vector3d();
      //      SpatialInertia inertia = MechModel.getEffectiveInertia(this);
      SpatialInertia inertia = mySpatialInertia;
      inertia.getCenterOfMass (com);
      com.transform (myState.XFrameToWorld.R);
      fgrav.scale (inertia.getMass(), gacc);
      myForce.f.add (fgrav, myForce.f);
      myForce.m.crossAdd (com, fgrav, myForce.m);
   }

//   public int applyPosImpulse (double[] delx, int idx) {
//      Twist tw = new Twist();
//      tw.v.x = delx[idx++];
//      tw.v.y = delx[idx++];
//      tw.v.z = delx[idx++];
//      tw.w.x = delx[idx++];
//      tw.w.y = delx[idx++];
//      tw.w.z = delx[idx++];
//      //myState.adjustPose (tw);
//      myState.adjustPose (tw, 1);
//      updatePosState();
//      return idx;
//   }

   public void scan (ReaderTokenizer rtok, Object ref) throws IOException {
      myState.vel.setZero();
      super.scan (rtok, ref);
   }

   protected boolean scanItem (ReaderTokenizer rtok, Deque<ScanToken> tokens)
      throws IOException {

      rtok.nextToken();
      if (scanAttributeName (rtok, "mesh")) {
         myMeshInfo.scan (rtok);  
         setMeshFromInfo();
         return true;
      }
      else if (scanAttributeName (rtok, "pose")) {
         RigidTransform3d X = new RigidTransform3d();
         X.scan (rtok);
         myState.setPose (X);
         return true;
      }
      else if (scanAttributeName (rtok, "position")) {
         Point3d pos = new Point3d();
         pos.scan (rtok);
         setPosition (pos);
         return true;
      }
      else if (scanAttributeName (rtok, "rotation")) {
         Quaternion q = new Quaternion();
         q.scan (rtok);
         setRotation (q);
         return true;
      }
      else if (scanAttributeName (rtok, "vel")) {
         rtok.scanToken ('[');
         myState.vel.scan (rtok);
         rtok.scanToken (']');
         return true;
      }
      else if (scanAttributeName (rtok, "inertia")) {
         SpatialInertia M = new SpatialInertia();
         M.scan (rtok);
         setInertia (M);           
         return true;
      }
      else if (scanAttributeName (rtok, "mass")) {
         double mass = rtok.scanNumber();
         setMass (mass);
         return true;
      }
      else if (scanAttributeName (rtok, "density")) {
         double density = rtok.scanNumber();
         setDensity (density);
         return true;
      }
      rtok.pushBack();
      return super.scanItem (rtok, tokens);
   }

   protected void writeItems (
      PrintWriter pw, NumberFormat fmt, CompositeComponent ancestor)
      throws IOException {
      getAllPropertyInfo().writeNonDefaultProps (this, pw, fmt);
      pw.println ("position=[ " + myState.getPosition().toString (fmt) + "]");
      pw.println ("rotation=[ " + myState.getRotation().toString (fmt) + "]");
      // pw.println ("pose=" + myState.XFrameToWorld.toString (
      //    fmt, RigidTransform3d.AXIS_ANGLE_STRING));
      if (!myState.vel.v.equals (zeroVect) || !myState.vel.w.equals (zeroVect)) {
         pw.print ("vel=[ ");
         pw.print (myState.vel.toString (fmt));
         pw.println (" ]");
      }
      switch (myInertiaMethod) {
         case Explicit: {
            pw.println (
               "inertia=" + mySpatialInertia.toString (
                  fmt, SpatialInertia.MASS_INERTIA_STRING));
            break;
         }
         case Mass: {
            pw.println ("mass=" + fmt.format (getMass()));
            break;
         }
         case Density: {
            pw.println ("density=" + fmt.format (getDensity()));
            break;
         }
         default: {
            throw new InternalErrorException (
               "Unimplemented inertia method " + myInertiaMethod);
         }
      }
      myMeshInfo.write (pw, fmt);      
   }

   public void write (PrintWriter pw, NumberFormat fmt, Object ref)
      throws IOException {
      dowrite (pw, fmt, ref);
   }


   /* ======== Renderable implementation ======= */

   public RenderProps createRenderProps() {
      return RenderProps.createRenderProps (this);
   }

   public void updateBounds (Vector3d pmin, Vector3d pmax) {
      PolygonalMesh mesh = getMesh();
      if (mesh != null) {
         mesh.updateBounds (pmin, pmax);
      }
      else {
         myState.pos.updateBounds (pmin, pmax);
      }
   }

   public void prerender (RenderList list) {
      myRenderFrame.set (myState.XFrameToWorld);
      // list.addIfVisible (myMarkers);
      PolygonalMesh surf = null;
      if (myRenderDistanceSurface != DistanceSurfaceRendering.NONE &&
         (surf = getDistanceSurface()) != null) {
         surf.prerender (myRenderProps); 
      }
      else {
         myMeshInfo.prerender (myRenderProps);      
      }
      mySDRenderSurface = surf;
      SignedDistanceGrid grid = null;
      if (myRenderDistanceGrid && (grid = getDistanceGrid()) != null) {
         grid.prerender (list);
      }
      mySDRenderGrid = grid;
   }
   
   public void render (Renderer renderer, int flags) {
      if (myAxisLength > 0) {
         int lineWidth = myRenderProps.getLineWidth();
         renderer.drawAxes (
            myRenderFrame, myAxisLength, lineWidth, isSelected());
      }
      if (isSelected()) {
         flags |= Renderer.HIGHLIGHT;
      }
      PolygonalMesh surf = null;
      if (myRenderDistanceSurface != DistanceSurfaceRendering.NONE &&
          (surf = mySDRenderSurface) != null) {
         surf.render (renderer, myRenderProps, flags);
      }
      else {
         myMeshInfo.render (renderer, myRenderProps, flags);
      }
      SignedDistanceGrid grid = null;
      if (myRenderDistanceGrid && (grid = mySDRenderGrid) != null) {
         grid.render (renderer, myRenderProps, flags);
      }
   }

   public void transformGeometry (
      GeometryTransformer gtr, TransformGeometryContext context, int flags) {
      
      super.transformGeometry (gtr, context, flags);
      PolygonalMesh mesh = getMesh();
      if (mesh != null) {
         // for now, only transform the mesh if we are simulating. Otherwise,
         // just update the mesh's transform.
         if ((flags & TransformableGeometry.TG_SIMULATING) == 0) {
            if (myMeshInfo.transformGeometryAndPose (
                  gtr, myTransformConstrainer)) {
               if (myInertiaMethod == InertiaMethod.Density) {
                  setInertiaFromMesh (myDensity);
               }
            }
         }
         else {
            mesh.setMeshToWorld (myState.XFrameToWorld);
         }
      }
      if (!gtr.isRigid()) {
         mySDGridValid = false;
         mySDSurface = null;
      }
      else {
         if (mySDSurface != null) {
            mySDSurface.setMeshToWorld (getPose());
         }
      }
   }   

   public void scaleDistance (double s) {
      super.scaleDistance (s);
      this.myAxisLength *= s;
      mySpatialInertia.scaleDistance (s);
      // probably don't need this, since effectiveInertia will be recalculated:
      // myEffectiveInertia.scaleDistance (s); 
      PolygonalMesh mesh = getMesh();
      if (mesh != null) {
         mesh.scale (s);
         mesh.setMeshToWorld (myState.XFrameToWorld);
         mySDGridValid = false;
         mySDSurface = null;
      }
      
      myDensity /= (s * s * s);
      // Should we send a GEOMETRY_CHANGED event? Don't for now ...
   }

   public void scaleMass (double s) {
      mySpatialInertia.scaleMass (s);
      // probably don't need this, since effectiveIneria will be recalculated:
      // myEffectiveInertia.scaleMass (s);
      myDensity *= s;
      myFrameDamping *= s;
      myRotaryDamping *= s;
   }

   public void setDynamic (boolean dynamic) {
      super.setDynamic (dynamic);
   }

   // protected void notifyStructureChanged (Object comp) {
   //    if (comp instanceof CompositeComponent) {
   //       notifyParentOfChange (new StructureChangeEvent (
   //          (CompositeComponent)comp));
   //    }
   //    else {
   //       notifyParentOfChange (StructureChangeEvent.defaultEvent);
   //    }
   // }

   /**
    * {@inheritDoc}
    */
   public boolean isDuplicatable() {
      return true;
   }

   /**
    * {@inheritDoc}
    */
   public boolean getCopyReferences (
      List<ModelComponent> refs, ModelComponent ancestor) {
      return true;
   }

   @Override
   public RigidBody copy (
      int flags, Map<ModelComponent,ModelComponent> copyMap) {
      RigidBody comp = (RigidBody)super.copy (flags, copyMap);

      // comp.myAttachments = new ArrayList<PointFrameAttachment>();
      // comp.myComponents = new ArrayList<ModelComponent>();
      // comp.indicesValidP = false;
      comp.setDynamic (true);

      comp.mySpatialInertia = new SpatialInertia (mySpatialInertia);
      // comp.myEffectiveInertia = new SpatialInertia (mySpatialInertia);
      PolygonalMesh mesh = getMesh();
      comp.myMeshInfo = new MeshInfo();
      if (mesh != null) {
         PolygonalMesh meshCopy = mesh.copy();
         comp.setMesh (meshCopy, getMeshFileName(), getMeshFileTransform());
         comp.myMeshInfo.myFlippedP = myMeshInfo.myFlippedP;
      }
      else {
         comp.setMesh (null, null, null);
      }
      // comp.myMarkers =
      // new PointList<FrameMarker> (
      // FrameMarker.class, "markers", "k");
      // comp.add (comp.myMarkers);

      comp.myBodyForce = new Wrench();
      comp.myCoriolisForce = new Wrench();
      comp.myBodyVel = new Twist();
      comp.myBodyAcc = new Twist();
      comp.myQvel = new Quaternion();
      comp.myTmpPos = new Point3d();
      comp.myConnectors = null;

      return comp;
   }

   /**
    * Returns an array of all FrameMarkers currently associated with this rigid
    * body.
    * 
    * @return list of all frame markers
    */
   public FrameMarker[] getFrameMarkers() {
      LinkedList<FrameMarker> list = new LinkedList<FrameMarker>();
      if (myMasterAttachments != null) {
         for (DynamicAttachment a : myMasterAttachments) {
            if (a.getSlave() instanceof FrameMarker) {
               list.add ((FrameMarker)a.getSlave());
            }
         }
      }
      return list.toArray (new FrameMarker[0]);
   }

   public void addConnector (BodyConnector c) {
      if (myConnectors == null) {
         myConnectors = new ArrayList<BodyConnector>();
      }
      myConnectors.add (c);
   }

   public void removeConnector (BodyConnector c) {
      if (myConnectors == null || !myConnectors.remove (c)) {
         throw new InternalErrorException ("connector not found");
      }
      if (myConnectors.size() == 0) {
         myConnectors = null;
      }
   }
   
   public List<BodyConnector> getConnectors() {
      return myConnectors;
   }
   
   public boolean isFreeBody() {
      return !isParametric();
   }

   public void updateAttachmentPosStates() {
      if (myMasterAttachments != null) {
         for (DynamicAttachment a : myMasterAttachments) {
            a.updatePosStates();
         }
      }
   }

   /** 
    * Creates an spherical RigidBody with a prescribed uniform density.
    * The sphere is centered on the origin.
    * 
    * @param bodyName name of the RigidBody
    * @param r radius of the sphere
    * @param density density of the body
    * @param nslices number of slices used in creating the mesh
    * @return spherical rigid body
    */
   public static RigidBody createSphere (
      String bodyName, double r, double density, int nslices) {

      RigidBody body = new RigidBody (bodyName);
      PolygonalMesh mesh = MeshFactory.createSphere (r, nslices);
      body.setMesh (mesh, null);
      double mass = 4/3.0*Math.PI*r*r*r*density;
      body.setInertia (SpatialInertia.createSphereInertia (mass, r));
      return body;
   }

   /** 
    * Creates an icosahedrally spherical RigidBody with a prescribed uniform
    * density.  The sphere is centered on the origin.
    * 
    * @param bodyName name of the RigidBody
    * @param r radius of the sphere
    * @param density density of the body
    * @param ndivisions number of divisions used in creating the mesh
    * @return spherical rigid body
    */
   public static RigidBody createIcosahedralSphere (
      String bodyName, double r, double density, int ndivisions) {

      RigidBody body = new RigidBody (bodyName);
      PolygonalMesh mesh = MeshFactory.createIcosahedralSphere (
         r, Point3d.ZERO, ndivisions);
      body.setMesh (mesh, null);
      double mass = 4/3.0*Math.PI*r*r*r*density;
      body.setInertia (SpatialInertia.createSphereInertia (mass, r));
      return body;
   }

   /** 
    * Creates an ellipsoidal RigidBody with a prescribed uniform density.
    * The ellipsoid is centered on the origin.
    * 
    * @param bodyName name of the RigidBody
    * @param a semi-axis length in the x direction
    * @param b semi-axis length in the y direction
    * @param c semi-axis length in the z direction
    * @param density density of the body
    * @param nslices number of slices used in creating the mesh
    * @return ellipsoidal rigid body
    */
   public static RigidBody createEllipsoid (
      String bodyName, double a, double b, double c,
      double density, int nslices) {

      RigidBody body = new RigidBody (bodyName);
      PolygonalMesh mesh = MeshFactory.createSphere (1.0, nslices);
      AffineTransform3d XScale = new AffineTransform3d();
      XScale.applyScaling (a, b, c);
      mesh.transform (XScale);
      body.setMesh (mesh, null);
      double mass = 4/3.0*Math.PI*a*b*c*density;
      body.setInertia (
         SpatialInertia.createEllipsoidInertia (mass, a, b, c));
      return body;
   }

   /** 
    * Creates a box-shaped RigidBody with a prescribed uniform density.
    * The box is centered on the origin.
    * 
    * @param bodyName name of the RigidBody
    * @param wx width of the box in the x direction
    * @param wy width of the box in the y direction
    * @param wz width of the box in the z direction
    * @param density density of the body
    * @return box-shaped rigid body
    */
   public static RigidBody createBox (
      String bodyName, double wx, double wy, double wz, double density, boolean addNormals) {

      RigidBody body = new RigidBody (bodyName);
      PolygonalMesh mesh = MeshFactory.createBox (wx, wy, wz, addNormals);
      body.setInertiaFromDensity (density);
      body.setMesh (mesh, null);
      return body;
   }
   
   /** 
    * Creates a box-shaped RigidBody with a prescribed uniform density.
    * The box is centered on the origin.
    * 
    * @param bodyName name of the RigidBody
    * @param wx width of the box in the x direction
    * @param wy width of the box in the y direction
    * @param wz width of the box in the z direction
    * @param density density of the body
    * @return box-shaped rigid body
    */
   public static RigidBody createBox (
      String bodyName, double wx, double wy, double wz, double density) {

      RigidBody body = new RigidBody (bodyName);
      PolygonalMesh mesh = MeshFactory.createBox (wx, wy, wz);
      body.setInertiaFromDensity (density);
      body.setMesh (mesh, null);
      return body;
   }

   /** 
    * Creates a cylindrical RigidBody with a prescribed uniform density.  The
    * cylinder is centered on the origin and is parallel to the z axis.
    * 
    * @param bodyName name of the RigidBody
    * @param r cylinder radius
    * @param h cylinder height
    * @param density density of the body
    * @param nsides number of sides used in creating the cylinder mesh
    * @return cylindrical rigid body
    */
   public static RigidBody createCylinder (
      String bodyName, double r, double h,
      double density, int nsides) {

      RigidBody body = new RigidBody (bodyName);
      PolygonalMesh mesh =
         MeshFactory.createCylinder (r, h, nsides);
      body.setMesh (mesh, null);
      // body.setDensity (density);
      double mass = Math.PI*r*r*h*density;
      body.setInertia (
         SpatialInertia.createCylinderInertia (mass, r, h));
      return body;
   }

   public static RigidBody createFromMesh (
      String bodyName, PolygonalMesh mesh, double density, double scale) {
      
      return createFromMesh (bodyName, mesh, null, density, scale);
   }

   public static RigidBody createFromMesh (
      String bodyName, PolygonalMesh mesh, String meshFilePath,
      double density, double scale) {

      RigidBody body = new RigidBody (bodyName);
      mesh.triangulate(); // just to be sure ...
      mesh.scale (scale);
      AffineTransform3d X = null;
      if (scale != 1) {
         X = AffineTransform3d.createScaling (scale);
      }
      body.setDensity (density);
      body.setMesh (mesh, meshFilePath, X);
      return body;
   }
      
   public static RigidBody createFromMesh (
      String bodyName, String meshPath, double density, double scale) {

      PolygonalMesh mesh = null;
      try {
         mesh = new PolygonalMesh (new File (meshPath));
      }
      catch (IOException e) {
         System.out.println ("Can't create mesh from "+meshPath);
         e.printStackTrace();
         return null;
      }
      return createFromMesh (bodyName, mesh, meshPath, density, scale);
   }

   public static RigidBody createFromMesh (
      String bodyName, Object obj, String relPath, double density, double scale){

      String path = ArtisynthPath.getSrcRelativePath (obj, relPath);
      return createFromMesh (bodyName, path, density, scale);
   }
    

   //   private void recursivelyFindFreeAttachedBodies (
   //      LinkedHashSet<RigidBody> bodies, RigidBody top) {
   //
   //      if (myConnectors != null) {
   //         for (BodyConnector c : myConnectors) {
   //         }
   //      }
   //   }
  
//   private static RigidBody getOtherBody (
//      BodyConnector c, RigidBody body) {
//      
//      if (c.myBodyA == body) {
//         return c.myBodyB;
//      }
//      else if (c.myBodyB == body) {
//         return c.myBodyA;
//      }
//      else {
//         throw new InternalErrorException (
//            "Connector does not reference body " +
//            ComponentUtils.getPathName(body));
//      }
//   }
//
//   private static boolean recursivelyFindFreeAttachedBodies (
//      RigidBody body, LinkedList<RigidBody> list, boolean rejectSelected) {
//
//      if (body == null) {
//         return false;
//      }
//      boolean isFree = true;     
//      if (!body.isMarked()) {
//         body.setMarked (true);
//         list.add (body);
//         if (body.isParametric()) {
//            isFree = false;
//         }
//         if (rejectSelected && body.isSelected()) {
//            isFree = false;
//         }
//         if (body.myConnectors != null) {
//            for (BodyConnector c : body.myConnectors) {
//               RigidBody obody = getOtherBody (c, body);
//               if (!recursivelyFindFreeAttachedBodies (
//                      obody, list, rejectSelected)) {
//                  isFree = false;
//               }
//            }
//         }
//      }
//      return isFree;
//   }
//  
//   public boolean findFreeAttachedBodies (
//      List<RigidBody> freeBodies, boolean rejectSelected) {
//      LinkedList<RigidBody> nonfreeBodies = new LinkedList<RigidBody>();
//      LinkedList<RigidBody> list = new LinkedList<RigidBody>();
//      boolean allFree = true;
//      setMarked (true);
//      if (isParametric() || (rejectSelected && isSelected())) {
//         allFree = false;
//      }
//      if (myConnectors != null) {
//         for (BodyConnector c : myConnectors) {
//            RigidBody body = getOtherBody (c, this);
//            list.clear();
//            if (recursivelyFindFreeAttachedBodies (body, list, rejectSelected)) {
//               freeBodies.addAll (list);
//            }
//            else {
//               nonfreeBodies.addAll (list);
//               allFree = false;
//            }
//         }
//      }
//      for (RigidBody b : freeBodies) {
//         b.setMarked (false);
//      }
//      for (RigidBody b : nonfreeBodies) {
//         b.setMarked (false);
//      }
//      setMarked (false);
//      return allFree;
//   }

   // public ArrayList<RigidTransform3d> getRelativePoses (
   //    List<RigidBody> bodies) {
   //    ArrayList<RigidTransform3d> poses =
   //       new ArrayList<RigidTransform3d>(bodies.size());

   //    for (RigidBody bod : bodies) {
   //       // X is the transform from bod to this body
   //       RigidTransform3d X = new RigidTransform3d();
   //       X.mulInverseLeft (getPose(), bod.getPose());
   //       poses.add (X);
   //    }
   //    return poses;
   // }

   // public void setRelativePoses (
   //    List<RigidBody> bodies, ArrayList<RigidTransform3d> poses) {
      
   //    if (bodies.size() != poses.size()) {
   //       throw new IllegalArgumentException (
   //          "Error: poses and bodies have inconsistent sizes");
   //    }
   //    int i = 0;
   //    RigidTransform3d X = new RigidTransform3d();
   //    for (RigidBody bod : bodies) {
   //       X.mul (getPose(), poses.get(i));
   //       bod.setPose (X);
   //       i++;
   //    }
   // }
   
   // begin Collidable interface

   @Override
   public PolygonalMesh getCollisionMesh() {
      return getMesh();
   }

   /**
    * Returns <code>true</code> if this RigidBody supports a signed
    * distance grid that can be used with a SignedDistanceCollider.
    * A grid is available if either the property
    * <code>distanceGridMaxRes</code> is positive, or
    * the property <code>distanceGridRes</code> contains all positive values.
    * 
    * @return <code>true</code> if a signed distance grid is available
    * for this RigidBody
    * @see #getDistanceGridMaxRes
    * @see #getDistanceGridRes
    */
   public boolean hasDistanceGrid() {
      return (myDistanceGridMaxRes > 0 ||
              !myDistanceGridRes.equals (Vector3i.ZERO));
   }

   /**
    * Returns a signed distance grid that can be used with a
    * SignedDistanceCollider, or <code>null</code> if a grid is not available
    * (i.e., if {@link #hasDistanceGrid} returns <code>false</code>).
    * The number of divisons in the grid is controlled explicitly by the
    * property <code>distanceGridRes</code>, or, that is 0, by the property
    * <code>distanceGridMaxRes</code>. If both properties are 0, no grid is
    * available and <code>null</code> will be returned.
    *
    * @return signed distance grid, or <code>null</code> if a grid is
    * not available this RigidBody
    * @see #getDistanceGridMaxRes
    * @see #getDistanceGridRes
    */
   public SignedDistanceGrid getDistanceGrid() {
      if (mySDGrid == null || !mySDGridValid) {
         if (!myDistanceGridRes.equals (Vector3i.ZERO)) {
            mySDGrid = new SignedDistanceGrid (
               getMesh(), myGridMargin, myDistanceGridRes);
         }
         else if (myDistanceGridMaxRes > 0) {
             mySDGrid = new SignedDistanceGrid (
               getMesh(), myGridMargin, myDistanceGridMaxRes);           
         }
         mySDGrid.smooth (0.33, -0.34, 2);
         mySDGridValid = true;
      }
      return mySDGrid;
   }

   protected PolygonalMesh getDistanceSurface() {
      if (mySDSurface == null) {
         if (hasDistanceGrid()) {
            PolygonalMesh surf;
            SignedDistanceGrid grid = getDistanceGrid();
            if (myRenderDistanceSurface == DistanceSurfaceRendering.QUADRATIC) {
               surf = grid.createQuadraticDistanceSurface(0, 5);
               surf.setMeshToWorld (myState.XFrameToWorld);
            }
            else {
               surf = grid.createDistanceSurface(0);
               surf.setMeshToWorld (myState.XFrameToWorld);
            }
            mySDSurface = surf;
         }
      }
      return mySDSurface;
   }

   @Override
   public Collidability getCollidable () {
      getSurfaceMesh(); // build surface mesh if necessary
      return myCollidability;
   }

   @Override
   public Collidable getCollidableAncestor() {
      return null;
   }

   @Override
   public boolean isCompound() {
      return false;
   }

   public void setCollidable (Collidability c) {
      if (myCollidability != c) {
         myCollidability = c;
         notifyParentOfChange (new StructureChangeEvent (this));
      }
   }

   @Override
   public boolean isDeformable () {
      return false;
   }

   public void getVertexMasters (List<ContactMaster> mlist, Vertex3d vtx) {
      mlist.add (new ContactMaster (this, 1));
   }
   
   public boolean containsContactMaster (CollidableDynamicComponent comp) {
      return comp == this;
   }  
   
   public boolean allowCollision (
      ContactPoint cpnt, Collidable other, Set<Vertex3d> attachedVertices) {
      return true;
   }

   public int getCollidableIndex() {
      return myCollidableIndex;
   }
   
   public void setCollidableIndex (int idx) {
      myCollidableIndex = idx;
   }
   
   // end Collidable interface

   // begin HasDistanceGrid

   /**
    * {@inheritDoc}
    */
   public void setDistanceGridMaxRes (int max) {
      if (myDistanceGridMaxRes != max) {
         if (myDistanceGridRes.equals (Vector3i.ZERO)) {
            // will need to rebuild grid
            mySDGridValid = false;
            mySDSurface = null;
         }
         if (max < 0) {
            // MaxDivs == 0 and Divs == (0,0,0) disables grid
            max = 0;
         }
         myDistanceGridMaxRes = max;
         myDistanceGridRenderRanges = DEFAULT_DISTANCE_GRID_RENDER_RANGES;
      }
   }

   /**
    * {@inheritDoc}
    */
   public int getDistanceGridMaxRes () {
      return myDistanceGridMaxRes;
   }

   /**
    * {@inheritDoc}
    */
   public void setDistanceGridRes (Vector3i res) {
      if (!myDistanceGridRes.equals (res)) {
         if (res.x <= 0 || res.y <= 0 || res.z <= 0) {
            // MaxDivs == 0 and Divs == (0,0,0) disables grid
            myDistanceGridRes.setZero();
         }
         else {
            myDistanceGridRes.set (res);
         }
         mySDGridValid = false; // will need to rebuild grid
         mySDSurface = null;
         myDistanceGridRenderRanges = DEFAULT_DISTANCE_GRID_RENDER_RANGES;
      }
   }

   /**
    * {@inheritDoc}
    */
   public Vector3i getDistanceGridRes () {
      return myDistanceGridRes;
   }

   /**
    * {@inheritDoc}
    */
   public boolean getRenderDistanceGrid() {
      return myRenderDistanceGrid;
   }

   /**
    * {@inheritDoc}
    */
   public void setRenderDistanceGrid(boolean enable) {
      myRenderDistanceGrid = enable;
   }

   /**
    * Queries if and how the distance surface is rendered.
    *
    * @return code describing if/how the distance surface is rendered
    * @see #setRenderDistanceSurface
    */
   public DistanceSurfaceRendering getRenderDistanceSurface() {
      return myRenderDistanceSurface;
   }

   /**
    * Specifies if and how the distance surface is rendered. If enabled,
    * an approximation of the isosurface for the signed distance grid is
    * rendered <i>instead</i> of the surface mesh. This can give the user a
    * better understanding of how the distance grid approximates the associated
    * mesh. The rendering is done using either linear or quadratic 
    * interpolation, depending on the value of <code>rendering</code>.
    *
    * @param rendering specifies if and how the distance surface is rendered.
    * @see #getRenderDistanceSurface
    */
   public void setRenderDistanceSurface (DistanceSurfaceRendering rendering) {
      if (myRenderDistanceSurface != rendering) {
         myRenderDistanceSurface = rendering;
         mySDSurface = null;
      }
   }

   /**
    * {@inheritDoc}
    */
   public String getDistanceGridRenderRanges() {
      return myDistanceGridRenderRanges;
   }
   
   /**
    * {@inheritDoc}
    */
   public void setDistanceGridRenderRanges (String ranges) {
      if (ranges.matches ("\\s*\\*\\s*") ||
          ranges.matches ("\\s*\\*\\s+\\*\\s+\\*\\s*")) {
         myDistanceGridRenderRanges = "* * *";
         if (mySDGrid != null) {
            mySDGrid.setRenderRanges (ranges);
         }
      }
      else {
         SignedDistanceGrid grid = getDistanceGrid();
         StringHolder errMsg = new StringHolder();
         if (grid.parseRenderRanges (ranges, errMsg) == null) {
            throw new IllegalArgumentException (
               "Illegal range spec: " + errMsg.value);
         }
         else {
            grid.setRenderRanges (ranges);
            myDistanceGridRenderRanges = grid.getRenderRanges();
         }
      }
   }
   
   protected class DistanceGridRenderRangesRange extends RangeBase {

      @Override
      public boolean isValid (Object obj, StringHolder errMsg) {
         if (!(obj instanceof String)) {
            errMsg.value = "Object is not a string";
            return false;
         }
         String ranges = (String)obj;
         if (ranges.matches ("\\s*\\*\\s*") ||
             ranges.matches ("\\s*\\*\\s+\\*\\s+\\*\\s*")) {
            return true;
         }
         else if (mySDGrid != null) {
            mySDGrid.parseRenderRanges (ranges, errMsg);
            return errMsg.value == null;
         }
         else {
            errMsg.value = 
               "Ranges must be '* * *' when distance grid uninitialized";
            return false;
         }
      }
   }

   public Range getDistanceGridRenderRangesRange() {
      return new DistanceGridRenderRangesRange();
   }

}
>>>>>>> fa243182
<|MERGE_RESOLUTION|>--- conflicted
+++ resolved
@@ -1,4 +1,3 @@
-<<<<<<< HEAD
 /**
  * Copyright (c) 2014, by the Authors: John E Lloyd (UBC)
  *
@@ -1589,1829 +1588,6 @@
              mySDGrid = new SignedDistanceGrid (
                getMesh(), myGridMargin, myDistanceGridMaxRes);           
          }
-         mySDGridValid = true;
-      }
-      return mySDGrid;
-   }
-
-   protected PolygonalMesh getDistanceSurface() {
-      if (mySDSurface == null) {
-         if (hasDistanceGrid()) {
-            PolygonalMesh surf;
-            SignedDistanceGrid grid = getDistanceGrid();
-            if (myRenderDistanceSurface == DistanceSurfaceRendering.QUADRATIC) {
-               surf = grid.computeQuadraticDistanceSurface(0, 5);
-               surf.setMeshToWorld (myState.XFrameToWorld);
-            }
-            else {
-               surf = grid.computeDistanceSurface(0);
-               surf.setMeshToWorld (myState.XFrameToWorld);
-            }
-            mySDSurface = surf;
-         }
-      }
-      return mySDSurface;
-   }
-
-   @Override
-   public Collidability getCollidable () {
-      getSurfaceMesh(); // build surface mesh if necessary
-      return myCollidability;
-   }
-
-   @Override
-   public Collidable getCollidableAncestor() {
-      return null;
-   }
-
-   @Override
-   public boolean isCompound() {
-      return false;
-   }
-
-   public void setCollidable (Collidability c) {
-      if (myCollidability != c) {
-         myCollidability = c;
-         notifyParentOfChange (new StructureChangeEvent (this));
-      }
-   }
-
-   @Override
-   public boolean isDeformable () {
-      return false;
-   }
-
-   public void getVertexMasters (List<ContactMaster> mlist, Vertex3d vtx) {
-      mlist.add (new ContactMaster (this, 1));
-   }
-   
-   public boolean containsContactMaster (CollidableDynamicComponent comp) {
-      return comp == this;
-   }  
-   
-   public boolean allowCollision (
-      ContactPoint cpnt, Collidable other, Set<Vertex3d> attachedVertices) {
-      return true;
-   }
-
-   public int getCollidableIndex() {
-      return myCollidableIndex;
-   }
-   
-   public void setCollidableIndex (int idx) {
-      myCollidableIndex = idx;
-   }
-   
-   // end Collidable interface
-
-   // begin HasDistanceGrid
-
-   /**
-    * {@inheritDoc}
-    */
-   public void setDistanceGridMaxRes (int max) {
-      if (myDistanceGridMaxRes != max) {
-         if (myDistanceGridRes.equals (Vector3i.ZERO)) {
-            // will need to rebuild grid
-            mySDGridValid = false;
-            mySDSurface = null;
-         }
-         if (max < 0) {
-            // MaxDivs == 0 and Divs == (0,0,0) disables grid
-            max = 0;
-         }
-         myDistanceGridMaxRes = max;
-         myDistanceGridRenderRanges = DEFAULT_DISTANCE_GRID_RENDER_RANGES;
-      }
-   }
-
-   /**
-    * {@inheritDoc}
-    */
-   public int getDistanceGridMaxRes () {
-      return myDistanceGridMaxRes;
-   }
-
-   /**
-    * {@inheritDoc}
-    */
-   public void setDistanceGridRes (Vector3i res) {
-      if (!myDistanceGridRes.equals (res)) {
-         if (res.x <= 0 || res.y <= 0 || res.z <= 0) {
-            // MaxDivs == 0 and Divs == (0,0,0) disables grid
-            myDistanceGridRes.setZero();
-         }
-         else {
-            myDistanceGridRes.set (res);
-         }
-         mySDGridValid = false; // will need to rebuild grid
-         mySDSurface = null;
-         myDistanceGridRenderRanges = DEFAULT_DISTANCE_GRID_RENDER_RANGES;
-      }
-   }
-
-   /**
-    * {@inheritDoc}
-    */
-   public Vector3i getDistanceGridRes () {
-      return myDistanceGridRes;
-   }
-
-   /**
-    * {@inheritDoc}
-    */
-   public boolean getRenderDistanceGrid() {
-      return myRenderDistanceGrid;
-   }
-
-   /**
-    * {@inheritDoc}
-    */
-   public void setRenderDistanceGrid(boolean enable) {
-      myRenderDistanceGrid = enable;
-   }
-
-   /**
-    * Queries if and how the distance surface is rendered.
-    *
-    * @return code describing if/how the distance surface is rendered
-    * @see #setRenderDistanceSurface
-    */
-   public DistanceSurfaceRendering getRenderDistanceSurface() {
-      return myRenderDistanceSurface;
-   }
-
-   /**
-    * Specifies if and how the distance surface is rendered. If enabled,
-    * an approximation of the isosurface for the signed distance grid is
-    * rendered <i>instead</i> of the surface mesh. This can give the user a
-    * better understanding of how the distance grid approximates the associated
-    * mesh. The rendering is done using either linear or quadratic 
-    * interpolation, depending on the value of <code>rendering</code>.
-    *
-    * @param rendering specifies if and how the distance surface is rendered.
-    * @see #getRenderDistanceSurface
-    */
-   public void setRenderDistanceSurface (DistanceSurfaceRendering rendering) {
-      if (myRenderDistanceSurface != rendering) {
-         myRenderDistanceSurface = rendering;
-         mySDSurface = null;
-      }
-   }
-
-   /**
-    * {@inheritDoc}
-    */
-   public String getDistanceGridRenderRanges() {
-      return myDistanceGridRenderRanges;
-   }
-   
-   /**
-    * {@inheritDoc}
-    */
-   public void setDistanceGridRenderRanges (String ranges) {
-      if (ranges.matches ("\\s*\\*\\s*") ||
-          ranges.matches ("\\s*\\*\\s+\\*\\s+\\*\\s*")) {
-         myDistanceGridRenderRanges = "* * *";
-         if (mySDGrid != null) {
-            mySDGrid.setRenderRanges (ranges);
-         }
-      }
-      else {
-         SignedDistanceGrid grid = getDistanceGrid();
-         StringHolder errMsg = new StringHolder();
-         if (grid.parseRenderRanges (ranges, errMsg) == null) {
-            throw new IllegalArgumentException (
-               "Illegal range spec: " + errMsg.value);
-         }
-         else {
-            grid.setRenderRanges (ranges);
-            myDistanceGridRenderRanges = grid.getRenderRanges();
-         }
-      }
-   }
-   
-   protected class DistanceGridRenderRangesRange extends RangeBase {
-
-      @Override
-      public boolean isValid (Object obj, StringHolder errMsg) {
-         if (!(obj instanceof String)) {
-            errMsg.value = "Object is not a string";
-            return false;
-         }
-         String ranges = (String)obj;
-         if (ranges.matches ("\\s*\\*\\s*") ||
-             ranges.matches ("\\s*\\*\\s+\\*\\s+\\*\\s*")) {
-            return true;
-         }
-         else if (mySDGrid != null) {
-            mySDGrid.parseRenderRanges (ranges, errMsg);
-            return errMsg.value == null;
-         }
-         else {
-            errMsg.value = 
-               "Ranges must be '* * *' when distance grid uninitialized";
-            return false;
-         }
-      }
-   }
-
-   public Range getDistanceGridRenderRangesRange() {
-      return new DistanceGridRenderRangesRange();
-   }
-
-}
-=======
-/**
- * Copyright (c) 2014, by the Authors: John E Lloyd (UBC)
- *
- * This software is freely available under a 2-clause BSD license. Please see
- * the LICENSE file in the ArtiSynth distribution directory for details.
- */
-package artisynth.core.mechmodels;
-
-import java.io.File;
-import java.io.IOException;
-import java.io.PrintWriter;
-import java.util.ArrayList;
-import java.util.Deque;
-import java.util.LinkedList;
-import java.util.List;
-import java.util.Map;
-import java.util.Set;
-
-import maspack.geometry.GeometryTransformer;
-import maspack.geometry.MeshFactory;
-import maspack.geometry.PolygonalMesh;
-import maspack.geometry.Vertex3d;
-import maspack.matrix.Vector3i;
-import maspack.geometry.SignedDistanceGrid;
-import maspack.matrix.AffineTransform3d;
-import maspack.matrix.AffineTransform3dBase;
-import maspack.matrix.Matrix;
-import maspack.matrix.Matrix6d;
-import maspack.matrix.Point3d;
-import maspack.matrix.Quaternion;
-import maspack.matrix.RigidTransform3d;
-import maspack.matrix.SymmetricMatrix3d;
-import maspack.matrix.Vector3d;
-import maspack.matrix.VectorNd;
-import maspack.properties.PropertyList;
-import maspack.render.RenderList;
-import maspack.render.RenderProps;
-import maspack.render.Renderer;
-import maspack.spatialmotion.SpatialInertia;
-import maspack.spatialmotion.Twist;
-import maspack.spatialmotion.Wrench;
-import maspack.util.DoubleInterval;
-import maspack.util.InternalErrorException;
-import maspack.util.NumberFormat;
-import maspack.util.Range;
-import maspack.util.RangeBase;
-import maspack.util.ReaderTokenizer;
-import maspack.util.StringHolder;
-import artisynth.core.modelbase.CompositeComponent;
-import artisynth.core.modelbase.ModelComponent;
-import artisynth.core.modelbase.StructureChangeEvent;
-import artisynth.core.modelbase.TransformGeometryContext;
-import artisynth.core.modelbase.TransformableGeometry;
-import artisynth.core.util.ArtisynthPath;
-import artisynth.core.util.ScanToken;
-
-public class RigidBody extends Frame 
-   implements CollidableBody, HasSurfaceMesh, HasDistanceGrid, ConnectableBody {
-   
-   protected SpatialInertia mySpatialInertia;
-   protected SpatialInertia myEffectiveInertia;
-   protected GeometryTransformer.Constrainer myTransformConstrainer = null;
-   
-   MeshInfo myMeshInfo = new MeshInfo();
-   protected ArrayList<BodyConnector> myConnectors;
-
-   // pre-allocated temporary storage variables
-   protected Wrench myCoriolisForce = new Wrench();
-   protected Twist myBodyVel = new Twist();
-   protected Twist myBodyAcc = new Twist();
-
-   protected double myDensity = DEFAULT_DENSITY;
-
-   static final boolean useExternalAttachments = false;
-
-   private static final Vector3d zeroVect = new Vector3d();
-   
-   /**
-    * Describes how the distance surface should be rendered, if at all
-    */
-   public enum DistanceSurfaceRendering {
-      /**
-       * Do not render the distance surface
-       */
-      NONE,
-      
-      /**
-       * Render the distance surface using linear interpolation
-       */
-      LINEAR,
-      
-      /**
-       * Render the distance surface using quadratic interpolation
-       */
-      QUADRATIC
-   }
-
-   /* Indicates how inertia is determined for a RigidBody */
-   public enum InertiaMethod {
-      /**
-       * Inertia is determined implicitly from the surface mesh and a specified 
-       * density.
-       */
-      Density, 
-      
-      /**
-       * Inertia is determined implicitly from the surface mesh and a specified 
-       * mass (which is divided by the mesh volume to determine a density).
-       */     
-      Mass, 
-      
-      /** 
-       * Inertia is explicitly specified.
-       */
-      Explicit
-   };
-   
-   protected InertiaMethod myInertiaMethod = DEFAULT_INERTIA_METHOD;
-   
-   public static PropertyList myProps =
-      new PropertyList (RigidBody.class, Frame.class);
-
-   private static InertiaMethod DEFAULT_INERTIA_METHOD =
-      InertiaMethod.Density;
-   private static SymmetricMatrix3d DEFAULT_INERTIA =      
-      new SymmetricMatrix3d (1, 1, 1, 0, 0, 0);
-   private static double DEFAULT_MASS = 1.0;
-   private static Point3d DEFAULT_CENTER_OF_MASS = new Point3d (0, 0, 0);
-   private static double DEFAULT_DENSITY = 1.0;
-
-   protected static final Collidability DEFAULT_COLLIDABILITY =
-      Collidability.ALL;   
-   protected Collidability myCollidability = DEFAULT_COLLIDABILITY;
-   protected int myCollidableIndex;
-
-   static int DEFAULT_DISTANCE_GRID_MAX_DIVS = 20;
-   static Vector3i DEFAULT_DISTANCE_GRID_DIVS = new Vector3i(0, 0, 0);
-   static boolean DEFAULT_RENDER_DISTANCE_GRID = false;
-   static DistanceSurfaceRendering DEFAULT_RENDER_DISTANCE_SURFACE = 
-      DistanceSurfaceRendering.NONE;
-   static String DEFAULT_DISTANCE_GRID_RENDER_RANGES = "* * *";
-   SignedDistanceGrid mySDGrid = null;
-   SignedDistanceGrid mySDRenderGrid = null;
-   PolygonalMesh mySDSurface = null;
-   PolygonalMesh mySDRenderSurface = null;
-   boolean mySDGridValid = false;
-   Vector3i myDistanceGridRes = new Vector3i(DEFAULT_DISTANCE_GRID_DIVS);
-   int myDistanceGridMaxRes = DEFAULT_DISTANCE_GRID_MAX_DIVS;
-   boolean myRenderDistanceGrid = DEFAULT_RENDER_DISTANCE_GRID;
-   DistanceSurfaceRendering myRenderDistanceSurface = 
-      DEFAULT_RENDER_DISTANCE_SURFACE;
-   String myDistanceGridRenderRanges = DEFAULT_DISTANCE_GRID_RENDER_RANGES;
-   double myGridMargin = 0.1;
-
-    static {
-      myProps.remove ("renderProps");
-      myProps.add ("renderProps * *", "render properties", null);
-      myProps.add (
-         "inertiaMethod", "means by which inertia is determined",
-         DEFAULT_INERTIA_METHOD);
-      myProps.add (
-         "density", "average density of this body", DEFAULT_DENSITY, "NW");
-      myProps.add ("mass", "mass of this body", DEFAULT_MASS, "1E NW");
-      myProps.add (
-         "inertia getRotationalInertia setRotationalInertia",
-         "rotational inertia of this body", DEFAULT_INERTIA, "1E NW");
-      myProps.add (
-         "centerOfMass", "center of mass of this body", DEFAULT_CENTER_OF_MASS,
-         "1E NW");
-      myProps.add (
-         "dynamic isDynamic", "true if component is dynamic (non-parametric)",
-         true);
-      myProps.add (
-         "collidable", 
-         "sets the collidability of this body", DEFAULT_COLLIDABILITY);
-      myProps.add (
-         "distanceGridRes", 
-         "divisions for signed distance grid along x, y, and z",
-         DEFAULT_DISTANCE_GRID_DIVS);
-      myProps.add (
-         "distanceGridMaxRes", 
-         "max divisions for signed distance grid",
-         DEFAULT_DISTANCE_GRID_MAX_DIVS);
-      myProps.add (
-         "renderDistanceGrid", 
-         "render the distance grid in the viewer",
-         DEFAULT_RENDER_DISTANCE_GRID);
-      myProps.add (
-         "renderDistanceSurface", 
-         "render the iso-surface of the distance grid in the viewer",
-         DEFAULT_RENDER_DISTANCE_SURFACE);
-      myProps.add (
-         "distanceGridRenderRanges",
-         "which part of the distance grid to render", 
-         DEFAULT_DISTANCE_GRID_RENDER_RANGES);
-   }
-
-   public PropertyList getAllPropertyInfo() {
-      return myProps;
-   }
-
-   public boolean isMassConstant() {
-      return !dynamicVelInWorldCoords;
-   }
-
-   public double getMass (double t) {
-      return getMass();
-   }
-
-   public void getMass (Matrix M, double t) {
-      if (dynamicVelInWorldCoords) {
-         if (M instanceof Matrix6d) {
-            mySpatialInertia.getRotated ((Matrix6d)M, getPose().R);
-         }
-         else {
-            throw new IllegalArgumentException (
-               "Matrix not instance of Matrix6d");
-         }
-      }
-      else {
-         doGetInertia (M, mySpatialInertia);
-      }
-   }
-
-   public SpatialInertia getEffectiveInertia() {
-      if (myEffectiveInertia == null) {
-         return mySpatialInertia;
-      }
-      else {
-         return myEffectiveInertia;
-      }
-   }
-   
-   public void getEffectiveMass (Matrix M, double t) {
-      SpatialInertia S = getEffectiveInertia();
-      if (dynamicVelInWorldCoords) {
-         if (M instanceof Matrix6d) {
-            S.getRotated ((Matrix6d)M, getPose().R);
-         }
-         else {
-            throw new IllegalArgumentException (
-               "Matrix not instance of Matrix6d");
-         }
-      }
-      else {
-         doGetInertia (M, S);
-      }
-   }
-   
-   public int mulInverseEffectiveMass (
-      Matrix M, double[] a, double[] f, int idx) {
-      SpatialInertia S = getEffectiveInertia();
-
-      return mulInverseEffectiveMass (getEffectiveInertia(), a, f, idx);
-   }
-   
-   public static int mulInverseEffectiveMass (
-      SpatialInertia S, double[] a, double[] f, int idx) {
-      Twist tw = new Twist();
-      Wrench wr = new Wrench();
-      wr.f.x = f[idx];
-      wr.f.y = f[idx+1];
-      wr.f.z = f[idx+2];
-      wr.m.x = f[idx+3];
-      wr.m.y = f[idx+4];
-      wr.m.z = f[idx+5];
-      S.mulInverse (tw, wr);
-      a[idx++] = tw.v.x;
-      a[idx++] = tw.v.y;
-      a[idx++] = tw.v.z;
-      a[idx++] = tw.w.x;
-      a[idx++] = tw.w.y;
-      a[idx++] = tw.w.z;
-      return idx;     
-   }
-   
-   public static int getEffectiveMassForces (
-      VectorNd f, double t, FrameState state, 
-      SpatialInertia effectiveInertia, int idx) {
-      
-      Wrench coriolisForce = new Wrench();
-      Twist bodyVel = new Twist();
-      bodyVel.inverseTransform (state.XFrameToWorld.R, state.vel);
-      SpatialInertia S = effectiveInertia;
-      S.coriolisForce (coriolisForce, bodyVel);
-      if (dynamicVelInWorldCoords) {
-         coriolisForce.transform (state.XFrameToWorld.R);
-      }
-      double[] buf = f.getBuffer();
-      buf[idx++] = -coriolisForce.f.x;
-      buf[idx++] = -coriolisForce.f.y;
-      buf[idx++] = -coriolisForce.f.z;
-      buf[idx++] = -coriolisForce.m.x;
-      buf[idx++] = -coriolisForce.m.y;
-      buf[idx++] = -coriolisForce.m.z;
-      return idx;     
-   }
-   
-   public int getEffectiveMassForces (VectorNd f, double t, int idx) {
-      return getEffectiveMassForces (
-         f, t, myState, getEffectiveInertia(), idx);
-   }
-
-   public void resetEffectiveMass() {
-      myEffectiveInertia = null;
-   }
-
-   /**
-    * {@inheritDoc}
-    */
-   public void addEffectivePointMass (double m, Vector3d loc) {
-      if (myEffectiveInertia == null) {
-         myEffectiveInertia = new SpatialInertia (mySpatialInertia);
-      }
-      SpatialInertia.addPointMass (myEffectiveInertia, m, loc);
-   }
-
-   public void addEffectiveInertia (SpatialInertia M) {
-      if (myEffectiveInertia == null) {
-         myEffectiveInertia = new SpatialInertia (mySpatialInertia);
-      }
-      myEffectiveInertia.add (M);
-   }
-
-   public void getInverseMass (Matrix Minv, Matrix M) {
-      if (!(Minv instanceof Matrix6d)) {
-         throw new IllegalArgumentException ("Minv not instance of Matrix6d");
-      }
-      if (!(M instanceof Matrix6d)) {
-         throw new IllegalArgumentException ("M not instance of Matrix6d");
-      }
-      SpatialInertia.invert ((Matrix6d)Minv, (Matrix6d)M);
-   }
-
-   // *************** Methods for setting the inertia ***********************
-
-   /*
-    * Returns the {@link #InertiaMethod InertiaMethod} method used to determine 
-    * the inertia for this RigidBody.
-    * 
-    * @return inertia method for this RigidBody
-    * @see #setInertia
-    * @see #setInertiaFromDensity
-    * @see #setInertiaFromMass
-    */
-   public InertiaMethod getInertiaMethod() {
-      return myInertiaMethod;
-   }
-   
-   /**
-    * Sets the {@link RigidBody.InertiaMethod InertiaMethod} method used to
-    * determine the inertia for this RigidBody.
-    * 
-    * @param method inertia method for this RigidBody
-    * @see #setInertia
-    * @see #setInertiaFromDensity
-    * @see #setInertiaFromMass
-    */
-   public void setInertiaMethod (InertiaMethod method) {
-      PolygonalMesh mesh = getMesh();
-      if (method != myInertiaMethod) {
-         switch (method) {
-            case Density: {
-               if (mesh != null) {
-                  double mass = mesh.computeVolume()*myDensity;
-                  setInertiaFromMesh (myDensity);
-                  mySpatialInertia.setMass (mass);
-               }
-               break;
-            }
-            case Mass: {
-               if (mesh != null) {
-                  double density = getMass()/mesh.computeVolume();
-                  setInertiaFromMesh (density);
-                  myDensity = density;
-               }
-               break;
-            }
-            case Explicit: {
-               break;
-            }
-            default: {
-               throw new InternalErrorException (
-                  "Unimplemented inertia method " + method);
-            }
-         }
-         myInertiaMethod = method;
-      }
-   }
-
-   protected SpatialInertia getInertia() {
-      return mySpatialInertia;
-   }
-
-   public void getInertia (SpatialInertia M) {
-      M.set (mySpatialInertia);
-   }
-
-   public void setCenterOfMass (Point3d com) {
-      mySpatialInertia.setCenterOfMass (com);
-      myInertiaMethod = InertiaMethod.Explicit;
-   }
-
-   public void getCenterOfMass (Point3d com) {
-      mySpatialInertia.getCenterOfMass (com);
-   }
-
-   public Point3d getCenterOfMass() {
-      return mySpatialInertia.getCenterOfMass();
-   }
-
-   /**
-    * Adjusts the pose so that it reflects the rigid body's center of mass
-    */
-   public void centerPoseOnCenterOfMass() {
-      Point3d com = mySpatialInertia.getCenterOfMass();
-      mySpatialInertia.setCenterOfMass(0,0,0);
-      myState.pos.add(com);
-   }
-
-   /** 
-    * Causes the inertia to be automatically computed from the mesh volume
-    * and a given density. If the mesh is currently <code>null</code> then
-    * the inertia remains unchanged. Subsequent (non-<code>null</code>) changes
-    * to the mesh will cause the inertia to be recomputed.
-    * The inertia method is set to
-    * {@link RigidBody.InertiaMethod#Density Density}. 
-    * 
-    * @param density desired uniform density
-    */
-   public void setInertiaFromDensity (double density) {
-      if (density < 0) {
-         throw new IllegalArgumentException ("density must be non-negative");
-      }
-      if (getMesh() != null) {
-         setInertiaFromMesh (density);
-      }
-      myDensity = density;
-      myInertiaMethod = InertiaMethod.Density;
-   }
-
-   /** 
-    * Causes the inertia to be automatically computed from the mesh volume
-    * and a given mass (with the density computed by dividing the mass
-    * by the mesh volume). If the mesh is currently <code>null</code> the mass 
-    * of the inertia is updated but the otherwise the inertia and density
-    * are left unchanged. Subsequent (non-<code>null</code>) changes
-    * to the mesh will cause the inertia to be recomputed.
-    * The inertia method is set to {@link RigidBody.InertiaMethod#Mass Mass}. 
-    * 
-    * @param mass desired body mass
-    */
-   public void setInertiaFromMass (double mass) {
-      if (mass < 0) {
-         throw new IllegalArgumentException ("mass must be non-negative");
-      }
-      if (getMesh() != null) {
-         myDensity = mass/getMesh().computeVolume();
-         setInertiaFromMesh (myDensity);
-      }
-      mySpatialInertia.setMass (mass);
-      myInertiaMethod = InertiaMethod.Mass;      
-   }
-   
-   public double computeVolume() {
-      PolygonalMesh mesh = getMesh();
-      if (mesh != null) {
-         return mesh.computeVolume();
-      }
-      return 0;
-   }
-
-   /**
-    * Sets the density for the mesh, which is defined at the mass divided
-    * by the mesh volume. If the mesh is currently non-null, the mass
-    * will be updated accordingly. If the current InertiaMethod
-    * is either {@link RigidBody.InertiaMethod#Density Density} or 
-    * {@link RigidBody.InertiaMethod#Mass Mass}, the other components of
-    * the spatial inertia will also be updated.
-    * 
-    * @param density
-    * new density value
-    */
-   public void setDensity (double density) {
-      if (density < 0) {
-         throw new IllegalArgumentException ("density must be non-negative");
-      }
-      if (getMesh() != null) {
-         double mass = density*computeVolume();
-         if (myInertiaMethod == InertiaMethod.Mass ||
-             myInertiaMethod == InertiaMethod.Density) {
-            setInertiaFromMesh (density);
-         }
-         mySpatialInertia.setMass (mass);
-      }
-      myDensity = density;
-   }
-
-   public Range getDensityRange () {
-      return DoubleInterval.NonNegative;
-   }
-
-   /**
-    * Returns the density of this body. This is either the value set explictly 
-    * by {@link #setInertiaFromDensity setInertiaFromDensity}, or is the
-    * mass/volume ratio for the most recently defined mesh.
-    * 
-    * @return density for this body.
-    */
-   public double getDensity() {
-      return myDensity;
-   }
-
-   /**
-    * Sets the mass for the mesh. If the mesh is currently non-null, then the
-    * density (defined as the mass divided by the mesh volume) will be updated
-    * accordingly. If the current InertiaMethod is either {@link
-    * InertiaMethod#Density Density} or
-    * {@link RigidBody.InertiaMethod#Mass Mass}, the
-    * other components of the spatial inertia will also be updated.
-    * 
-    * @param mass
-    * new mass value
-    */
-   public void setMass (double mass) {
-      if (mass < 0) {
-         throw new IllegalArgumentException ("Mass must be non-negative");
-      }
-      if (getMesh() != null) {
-         double density = mass/getMesh().computeVolume();
-         if (myInertiaMethod == InertiaMethod.Mass ||
-             myInertiaMethod == InertiaMethod.Density) {
-            setInertiaFromMesh (myDensity);
-         }
-         myDensity = density;
-      }    
-      mySpatialInertia.setMass (mass);
-   }
-
-   /**
-    * Returns the mass of this body.
-    */
-   public double getMass() {
-      return mySpatialInertia.getMass();
-   }
-
-   public Range getMassRange () {
-      return DoubleInterval.NonNegative;
-   }
-
-   /**
-    * Explicitly sets the rotational inertia of this body. Also sets the uniform
-    * density (as returned by {@link #getDensity getDensity}) to be undefined).
-    */
-   public void setRotationalInertia (SymmetricMatrix3d J) {
-      mySpatialInertia.setRotationalInertia (J);
-      myInertiaMethod = InertiaMethod.Explicit;
-   }
-
-   public void getRotationalInertia (SymmetricMatrix3d J) {
-      mySpatialInertia.getRotationalInertia (J);
-   }
-
-   /**
-    * Returns the rotational inertia of this body.
-    * 
-    * @return rotational inertia (should not be modified).
-    */
-   public SymmetricMatrix3d getRotationalInertia() {
-      return mySpatialInertia.getRotationalInertia();
-   }
-
-   private void doSetInertia (SpatialInertia M) {
-      mySpatialInertia.set (M);
-      if (getMesh() != null) {
-         myDensity = M.getMass()/getMesh().computeVolume();
-      } 
-      myInertiaMethod = InertiaMethod.Explicit;
-   }
-
-   /**
-    * Explicitly sets the spatial inertia of this body. Also sets the uniform
-    * density (as returned by {@link #getDensity getDensity}) to be undefined).
-    */
-   public void setInertia (SpatialInertia M) {
-      doSetInertia (M);
-   }
-
-   private void setInertiaFromMesh (double density) {
-      PolygonalMesh mesh = null;
-      if ((mesh = getMesh()) == null) {
-         throw new IllegalStateException ("Mesh has not been set");
-      }
-      SpatialInertia M = mesh.createInertia (density);
-      mySpatialInertia.set (M);
-   }
-
-   /**
-    * Explicitly sets the mass and rotational inertia of this body. Also sets
-    * the uniform density (as returned by {@link #getDensity getDensity}) to be
-    * undefined).
-    */
-   public void setInertia (double m, SymmetricMatrix3d J) {
-      SpatialInertia M = new SpatialInertia();
-      M.set (m, J);
-      doSetInertia (M);
-   }
-
-   /**
-    * Explicitly sets the mass, rotational inertia, and center of mass of this
-    * body. Also sets the uniform density (as returned by {@link #getDensity
-    * getDensity}) to be undefined).
-    */
-   public void setInertia (double m, SymmetricMatrix3d J, Point3d com) {
-      SpatialInertia M = new SpatialInertia();
-      M.set (m, J, com);
-      doSetInertia (M);
-   }
-
-   /**
-    * Explicitly sets the mass and rotational inertia of this body. Also sets
-    * the uniform density (as returned by {@link #getDensity getDensity}) to be
-    * undefined).
-    */
-   public void setInertia (double m, double Jxx, double Jyy, double Jzz) {
-      doSetInertia (
-         new SpatialInertia (m, Jxx, Jyy, Jzz));
-   }
-
-   //**************************************************************************
-
-   public PolygonalMesh getMesh() {
-      return getSurfaceMesh();
-   }
-   
-   public AffineTransform3d getFileTransform() {
-      return new AffineTransform3d(myMeshInfo.myFileTransform);
-   }
-
-   public boolean isFileTransformRigid() {
-      return myMeshInfo.myFileTransformRigidP;
-   }
-
-   public boolean isMeshModfied() {
-      return myMeshInfo.myMeshModifiedP;
-   }
-
-   public PolygonalMesh getSurfaceMesh() {
-      return (PolygonalMesh)myMeshInfo.myMesh;
-   }
-   
-   public int numSurfaceMeshes() {
-      return getSurfaceMesh() != null ? 1 : 0;
-   }
-   
-   public PolygonalMesh[] getSurfaceMeshes() {
-      return MeshComponent.createSurfaceMeshArray (getSurfaceMesh());
-   }
-   
-   //   public MeshBase getMeshBase() {
-   //      return myMeshInfo.myMesh;
-   //   }
-   
-   public String getMeshFileName() {
-      return myMeshInfo.getFileName();
-   }
-
-   public void setMeshFileName (String filename) {
-      myMeshInfo.setFileName (filename);
-   }
-
-   /**
-    * Returns the file transform associated with this rigid body's mesh.
-    * 
-    * @return mesh file transform (should not be modified)
-    */
-   public AffineTransform3dBase getMeshFileTransform() {
-      return myMeshInfo.getFileTransform();
-   }
-
-//   /**
-//    * Sets the transform used to modify a mesh originally read from a file. It
-//    * is only meaningful if there is a also mesh file name.
-//    * 
-//    * @param X
-//    * new mesh file transform, or <code>null</code>
-//    */
-//   public void setMeshFileTransform (AffineTransform3dBase X) {
-//      myMeshInfo.setFileTransform (X);
-//   }
-
-   public void setMesh (PolygonalMesh mesh) {
-      setSurfaceMesh (mesh, null, null);
-   }
-   
-   public void setMesh (PolygonalMesh mesh, String fileName) {
-      setSurfaceMesh (mesh, fileName, null);
-   }
-   
-   public void setSurfaceMesh (PolygonalMesh mesh, String fileName) {
-      setSurfaceMesh (mesh, fileName, null);
-   }
-   
-   public void scaleMesh (double sx, double sy, double sz) {
-      myMeshInfo.scale (sx, sy, sz);
-      if (myInertiaMethod == InertiaMethod.Density) {
-         setInertiaFromMesh (myDensity);
-      }     
-   }
-   
-   public void scaleMesh (double s) {
-      scaleMesh (s, s, s);
-   }
-
-   protected void setMeshFromInfo () {
-      PolygonalMesh mesh = getMesh();
-      if (mesh != null) {
-         mesh.setFixed (true);
-         mesh.setMeshToWorld (myState.XFrameToWorld);
-         if (myInertiaMethod == InertiaMethod.Density) {
-            setInertiaFromMesh (myDensity);
-         }
-         else {
-            myDensity = mySpatialInertia.getMass()/mesh.computeVolume();
-            if (myInertiaMethod == InertiaMethod.Mass) {
-               setInertiaFromMesh (myDensity);            
-            }
-         }
-      }
-   }
-
-   /**
-    * Sets a mesh for this body. If the body has a uniform density (i.e.,
-    * {@link #getDensity getDensity} returns a non-negative value), then the
-    * spatial inertia is automatically calculated from the mesh and the uniform
-    * density.
-    */
-   public void setMesh (
-      PolygonalMesh mesh, String fileName, AffineTransform3dBase X) {
-      setSurfaceMesh(mesh, fileName, X);
-   }
-   
-   /**
-    * Sets a mesh for this body. If the body has a uniform density (i.e.,
-    * {@link #getDensity getDensity} returns a non-negative value), then the
-    * spatial inertia is automatically calculated from the mesh and the uniform
-    * density.
-    */
-   public void setSurfaceMesh (
-      PolygonalMesh mesh, String fileName, AffineTransform3dBase X) {
-
-      myMeshInfo.set (mesh, fileName, X);
-      setMeshFromInfo();
-   }
-
-   @Override
-   protected void updatePosState() {
-      updateAttachmentPosStates();
-      PolygonalMesh mesh = getMesh();
-      if (mesh != null) {
-         mesh.setMeshToWorld (myState.XFrameToWorld);
-         PolygonalMesh surf = null;
-         if (myRenderDistanceSurface != myRenderDistanceSurface.NONE && 
-             (surf = getDistanceSurface()) != null) {
-            surf.setMeshToWorld (myState.XFrameToWorld);
-         }
-      }
-   }
-
-   protected void updateVelState() {
-   }
-
-//   public void setPose (RigidTransform3d XBodyToWorld) {
-//      super.setPose (XBodyToWorld);
-//      updatePosState();
-//   }
-
-   public void setPose (double x, double y, double z,
-                        double roll, double pitch, double yaw) {
-      RigidTransform3d X = new RigidTransform3d();
-      X.p.set (x, y, z);
-      X.R.setRpy (Math.toRadians(roll),
-                  Math.toRadians(pitch),
-                  Math.toRadians (yaw));
-      setPose (X);
-   }
-
-//   public void setPosition (Point3d pos) {
-//      super.setPosition (pos);
-//      updatePosState();
-//   }   
-//
-//   public void setRotation (Quaternion q) {
-//      super.setRotation (q);
-//      updatePosState();
-//   }   
-
-   public void extrapolatePose (Twist vel, double h) {
-      myState.adjustPose (vel, h);
-      updatePosState();
-   }
-
-//   public void setVelocity (Twist v) {
-//      super.setVelocity (v);
-//      updateVelState();
-//   }
-//
-//   public void setBodyVelocity (Twist v) {
-//      myState.setBodyVelocity (v);
-//      updateVelState();
-//   }
-
-//   public void addVelocity (Twist v) {
-//      myState.addVelocity (v);
-//      updateVelState();
-//   }
-//
-//   public void addScaledVelocity (double s, Twist v) {
-//      myState.addScaledVelocity (s, v);
-//      updateVelState();
-//   }
-
-//   public void setState (Frame frame) {
-//      super.setState (frame);
-//      updatePosState();
-//      updateVelState();
-//   }
-
-//   public int setState (VectorNd x, int idx) {
-//      idx = super.setState (x, idx);
-//      updatePosState();
-//      updateVelState();
-//      return idx;
-//   }
-
-//   public void setState (ComponentState state) {
-//      super.setState (state);
-//      updatePosState();
-//      updateVelState();
-//   }
-
-//   public int setPosState (double[] buf, int idx) {
-//      idx = myState.setPos (buf, idx);
-//      updatePosState();
-//      return idx;
-//   }
-//
-//   public int setVelState (double[] buf, int idx) {
-//      idx = super.setVelState (buf, idx);
-//      updateVelState();
-//      return idx;
-//   }
-
-   public RigidBody() {
-      super();
-      // Give the default inertia unit mass and rotational inertia,
-      // so that even if the body is inactives, we don't need to
-      // handle zero inertia in the numerics code.
-      mySpatialInertia = new SpatialInertia (1, 1, 1, 1);
-      // myEffectiveInertia = new SpatialInertia (1, 1, 1, 1);
-      setDynamic (true);
-      setRenderProps (createRenderProps());
-   }
-
-   public RigidBody (String name) {
-      this();
-      setName (name);
-   }
-
-   public RigidBody (RigidTransform3d XBodyToWorld, SpatialInertia M,
-   PolygonalMesh mesh, String meshFileName) {
-      this();
-      myState.setPose (XBodyToWorld);
-      setInertia (M);
-      setMesh (mesh, meshFileName);
-   }
-
-//   public void updatePose() {
-//      super.updatePose();
-//      updatePosState();
-//   }
-
-   public void applyGravity (Vector3d gacc) {
-      // apply a force of -mass gacc at the bodies's center of mass
-      Point3d com = new Point3d();
-      Vector3d fgrav = new Vector3d();
-      //      SpatialInertia inertia = MechModel.getEffectiveInertia(this);
-      SpatialInertia inertia = mySpatialInertia;
-      inertia.getCenterOfMass (com);
-      com.transform (myState.XFrameToWorld.R);
-      fgrav.scale (inertia.getMass(), gacc);
-      myForce.f.add (fgrav, myForce.f);
-      myForce.m.crossAdd (com, fgrav, myForce.m);
-   }
-
-//   public int applyPosImpulse (double[] delx, int idx) {
-//      Twist tw = new Twist();
-//      tw.v.x = delx[idx++];
-//      tw.v.y = delx[idx++];
-//      tw.v.z = delx[idx++];
-//      tw.w.x = delx[idx++];
-//      tw.w.y = delx[idx++];
-//      tw.w.z = delx[idx++];
-//      //myState.adjustPose (tw);
-//      myState.adjustPose (tw, 1);
-//      updatePosState();
-//      return idx;
-//   }
-
-   public void scan (ReaderTokenizer rtok, Object ref) throws IOException {
-      myState.vel.setZero();
-      super.scan (rtok, ref);
-   }
-
-   protected boolean scanItem (ReaderTokenizer rtok, Deque<ScanToken> tokens)
-      throws IOException {
-
-      rtok.nextToken();
-      if (scanAttributeName (rtok, "mesh")) {
-         myMeshInfo.scan (rtok);  
-         setMeshFromInfo();
-         return true;
-      }
-      else if (scanAttributeName (rtok, "pose")) {
-         RigidTransform3d X = new RigidTransform3d();
-         X.scan (rtok);
-         myState.setPose (X);
-         return true;
-      }
-      else if (scanAttributeName (rtok, "position")) {
-         Point3d pos = new Point3d();
-         pos.scan (rtok);
-         setPosition (pos);
-         return true;
-      }
-      else if (scanAttributeName (rtok, "rotation")) {
-         Quaternion q = new Quaternion();
-         q.scan (rtok);
-         setRotation (q);
-         return true;
-      }
-      else if (scanAttributeName (rtok, "vel")) {
-         rtok.scanToken ('[');
-         myState.vel.scan (rtok);
-         rtok.scanToken (']');
-         return true;
-      }
-      else if (scanAttributeName (rtok, "inertia")) {
-         SpatialInertia M = new SpatialInertia();
-         M.scan (rtok);
-         setInertia (M);           
-         return true;
-      }
-      else if (scanAttributeName (rtok, "mass")) {
-         double mass = rtok.scanNumber();
-         setMass (mass);
-         return true;
-      }
-      else if (scanAttributeName (rtok, "density")) {
-         double density = rtok.scanNumber();
-         setDensity (density);
-         return true;
-      }
-      rtok.pushBack();
-      return super.scanItem (rtok, tokens);
-   }
-
-   protected void writeItems (
-      PrintWriter pw, NumberFormat fmt, CompositeComponent ancestor)
-      throws IOException {
-      getAllPropertyInfo().writeNonDefaultProps (this, pw, fmt);
-      pw.println ("position=[ " + myState.getPosition().toString (fmt) + "]");
-      pw.println ("rotation=[ " + myState.getRotation().toString (fmt) + "]");
-      // pw.println ("pose=" + myState.XFrameToWorld.toString (
-      //    fmt, RigidTransform3d.AXIS_ANGLE_STRING));
-      if (!myState.vel.v.equals (zeroVect) || !myState.vel.w.equals (zeroVect)) {
-         pw.print ("vel=[ ");
-         pw.print (myState.vel.toString (fmt));
-         pw.println (" ]");
-      }
-      switch (myInertiaMethod) {
-         case Explicit: {
-            pw.println (
-               "inertia=" + mySpatialInertia.toString (
-                  fmt, SpatialInertia.MASS_INERTIA_STRING));
-            break;
-         }
-         case Mass: {
-            pw.println ("mass=" + fmt.format (getMass()));
-            break;
-         }
-         case Density: {
-            pw.println ("density=" + fmt.format (getDensity()));
-            break;
-         }
-         default: {
-            throw new InternalErrorException (
-               "Unimplemented inertia method " + myInertiaMethod);
-         }
-      }
-      myMeshInfo.write (pw, fmt);      
-   }
-
-   public void write (PrintWriter pw, NumberFormat fmt, Object ref)
-      throws IOException {
-      dowrite (pw, fmt, ref);
-   }
-
-
-   /* ======== Renderable implementation ======= */
-
-   public RenderProps createRenderProps() {
-      return RenderProps.createRenderProps (this);
-   }
-
-   public void updateBounds (Vector3d pmin, Vector3d pmax) {
-      PolygonalMesh mesh = getMesh();
-      if (mesh != null) {
-         mesh.updateBounds (pmin, pmax);
-      }
-      else {
-         myState.pos.updateBounds (pmin, pmax);
-      }
-   }
-
-   public void prerender (RenderList list) {
-      myRenderFrame.set (myState.XFrameToWorld);
-      // list.addIfVisible (myMarkers);
-      PolygonalMesh surf = null;
-      if (myRenderDistanceSurface != DistanceSurfaceRendering.NONE &&
-         (surf = getDistanceSurface()) != null) {
-         surf.prerender (myRenderProps); 
-      }
-      else {
-         myMeshInfo.prerender (myRenderProps);      
-      }
-      mySDRenderSurface = surf;
-      SignedDistanceGrid grid = null;
-      if (myRenderDistanceGrid && (grid = getDistanceGrid()) != null) {
-         grid.prerender (list);
-      }
-      mySDRenderGrid = grid;
-   }
-   
-   public void render (Renderer renderer, int flags) {
-      if (myAxisLength > 0) {
-         int lineWidth = myRenderProps.getLineWidth();
-         renderer.drawAxes (
-            myRenderFrame, myAxisLength, lineWidth, isSelected());
-      }
-      if (isSelected()) {
-         flags |= Renderer.HIGHLIGHT;
-      }
-      PolygonalMesh surf = null;
-      if (myRenderDistanceSurface != DistanceSurfaceRendering.NONE &&
-          (surf = mySDRenderSurface) != null) {
-         surf.render (renderer, myRenderProps, flags);
-      }
-      else {
-         myMeshInfo.render (renderer, myRenderProps, flags);
-      }
-      SignedDistanceGrid grid = null;
-      if (myRenderDistanceGrid && (grid = mySDRenderGrid) != null) {
-         grid.render (renderer, myRenderProps, flags);
-      }
-   }
-
-   public void transformGeometry (
-      GeometryTransformer gtr, TransformGeometryContext context, int flags) {
-      
-      super.transformGeometry (gtr, context, flags);
-      PolygonalMesh mesh = getMesh();
-      if (mesh != null) {
-         // for now, only transform the mesh if we are simulating. Otherwise,
-         // just update the mesh's transform.
-         if ((flags & TransformableGeometry.TG_SIMULATING) == 0) {
-            if (myMeshInfo.transformGeometryAndPose (
-                  gtr, myTransformConstrainer)) {
-               if (myInertiaMethod == InertiaMethod.Density) {
-                  setInertiaFromMesh (myDensity);
-               }
-            }
-         }
-         else {
-            mesh.setMeshToWorld (myState.XFrameToWorld);
-         }
-      }
-      if (!gtr.isRigid()) {
-         mySDGridValid = false;
-         mySDSurface = null;
-      }
-      else {
-         if (mySDSurface != null) {
-            mySDSurface.setMeshToWorld (getPose());
-         }
-      }
-   }   
-
-   public void scaleDistance (double s) {
-      super.scaleDistance (s);
-      this.myAxisLength *= s;
-      mySpatialInertia.scaleDistance (s);
-      // probably don't need this, since effectiveInertia will be recalculated:
-      // myEffectiveInertia.scaleDistance (s); 
-      PolygonalMesh mesh = getMesh();
-      if (mesh != null) {
-         mesh.scale (s);
-         mesh.setMeshToWorld (myState.XFrameToWorld);
-         mySDGridValid = false;
-         mySDSurface = null;
-      }
-      
-      myDensity /= (s * s * s);
-      // Should we send a GEOMETRY_CHANGED event? Don't for now ...
-   }
-
-   public void scaleMass (double s) {
-      mySpatialInertia.scaleMass (s);
-      // probably don't need this, since effectiveIneria will be recalculated:
-      // myEffectiveInertia.scaleMass (s);
-      myDensity *= s;
-      myFrameDamping *= s;
-      myRotaryDamping *= s;
-   }
-
-   public void setDynamic (boolean dynamic) {
-      super.setDynamic (dynamic);
-   }
-
-   // protected void notifyStructureChanged (Object comp) {
-   //    if (comp instanceof CompositeComponent) {
-   //       notifyParentOfChange (new StructureChangeEvent (
-   //          (CompositeComponent)comp));
-   //    }
-   //    else {
-   //       notifyParentOfChange (StructureChangeEvent.defaultEvent);
-   //    }
-   // }
-
-   /**
-    * {@inheritDoc}
-    */
-   public boolean isDuplicatable() {
-      return true;
-   }
-
-   /**
-    * {@inheritDoc}
-    */
-   public boolean getCopyReferences (
-      List<ModelComponent> refs, ModelComponent ancestor) {
-      return true;
-   }
-
-   @Override
-   public RigidBody copy (
-      int flags, Map<ModelComponent,ModelComponent> copyMap) {
-      RigidBody comp = (RigidBody)super.copy (flags, copyMap);
-
-      // comp.myAttachments = new ArrayList<PointFrameAttachment>();
-      // comp.myComponents = new ArrayList<ModelComponent>();
-      // comp.indicesValidP = false;
-      comp.setDynamic (true);
-
-      comp.mySpatialInertia = new SpatialInertia (mySpatialInertia);
-      // comp.myEffectiveInertia = new SpatialInertia (mySpatialInertia);
-      PolygonalMesh mesh = getMesh();
-      comp.myMeshInfo = new MeshInfo();
-      if (mesh != null) {
-         PolygonalMesh meshCopy = mesh.copy();
-         comp.setMesh (meshCopy, getMeshFileName(), getMeshFileTransform());
-         comp.myMeshInfo.myFlippedP = myMeshInfo.myFlippedP;
-      }
-      else {
-         comp.setMesh (null, null, null);
-      }
-      // comp.myMarkers =
-      // new PointList<FrameMarker> (
-      // FrameMarker.class, "markers", "k");
-      // comp.add (comp.myMarkers);
-
-      comp.myBodyForce = new Wrench();
-      comp.myCoriolisForce = new Wrench();
-      comp.myBodyVel = new Twist();
-      comp.myBodyAcc = new Twist();
-      comp.myQvel = new Quaternion();
-      comp.myTmpPos = new Point3d();
-      comp.myConnectors = null;
-
-      return comp;
-   }
-
-   /**
-    * Returns an array of all FrameMarkers currently associated with this rigid
-    * body.
-    * 
-    * @return list of all frame markers
-    */
-   public FrameMarker[] getFrameMarkers() {
-      LinkedList<FrameMarker> list = new LinkedList<FrameMarker>();
-      if (myMasterAttachments != null) {
-         for (DynamicAttachment a : myMasterAttachments) {
-            if (a.getSlave() instanceof FrameMarker) {
-               list.add ((FrameMarker)a.getSlave());
-            }
-         }
-      }
-      return list.toArray (new FrameMarker[0]);
-   }
-
-   public void addConnector (BodyConnector c) {
-      if (myConnectors == null) {
-         myConnectors = new ArrayList<BodyConnector>();
-      }
-      myConnectors.add (c);
-   }
-
-   public void removeConnector (BodyConnector c) {
-      if (myConnectors == null || !myConnectors.remove (c)) {
-         throw new InternalErrorException ("connector not found");
-      }
-      if (myConnectors.size() == 0) {
-         myConnectors = null;
-      }
-   }
-   
-   public List<BodyConnector> getConnectors() {
-      return myConnectors;
-   }
-   
-   public boolean isFreeBody() {
-      return !isParametric();
-   }
-
-   public void updateAttachmentPosStates() {
-      if (myMasterAttachments != null) {
-         for (DynamicAttachment a : myMasterAttachments) {
-            a.updatePosStates();
-         }
-      }
-   }
-
-   /** 
-    * Creates an spherical RigidBody with a prescribed uniform density.
-    * The sphere is centered on the origin.
-    * 
-    * @param bodyName name of the RigidBody
-    * @param r radius of the sphere
-    * @param density density of the body
-    * @param nslices number of slices used in creating the mesh
-    * @return spherical rigid body
-    */
-   public static RigidBody createSphere (
-      String bodyName, double r, double density, int nslices) {
-
-      RigidBody body = new RigidBody (bodyName);
-      PolygonalMesh mesh = MeshFactory.createSphere (r, nslices);
-      body.setMesh (mesh, null);
-      double mass = 4/3.0*Math.PI*r*r*r*density;
-      body.setInertia (SpatialInertia.createSphereInertia (mass, r));
-      return body;
-   }
-
-   /** 
-    * Creates an icosahedrally spherical RigidBody with a prescribed uniform
-    * density.  The sphere is centered on the origin.
-    * 
-    * @param bodyName name of the RigidBody
-    * @param r radius of the sphere
-    * @param density density of the body
-    * @param ndivisions number of divisions used in creating the mesh
-    * @return spherical rigid body
-    */
-   public static RigidBody createIcosahedralSphere (
-      String bodyName, double r, double density, int ndivisions) {
-
-      RigidBody body = new RigidBody (bodyName);
-      PolygonalMesh mesh = MeshFactory.createIcosahedralSphere (
-         r, Point3d.ZERO, ndivisions);
-      body.setMesh (mesh, null);
-      double mass = 4/3.0*Math.PI*r*r*r*density;
-      body.setInertia (SpatialInertia.createSphereInertia (mass, r));
-      return body;
-   }
-
-   /** 
-    * Creates an ellipsoidal RigidBody with a prescribed uniform density.
-    * The ellipsoid is centered on the origin.
-    * 
-    * @param bodyName name of the RigidBody
-    * @param a semi-axis length in the x direction
-    * @param b semi-axis length in the y direction
-    * @param c semi-axis length in the z direction
-    * @param density density of the body
-    * @param nslices number of slices used in creating the mesh
-    * @return ellipsoidal rigid body
-    */
-   public static RigidBody createEllipsoid (
-      String bodyName, double a, double b, double c,
-      double density, int nslices) {
-
-      RigidBody body = new RigidBody (bodyName);
-      PolygonalMesh mesh = MeshFactory.createSphere (1.0, nslices);
-      AffineTransform3d XScale = new AffineTransform3d();
-      XScale.applyScaling (a, b, c);
-      mesh.transform (XScale);
-      body.setMesh (mesh, null);
-      double mass = 4/3.0*Math.PI*a*b*c*density;
-      body.setInertia (
-         SpatialInertia.createEllipsoidInertia (mass, a, b, c));
-      return body;
-   }
-
-   /** 
-    * Creates a box-shaped RigidBody with a prescribed uniform density.
-    * The box is centered on the origin.
-    * 
-    * @param bodyName name of the RigidBody
-    * @param wx width of the box in the x direction
-    * @param wy width of the box in the y direction
-    * @param wz width of the box in the z direction
-    * @param density density of the body
-    * @return box-shaped rigid body
-    */
-   public static RigidBody createBox (
-      String bodyName, double wx, double wy, double wz, double density, boolean addNormals) {
-
-      RigidBody body = new RigidBody (bodyName);
-      PolygonalMesh mesh = MeshFactory.createBox (wx, wy, wz, addNormals);
-      body.setInertiaFromDensity (density);
-      body.setMesh (mesh, null);
-      return body;
-   }
-   
-   /** 
-    * Creates a box-shaped RigidBody with a prescribed uniform density.
-    * The box is centered on the origin.
-    * 
-    * @param bodyName name of the RigidBody
-    * @param wx width of the box in the x direction
-    * @param wy width of the box in the y direction
-    * @param wz width of the box in the z direction
-    * @param density density of the body
-    * @return box-shaped rigid body
-    */
-   public static RigidBody createBox (
-      String bodyName, double wx, double wy, double wz, double density) {
-
-      RigidBody body = new RigidBody (bodyName);
-      PolygonalMesh mesh = MeshFactory.createBox (wx, wy, wz);
-      body.setInertiaFromDensity (density);
-      body.setMesh (mesh, null);
-      return body;
-   }
-
-   /** 
-    * Creates a cylindrical RigidBody with a prescribed uniform density.  The
-    * cylinder is centered on the origin and is parallel to the z axis.
-    * 
-    * @param bodyName name of the RigidBody
-    * @param r cylinder radius
-    * @param h cylinder height
-    * @param density density of the body
-    * @param nsides number of sides used in creating the cylinder mesh
-    * @return cylindrical rigid body
-    */
-   public static RigidBody createCylinder (
-      String bodyName, double r, double h,
-      double density, int nsides) {
-
-      RigidBody body = new RigidBody (bodyName);
-      PolygonalMesh mesh =
-         MeshFactory.createCylinder (r, h, nsides);
-      body.setMesh (mesh, null);
-      // body.setDensity (density);
-      double mass = Math.PI*r*r*h*density;
-      body.setInertia (
-         SpatialInertia.createCylinderInertia (mass, r, h));
-      return body;
-   }
-
-   public static RigidBody createFromMesh (
-      String bodyName, PolygonalMesh mesh, double density, double scale) {
-      
-      return createFromMesh (bodyName, mesh, null, density, scale);
-   }
-
-   public static RigidBody createFromMesh (
-      String bodyName, PolygonalMesh mesh, String meshFilePath,
-      double density, double scale) {
-
-      RigidBody body = new RigidBody (bodyName);
-      mesh.triangulate(); // just to be sure ...
-      mesh.scale (scale);
-      AffineTransform3d X = null;
-      if (scale != 1) {
-         X = AffineTransform3d.createScaling (scale);
-      }
-      body.setDensity (density);
-      body.setMesh (mesh, meshFilePath, X);
-      return body;
-   }
-      
-   public static RigidBody createFromMesh (
-      String bodyName, String meshPath, double density, double scale) {
-
-      PolygonalMesh mesh = null;
-      try {
-         mesh = new PolygonalMesh (new File (meshPath));
-      }
-      catch (IOException e) {
-         System.out.println ("Can't create mesh from "+meshPath);
-         e.printStackTrace();
-         return null;
-      }
-      return createFromMesh (bodyName, mesh, meshPath, density, scale);
-   }
-
-   public static RigidBody createFromMesh (
-      String bodyName, Object obj, String relPath, double density, double scale){
-
-      String path = ArtisynthPath.getSrcRelativePath (obj, relPath);
-      return createFromMesh (bodyName, path, density, scale);
-   }
-    
-
-   //   private void recursivelyFindFreeAttachedBodies (
-   //      LinkedHashSet<RigidBody> bodies, RigidBody top) {
-   //
-   //      if (myConnectors != null) {
-   //         for (BodyConnector c : myConnectors) {
-   //         }
-   //      }
-   //   }
-  
-//   private static RigidBody getOtherBody (
-//      BodyConnector c, RigidBody body) {
-//      
-//      if (c.myBodyA == body) {
-//         return c.myBodyB;
-//      }
-//      else if (c.myBodyB == body) {
-//         return c.myBodyA;
-//      }
-//      else {
-//         throw new InternalErrorException (
-//            "Connector does not reference body " +
-//            ComponentUtils.getPathName(body));
-//      }
-//   }
-//
-//   private static boolean recursivelyFindFreeAttachedBodies (
-//      RigidBody body, LinkedList<RigidBody> list, boolean rejectSelected) {
-//
-//      if (body == null) {
-//         return false;
-//      }
-//      boolean isFree = true;     
-//      if (!body.isMarked()) {
-//         body.setMarked (true);
-//         list.add (body);
-//         if (body.isParametric()) {
-//            isFree = false;
-//         }
-//         if (rejectSelected && body.isSelected()) {
-//            isFree = false;
-//         }
-//         if (body.myConnectors != null) {
-//            for (BodyConnector c : body.myConnectors) {
-//               RigidBody obody = getOtherBody (c, body);
-//               if (!recursivelyFindFreeAttachedBodies (
-//                      obody, list, rejectSelected)) {
-//                  isFree = false;
-//               }
-//            }
-//         }
-//      }
-//      return isFree;
-//   }
-//  
-//   public boolean findFreeAttachedBodies (
-//      List<RigidBody> freeBodies, boolean rejectSelected) {
-//      LinkedList<RigidBody> nonfreeBodies = new LinkedList<RigidBody>();
-//      LinkedList<RigidBody> list = new LinkedList<RigidBody>();
-//      boolean allFree = true;
-//      setMarked (true);
-//      if (isParametric() || (rejectSelected && isSelected())) {
-//         allFree = false;
-//      }
-//      if (myConnectors != null) {
-//         for (BodyConnector c : myConnectors) {
-//            RigidBody body = getOtherBody (c, this);
-//            list.clear();
-//            if (recursivelyFindFreeAttachedBodies (body, list, rejectSelected)) {
-//               freeBodies.addAll (list);
-//            }
-//            else {
-//               nonfreeBodies.addAll (list);
-//               allFree = false;
-//            }
-//         }
-//      }
-//      for (RigidBody b : freeBodies) {
-//         b.setMarked (false);
-//      }
-//      for (RigidBody b : nonfreeBodies) {
-//         b.setMarked (false);
-//      }
-//      setMarked (false);
-//      return allFree;
-//   }
-
-   // public ArrayList<RigidTransform3d> getRelativePoses (
-   //    List<RigidBody> bodies) {
-   //    ArrayList<RigidTransform3d> poses =
-   //       new ArrayList<RigidTransform3d>(bodies.size());
-
-   //    for (RigidBody bod : bodies) {
-   //       // X is the transform from bod to this body
-   //       RigidTransform3d X = new RigidTransform3d();
-   //       X.mulInverseLeft (getPose(), bod.getPose());
-   //       poses.add (X);
-   //    }
-   //    return poses;
-   // }
-
-   // public void setRelativePoses (
-   //    List<RigidBody> bodies, ArrayList<RigidTransform3d> poses) {
-      
-   //    if (bodies.size() != poses.size()) {
-   //       throw new IllegalArgumentException (
-   //          "Error: poses and bodies have inconsistent sizes");
-   //    }
-   //    int i = 0;
-   //    RigidTransform3d X = new RigidTransform3d();
-   //    for (RigidBody bod : bodies) {
-   //       X.mul (getPose(), poses.get(i));
-   //       bod.setPose (X);
-   //       i++;
-   //    }
-   // }
-   
-   // begin Collidable interface
-
-   @Override
-   public PolygonalMesh getCollisionMesh() {
-      return getMesh();
-   }
-
-   /**
-    * Returns <code>true</code> if this RigidBody supports a signed
-    * distance grid that can be used with a SignedDistanceCollider.
-    * A grid is available if either the property
-    * <code>distanceGridMaxRes</code> is positive, or
-    * the property <code>distanceGridRes</code> contains all positive values.
-    * 
-    * @return <code>true</code> if a signed distance grid is available
-    * for this RigidBody
-    * @see #getDistanceGridMaxRes
-    * @see #getDistanceGridRes
-    */
-   public boolean hasDistanceGrid() {
-      return (myDistanceGridMaxRes > 0 ||
-              !myDistanceGridRes.equals (Vector3i.ZERO));
-   }
-
-   /**
-    * Returns a signed distance grid that can be used with a
-    * SignedDistanceCollider, or <code>null</code> if a grid is not available
-    * (i.e., if {@link #hasDistanceGrid} returns <code>false</code>).
-    * The number of divisons in the grid is controlled explicitly by the
-    * property <code>distanceGridRes</code>, or, that is 0, by the property
-    * <code>distanceGridMaxRes</code>. If both properties are 0, no grid is
-    * available and <code>null</code> will be returned.
-    *
-    * @return signed distance grid, or <code>null</code> if a grid is
-    * not available this RigidBody
-    * @see #getDistanceGridMaxRes
-    * @see #getDistanceGridRes
-    */
-   public SignedDistanceGrid getDistanceGrid() {
-      if (mySDGrid == null || !mySDGridValid) {
-         if (!myDistanceGridRes.equals (Vector3i.ZERO)) {
-            mySDGrid = new SignedDistanceGrid (
-               getMesh(), myGridMargin, myDistanceGridRes);
-         }
-         else if (myDistanceGridMaxRes > 0) {
-             mySDGrid = new SignedDistanceGrid (
-               getMesh(), myGridMargin, myDistanceGridMaxRes);           
-         }
          mySDGrid.smooth (0.33, -0.34, 2);
          mySDGridValid = true;
       }
@@ -3644,5 +1820,4 @@
       return new DistanceGridRenderRangesRange();
    }
 
-}
->>>>>>> fa243182
+}