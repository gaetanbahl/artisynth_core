<<<<<<< HEAD
package artisynth.core.mechmodels;

import java.io.*;
import java.util.*;

import maspack.geometry.*;
import maspack.util.*;
import maspack.matrix.*;
import maspack.spatialmotion.*;
import artisynth.core.modelbase.*;
import artisynth.core.util.*;

public class RigidCylinder extends RigidBody implements Wrappable {
   
   double myRadius = 1.0;

   private static double MACH_PREC = 1e-16;
   
   private class TransformConstrainer
      implements GeometryTransformer.Constrainer {
    
      public void apply (AffineTransform3dBase X) {

         // constrain the transform to uniform scaling in the x-y plane
         if (X instanceof AffineTransform3d && 
             !X.equals (AffineTransform3d.IDENTITY)) {
            AffineTransform3d XA = (AffineTransform3d)X;

            PolarDecomposition3d pd = null;
            Matrix3d P = XA.A;
            if (!P.isSymmetric (1000*MACH_PREC*P.oneNorm())) {
               pd = new PolarDecomposition3d();
               pd.factor (P);
               P = pd.getP();
            }
            double sxy = Math.sqrt (Math.abs(P.m00*P.m11 - P.m01*P.m10));
            double sz = P.m22;
            XA.A.setDiagonal (sxy, sxy, sz);
            if (pd != null) {
               XA.A.mul (pd.getR(), XA.A);
            }
         }
      }
   }

   public RigidCylinder() {
      super (null);
   }

   public double getRadius() {
      return myRadius;
   }

   public void setRadius (double r) {
      if (r != myRadius) {
         myRadius = r;
      }
   }      

   public RigidCylinder (String name, double r, double h, double density) {
      this (name, r, h, density, 20);
   }

   public RigidCylinder (
      String name, double r, double h, double density, int nsides) {

      super (name);
      PolygonalMesh mesh = MeshFactory.createCylinder (r, h, nsides);
      setMesh (mesh, null);
      // body.setDensity (density);
      double mass = Math.PI*r*r*h*density;
      setInertia (SpatialInertia.createCylinderInertia (mass, r, h));
      myRadius = r;
      myTransformConstrainer = new TransformConstrainer();
   }

   protected void writeItems (
      PrintWriter pw, NumberFormat fmt, CompositeComponent ancestor)
      throws IOException {
      super.writeItems (pw, fmt, ancestor);
      pw.println ("radius=" + fmt.format(getRadius()));
   }

   protected boolean scanItem (ReaderTokenizer rtok, Deque<ScanToken> tokens)
      throws IOException {

      rtok.nextToken();
      if (scanAttributeName (rtok, "radius")) {
         double r = rtok.scanNumber();
         setRadius (r);
         return true;
      }
      rtok.pushBack();
      return super.scanItem (rtok, tokens);
   }

   private int signCross2d (Point3d p0, Point3d p1) {
      double xprod = p0.x*p1.y - p0.y*p1.x;
      return xprod >= 0 ? 1 : -1;
   }

   public void surfaceTangent (
      Point3d pr, Point3d p0, Point3d p1, double lam, Vector3d sideNrm) {

      // transform p0 and p1 into local coordinates
      Point3d p0loc = new Point3d(p0);
      Point3d p1loc = new Point3d(p1);    
      p0loc.inverseTransform (getPose());
      p1loc.inverseTransform (getPose());

      // there are at most two tangent points. t0loc and t1loc are used to
      // store the values for these in local coordinates:
      Point3d t0loc = new Point3d();
      Point3d t1loc = new Point3d();

      double z0 = p0loc.z;
      double z1 = p1loc.z;
      p0loc.z = 0;
      p1loc.z = 0;

      if (QuadraticUtils.circleTangentPoints (
             t0loc, t1loc, p0loc, myRadius) == 0) {
         // project p0 or p1 to the surface
         double mag = p0loc.norm();
         if (mag != 0) {
            t0loc.scale (myRadius/mag, p0loc);
         }
         else {
            t0loc.scale (myRadius/p1loc.norm(), p1loc);
         }
      }
      else if (signCross2d (p0loc, p1loc) == signCross2d (p0loc, t1loc)) {
         // use t1 instead of t0
         t0loc.set (t1loc);
      }
      double l = LineSegment.projectionParameter (p0loc, p1loc, t0loc);
      t0loc.z = (1-l)*z0 + l*z1;
      pr.transform (getPose(), t0loc);
   }


   public double penetrationDistance (Vector3d nrm, Matrix3d dnrm, Point3d p0) {
      Point3d p0loc = new Point3d(p0);
      p0loc.inverseTransform (getPose());
      nrm.set (p0loc);
      nrm.z = 0;
      double mag = nrm.norm();
      if (mag >= 1.5*myRadius) {
         return Wrappable.OUTSIDE;
      }
      else if (mag > 0) {
         nrm.scale (1/mag);
      }
      else {
         nrm.set (1, 0, 0);
      }
      if (dnrm != null) {
         if (mag > 0) {
         // dnrm = (I - nrm nrm^T)/mag, but can be computed faster term by term
            dnrm.setZero();
            dnrm.m00 = nrm.y*nrm.y;
            dnrm.m11 = nrm.x*nrm.x;
            dnrm.m01 = -nrm.x*nrm.y;
            dnrm.m10 = dnrm.m01;
            dnrm.scale (mag/myRadius);
            dnrm.mul (getPose().R, dnrm);
         }
         else {
            dnrm.setZero();
         }
      }
      nrm.transform (getPose());
      return mag-myRadius;
   }

   public void transformGeometry (
      GeometryTransformer gtr, TransformGeometryContext context, int flags) {

      // Update the radius. The appropriate scaling is determined by
      // applying the transform constrainer to the local affine transform
      // induced by the transformation. 
      if (gtr.isRestoring()) {
         myRadius = gtr.restoreObject (myRadius);
      }
      else { 
         if (gtr.isSaving()) {
            gtr.saveObject (myRadius);
         }
         AffineTransform3d XL = gtr.computeRightAffineTransform (getPose());
         myTransformConstrainer.apply (XL);
         myRadius *= XL.A.m00;
      }
      super.transformGeometry (gtr, context, flags);
   }

}
=======
package artisynth.core.mechmodels;

import java.io.*;
import java.util.*;

import maspack.geometry.*;
import maspack.util.*;
import maspack.matrix.*;
import maspack.spatialmotion.*;
import artisynth.core.modelbase.*;
import artisynth.core.util.*;

public class RigidCylinder extends RigidBody implements Wrappable {
   
   double myRadius = 1.0;

   private static double MACH_PREC = 1e-16;
   
   private class TransformConstrainer
      implements GeometryTransformer.Constrainer {
    
      public void apply (AffineTransform3dBase X) {

         // constrain the transform to uniform scaling in the x-y plane
         if (X instanceof AffineTransform3d && 
             !X.equals (AffineTransform3d.IDENTITY)) {

            Matrix3d A = new Matrix3d(((AffineTransform3d)X).A);

            // factor A into the polar decomposition A = Q P, then remove all
            // the off-diagonal terms of P, with P.m00 and P.m11 set to
            // identical scale factors than give the same change in cross
            // cylindrical area as P(0:1,0:1).
            PolarDecomposition3d pd = new PolarDecomposition3d(A);
            Matrix3d P = pd.getP();
            double sxy = Math.sqrt (Math.abs(P.m00*P.m11 - P.m01*P.m10));
            double sz = P.m22;
            A.setDiagonal (sxy, sxy, sz);
            A.mul (pd.getQ(), A);

            ((AffineTransform3d)X).A.set (A);
         }
      }
   }

   public RigidCylinder() {
      super (null);
   }

   public double getRadius() {
      return myRadius;
   }

   public void setRadius (double r) {
      if (r != myRadius) {
         myRadius = r;
      }
   }      

   public RigidCylinder (String name, double r, double h, double density) {
      this (name, r, h, density, 20);
   }

   public RigidCylinder (
      String name, double r, double h, double density, int nsides) {

      super (name);
      PolygonalMesh mesh = MeshFactory.createCylinder (r, h, nsides);
      setMesh (mesh, null);
      // body.setDensity (density);
      double mass = Math.PI*r*r*h*density;
      setInertia (SpatialInertia.createCylinderInertia (mass, r, h));
      myRadius = r;
      myTransformConstrainer = new TransformConstrainer();
   }

   protected void writeItems (
      PrintWriter pw, NumberFormat fmt, CompositeComponent ancestor)
      throws IOException {
      super.writeItems (pw, fmt, ancestor);
      pw.println ("radius=" + fmt.format(getRadius()));
   }

   protected boolean scanItem (ReaderTokenizer rtok, Deque<ScanToken> tokens)
      throws IOException {

      rtok.nextToken();
      if (scanAttributeName (rtok, "radius")) {
         double r = rtok.scanNumber();
         setRadius (r);
         return true;
      }
      rtok.pushBack();
      return super.scanItem (rtok, tokens);
   }

   private int signCross2d (Point3d p0, Point3d p1) {
      double xprod = p0.x*p1.y - p0.y*p1.x;
      return xprod >= 0 ? 1 : -1;
   }

   public void surfaceTangent (
      Point3d pr, Point3d p0, Point3d p1, double lam, Vector3d sideNrm) {

      // transform p0 and p1 into local coordinates
      Point3d p0loc = new Point3d(p0);
      Point3d p1loc = new Point3d(p1);    
      p0loc.inverseTransform (getPose());
      p1loc.inverseTransform (getPose());

      // there are at most two tangent points. t0loc and t1loc are used to
      // store the values for these in local coordinates:
      Point3d t0loc = new Point3d();
      Point3d t1loc = new Point3d();

      double z0 = p0loc.z;
      double z1 = p1loc.z;
      p0loc.z = 0;
      p1loc.z = 0;

      if (QuadraticUtils.circleTangentPoints (
             t0loc, t1loc, p0loc, myRadius) == 0) {
         // project p0 or p1 to the surface
         double mag = p0loc.norm();
         if (mag != 0) {
            t0loc.scale (myRadius/mag, p0loc);
         }
         else {
            t0loc.scale (myRadius/p1loc.norm(), p1loc);
         }
      }
      else if (signCross2d (p0loc, p1loc) == signCross2d (p0loc, t1loc)) {
         // use t1 instead of t0
         t0loc.set (t1loc);
      }
      double l = LineSegment.projectionParameter (p0loc, p1loc, t0loc);
      t0loc.z = (1-l)*z0 + l*z1;
      pr.transform (getPose(), t0loc);
   }


   public double penetrationDistance (Vector3d nrm, Matrix3d dnrm, Point3d p0) {
      if (nrm == null) {
         nrm = new Vector3d();
      }
      Point3d p0loc = new Point3d(p0);
      p0loc.inverseTransform (getPose());
      nrm.set (p0loc);
      nrm.z = 0;
      double mag = nrm.norm();
      if (mag >= 1.5*myRadius) {
         return Wrappable.OUTSIDE;
      }
      else if (mag > 0) {
         nrm.scale (1/mag);
      }
      else {
         nrm.set (1, 0, 0);
      }
      if (dnrm != null) {
         if (mag > 0) {
         // dnrm = (I - nrm nrm^T)/mag, but can be computed faster term by term
            dnrm.setZero();
            dnrm.m00 = nrm.y*nrm.y;
            dnrm.m11 = nrm.x*nrm.x;
            dnrm.m01 = -nrm.x*nrm.y;
            dnrm.m10 = dnrm.m01;
            dnrm.scale (mag/myRadius);
            dnrm.mul (getPose().R, dnrm);
         }
         else {
            dnrm.setZero();
         }
      }
      nrm.transform (getPose());
      return mag-myRadius;
   }

   public void transformGeometry (
      GeometryTransformer gtr, TransformGeometryContext context, int flags) {

      // Update the radius. The appropriate scaling is determined by
      // applying the transform constrainer to the local affine transform
      // induced by the transformation. 
      if (gtr.isRestoring()) {
         myRadius = gtr.restoreObject (myRadius);
      }
      else { 
         if (gtr.isSaving()) {
            gtr.saveObject (myRadius);
         }
         AffineTransform3d XL = gtr.computeLocalAffineTransform (
            getPose(), myTransformConstrainer); 
         // need to take abs() since diagonal entries could be negative
         // if XL is a reflection
         myRadius *= Math.abs(XL.A.m00);
      }
      super.transformGeometry (gtr, context, flags);
   }

}
>>>>>>> aa0a296b
<|MERGE_RESOLUTION|>--- conflicted
+++ resolved
@@ -1,4 +1,3 @@
-<<<<<<< HEAD
 package artisynth.core.mechmodels;
 
 import java.io.*;
@@ -25,21 +24,21 @@
          // constrain the transform to uniform scaling in the x-y plane
          if (X instanceof AffineTransform3d && 
              !X.equals (AffineTransform3d.IDENTITY)) {
-            AffineTransform3d XA = (AffineTransform3d)X;
-
-            PolarDecomposition3d pd = null;
-            Matrix3d P = XA.A;
-            if (!P.isSymmetric (1000*MACH_PREC*P.oneNorm())) {
-               pd = new PolarDecomposition3d();
-               pd.factor (P);
-               P = pd.getP();
-            }
+
+            Matrix3d A = new Matrix3d(((AffineTransform3d)X).A);
+
+            // factor A into the polar decomposition A = Q P, then remove all
+            // the off-diagonal terms of P, with P.m00 and P.m11 set to
+            // identical scale factors than give the same change in cross
+            // cylindrical area as P(0:1,0:1).
+            PolarDecomposition3d pd = new PolarDecomposition3d(A);
+            Matrix3d P = pd.getP();
             double sxy = Math.sqrt (Math.abs(P.m00*P.m11 - P.m01*P.m10));
             double sz = P.m22;
-            XA.A.setDiagonal (sxy, sxy, sz);
-            if (pd != null) {
-               XA.A.mul (pd.getR(), XA.A);
-            }
+            A.setDiagonal (sxy, sxy, sz);
+            A.mul (pd.getQ(), A);
+
+            ((AffineTransform3d)X).A.set (A);
          }
       }
    }
@@ -141,6 +140,9 @@
 
 
    public double penetrationDistance (Vector3d nrm, Matrix3d dnrm, Point3d p0) {
+      if (nrm == null) {
+         nrm = new Vector3d();
+      }
       Point3d p0loc = new Point3d(p0);
       p0loc.inverseTransform (getPose());
       nrm.set (p0loc);
@@ -187,206 +189,6 @@
          if (gtr.isSaving()) {
             gtr.saveObject (myRadius);
          }
-         AffineTransform3d XL = gtr.computeRightAffineTransform (getPose());
-         myTransformConstrainer.apply (XL);
-         myRadius *= XL.A.m00;
-      }
-      super.transformGeometry (gtr, context, flags);
-   }
-
-}
-=======
-package artisynth.core.mechmodels;
-
-import java.io.*;
-import java.util.*;
-
-import maspack.geometry.*;
-import maspack.util.*;
-import maspack.matrix.*;
-import maspack.spatialmotion.*;
-import artisynth.core.modelbase.*;
-import artisynth.core.util.*;
-
-public class RigidCylinder extends RigidBody implements Wrappable {
-   
-   double myRadius = 1.0;
-
-   private static double MACH_PREC = 1e-16;
-   
-   private class TransformConstrainer
-      implements GeometryTransformer.Constrainer {
-    
-      public void apply (AffineTransform3dBase X) {
-
-         // constrain the transform to uniform scaling in the x-y plane
-         if (X instanceof AffineTransform3d && 
-             !X.equals (AffineTransform3d.IDENTITY)) {
-
-            Matrix3d A = new Matrix3d(((AffineTransform3d)X).A);
-
-            // factor A into the polar decomposition A = Q P, then remove all
-            // the off-diagonal terms of P, with P.m00 and P.m11 set to
-            // identical scale factors than give the same change in cross
-            // cylindrical area as P(0:1,0:1).
-            PolarDecomposition3d pd = new PolarDecomposition3d(A);
-            Matrix3d P = pd.getP();
-            double sxy = Math.sqrt (Math.abs(P.m00*P.m11 - P.m01*P.m10));
-            double sz = P.m22;
-            A.setDiagonal (sxy, sxy, sz);
-            A.mul (pd.getQ(), A);
-
-            ((AffineTransform3d)X).A.set (A);
-         }
-      }
-   }
-
-   public RigidCylinder() {
-      super (null);
-   }
-
-   public double getRadius() {
-      return myRadius;
-   }
-
-   public void setRadius (double r) {
-      if (r != myRadius) {
-         myRadius = r;
-      }
-   }      
-
-   public RigidCylinder (String name, double r, double h, double density) {
-      this (name, r, h, density, 20);
-   }
-
-   public RigidCylinder (
-      String name, double r, double h, double density, int nsides) {
-
-      super (name);
-      PolygonalMesh mesh = MeshFactory.createCylinder (r, h, nsides);
-      setMesh (mesh, null);
-      // body.setDensity (density);
-      double mass = Math.PI*r*r*h*density;
-      setInertia (SpatialInertia.createCylinderInertia (mass, r, h));
-      myRadius = r;
-      myTransformConstrainer = new TransformConstrainer();
-   }
-
-   protected void writeItems (
-      PrintWriter pw, NumberFormat fmt, CompositeComponent ancestor)
-      throws IOException {
-      super.writeItems (pw, fmt, ancestor);
-      pw.println ("radius=" + fmt.format(getRadius()));
-   }
-
-   protected boolean scanItem (ReaderTokenizer rtok, Deque<ScanToken> tokens)
-      throws IOException {
-
-      rtok.nextToken();
-      if (scanAttributeName (rtok, "radius")) {
-         double r = rtok.scanNumber();
-         setRadius (r);
-         return true;
-      }
-      rtok.pushBack();
-      return super.scanItem (rtok, tokens);
-   }
-
-   private int signCross2d (Point3d p0, Point3d p1) {
-      double xprod = p0.x*p1.y - p0.y*p1.x;
-      return xprod >= 0 ? 1 : -1;
-   }
-
-   public void surfaceTangent (
-      Point3d pr, Point3d p0, Point3d p1, double lam, Vector3d sideNrm) {
-
-      // transform p0 and p1 into local coordinates
-      Point3d p0loc = new Point3d(p0);
-      Point3d p1loc = new Point3d(p1);    
-      p0loc.inverseTransform (getPose());
-      p1loc.inverseTransform (getPose());
-
-      // there are at most two tangent points. t0loc and t1loc are used to
-      // store the values for these in local coordinates:
-      Point3d t0loc = new Point3d();
-      Point3d t1loc = new Point3d();
-
-      double z0 = p0loc.z;
-      double z1 = p1loc.z;
-      p0loc.z = 0;
-      p1loc.z = 0;
-
-      if (QuadraticUtils.circleTangentPoints (
-             t0loc, t1loc, p0loc, myRadius) == 0) {
-         // project p0 or p1 to the surface
-         double mag = p0loc.norm();
-         if (mag != 0) {
-            t0loc.scale (myRadius/mag, p0loc);
-         }
-         else {
-            t0loc.scale (myRadius/p1loc.norm(), p1loc);
-         }
-      }
-      else if (signCross2d (p0loc, p1loc) == signCross2d (p0loc, t1loc)) {
-         // use t1 instead of t0
-         t0loc.set (t1loc);
-      }
-      double l = LineSegment.projectionParameter (p0loc, p1loc, t0loc);
-      t0loc.z = (1-l)*z0 + l*z1;
-      pr.transform (getPose(), t0loc);
-   }
-
-
-   public double penetrationDistance (Vector3d nrm, Matrix3d dnrm, Point3d p0) {
-      if (nrm == null) {
-         nrm = new Vector3d();
-      }
-      Point3d p0loc = new Point3d(p0);
-      p0loc.inverseTransform (getPose());
-      nrm.set (p0loc);
-      nrm.z = 0;
-      double mag = nrm.norm();
-      if (mag >= 1.5*myRadius) {
-         return Wrappable.OUTSIDE;
-      }
-      else if (mag > 0) {
-         nrm.scale (1/mag);
-      }
-      else {
-         nrm.set (1, 0, 0);
-      }
-      if (dnrm != null) {
-         if (mag > 0) {
-         // dnrm = (I - nrm nrm^T)/mag, but can be computed faster term by term
-            dnrm.setZero();
-            dnrm.m00 = nrm.y*nrm.y;
-            dnrm.m11 = nrm.x*nrm.x;
-            dnrm.m01 = -nrm.x*nrm.y;
-            dnrm.m10 = dnrm.m01;
-            dnrm.scale (mag/myRadius);
-            dnrm.mul (getPose().R, dnrm);
-         }
-         else {
-            dnrm.setZero();
-         }
-      }
-      nrm.transform (getPose());
-      return mag-myRadius;
-   }
-
-   public void transformGeometry (
-      GeometryTransformer gtr, TransformGeometryContext context, int flags) {
-
-      // Update the radius. The appropriate scaling is determined by
-      // applying the transform constrainer to the local affine transform
-      // induced by the transformation. 
-      if (gtr.isRestoring()) {
-         myRadius = gtr.restoreObject (myRadius);
-      }
-      else { 
-         if (gtr.isSaving()) {
-            gtr.saveObject (myRadius);
-         }
          AffineTransform3d XL = gtr.computeLocalAffineTransform (
             getPose(), myTransformConstrainer); 
          // need to take abs() since diagonal entries could be negative
@@ -396,5 +198,4 @@
       super.transformGeometry (gtr, context, flags);
    }
 
-}
->>>>>>> aa0a296b
+}