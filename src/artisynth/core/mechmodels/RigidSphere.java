<<<<<<< HEAD
package artisynth.core.mechmodels;

import java.io.*;
import java.util.*;

import maspack.geometry.*;
import maspack.util.*;
import maspack.matrix.*;
import maspack.spatialmotion.*;
import artisynth.core.modelbase.*;
import artisynth.core.util.*;

public class RigidSphere extends RigidBody implements Wrappable {
   
   double myRadius = 1.0;
   private static double MACH_PREC = 1e-16;

   public RigidSphere() {
      super (null);
   }

   public double getRadius() {
      return myRadius;
   }

   public void setRadius (double r) {
      if (r != myRadius) {
         myRadius = r;
      }
   } 

   public RigidSphere (String name, double r, double density) {
      this (name, r, density, 20);
   }

   public RigidSphere (String name, double r, double density, int nslices) {
      super (name);      
      PolygonalMesh mesh = MeshFactory.createSphere (r, nslices);
      setMesh (mesh, null);
      // body.setDensity (density);
      
      double mass = 4/3.0*Math.PI*r*r*r*density;
      setInertia (SpatialInertia.createSphereInertia (mass, r));
      myRadius = r;
      myTransformConstrainer = 
         new GeometryTransformer.UniformScalingConstrainer();
   }

   protected void writeItems (
      PrintWriter pw, NumberFormat fmt, CompositeComponent ancestor)
      throws IOException {
      super.writeItems (pw, fmt, ancestor);
      pw.println ("radius=" + fmt.format(getRadius()));
   }

   protected boolean scanItem (ReaderTokenizer rtok, Deque<ScanToken> tokens)
      throws IOException {

      rtok.nextToken();
      if (scanAttributeName (rtok, "radius")) {
         double r = rtok.scanNumber();
         setRadius (r);
         return true;
      }
      rtok.pushBack();
      return super.scanItem (rtok, tokens);
   }

   private int signCross2d (Point3d p0, Point3d p1) {
      double xprod = p0.x*p1.y - p0.y*p1.x;
      return xprod >= 0 ? 1 : -1;
   }

   public void surfaceTangent (
      Point3d pr, Point3d p0, Point3d p1, double lam, Vector3d sideNrm) {

      RigidTransform3d XBW = new RigidTransform3d();
      Vector3d del10 = new Vector3d();
      Vector3d delc0 = new Vector3d();
      Vector3d xprod = new Vector3d();

      del10.sub (p1, p0);
      delc0.sub (getPose().p, p0);
      xprod.cross (delc0, del10);
      double mag = xprod.norm();
      if (mag <= 100*MACH_PREC*Math.max(del10.norm(), delc0.norm())) {
         // use sideNrm instead
         XBW.R.setZDirection (sideNrm);
      }
      else {
         XBW.R.setZDirection (xprod);
      }
      XBW.p.set (getPose().p);

      // transform into this coordinate system and so a circle tangent
      // calculation

      Point3d p0loc = new Point3d(p0);
      Point3d p1loc = new Point3d(p1);    
      p0loc.inverseTransform (XBW);
      p1loc.inverseTransform (XBW);

      Point3d t0loc = new Point3d();
      Point3d t1loc = new Point3d();

      if (QuadraticUtils.circleTangentPoints (
             t0loc, t1loc, p0loc, myRadius) == 0) {
         // project pr to the surface
         mag = p0loc.norm();
         if (mag != 0) {
            t0loc.scale (myRadius/mag, p0loc);
         }
         else {
            t0loc.scale (myRadius/p1loc.norm(), p1loc);
         }
      }
      else if (signCross2d (p0loc, p1loc) == signCross2d (p0loc, t1loc)) {
         // use t1 instead of t0
         t0loc.set (t1loc);
      }
      pr.transform (XBW, t0loc);
   }

   public double penetrationDistance (Vector3d nrm, Matrix3d dnrm, Point3d p0) {
      Point3d p0loc = new Point3d(p0);
      p0loc.inverseTransform (getPose());
      nrm.set (p0loc);
      double mag = nrm.norm();
      if (mag >= 1.5*myRadius) {
         return Wrappable.OUTSIDE;
      }
      else if (mag > 0) {
         nrm.scale (1/mag);
      }
      else {
         nrm.set (1, 0, 0);
      }
      if (dnrm != null) {
         if (mag >= 0) {
         // dnrm = (I - nrm nrm^T)/mag
            dnrm.outerProduct (nrm, nrm);
            dnrm.m00 -= 1;
            dnrm.m11 -= 1;
            dnrm.m22 -= 1;
            dnrm.scale (-mag/myRadius);
            dnrm.mul (getPose().R, dnrm);
         }
         else {
            dnrm.setZero();
         }
      }
      nrm.transform (getPose());
      return mag - myRadius;
   }

   public void transformGeometry (
      GeometryTransformer gtr, TransformGeometryContext context, int flags) {

      // Update the radius. The appropriate scaling is determined by
      // applying the transform constrainer to the local affine transform
      // induced by the transformation. 
      if (gtr.isRestoring()) {
         myRadius = gtr.restoreObject (myRadius);
      }
      else {
         if (gtr.isSaving()) {
            gtr.saveObject (myRadius);
         }
         AffineTransform3d XL = gtr.computeRightAffineTransform (getPose());
         myTransformConstrainer.apply (XL);
         myRadius *= XL.A.m00;
      }      
      super.transformGeometry (gtr, context, flags);

   }

}
=======
package artisynth.core.mechmodels;

import java.io.*;
import java.util.*;

import maspack.geometry.*;
import maspack.util.*;
import maspack.matrix.*;
import maspack.spatialmotion.*;
import artisynth.core.modelbase.*;
import artisynth.core.util.*;

public class RigidSphere extends RigidBody implements Wrappable {
   
   double myRadius = 1.0;
   private static double MACH_PREC = 1e-16;

   public RigidSphere() {
      super (null);
   }

   public double getRadius() {
      return myRadius;
   }

   public void setRadius (double r) {
      if (r != myRadius) {
         myRadius = r;
      }
   } 

   public RigidSphere (String name, double r, double density) {
      this (name, r, density, 20);
   }

   public RigidSphere (String name, double r, double density, int nslices) {
      super (name);      
      PolygonalMesh mesh = MeshFactory.createSphere (r, nslices);
      setMesh (mesh, null);
      // body.setDensity (density);
      
      double mass = 4/3.0*Math.PI*r*r*r*density;
      setInertia (SpatialInertia.createSphereInertia (mass, r));
      myRadius = r;
      myTransformConstrainer = 
         new GeometryTransformer.UniformScalingConstrainer();
   }

   protected void writeItems (
      PrintWriter pw, NumberFormat fmt, CompositeComponent ancestor)
      throws IOException {
      super.writeItems (pw, fmt, ancestor);
      pw.println ("radius=" + fmt.format(getRadius()));
   }

   protected boolean scanItem (ReaderTokenizer rtok, Deque<ScanToken> tokens)
      throws IOException {

      rtok.nextToken();
      if (scanAttributeName (rtok, "radius")) {
         double r = rtok.scanNumber();
         setRadius (r);
         return true;
      }
      rtok.pushBack();
      return super.scanItem (rtok, tokens);
   }

   private int signCross2d (Point3d p0, Point3d p1) {
      double xprod = p0.x*p1.y - p0.y*p1.x;
      return xprod >= 0 ? 1 : -1;
   }

   public void surfaceTangent (
      Point3d pr, Point3d p0, Point3d p1, double lam, Vector3d sideNrm) {

      RigidTransform3d XBW = new RigidTransform3d();
      Vector3d del10 = new Vector3d();
      Vector3d delc0 = new Vector3d();
      Vector3d xprod = new Vector3d();

      del10.sub (p1, p0);
      delc0.sub (getPose().p, p0);
      xprod.cross (delc0, del10);
      double mag = xprod.norm();
      if (mag <= 100*MACH_PREC*Math.max(del10.norm(), delc0.norm())) {
         // use sideNrm instead
         XBW.R.setZDirection (sideNrm);
      }
      else {
         XBW.R.setZDirection (xprod);
      }
      XBW.p.set (getPose().p);

      // transform into this coordinate system and so a circle tangent
      // calculation

      Point3d p0loc = new Point3d(p0);
      Point3d p1loc = new Point3d(p1);    
      p0loc.inverseTransform (XBW);
      p1loc.inverseTransform (XBW);

      Point3d t0loc = new Point3d();
      Point3d t1loc = new Point3d();

      if (QuadraticUtils.circleTangentPoints (
             t0loc, t1loc, p0loc, myRadius) == 0) {
         // project pr to the surface
         mag = p0loc.norm();
         if (mag != 0) {
            t0loc.scale (myRadius/mag, p0loc);
         }
         else {
            t0loc.scale (myRadius/p1loc.norm(), p1loc);
         }
      }
      else if (signCross2d (p0loc, p1loc) == signCross2d (p0loc, t1loc)) {
         // use t1 instead of t0
         t0loc.set (t1loc);
      }
      pr.transform (XBW, t0loc);
   }

   public double penetrationDistance (Vector3d nrm, Matrix3d dnrm, Point3d p0) {
      if (nrm == null) {
         nrm = new Vector3d();
      }
      Point3d p0loc = new Point3d(p0);
      p0loc.inverseTransform (getPose());
      nrm.set (p0loc);
      double mag = nrm.norm();
      if (mag >= 1.5*myRadius) {
         return Wrappable.OUTSIDE;
      }
      else if (mag > 0) {
         nrm.scale (1/mag);
      }
      else {
         nrm.set (1, 0, 0);
      }
      if (dnrm != null) {
         if (mag >= 0) {
         // dnrm = (I - nrm nrm^T)/mag
            dnrm.outerProduct (nrm, nrm);
            dnrm.m00 -= 1;
            dnrm.m11 -= 1;
            dnrm.m22 -= 1;
            dnrm.scale (-mag/myRadius);
            dnrm.mul (getPose().R, dnrm);
         }
         else {
            dnrm.setZero();
         }
      }
      nrm.transform (getPose());
      return mag - myRadius;
   }

   public void transformGeometry (
      GeometryTransformer gtr, TransformGeometryContext context, int flags) {

      // Update the radius. The appropriate scaling is determined by
      // applying the transform constrainer to the local affine transform
      // induced by the transformation. 
      if (gtr.isRestoring()) {
         myRadius = gtr.restoreObject (myRadius);
      }
      else {
         if (gtr.isSaving()) {
            gtr.saveObject (myRadius);
         }
         AffineTransform3d XL = gtr.computeLocalAffineTransform (
            getPose(), myTransformConstrainer);
         // need to take abs() since diagonal entries could be negative
         // if XL is a reflection
         myRadius *= Math.abs(XL.A.m00);
      }      
      super.transformGeometry (gtr, context, flags);

   }

}
>>>>>>> aa0a296b
<|MERGE_RESOLUTION|>--- conflicted
+++ resolved
@@ -1,182 +1,3 @@
-<<<<<<< HEAD
-package artisynth.core.mechmodels;
-
-import java.io.*;
-import java.util.*;
-
-import maspack.geometry.*;
-import maspack.util.*;
-import maspack.matrix.*;
-import maspack.spatialmotion.*;
-import artisynth.core.modelbase.*;
-import artisynth.core.util.*;
-
-public class RigidSphere extends RigidBody implements Wrappable {
-   
-   double myRadius = 1.0;
-   private static double MACH_PREC = 1e-16;
-
-   public RigidSphere() {
-      super (null);
-   }
-
-   public double getRadius() {
-      return myRadius;
-   }
-
-   public void setRadius (double r) {
-      if (r != myRadius) {
-         myRadius = r;
-      }
-   } 
-
-   public RigidSphere (String name, double r, double density) {
-      this (name, r, density, 20);
-   }
-
-   public RigidSphere (String name, double r, double density, int nslices) {
-      super (name);      
-      PolygonalMesh mesh = MeshFactory.createSphere (r, nslices);
-      setMesh (mesh, null);
-      // body.setDensity (density);
-      
-      double mass = 4/3.0*Math.PI*r*r*r*density;
-      setInertia (SpatialInertia.createSphereInertia (mass, r));
-      myRadius = r;
-      myTransformConstrainer = 
-         new GeometryTransformer.UniformScalingConstrainer();
-   }
-
-   protected void writeItems (
-      PrintWriter pw, NumberFormat fmt, CompositeComponent ancestor)
-      throws IOException {
-      super.writeItems (pw, fmt, ancestor);
-      pw.println ("radius=" + fmt.format(getRadius()));
-   }
-
-   protected boolean scanItem (ReaderTokenizer rtok, Deque<ScanToken> tokens)
-      throws IOException {
-
-      rtok.nextToken();
-      if (scanAttributeName (rtok, "radius")) {
-         double r = rtok.scanNumber();
-         setRadius (r);
-         return true;
-      }
-      rtok.pushBack();
-      return super.scanItem (rtok, tokens);
-   }
-
-   private int signCross2d (Point3d p0, Point3d p1) {
-      double xprod = p0.x*p1.y - p0.y*p1.x;
-      return xprod >= 0 ? 1 : -1;
-   }
-
-   public void surfaceTangent (
-      Point3d pr, Point3d p0, Point3d p1, double lam, Vector3d sideNrm) {
-
-      RigidTransform3d XBW = new RigidTransform3d();
-      Vector3d del10 = new Vector3d();
-      Vector3d delc0 = new Vector3d();
-      Vector3d xprod = new Vector3d();
-
-      del10.sub (p1, p0);
-      delc0.sub (getPose().p, p0);
-      xprod.cross (delc0, del10);
-      double mag = xprod.norm();
-      if (mag <= 100*MACH_PREC*Math.max(del10.norm(), delc0.norm())) {
-         // use sideNrm instead
-         XBW.R.setZDirection (sideNrm);
-      }
-      else {
-         XBW.R.setZDirection (xprod);
-      }
-      XBW.p.set (getPose().p);
-
-      // transform into this coordinate system and so a circle tangent
-      // calculation
-
-      Point3d p0loc = new Point3d(p0);
-      Point3d p1loc = new Point3d(p1);    
-      p0loc.inverseTransform (XBW);
-      p1loc.inverseTransform (XBW);
-
-      Point3d t0loc = new Point3d();
-      Point3d t1loc = new Point3d();
-
-      if (QuadraticUtils.circleTangentPoints (
-             t0loc, t1loc, p0loc, myRadius) == 0) {
-         // project pr to the surface
-         mag = p0loc.norm();
-         if (mag != 0) {
-            t0loc.scale (myRadius/mag, p0loc);
-         }
-         else {
-            t0loc.scale (myRadius/p1loc.norm(), p1loc);
-         }
-      }
-      else if (signCross2d (p0loc, p1loc) == signCross2d (p0loc, t1loc)) {
-         // use t1 instead of t0
-         t0loc.set (t1loc);
-      }
-      pr.transform (XBW, t0loc);
-   }
-
-   public double penetrationDistance (Vector3d nrm, Matrix3d dnrm, Point3d p0) {
-      Point3d p0loc = new Point3d(p0);
-      p0loc.inverseTransform (getPose());
-      nrm.set (p0loc);
-      double mag = nrm.norm();
-      if (mag >= 1.5*myRadius) {
-         return Wrappable.OUTSIDE;
-      }
-      else if (mag > 0) {
-         nrm.scale (1/mag);
-      }
-      else {
-         nrm.set (1, 0, 0);
-      }
-      if (dnrm != null) {
-         if (mag >= 0) {
-         // dnrm = (I - nrm nrm^T)/mag
-            dnrm.outerProduct (nrm, nrm);
-            dnrm.m00 -= 1;
-            dnrm.m11 -= 1;
-            dnrm.m22 -= 1;
-            dnrm.scale (-mag/myRadius);
-            dnrm.mul (getPose().R, dnrm);
-         }
-         else {
-            dnrm.setZero();
-         }
-      }
-      nrm.transform (getPose());
-      return mag - myRadius;
-   }
-
-   public void transformGeometry (
-      GeometryTransformer gtr, TransformGeometryContext context, int flags) {
-
-      // Update the radius. The appropriate scaling is determined by
-      // applying the transform constrainer to the local affine transform
-      // induced by the transformation. 
-      if (gtr.isRestoring()) {
-         myRadius = gtr.restoreObject (myRadius);
-      }
-      else {
-         if (gtr.isSaving()) {
-            gtr.saveObject (myRadius);
-         }
-         AffineTransform3d XL = gtr.computeRightAffineTransform (getPose());
-         myTransformConstrainer.apply (XL);
-         myRadius *= XL.A.m00;
-      }      
-      super.transformGeometry (gtr, context, flags);
-
-   }
-
-}
-=======
 package artisynth.core.mechmodels;
 
 import java.io.*;
@@ -358,5 +179,4 @@
 
    }
 
-}
->>>>>>> aa0a296b
+}