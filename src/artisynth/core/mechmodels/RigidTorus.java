<<<<<<< HEAD
package artisynth.core.mechmodels;

import java.io.*;
import java.util.*;

import maspack.geometry.*;
import maspack.util.*;
import maspack.matrix.*;
import artisynth.core.modelbase.*;
import artisynth.core.util.*;

public class RigidTorus extends RigidBody implements Wrappable {
   
   double myOuterRadius = 1.0;
   double myInnerRadius = 0.25;
   private static double MACH_PREC = 1.0e-16;

   public RigidTorus() {
      super (null);
   }

   public double getOuterRadius() {
      return myOuterRadius;
   }

   public void setOuterRadius (double r) {
      if (r != myOuterRadius) {
         myOuterRadius = r;
      }
   }

   public double getInnerRadius() {
      return myInnerRadius;
   }

   public void setInnerRadius (double r) {
      if (r != myInnerRadius) {
         myInnerRadius = r;
      }
   }      

   public RigidTorus (String name, double router, double rinner, double density) {
      this (name, router, rinner, density, 20, 10);
   }

   public RigidTorus (
      String name, double router, double rinner, double density,
      int nouter, int ninner) {

      super (name);
      PolygonalMesh mesh = MeshFactory.createTorus (
         router, rinner, nouter, ninner);
      setInertiaFromDensity (density);
      setMesh (mesh, null);
      myOuterRadius = router;
      myInnerRadius = rinner;
      myTransformConstrainer = 
         new GeometryTransformer.UniformScalingConstrainer();
   }

   protected void writeItems (
      PrintWriter pw, NumberFormat fmt, CompositeComponent ancestor)
      throws IOException {
      super.writeItems (pw, fmt, ancestor);
      pw.println ("outerRadius=" + fmt.format(getOuterRadius()));
      pw.println ("innerRadius=" + fmt.format(getInnerRadius()));
   }

   protected boolean scanItem (ReaderTokenizer rtok, Deque<ScanToken> tokens)
      throws IOException {

      rtok.nextToken();
      if (scanAttributeName (rtok, "outerRadius")) {
         double r = rtok.scanNumber();
         setOuterRadius (r);
         return true;
      }
      else if (scanAttributeName (rtok, "innerRadius")) {
         double r = rtok.scanNumber();
         setInnerRadius (r);
         return true;
      }
      rtok.pushBack();
      return super.scanItem (rtok, tokens);
   }

   private int signCross2d (Point3d p0, Point3d p1) {
      double xprod = p0.x*p1.y - p0.y*p1.x;
      return xprod >= 0 ? 1 : -1;
   }

   /**
    * Computes <code>f(lam) = (ps-pa)^T n<code> for a given value of
    * <code>lam</code>. All quantities are assumed to be in local coordinates.
    * The parameter <code>lam</code> determines a point <code>p</code>
    * along the line segment according to
    * <pre>
    * p = pa + lam del
    * </pre>
    *
    * @param n returns the surface normal at the nearest surface point
    * @param ps if non-<code>null</code>, returns the nearest surface point
    * @param pa beginning point for the line segment
    * @param del displacement vector for the line segment
    * @param lam parameter determining the point along the line segment
    * @return f value corresponding to <code>lam</code>
    */
   private double computeF (
      Vector3d n, Point3d ps, Point3d pa, Vector3d del, double lam) {

      Point3d p = new Point3d();
      p.scaledAdd (lam, del, pa);
      double d = penetrationDistanceLoc (n, p);
      p.scaledAdd (-d, n);
      if (ps != null) {
         ps.set (p);
      }
      p.sub (pa);
      return p.dot (n);
   }

   /**
    * Computes the derivative <code>df(lam)</code> for <code>f(lam) = (ps-pa)^T
    * n<code> for a given value of <code>lam</code>.. All quantities are
    * assumed to be in local coordinates. The parameter <code>lam</code>
    * determines a point <code>p</code> along the line segment according to
    * <pre>
    * p = pa + lam del
    * </pre>
    * 
    * @param n surface normal at the nearest surface point
    * @param ps nearest surface point
    * @param pa beginning point for the line segment
    * @param del displacement vector for the line segment
    * @param lam parameter determining the point along the line segment
    * @return derivative df corresponding to <code>lam</code>
    */
   private double computeDf (
      Vector3d n, Point3d ps, Point3d pa, Vector3d del, double lam) {

      // 
      // df(lam) = dps^T n + (ps-pa)^T dn
      //
      // where dps and dn are the derivatives of ps and n with respect to lam.
      //
      // In turn, ps = pc + r n, where pc is the point on the torus circle
      // corresponding to p, and r is the inner radius, and so
      //
      // dps = dpc + r dn
      //
      // To determine dpc and dn, we note that
      //
      // ps = [ R p_x / c   R p_y / c    0 ]
      // 
      // n = q / ||q||
      //
      // where R is the outer radius, c = sqrt(p_x^2 + p_y^2), and q = p - pc,
      // and then apply the general relationship
      //
      // d (q/||q||) = 
      //
      //             [ (q_y^2 + q_z^2) dq_x - q_x q_y dq_y - q_x q_z dq_z ]
      //        1    [                                                    ]
      //     ------- [ (q_x^2 + q_z^2) dq_y - q_y q_x dq_x - q_y q_z dq_z ]
      //     ||q||^3 [                                                    ]
      //             [ (q_x^2 + q_y^2) dq_z - q_z q_x dq_x - q_z q_y dq_y ]
      //
      // The above gives a formula for dn directly, while for dpc it yields
      //
      //               [ p_y^2 dp_x - p_x p_y dp_y ]
      //          R    [                           ]
      // dpx = ------- [ p_x^2 dp_y - p_y p_x dp_x ]
      //         c^3   [                           ]
      //               [            0              ]
      //
      // where, by definition, dp = del.
      //
      double R = myOuterRadius;
      double r = myInnerRadius;
      Point3d p = new Point3d();
      p.scaledAdd (lam, del, pa);
      double c2 = p.x*p.x + p.y*p.y;
      double c = Math.sqrt (c2);
      double c3 = c*c2;
      Vector3d dpc = new Vector3d();
      dpc.x = R/c3*(p.y*p.y*del.x - p.x*p.y*del.y);
      dpc.y = R/c3*(p.x*p.x*del.y - p.x*p.y*del.x);
      Vector3d dq = new Vector3d(del);
      dq.sub (dpc);
      Vector3d q = new Vector3d(p);
      q.x -= myOuterRadius*p.x/c;
      q.y -= myOuterRadius*p.y/c;
      Vector3d dn = new Vector3d();
      double qmag2 = q.x*q.x + q.y*q.y + q.z*q.z;
      double qmag3 = qmag2*Math.sqrt (qmag2);
      dn.x = ((q.y*q.y+q.z*q.z)*dq.x - q.x*q.y*dq.y - q.x*q.z*dq.z)/qmag3;
      dn.y = ((q.x*q.x+q.z*q.z)*dq.y - q.y*q.x*dq.x - q.y*q.z*dq.z)/qmag3;
      dn.z = ((q.x*q.x+q.y*q.y)*dq.z - q.z*q.x*dq.x - q.z*q.y*dq.y)/qmag3;
      p.sub (ps, pa);
      return dpc.dot(n) + r*dn.dot(n) + dn.dot(p);
   }

   public void surfaceTangent (
      Point3d pr, Point3d pa, Point3d p1, double lam0, Vector3d sideNrm) {

      // Surface tangent calculation works as follows. For a given point p on
      // the line defined by pa-p1, let
      //
      // pc = corresponding point on the circle running through the torus
      // q = p - pc = vector from pc to p
      // n = q/||q|| = normal vector from p to the surface
      // ps = nearest point on torus surface
      //
      // The tangent point will be p such that (ps-pa)^T n = 0
      //
      // We can then set this up as a root finding problem in lam, such that we
      // find lam that gives us a p for which
      //
      // f(lam) = (ps-pa)^T n = 0
      //
      // We use Newton's method combined with bisection for safety, starting
      // the search in the interval [lam0, 1], and expanding this interval if
      // necessary to bracket the root.
      Vector3d nrm = new Vector3d();

      // start by testing pa to see if it is inside the torus. If it is, just
      // return the projection to the surface.
      double d = penetrationDistance (nrm, null, pa);
      if (d < 0) {
         pr.scaledAdd (-d, nrm, pa);
         return;
      }
      // convert pa and p1 to local coordinates
      Point3d paLoc = new Point3d(pa);
      Point3d p1Loc = new Point3d(p1);
      paLoc.inverseTransform (getPose());
      p1Loc.inverseTransform (getPose());
      Vector3d del = new Vector3d();
      del.sub (p1Loc, paLoc);

      Point3d p = new Point3d();

      // set initial root bracket to [lam0, 1]
      double hi = 1.0;
      double lo = lam0;
      double fhi = computeF (nrm, null, paLoc, del, hi);
      double flo = computeF (nrm, null, paLoc, del, lo);
      // if f(lam) == 0 is not bracketed, increase the bracket if necessary
      if (fhi*flo > 0) {
         double slope = (fhi-flo)/(hi-lo);
         if (Math.abs(fhi) > Math.abs(flo)) {
            lo -= 2*flo/slope;
            flo = computeF (nrm, null, paLoc, del, lo);
         }
         else {
            hi -= 2*fhi/slope;
            fhi = computeF (nrm, null, paLoc, del, hi);
         }
      }
      double lam;
      // compute tolerance for finding the root
      double ftol = 100*MACH_PREC*del.norm();
      Point3d psLoc = new Point3d();
      if (fhi*flo < -ftol) {
         // find root within interval. Start looking with lam at the center
         lam = (hi+lo)/2;

         int iter;
         int maxIter = 50;
         double f = 0;
         for (iter=0; iter<maxIter; iter++) {
            f = computeF (nrm, psLoc, paLoc, del, lam);

            if (Math.abs(f) < ftol) {
               // f is close enough to zero, we are done
               break;
            }
            if((flo<0 && f>0) || (flo>0 && f<0)){
               // if sign change between lo and mid, move hi
               hi=lam;
               fhi=f;
            }
            else {
               // otherwise sign change between hi and mid, move lo
               lo=lam;
               flo=f;
            }
            if (lo > hi) {
               throw new InternalErrorException (
                  "interval exchanged, lo=" + lo + " hi=" + hi);
            }  
            // compute df to apply Newton step
            double df = computeDf (nrm, psLoc, paLoc, del, lam);
            if (df != 0) {
               lam = lam - f/df; // Newton step
            }
            if (df == 0 || lam <= lo || lam >= hi) {
               // if df == 0 or Newton step takes us outside interval,
               // revert to bisection
               lam = (hi+lo)/2;
            }
            if (hi-lo < 1e-10) {
               // if interval is tight enough, done
               break;
            }
         }
      }
      else if (Math.abs(flo) < ftol) {
         lam = lo;
      }
      else if (Math.abs(fhi) < ftol) {
         lam = hi;
      }
      else {
         // Shouldn't happen
         System.out.println ("NOT bracketed " + flo + " " + fhi);
         pr.setZero();
         return;
      }
      pr.scaledAdd (lam, del, paLoc);
      d = penetrationDistanceLoc (nrm, pr);
      pr.scaledAdd (-d, nrm);
      pr.transform (getPose());
   }

   private double penetrationDistanceLoc (Vector3d nrm, Point3d p0loc) {

      if (nrm == null) {
         nrm = new Vector3d();
      }
      double r = Math.sqrt (p0loc.x*p0loc.x + p0loc.y*p0loc.y);
      if (r == 0) {
         return Wrappable.OUTSIDE;
      }
      Vector3d pc = new Vector3d (p0loc.x, p0loc.y, 0);
      double mag = pc.norm();
      if (mag == 0) {
         // leave normal unchanged
         return Wrappable.OUTSIDE;
      }
      else {
         pc.scale (myOuterRadius/mag);
      }
      nrm.sub (p0loc, pc);
      mag = nrm.norm();
      if (mag == 0) {
         // leave normal unchanged
         return -myInnerRadius;
      }
      else if (mag >= 1.5*myInnerRadius) {
         return Wrappable.OUTSIDE;
      }
      else {
         nrm.scale (1/mag);
         return mag-myInnerRadius;
      }
   }

   public double penetrationDistance (Vector3d nrm, Matrix3d dnrm, Point3d p0) {
      Point3d p0loc = new Point3d(p0);
      p0loc.inverseTransform (getPose());

      double d = penetrationDistanceLoc (nrm, p0loc);
      if (dnrm != null) {
         dnrm.setZero();
      }
      if (nrm != null && d != Wrappable.OUTSIDE && d != -myInnerRadius) {
         nrm.transform (getPose());
      }
      return d;
   }

   public void transformGeometry (
      GeometryTransformer gtr, TransformGeometryContext context, int flags) {

      // Update the inner and outer radii. The appropriate scaling is 
      // determined by applying the transform constrainer to the local affine 
      // transform induced by the transformation. 
      if (gtr.isRestoring()) {
         myInnerRadius = gtr.restoreObject (myInnerRadius);
         myOuterRadius = gtr.restoreObject (myOuterRadius);
      }
      else {
         if (gtr.isSaving()) {
            gtr.saveObject (myInnerRadius);
            gtr.saveObject (myOuterRadius);
         }
         AffineTransform3d XL = gtr.computeLocalAffineTransform (
            getPose(), myTransformConstrainer); 
         // need to take abs() since diagonal entries could be negative
         // if XL is a reflection
         double scale = Math.abs(XL.A.m00);
         myInnerRadius *= scale;
         myOuterRadius *= scale;
      }     
 
      super.transformGeometry (gtr, context, flags);
   }


}
=======
package artisynth.core.mechmodels;

import java.io.*;
import java.util.*;

import maspack.geometry.*;
import maspack.util.*;
import maspack.matrix.*;
import artisynth.core.modelbase.*;
import artisynth.core.util.*;

public class RigidTorus extends RigidBody implements Wrappable {
   
   double myOuterRadius = 1.0;
   double myInnerRadius = 0.25;
   private static double MACH_PREC = 1.0e-16;

   public RigidTorus() {
      super (null);
   }

   public double getOuterRadius() {
      return myOuterRadius;
   }

   public void setOuterRadius (double r) {
      if (r != myOuterRadius) {
         myOuterRadius = r;
      }
   }

   public double getInnerRadius() {
      return myInnerRadius;
   }

   public void setInnerRadius (double r) {
      if (r != myInnerRadius) {
         myInnerRadius = r;
      }
   }      

   public RigidTorus (String name, double router, double rinner, double density) {
      this (name, router, rinner, density, 20, 10);
   }

   public RigidTorus (
      String name, double router, double rinner, double density,
      int nouter, int ninner) {

      super (name);
      PolygonalMesh mesh = MeshFactory.createTorus (
         router, rinner, nouter, ninner);
      setInertiaFromDensity (density);
      setMesh (mesh, null);
      myOuterRadius = router;
      myInnerRadius = rinner;
      myTransformConstrainer = 
         new GeometryTransformer.UniformScalingConstrainer();
   }

   protected void writeItems (
      PrintWriter pw, NumberFormat fmt, CompositeComponent ancestor)
      throws IOException {
      super.writeItems (pw, fmt, ancestor);
      pw.println ("outerRadius=" + fmt.format(getOuterRadius()));
      pw.println ("innerRadius=" + fmt.format(getInnerRadius()));
   }

   protected boolean scanItem (ReaderTokenizer rtok, Deque<ScanToken> tokens)
      throws IOException {

      rtok.nextToken();
      if (scanAttributeName (rtok, "outerRadius")) {
         double r = rtok.scanNumber();
         setOuterRadius (r);
         return true;
      }
      else if (scanAttributeName (rtok, "innerRadius")) {
         double r = rtok.scanNumber();
         setInnerRadius (r);
         return true;
      }
      rtok.pushBack();
      return super.scanItem (rtok, tokens);
   }

   private int signCross2d (Point3d p0, Point3d p1) {
      double xprod = p0.x*p1.y - p0.y*p1.x;
      return xprod >= 0 ? 1 : -1;
   }

   /**
    * Computes <code>f(lam) = (ps-pa)^T n<code> for a given value of
    * <code>lam</code>. All quantities are assumed to be in local coordinates.
    * The parameter <code>lam</code> determines a point <code>p</code>
    * along the line segment according to
    * <pre>
    * p = pa + lam del
    * </pre>
    *
    * @param n returns the surface normal at the nearest surface point
    * @param ps if non-<code>null</code>, returns the nearest surface point
    * @param pa beginning point for the line segment
    * @param del displacement vector for the line segment
    * @param lam parameter determining the point along the line segment
    * @return f value corresponding to <code>lam</code>
    */
   private double computeF (
      Vector3d n, Point3d ps, Point3d pa, Vector3d del, double lam) {

      Point3d p = new Point3d();
      p.scaledAdd (lam, del, pa);
      double d = penetrationDistanceLoc (n, null, p, 1000);
      p.scaledAdd (-d, n);
      if (ps != null) {
         ps.set (p);
      }
      p.sub (pa);
      return p.dot (n);
   }

   /**
    * Computes the derivative <code>df(lam)</code> for <code>f(lam) = (ps-pa)^T
    * n<code> for a given value of <code>lam</code>.. All quantities are
    * assumed to be in local coordinates. The parameter <code>lam</code>
    * determines a point <code>p</code> along the line segment according to
    * <pre>
    * p = pa + lam del
    * </pre>
    * 
    * @param n surface normal at the nearest surface point
    * @param ps nearest surface point
    * @param pa beginning point for the line segment
    * @param del displacement vector for the line segment
    * @param lam parameter determining the point along the line segment
    * @return derivative df corresponding to <code>lam</code>
    */
   private double computeDf (
      Vector3d n, Point3d ps, Point3d pa, Vector3d del, double lam) {

      // 
      // df(lam) = dps^T n + (ps-pa)^T dn
      //
      // where dps and dn are the derivatives of ps and n with respect to lam.
      //
      // In turn, ps = pc + r n, where pc is the point on the torus circle
      // corresponding to p, and r is the inner radius, and so
      //
      // dps = dpc + r dn
      //
      // To determine dpc and dn, we note that
      //
      // ps = [ R p_x / c   R p_y / c    0 ]
      // 
      // n = q / ||q||
      //
      // where R is the outer radius, c = sqrt(p_x^2 + p_y^2), and q = p - pc,
      // and then apply the general relationship
      //
      // d (q/||q||) = 
      //
      //             [ (q_y^2 + q_z^2) dq_x - q_x q_y dq_y - q_x q_z dq_z ]
      //        1    [                                                    ]
      //     ------- [ (q_x^2 + q_z^2) dq_y - q_y q_x dq_x - q_y q_z dq_z ]
      //     ||q||^3 [                                                    ]
      //             [ (q_x^2 + q_y^2) dq_z - q_z q_x dq_x - q_z q_y dq_y ]
      //
      // The above gives a formula for dn directly, while for dpc it yields
      //
      //               [ p_y^2 dp_x - p_x p_y dp_y ]
      //          R    [                           ]
      // dpx = ------- [ p_x^2 dp_y - p_y p_x dp_x ]
      //         c^3   [                           ]
      //               [            0              ]
      //
      // where, by definition, dp = del.
      //
      double R = myOuterRadius;
      double r = myInnerRadius;
      Point3d p = new Point3d();
      p.scaledAdd (lam, del, pa);
      double c2 = p.x*p.x + p.y*p.y;
      double c = Math.sqrt (c2);
      double c3 = c*c2;
      Vector3d dpc = new Vector3d();
      dpc.x = R/c3*(p.y*p.y*del.x - p.x*p.y*del.y);
      dpc.y = R/c3*(p.x*p.x*del.y - p.x*p.y*del.x);
      Vector3d dq = new Vector3d(del);
      dq.sub (dpc);
      Vector3d q = new Vector3d(p);
      q.x -= myOuterRadius*p.x/c;
      q.y -= myOuterRadius*p.y/c;
      Vector3d dn = new Vector3d();
      double qmag2 = q.x*q.x + q.y*q.y + q.z*q.z;
      double qmag3 = qmag2*Math.sqrt (qmag2);
      dn.x = ((q.y*q.y+q.z*q.z)*dq.x - q.x*q.y*dq.y - q.x*q.z*dq.z)/qmag3;
      dn.y = ((q.x*q.x+q.z*q.z)*dq.y - q.y*q.x*dq.x - q.y*q.z*dq.z)/qmag3;
      dn.z = ((q.x*q.x+q.y*q.y)*dq.z - q.z*q.x*dq.x - q.z*q.y*dq.y)/qmag3;
      p.sub (ps, pa);
      return dpc.dot(n) + r*dn.dot(n) + dn.dot(p);
   }

   public void surfaceTangent (
      Point3d pr, Point3d pa, Point3d p1, double lam0, Vector3d sideNrm) {

      // Surface tangent calculation works as follows. For a given point p on
      // the line defined by pa-p1, let
      //
      // pc = corresponding point on the circle running through the torus
      // q = p - pc = vector from pc to p
      // n = q/||q|| = normal vector from p to the surface
      // ps = nearest point on torus surface
      //
      // The tangent point will be p such that (ps-pa)^T n = 0
      //
      // We can then set this up as a root finding problem in lam, such that we
      // find lam that gives us a p for which
      //
      // f(lam) = (ps-pa)^T n = 0
      //
      // We use Newton's method combined with bisection for safety, starting
      // the search in the interval [lam0, 1], and expanding this interval if
      // necessary to bracket the root.
      Vector3d nrm = new Vector3d();

      // start by testing pa to see if it is inside the torus. If it is, just
      // return the projection to the surface.
      double d = penetrationDistance (nrm, null, pa);
      if (d < 0) {
         pr.scaledAdd (-d, nrm, pa);
         return;
      }
      // convert pa and p1 to local coordinates
      Point3d paLoc = new Point3d(pa);
      Point3d p1Loc = new Point3d(p1);
      paLoc.inverseTransform (getPose());
      p1Loc.inverseTransform (getPose());
      Vector3d del = new Vector3d();
      del.sub (p1Loc, paLoc);

      Point3d p = new Point3d();

      // set initial root bracket to [lam0, 1]
      double hi = 1.0;
      double lo = lam0;
      double fhi = computeF (nrm, null, paLoc, del, hi);
      double flo = computeF (nrm, null, paLoc, del, lo);
      // if f(lam) == 0 is not bracketed, increase the bracket if necessary
      if (fhi*flo > 0) {
         double slope = (fhi-flo)/(hi-lo);
         if (Math.abs(fhi) > Math.abs(flo)) {
            lo -= 2*flo/slope;
            flo = computeF (nrm, null, paLoc, del, lo);
         }
         else {
            hi -= 2*fhi/slope;
            fhi = computeF (nrm, null, paLoc, del, hi);
         }
      }
      double lam;
      // compute tolerance for finding the root
      double ftol = 100*MACH_PREC*del.norm();
      Point3d psLoc = new Point3d();
      if (fhi*flo < -ftol) {
         // find root within interval. Start looking with lam at the center
         lam = (hi+lo)/2;

         int iter;
         int maxIter = 50;
         double f = 0;

         for (iter=0; iter<maxIter; iter++) {
            f = computeF (nrm, psLoc, paLoc, del, lam);

            if (Math.abs(f) < ftol) {
               // f is close enough to zero, we are done
               break;
            }
            if((flo<0 && f>0) || (flo>0 && f<0)){
               // if sign change between lo and mid, move hi
               hi=lam;
               fhi=f;
            }
            else {
               // otherwise sign change between hi and mid, move lo
               lo=lam;
               flo=f;
            }
            if (lo > hi) {
               throw new InternalErrorException (
                  "interval exchanged, lo=" + lo + " hi=" + hi + " iter=" + iter);
            }  
            // compute df to apply Newton step
            double df = computeDf (nrm, psLoc, paLoc, del, lam);
            if (df != 0) {
               lam = lam - f/df; // Newton step
            }
            if (df == 0 || lam <= lo || lam >= hi) {
               // if df == 0 or Newton step takes us outside interval,
               // revert to bisection
               lam = (hi+lo)/2;
            }
            if (hi-lo < 1e-10) {
               // if interval is tight enough, done
               break;
            }
         }
      }
      else if (Math.abs(flo) < ftol) {
         lam = lo;
      }
      else if (Math.abs(fhi) < ftol) {
         lam = hi;
      }
      else {
         // Shouldn't happen
         System.out.println ("NOT bracketed " + flo + " " + fhi);
         pr.setZero();
         return;
      }
      pr.scaledAdd (lam, del, paLoc);
      d = penetrationDistanceLoc (nrm, null, pr, 1000);
      pr.scaledAdd (-d, nrm);
      pr.transform (getPose());
   }

   private double penetrationDistanceLoc (
      Vector3d nrm, Matrix3d dnrm, Point3d p0loc, double outsideLimit) {

      if (nrm == null) {
         nrm = new Vector3d();
      }
      double r = Math.sqrt (p0loc.x*p0loc.x + p0loc.y*p0loc.y);
      if (r == 0) {
         return Wrappable.OUTSIDE;
      }
      Vector3d pc = new Vector3d (p0loc.x, p0loc.y, 0);
      double mag = pc.norm();
      if (mag == 0) {
         // leave normal unchanged
         return Wrappable.OUTSIDE;
      }
      else {
         pc.scale (myOuterRadius/mag);
      }
      nrm.sub (p0loc, pc);
      mag = nrm.norm();
      if (mag == 0) {
         // leave normal unchanged
         if (dnrm != null) {
            dnrm.setZero();
         }
         return -myInnerRadius;
      }
      else if (mag >= outsideLimit*myInnerRadius) {
         return Wrappable.OUTSIDE;
      }
      else {
         double magi = 1.0/mag;
         nrm.scale (magi);
         if (dnrm != null) {
            // first form dnrm in a coordinate frame rotated about z so that
            // the x axis coincides with (p0loc.x, p0loc.y).

            double s = p0loc.y/r; // sin
            double c = p0loc.x/r; // cos

            // find normal coords in rotated frame. ny = 0.
            double nx = c*nrm.x + s*nrm.y;
            double nz = nrm.z;

            double m00 = nz*nz*magi;
            double m02 = -nx*nz*magi;

            double m11 = nx/r;

            double m20 = -nx*nz*magi;
            double m22 = nx*nx*magi;

            // now rotate into torus coordinates:
            // dnrm = R * dnrm * inv(R)

            dnrm.m00 = c*c*m00 + s*s*m11;
            dnrm.m01 = c*s*(m00-m11);
            dnrm.m02 = c*m20;

            dnrm.m10 = dnrm.m01;
            dnrm.m11 = s*s*m00 + c*c*m11;
            dnrm.m12 = s*m20;

            dnrm.m20 = dnrm.m02;
            dnrm.m21 = dnrm.m12;
            dnrm.m22 = m22;
         }
         return mag-myInnerRadius;
      }
   }

   public double penetrationDistance (Vector3d nrm, Matrix3d dnrm, Point3d p0) {
      Point3d p0loc = new Point3d(p0);
      p0loc.inverseTransform (getPose());

      double d = penetrationDistanceLoc (nrm, dnrm, p0loc, 1.5);
      if (dnrm != null) {
         dnrm.transform (getPose().R);
      }
      if (nrm != null && d != Wrappable.OUTSIDE && d != -myInnerRadius) {
         nrm.transform (getPose());
      }
      return d;
   }

   public void transformGeometry (
      GeometryTransformer gtr, TransformGeometryContext context, int flags) {

      // Update the inner and outer radii. The appropriate scaling is 
      // determined by applying the transform constrainer to the local affine 
      // transform induced by the transformation. 
      if (gtr.isRestoring()) {
         myInnerRadius = gtr.restoreObject (myInnerRadius);
         myOuterRadius = gtr.restoreObject (myOuterRadius);
      }
      else {
         if (gtr.isSaving()) {
            gtr.saveObject (myInnerRadius);
            gtr.saveObject (myOuterRadius);
         }
         AffineTransform3d XL = gtr.computeLocalAffineTransform (
            getPose(), myTransformConstrainer); 
         // need to take abs() since diagonal entries could be negative
         // if XL is a reflection
         double scale = Math.abs(XL.A.m00);
         myInnerRadius *= scale;
         myOuterRadius *= scale;
      }     
 
      super.transformGeometry (gtr, context, flags);
   }


}
>>>>>>> 22d51713
<|MERGE_RESOLUTION|>--- conflicted
+++ resolved
@@ -1,4 +1,3 @@
-<<<<<<< HEAD
 package artisynth.core.mechmodels;
 
 import java.io.*;
@@ -111,7 +110,7 @@
 
       Point3d p = new Point3d();
       p.scaledAdd (lam, del, pa);
-      double d = penetrationDistanceLoc (n, p);
+      double d = penetrationDistanceLoc (n, null, p, 1000);
       p.scaledAdd (-d, n);
       if (ps != null) {
          ps.set (p);
@@ -269,6 +268,7 @@
          int iter;
          int maxIter = 50;
          double f = 0;
+
          for (iter=0; iter<maxIter; iter++) {
             f = computeF (nrm, psLoc, paLoc, del, lam);
 
@@ -288,7 +288,7 @@
             }
             if (lo > hi) {
                throw new InternalErrorException (
-                  "interval exchanged, lo=" + lo + " hi=" + hi);
+                  "interval exchanged, lo=" + lo + " hi=" + hi + " iter=" + iter);
             }  
             // compute df to apply Newton step
             double df = computeDf (nrm, psLoc, paLoc, del, lam);
@@ -319,12 +319,13 @@
          return;
       }
       pr.scaledAdd (lam, del, paLoc);
-      d = penetrationDistanceLoc (nrm, pr);
+      d = penetrationDistanceLoc (nrm, null, pr, 1000);
       pr.scaledAdd (-d, nrm);
       pr.transform (getPose());
    }
 
-   private double penetrationDistanceLoc (Vector3d nrm, Point3d p0loc) {
+   private double penetrationDistanceLoc (
+      Vector3d nrm, Matrix3d dnrm, Point3d p0loc, double outsideLimit) {
 
       if (nrm == null) {
          nrm = new Vector3d();
@@ -346,13 +347,51 @@
       mag = nrm.norm();
       if (mag == 0) {
          // leave normal unchanged
+         if (dnrm != null) {
+            dnrm.setZero();
+         }
          return -myInnerRadius;
       }
-      else if (mag >= 1.5*myInnerRadius) {
+      else if (mag >= outsideLimit*myInnerRadius) {
          return Wrappable.OUTSIDE;
       }
       else {
-         nrm.scale (1/mag);
+         double magi = 1.0/mag;
+         nrm.scale (magi);
+         if (dnrm != null) {
+            // first form dnrm in a coordinate frame rotated about z so that
+            // the x axis coincides with (p0loc.x, p0loc.y).
+
+            double s = p0loc.y/r; // sin
+            double c = p0loc.x/r; // cos
+
+            // find normal coords in rotated frame. ny = 0.
+            double nx = c*nrm.x + s*nrm.y;
+            double nz = nrm.z;
+
+            double m00 = nz*nz*magi;
+            double m02 = -nx*nz*magi;
+
+            double m11 = nx/r;
+
+            double m20 = -nx*nz*magi;
+            double m22 = nx*nx*magi;
+
+            // now rotate into torus coordinates:
+            // dnrm = R * dnrm * inv(R)
+
+            dnrm.m00 = c*c*m00 + s*s*m11;
+            dnrm.m01 = c*s*(m00-m11);
+            dnrm.m02 = c*m20;
+
+            dnrm.m10 = dnrm.m01;
+            dnrm.m11 = s*s*m00 + c*c*m11;
+            dnrm.m12 = s*m20;
+
+            dnrm.m20 = dnrm.m02;
+            dnrm.m21 = dnrm.m12;
+            dnrm.m22 = m22;
+         }
          return mag-myInnerRadius;
       }
    }
@@ -361,9 +400,9 @@
       Point3d p0loc = new Point3d(p0);
       p0loc.inverseTransform (getPose());
 
-      double d = penetrationDistanceLoc (nrm, p0loc);
+      double d = penetrationDistanceLoc (nrm, dnrm, p0loc, 1.5);
       if (dnrm != null) {
-         dnrm.setZero();
+         dnrm.transform (getPose().R);
       }
       if (nrm != null && d != Wrappable.OUTSIDE && d != -myInnerRadius) {
          nrm.transform (getPose());
@@ -399,447 +438,4 @@
    }
 
 
-}
-=======
-package artisynth.core.mechmodels;
-
-import java.io.*;
-import java.util.*;
-
-import maspack.geometry.*;
-import maspack.util.*;
-import maspack.matrix.*;
-import artisynth.core.modelbase.*;
-import artisynth.core.util.*;
-
-public class RigidTorus extends RigidBody implements Wrappable {
-   
-   double myOuterRadius = 1.0;
-   double myInnerRadius = 0.25;
-   private static double MACH_PREC = 1.0e-16;
-
-   public RigidTorus() {
-      super (null);
-   }
-
-   public double getOuterRadius() {
-      return myOuterRadius;
-   }
-
-   public void setOuterRadius (double r) {
-      if (r != myOuterRadius) {
-         myOuterRadius = r;
-      }
-   }
-
-   public double getInnerRadius() {
-      return myInnerRadius;
-   }
-
-   public void setInnerRadius (double r) {
-      if (r != myInnerRadius) {
-         myInnerRadius = r;
-      }
-   }      
-
-   public RigidTorus (String name, double router, double rinner, double density) {
-      this (name, router, rinner, density, 20, 10);
-   }
-
-   public RigidTorus (
-      String name, double router, double rinner, double density,
-      int nouter, int ninner) {
-
-      super (name);
-      PolygonalMesh mesh = MeshFactory.createTorus (
-         router, rinner, nouter, ninner);
-      setInertiaFromDensity (density);
-      setMesh (mesh, null);
-      myOuterRadius = router;
-      myInnerRadius = rinner;
-      myTransformConstrainer = 
-         new GeometryTransformer.UniformScalingConstrainer();
-   }
-
-   protected void writeItems (
-      PrintWriter pw, NumberFormat fmt, CompositeComponent ancestor)
-      throws IOException {
-      super.writeItems (pw, fmt, ancestor);
-      pw.println ("outerRadius=" + fmt.format(getOuterRadius()));
-      pw.println ("innerRadius=" + fmt.format(getInnerRadius()));
-   }
-
-   protected boolean scanItem (ReaderTokenizer rtok, Deque<ScanToken> tokens)
-      throws IOException {
-
-      rtok.nextToken();
-      if (scanAttributeName (rtok, "outerRadius")) {
-         double r = rtok.scanNumber();
-         setOuterRadius (r);
-         return true;
-      }
-      else if (scanAttributeName (rtok, "innerRadius")) {
-         double r = rtok.scanNumber();
-         setInnerRadius (r);
-         return true;
-      }
-      rtok.pushBack();
-      return super.scanItem (rtok, tokens);
-   }
-
-   private int signCross2d (Point3d p0, Point3d p1) {
-      double xprod = p0.x*p1.y - p0.y*p1.x;
-      return xprod >= 0 ? 1 : -1;
-   }
-
-   /**
-    * Computes <code>f(lam) = (ps-pa)^T n<code> for a given value of
-    * <code>lam</code>. All quantities are assumed to be in local coordinates.
-    * The parameter <code>lam</code> determines a point <code>p</code>
-    * along the line segment according to
-    * <pre>
-    * p = pa + lam del
-    * </pre>
-    *
-    * @param n returns the surface normal at the nearest surface point
-    * @param ps if non-<code>null</code>, returns the nearest surface point
-    * @param pa beginning point for the line segment
-    * @param del displacement vector for the line segment
-    * @param lam parameter determining the point along the line segment
-    * @return f value corresponding to <code>lam</code>
-    */
-   private double computeF (
-      Vector3d n, Point3d ps, Point3d pa, Vector3d del, double lam) {
-
-      Point3d p = new Point3d();
-      p.scaledAdd (lam, del, pa);
-      double d = penetrationDistanceLoc (n, null, p, 1000);
-      p.scaledAdd (-d, n);
-      if (ps != null) {
-         ps.set (p);
-      }
-      p.sub (pa);
-      return p.dot (n);
-   }
-
-   /**
-    * Computes the derivative <code>df(lam)</code> for <code>f(lam) = (ps-pa)^T
-    * n<code> for a given value of <code>lam</code>.. All quantities are
-    * assumed to be in local coordinates. The parameter <code>lam</code>
-    * determines a point <code>p</code> along the line segment according to
-    * <pre>
-    * p = pa + lam del
-    * </pre>
-    * 
-    * @param n surface normal at the nearest surface point
-    * @param ps nearest surface point
-    * @param pa beginning point for the line segment
-    * @param del displacement vector for the line segment
-    * @param lam parameter determining the point along the line segment
-    * @return derivative df corresponding to <code>lam</code>
-    */
-   private double computeDf (
-      Vector3d n, Point3d ps, Point3d pa, Vector3d del, double lam) {
-
-      // 
-      // df(lam) = dps^T n + (ps-pa)^T dn
-      //
-      // where dps and dn are the derivatives of ps and n with respect to lam.
-      //
-      // In turn, ps = pc + r n, where pc is the point on the torus circle
-      // corresponding to p, and r is the inner radius, and so
-      //
-      // dps = dpc + r dn
-      //
-      // To determine dpc and dn, we note that
-      //
-      // ps = [ R p_x / c   R p_y / c    0 ]
-      // 
-      // n = q / ||q||
-      //
-      // where R is the outer radius, c = sqrt(p_x^2 + p_y^2), and q = p - pc,
-      // and then apply the general relationship
-      //
-      // d (q/||q||) = 
-      //
-      //             [ (q_y^2 + q_z^2) dq_x - q_x q_y dq_y - q_x q_z dq_z ]
-      //        1    [                                                    ]
-      //     ------- [ (q_x^2 + q_z^2) dq_y - q_y q_x dq_x - q_y q_z dq_z ]
-      //     ||q||^3 [                                                    ]
-      //             [ (q_x^2 + q_y^2) dq_z - q_z q_x dq_x - q_z q_y dq_y ]
-      //
-      // The above gives a formula for dn directly, while for dpc it yields
-      //
-      //               [ p_y^2 dp_x - p_x p_y dp_y ]
-      //          R    [                           ]
-      // dpx = ------- [ p_x^2 dp_y - p_y p_x dp_x ]
-      //         c^3   [                           ]
-      //               [            0              ]
-      //
-      // where, by definition, dp = del.
-      //
-      double R = myOuterRadius;
-      double r = myInnerRadius;
-      Point3d p = new Point3d();
-      p.scaledAdd (lam, del, pa);
-      double c2 = p.x*p.x + p.y*p.y;
-      double c = Math.sqrt (c2);
-      double c3 = c*c2;
-      Vector3d dpc = new Vector3d();
-      dpc.x = R/c3*(p.y*p.y*del.x - p.x*p.y*del.y);
-      dpc.y = R/c3*(p.x*p.x*del.y - p.x*p.y*del.x);
-      Vector3d dq = new Vector3d(del);
-      dq.sub (dpc);
-      Vector3d q = new Vector3d(p);
-      q.x -= myOuterRadius*p.x/c;
-      q.y -= myOuterRadius*p.y/c;
-      Vector3d dn = new Vector3d();
-      double qmag2 = q.x*q.x + q.y*q.y + q.z*q.z;
-      double qmag3 = qmag2*Math.sqrt (qmag2);
-      dn.x = ((q.y*q.y+q.z*q.z)*dq.x - q.x*q.y*dq.y - q.x*q.z*dq.z)/qmag3;
-      dn.y = ((q.x*q.x+q.z*q.z)*dq.y - q.y*q.x*dq.x - q.y*q.z*dq.z)/qmag3;
-      dn.z = ((q.x*q.x+q.y*q.y)*dq.z - q.z*q.x*dq.x - q.z*q.y*dq.y)/qmag3;
-      p.sub (ps, pa);
-      return dpc.dot(n) + r*dn.dot(n) + dn.dot(p);
-   }
-
-   public void surfaceTangent (
-      Point3d pr, Point3d pa, Point3d p1, double lam0, Vector3d sideNrm) {
-
-      // Surface tangent calculation works as follows. For a given point p on
-      // the line defined by pa-p1, let
-      //
-      // pc = corresponding point on the circle running through the torus
-      // q = p - pc = vector from pc to p
-      // n = q/||q|| = normal vector from p to the surface
-      // ps = nearest point on torus surface
-      //
-      // The tangent point will be p such that (ps-pa)^T n = 0
-      //
-      // We can then set this up as a root finding problem in lam, such that we
-      // find lam that gives us a p for which
-      //
-      // f(lam) = (ps-pa)^T n = 0
-      //
-      // We use Newton's method combined with bisection for safety, starting
-      // the search in the interval [lam0, 1], and expanding this interval if
-      // necessary to bracket the root.
-      Vector3d nrm = new Vector3d();
-
-      // start by testing pa to see if it is inside the torus. If it is, just
-      // return the projection to the surface.
-      double d = penetrationDistance (nrm, null, pa);
-      if (d < 0) {
-         pr.scaledAdd (-d, nrm, pa);
-         return;
-      }
-      // convert pa and p1 to local coordinates
-      Point3d paLoc = new Point3d(pa);
-      Point3d p1Loc = new Point3d(p1);
-      paLoc.inverseTransform (getPose());
-      p1Loc.inverseTransform (getPose());
-      Vector3d del = new Vector3d();
-      del.sub (p1Loc, paLoc);
-
-      Point3d p = new Point3d();
-
-      // set initial root bracket to [lam0, 1]
-      double hi = 1.0;
-      double lo = lam0;
-      double fhi = computeF (nrm, null, paLoc, del, hi);
-      double flo = computeF (nrm, null, paLoc, del, lo);
-      // if f(lam) == 0 is not bracketed, increase the bracket if necessary
-      if (fhi*flo > 0) {
-         double slope = (fhi-flo)/(hi-lo);
-         if (Math.abs(fhi) > Math.abs(flo)) {
-            lo -= 2*flo/slope;
-            flo = computeF (nrm, null, paLoc, del, lo);
-         }
-         else {
-            hi -= 2*fhi/slope;
-            fhi = computeF (nrm, null, paLoc, del, hi);
-         }
-      }
-      double lam;
-      // compute tolerance for finding the root
-      double ftol = 100*MACH_PREC*del.norm();
-      Point3d psLoc = new Point3d();
-      if (fhi*flo < -ftol) {
-         // find root within interval. Start looking with lam at the center
-         lam = (hi+lo)/2;
-
-         int iter;
-         int maxIter = 50;
-         double f = 0;
-
-         for (iter=0; iter<maxIter; iter++) {
-            f = computeF (nrm, psLoc, paLoc, del, lam);
-
-            if (Math.abs(f) < ftol) {
-               // f is close enough to zero, we are done
-               break;
-            }
-            if((flo<0 && f>0) || (flo>0 && f<0)){
-               // if sign change between lo and mid, move hi
-               hi=lam;
-               fhi=f;
-            }
-            else {
-               // otherwise sign change between hi and mid, move lo
-               lo=lam;
-               flo=f;
-            }
-            if (lo > hi) {
-               throw new InternalErrorException (
-                  "interval exchanged, lo=" + lo + " hi=" + hi + " iter=" + iter);
-            }  
-            // compute df to apply Newton step
-            double df = computeDf (nrm, psLoc, paLoc, del, lam);
-            if (df != 0) {
-               lam = lam - f/df; // Newton step
-            }
-            if (df == 0 || lam <= lo || lam >= hi) {
-               // if df == 0 or Newton step takes us outside interval,
-               // revert to bisection
-               lam = (hi+lo)/2;
-            }
-            if (hi-lo < 1e-10) {
-               // if interval is tight enough, done
-               break;
-            }
-         }
-      }
-      else if (Math.abs(flo) < ftol) {
-         lam = lo;
-      }
-      else if (Math.abs(fhi) < ftol) {
-         lam = hi;
-      }
-      else {
-         // Shouldn't happen
-         System.out.println ("NOT bracketed " + flo + " " + fhi);
-         pr.setZero();
-         return;
-      }
-      pr.scaledAdd (lam, del, paLoc);
-      d = penetrationDistanceLoc (nrm, null, pr, 1000);
-      pr.scaledAdd (-d, nrm);
-      pr.transform (getPose());
-   }
-
-   private double penetrationDistanceLoc (
-      Vector3d nrm, Matrix3d dnrm, Point3d p0loc, double outsideLimit) {
-
-      if (nrm == null) {
-         nrm = new Vector3d();
-      }
-      double r = Math.sqrt (p0loc.x*p0loc.x + p0loc.y*p0loc.y);
-      if (r == 0) {
-         return Wrappable.OUTSIDE;
-      }
-      Vector3d pc = new Vector3d (p0loc.x, p0loc.y, 0);
-      double mag = pc.norm();
-      if (mag == 0) {
-         // leave normal unchanged
-         return Wrappable.OUTSIDE;
-      }
-      else {
-         pc.scale (myOuterRadius/mag);
-      }
-      nrm.sub (p0loc, pc);
-      mag = nrm.norm();
-      if (mag == 0) {
-         // leave normal unchanged
-         if (dnrm != null) {
-            dnrm.setZero();
-         }
-         return -myInnerRadius;
-      }
-      else if (mag >= outsideLimit*myInnerRadius) {
-         return Wrappable.OUTSIDE;
-      }
-      else {
-         double magi = 1.0/mag;
-         nrm.scale (magi);
-         if (dnrm != null) {
-            // first form dnrm in a coordinate frame rotated about z so that
-            // the x axis coincides with (p0loc.x, p0loc.y).
-
-            double s = p0loc.y/r; // sin
-            double c = p0loc.x/r; // cos
-
-            // find normal coords in rotated frame. ny = 0.
-            double nx = c*nrm.x + s*nrm.y;
-            double nz = nrm.z;
-
-            double m00 = nz*nz*magi;
-            double m02 = -nx*nz*magi;
-
-            double m11 = nx/r;
-
-            double m20 = -nx*nz*magi;
-            double m22 = nx*nx*magi;
-
-            // now rotate into torus coordinates:
-            // dnrm = R * dnrm * inv(R)
-
-            dnrm.m00 = c*c*m00 + s*s*m11;
-            dnrm.m01 = c*s*(m00-m11);
-            dnrm.m02 = c*m20;
-
-            dnrm.m10 = dnrm.m01;
-            dnrm.m11 = s*s*m00 + c*c*m11;
-            dnrm.m12 = s*m20;
-
-            dnrm.m20 = dnrm.m02;
-            dnrm.m21 = dnrm.m12;
-            dnrm.m22 = m22;
-         }
-         return mag-myInnerRadius;
-      }
-   }
-
-   public double penetrationDistance (Vector3d nrm, Matrix3d dnrm, Point3d p0) {
-      Point3d p0loc = new Point3d(p0);
-      p0loc.inverseTransform (getPose());
-
-      double d = penetrationDistanceLoc (nrm, dnrm, p0loc, 1.5);
-      if (dnrm != null) {
-         dnrm.transform (getPose().R);
-      }
-      if (nrm != null && d != Wrappable.OUTSIDE && d != -myInnerRadius) {
-         nrm.transform (getPose());
-      }
-      return d;
-   }
-
-   public void transformGeometry (
-      GeometryTransformer gtr, TransformGeometryContext context, int flags) {
-
-      // Update the inner and outer radii. The appropriate scaling is 
-      // determined by applying the transform constrainer to the local affine 
-      // transform induced by the transformation. 
-      if (gtr.isRestoring()) {
-         myInnerRadius = gtr.restoreObject (myInnerRadius);
-         myOuterRadius = gtr.restoreObject (myOuterRadius);
-      }
-      else {
-         if (gtr.isSaving()) {
-            gtr.saveObject (myInnerRadius);
-            gtr.saveObject (myOuterRadius);
-         }
-         AffineTransform3d XL = gtr.computeLocalAffineTransform (
-            getPose(), myTransformConstrainer); 
-         // need to take abs() since diagonal entries could be negative
-         // if XL is a reflection
-         double scale = Math.abs(XL.A.m00);
-         myInnerRadius *= scale;
-         myOuterRadius *= scale;
-      }     
- 
-      super.transformGeometry (gtr, context, flags);
-   }
-
-
-}
->>>>>>> 22d51713
+}