/**
 * Copyright (c) 2014, by the Authors: Antonio Sanchez (UBC)
 *
 * This software is freely available under a 2-clause BSD license. Please see
 * the LICENSE file in the ArtiSynth distribution directory for details.
 */
package artisynth.core.mfreemodels;

import java.io.IOException;
import java.io.PrintWriter;
import java.util.Arrays;
import java.util.Deque;

<<<<<<< HEAD
import artisynth.core.materials.BulkIncompressibleBehavior;
import artisynth.core.materials.ConstitutiveMaterial;
import artisynth.core.materials.FemMaterial;
import artisynth.core.materials.MaterialBase;
import artisynth.core.materials.SolidDeformation;
import artisynth.core.materials.ViscoelasticBehavior;
=======
import artisynth.core.femmodels.AuxiliaryMaterial;
import artisynth.core.femmodels.IntegrationData3d;
import artisynth.core.femmodels.IntegrationPoint3d;
import artisynth.core.materials.FemMaterial;
import artisynth.core.materials.MaterialBase;
import artisynth.core.materials.SolidDeformation;
>>>>>>> 12e3cb9d
import artisynth.core.modelbase.ComponentUtils;
import artisynth.core.modelbase.CompositeComponent;
import artisynth.core.modelbase.DynamicActivityChangeEvent;
import artisynth.core.modelbase.RenderableComponentBase;
import artisynth.core.modelbase.TransformGeometryContext;
import artisynth.core.modelbase.TransformableGeometry;
import artisynth.core.util.ScalableUnits;
import artisynth.core.util.ScanToken;
import maspack.geometry.GeometryTransformer;
import maspack.matrix.AffineTransform3dBase;
import maspack.matrix.Matrix3d;
import maspack.matrix.Matrix6d;
import maspack.matrix.SymmetricMatrix3d;
import maspack.matrix.Vector3d;
import maspack.properties.PropertyList;
import maspack.render.Renderer;
import maspack.render.Renderer.Shading;
import maspack.util.IndentingPrintWriter;
import maspack.util.NumberFormat;
import maspack.util.ReaderTokenizer;

/**
 * A class wrapping the description of each FEM element. It implements the 
 * AuxiliaryMaterial required to mix material types together within a single
 * element.
 */
public class MFreeAuxMaterialElementDesc
extends RenderableComponentBase
   implements ConstitutiveMaterial, ScalableUnits, TransformableGeometry {

   MFreeElement3d myElement;
   private FemMaterial myMat;

   // fraction to scale material's contribution
   private double myFrac = 1;
   private double[] myFracs;     

   protected float[] myWidgetColor; // render color for elements

   public MFreeAuxMaterialElementDesc(MFreeElement3d elem) {
      super();
      setElement(elem);
      setFraction(1);
      setMaterial(null);
   }

   public MFreeAuxMaterialElementDesc(MFreeElement3d elem, FemMaterial mat) {
      super();

      setElement(elem);
      setFraction(1);
      setMaterial(mat);
   }

   public MFreeAuxMaterialElementDesc (MFreeElement3d elem, FemMaterial mat, double frac) {
      super();
      setElement (elem);
      setFraction(frac);
   }

   public static PropertyList myProps =
      new PropertyList (MFreeAuxMaterialElementDesc.class, RenderableComponentBase.class);

   static {
      myProps.add ("renderProps", "render properties", null);
      myProps.add ("fraction", "material fraction", 1);
      myProps.add (
         "material", "muscle material parameters", null);
   }

   public PropertyList getAllPropertyInfo() {
      return myProps;
   }

   public void setFraction (double frac) {
      myFrac = frac;
   }

   public void setFractions(double [] fracs) {
      if (fracs == null) {
         myFracs = null;
         return;
      }
      myFracs = new double[fracs.length];
      for (int i=0; i<fracs.length; i++) {
         myFracs[i] = fracs[i];
      }

   }

   public double getFraction() {
      return myFrac;
   }

   public double[] getFractions() {
      return myFracs;
   }

   public FemMaterial getMaterial() {
      return myMat;
   }

   public void setMaterial (FemMaterial mat) {
      myMat = (FemMaterial)MaterialBase.updateMaterial (
         this, "material", myMat, mat);
      //      myMat = mat;

      // issue DynamicActivityChange in case solve matrix symmetry has changed:
      notifyParentOfChange (DynamicActivityChangeEvent.defaultEvent);      

   }

   @Override
   public boolean isInvertible() {
      FemMaterial mat = getEffectiveMaterial();
      return mat == null || mat.isInvertible();
   }
   
   @Override
   public boolean isLinear() {
      FemMaterial mat = getEffectiveMaterial();
      return mat == null || mat.isLinear();
   }
   
   public boolean isCorotated() {
      FemMaterial mat = getEffectiveMaterial();
      return mat == null || mat.isCorotated();
   }

   @Override
   public boolean isLinear() {
      FemMaterial mat = getEffectiveMaterial();
      return mat == null || mat.isLinear();
   }
   
   @Override
   public boolean isCorotated() {
      FemMaterial mat = getEffectiveMaterial();
      return mat == null || mat.isCorotated();
   }

   protected FemMaterial getEffectiveMaterial() {
      if (myMat != null) {
         return myMat;
      }
      CompositeComponent grandParent = getGrandParent();
      if (grandParent instanceof MFreeAuxMaterialBundle) {
         return ((MFreeAuxMaterialBundle)grandParent).getMaterial();
      }
      return null;
   }

   public void updateBounds(Vector3d pmin, Vector3d pmax) {
      super.updateBounds(pmin, pmax);
      if (myElement != null)
         myElement.updateBounds(pmin, pmax);
   }

//   public void addTangent (
//      Matrix6d D, SymmetricMatrix3d stress, IntegrationPoint3d pt, 
//      IntegrationData3d dt, FemMaterial baseMat) {
//
//      FemMaterial mat = getEffectiveMaterial();
//      if (mat != null) {
//         double frac = myFrac;
//         if (myFracs != null) {
//            int idx = myElement.getIntegrationPointIndex(pt);
//            frac = myFracs[idx];
//         }
//
////         if (mat instanceof LinearMaterial) {
////            LinearMaterial lmat = (LinearMaterial)mat;
////            Matrix3d R = null;
////            if (lmat.isCorotated()) {
////               R = myElement.myWarper.R;
////            }
////            addLinearTangent(frac, D, pt, R);
////         } else {
//         
//         if (frac > 0) {
//            mat.computeTangent(myD, stress, pt, dt, baseMat);
//            D.scaledAdd(frac, myD);
//         }
////         }
//      }
//   }

   //   private void updateElementWarping() {
   //      
   //         if (myWarpingStress == null) {
   //            myWarpingStress = new SymmetricMatrix3d();
   //            if (myElement.myWarper == null) {
   //               myElement.myWarper = new StiffnessWarper3d (myElement.numNodes());
   //            }
   //         }
   //      
   //         // handle linear materials differently
   //         LinearMaterial linMat = (LinearMaterial)getEffectiveMaterial();
   //         boolean corotated = linMat.isCorotated();
   //         IntegrationPoint3d wpnt = myElement.getWarpingPoint();
   //         IntegrationData3d data = myElement.getWarpingData();
   //         wpnt.computeJacobianAndGradient (myElement.myNodes, data.myInvJ0);
   //         wpnt.sigma.setZero();
   //         if (corotated) {
   //            myElement.computeWarping (wpnt.F, myWarpingStress);
   //         }
   //         else {
   //            myWarpingStress.setSymmetric (wpnt.F);
   //         }
   //         // compute Cauchy strain
   //         myWarpingStress.m00 -= 1;
   //         myWarpingStress.m11 -= 1;
   //         myWarpingStress.m22 -= 1;
   //         
   //   }

   //   public void addLinearTangent(double scale, Matrix6d D, IntegrationPoint3d pt, Matrix3dBase R) {
   //      LinearMaterial lmat = (LinearMaterial)getEffectiveMaterial();
   //      lmat.addAuxiliaryTangent(scale, D, R);
   //   }
   //
   //   public void addLinearStress(double scale, SymmetricMatrix3d sigma,
   //      IntegrationPoint3d pt, Matrix3dBase R) {
   //      LinearMaterial lmat = (LinearMaterial)getEffectiveMaterial();
   //      lmat.addAuxiliaryStress(scale, sigma, pt, R);
   //   }
   
   //   public void addLinearStiffness() {
   //      
   //      FemMaterial mat = getEffectiveMaterial();
   //      if (! (mat instanceof LinearMaterial)) {
   //         return;
   //      }
   //      
   //      FemNode3d[] nodes = myElement.myNodes;
   //      LinearMaterial lmat = (LinearMaterial)mat;
   //      
   //      for (int i = 0; i < nodes.length; i++) {
   //         int bi = nodes[i].getSolveIndex();
   //         if (bi != -1) {
   //            FemNode3d n = nodes[i];     
   //               for (int j=0; j < nodes.length; j++) {
   //                  myElement.addNodeStiffness (i, j, lmat.isCorotated());
   //               }
   //            myElement.addNodeForce (n.myInternalForce, i, lmat.isCorotated());
   //         }
   //      }
   //   }

//   public void addStress (
//      SymmetricMatrix3d sigma, IntegrationPoint3d pt, 
//      IntegrationData3d dt, FemMaterial baseMat) {
//
//      FemMaterial mat = getEffectiveMaterial();
//      if (mat != null) {
//         double frac = myFrac;
//         if (myFracs != null) {
//            int idx = myElement.getIntegrationPointIndex(pt);
//            frac = myFracs[idx];
//         }
//
////         if (mat instanceof LinearMaterial) {
////            LinearMaterial lmat = (LinearMaterial)mat;
////            Matrix3d R = null;
////            if (lmat.isCorotated()) {
////               R = myElement.myWarper.R;
////            }
////            addLinearStress(frac, sigma, pt, R);
////         } else {
//       
//         if (frac > 0) {
//            mat.computeStress(myStress, pt, dt, baseMat);
//            sigma.scaledAdd(frac, myStress);
//         }
////         }
//      }
//   }
   
   @Override
   public void computeStress(
      SymmetricMatrix3d sigma, SolidDeformation def, Matrix3d Q,
      FemMaterial baseMat) {
      
      FemMaterial mat = getEffectiveMaterial();
      if (mat != null) {
         double frac = myFrac;
         if (myFracs != null) {
            int idx = def.getMaterialCoordinate().getCoordinateIndex();
            frac = myFracs[idx];
         }
         if (frac > 0) {
            mat.computeStress(sigma, def, Q, baseMat);
            sigma.scale(frac);
         } else {
            sigma.setZero();
         }
      } else {
         sigma.setZero();
      }
      
   }
   
   @Override
   public void computeTangent(
      Matrix6d D, SymmetricMatrix3d stress, SolidDeformation def, Matrix3d Q,
      FemMaterial baseMat) {
    
      FemMaterial mat = getEffectiveMaterial();
      if (mat != null) {
         double frac = myFrac;
         if (myFracs != null) {
            int idx = def.getMaterialCoordinate().getCoordinateIndex();
            frac = myFracs[idx];
         }

         if (frac > 0) {
            mat.computeTangent(D, stress, def, Q, baseMat);
            D.scale(frac);
         } else {
            D.setZero();
         }
      } else {
         D.setZero();
      }
      
   }
   
   public boolean hasSymmetricTangent() {
      FemMaterial mat = getEffectiveMaterial();
      if (mat != null) {
         return mat.hasSymmetricTangent();
      }
      else {
         return true;
      }
   }

   public MFreeElement3d getElement() {
      return myElement;
   }

   public void setElement (MFreeElement3d elem) {
      myElement = elem;
   }

   public void transformGeometry(AffineTransform3dBase X) {
      TransformGeometryContext.transform (this, X, 0);
   }

   public void transformGeometry (
      GeometryTransformer gtr, TransformGeometryContext context, int flags) {
      // nothing to at the top level
   }

   public void addTransformableDependencies (
      TransformGeometryContext context, int flags) {
      // no dependencies
   }

   public void scaleDistance (double s) {
      if (myMat != null) {
         myMat.scaleDistance (s);
      }
      if (myRenderProps != null) {
         myRenderProps.scaleDistance (s);
      }
   }

   public void scaleMass (double s) {
      if (myMat != null) {
         myMat.scaleMass (s);
      }
   }

   void referenceElement() {
      myElement.addAuxiliaryMaterial (this);
      //myElement.addBackReference (this);
   }

   void dereferenceElement() {
      //myElement.removeBackReference (this);
      myElement.removeAuxiliaryMaterial (this);
   }

   @Override
   public void connectToHierarchy () {
      super.connectToHierarchy ();
      if (MFreeMuscleBundle.getAncestorModel (this) != null) {
         referenceElement();
      }
   }

   @Override
   public void disconnectFromHierarchy() {
      if (MFreeMuscleBundle.getAncestorModel (this) != null) {
         dereferenceElement();
      }
      super.disconnectFromHierarchy();
   }

   public void printElementReference (PrintWriter pw, CompositeComponent ancestor)
      throws IOException {
      pw.print ("element=" +
         ComponentUtils.getWritePathName (ancestor, myElement));
   }

   @Override
   public boolean scanItem (ReaderTokenizer rtok, Deque<ScanToken> tokens)
      throws IOException {

      rtok.nextToken();      
      if (scanAndStoreReference (rtok, "element", tokens)) {
         return true;
      }
      rtok.pushBack();
      return super.scanItem (rtok, tokens);
   }   

   protected boolean postscanItem (
   Deque<ScanToken> tokens, CompositeComponent ancestor) throws IOException {

      if (postscanAttributeName (tokens, "element")) {
         setElement (postscanReference (
            tokens, MFreeElement3d.class, ancestor));
         return true;
      }
      return super.postscanItem (tokens, ancestor);
   }
   
   public void write (PrintWriter pw, NumberFormat fmt, Object ref)
      throws IOException {
      CompositeComponent ancestor =
         ComponentUtils.castRefToAncestor (ref);
      pw.print ("[ ");
      IndentingPrintWriter.addIndentation (pw, 2);
      printElementReference (pw, ancestor);
      pw.println ("");
      // pw.print (" " + fmt.format (myStiffness) +
      // " " + fmt.format (myDamping) +
      // " " + fmt.format (myRestLength));
      getAllPropertyInfo().writeNonDefaultProps (this, pw, fmt);
      IndentingPrintWriter.addIndentation (pw, -2);
      pw.println ("]");
   }

   @Override
   public void render(Renderer renderer, int flags) {
      // this is just stub code for now
      if (false) {
         Shading savedShading = renderer.setPropsShading (myRenderProps);
         renderer.setFaceColoring (
            myRenderProps, myWidgetColor, isSelected());
         myElement.renderWidget (renderer, myRenderProps, 0);
         renderer.setShading (savedShading);
      }      
   }

   @Override
<<<<<<< HEAD
   public boolean isIncompressible() {
      FemMaterial mat = getEffectiveMaterial();
      if (mat == null) {
         return false;
      }
      return mat.isIncompressible();
   }

   @Override
   public BulkIncompressibleBehavior getIncompressibleBehavior() {
      FemMaterial mat = getEffectiveMaterial();
      if (mat == null) {
         return null;
      }
      return mat.getIncompressibleBehavior();
   }
   
   @Override
   public boolean isViscoelastic() {
      FemMaterial mat = getEffectiveMaterial();
      if (mat == null) {
         return false;
      }
      return mat.isViscoelastic();
   }

   @Override
   public ViscoelasticBehavior getViscoBehavior() {
      FemMaterial mat = getEffectiveMaterial();
      if (mat == null) {
         return null;
      }
      return mat.getViscoBehavior();
   }

   @Override
   public ConstitutiveMaterial clone() {
=======
   public MFreeAuxMaterialElementDesc clone() {
>>>>>>> 12e3cb9d
      MFreeAuxMaterialElementDesc copy;
      try {
         copy = (MFreeAuxMaterialElementDesc)super.clone();
      } catch (CloneNotSupportedException e) {
         throw new RuntimeException(e);
      }
      
      if (myFracs != null) {
         copy.myFracs = Arrays.copyOf(myFracs, myFracs.length);
      }
      copy.myWidgetColor = Arrays.copyOf(myWidgetColor, myWidgetColor.length);
      
      return copy;
   }

}<|MERGE_RESOLUTION|>--- conflicted
+++ resolved
@@ -11,21 +11,12 @@
 import java.util.Arrays;
 import java.util.Deque;
 
-<<<<<<< HEAD
-import artisynth.core.materials.BulkIncompressibleBehavior;
-import artisynth.core.materials.ConstitutiveMaterial;
-import artisynth.core.materials.FemMaterial;
-import artisynth.core.materials.MaterialBase;
-import artisynth.core.materials.SolidDeformation;
-import artisynth.core.materials.ViscoelasticBehavior;
-=======
 import artisynth.core.femmodels.AuxiliaryMaterial;
 import artisynth.core.femmodels.IntegrationData3d;
 import artisynth.core.femmodels.IntegrationPoint3d;
 import artisynth.core.materials.FemMaterial;
 import artisynth.core.materials.MaterialBase;
 import artisynth.core.materials.SolidDeformation;
->>>>>>> 12e3cb9d
 import artisynth.core.modelbase.ComponentUtils;
 import artisynth.core.modelbase.CompositeComponent;
 import artisynth.core.modelbase.DynamicActivityChangeEvent;
@@ -54,7 +45,7 @@
  */
 public class MFreeAuxMaterialElementDesc
 extends RenderableComponentBase
-   implements ConstitutiveMaterial, ScalableUnits, TransformableGeometry {
+implements AuxiliaryMaterial, ScalableUnits, TransformableGeometry {
 
    MFreeElement3d myElement;
    private FemMaterial myMat;
@@ -150,17 +141,6 @@
       return mat == null || mat.isLinear();
    }
    
-   public boolean isCorotated() {
-      FemMaterial mat = getEffectiveMaterial();
-      return mat == null || mat.isCorotated();
-   }
-
-   @Override
-   public boolean isLinear() {
-      FemMaterial mat = getEffectiveMaterial();
-      return mat == null || mat.isLinear();
-   }
-   
    @Override
    public boolean isCorotated() {
       FemMaterial mat = getEffectiveMaterial();
@@ -183,165 +163,60 @@
       if (myElement != null)
          myElement.updateBounds(pmin, pmax);
    }
-
-//   public void addTangent (
-//      Matrix6d D, SymmetricMatrix3d stress, IntegrationPoint3d pt, 
-//      IntegrationData3d dt, FemMaterial baseMat) {
-//
-//      FemMaterial mat = getEffectiveMaterial();
-//      if (mat != null) {
-//         double frac = myFrac;
-//         if (myFracs != null) {
-//            int idx = myElement.getIntegrationPointIndex(pt);
-//            frac = myFracs[idx];
-//         }
-//
-////         if (mat instanceof LinearMaterial) {
-////            LinearMaterial lmat = (LinearMaterial)mat;
-////            Matrix3d R = null;
-////            if (lmat.isCorotated()) {
-////               R = myElement.myWarper.R;
-////            }
-////            addLinearTangent(frac, D, pt, R);
-////         } else {
-//         
-//         if (frac > 0) {
-//            mat.computeTangent(myD, stress, pt, dt, baseMat);
-//            D.scaledAdd(frac, myD);
-//         }
-////         }
-//      }
-//   }
-
-   //   private void updateElementWarping() {
-   //      
-   //         if (myWarpingStress == null) {
-   //            myWarpingStress = new SymmetricMatrix3d();
-   //            if (myElement.myWarper == null) {
-   //               myElement.myWarper = new StiffnessWarper3d (myElement.numNodes());
-   //            }
-   //         }
-   //      
-   //         // handle linear materials differently
-   //         LinearMaterial linMat = (LinearMaterial)getEffectiveMaterial();
-   //         boolean corotated = linMat.isCorotated();
-   //         IntegrationPoint3d wpnt = myElement.getWarpingPoint();
-   //         IntegrationData3d data = myElement.getWarpingData();
-   //         wpnt.computeJacobianAndGradient (myElement.myNodes, data.myInvJ0);
-   //         wpnt.sigma.setZero();
-   //         if (corotated) {
-   //            myElement.computeWarping (wpnt.F, myWarpingStress);
-   //         }
-   //         else {
-   //            myWarpingStress.setSymmetric (wpnt.F);
-   //         }
-   //         // compute Cauchy strain
-   //         myWarpingStress.m00 -= 1;
-   //         myWarpingStress.m11 -= 1;
-   //         myWarpingStress.m22 -= 1;
-   //         
-   //   }
-
-   //   public void addLinearTangent(double scale, Matrix6d D, IntegrationPoint3d pt, Matrix3dBase R) {
-   //      LinearMaterial lmat = (LinearMaterial)getEffectiveMaterial();
-   //      lmat.addAuxiliaryTangent(scale, D, R);
-   //   }
-   //
-   //   public void addLinearStress(double scale, SymmetricMatrix3d sigma,
-   //      IntegrationPoint3d pt, Matrix3dBase R) {
-   //      LinearMaterial lmat = (LinearMaterial)getEffectiveMaterial();
-   //      lmat.addAuxiliaryStress(scale, sigma, pt, R);
-   //   }
    
-   //   public void addLinearStiffness() {
-   //      
-   //      FemMaterial mat = getEffectiveMaterial();
-   //      if (! (mat instanceof LinearMaterial)) {
-   //         return;
-   //      }
-   //      
-   //      FemNode3d[] nodes = myElement.myNodes;
-   //      LinearMaterial lmat = (LinearMaterial)mat;
-   //      
-   //      for (int i = 0; i < nodes.length; i++) {
-   //         int bi = nodes[i].getSolveIndex();
-   //         if (bi != -1) {
-   //            FemNode3d n = nodes[i];     
-   //               for (int j=0; j < nodes.length; j++) {
-   //                  myElement.addNodeStiffness (i, j, lmat.isCorotated());
-   //               }
-   //            myElement.addNodeForce (n.myInternalForce, i, lmat.isCorotated());
-   //         }
-   //      }
-   //   }
-
-//   public void addStress (
-//      SymmetricMatrix3d sigma, IntegrationPoint3d pt, 
-//      IntegrationData3d dt, FemMaterial baseMat) {
-//
-//      FemMaterial mat = getEffectiveMaterial();
-//      if (mat != null) {
-//         double frac = myFrac;
-//         if (myFracs != null) {
-//            int idx = myElement.getIntegrationPointIndex(pt);
-//            frac = myFracs[idx];
-//         }
-//
-////         if (mat instanceof LinearMaterial) {
-////            LinearMaterial lmat = (LinearMaterial)mat;
-////            Matrix3d R = null;
-////            if (lmat.isCorotated()) {
-////               R = myElement.myWarper.R;
-////            }
-////            addLinearStress(frac, sigma, pt, R);
-////         } else {
-//       
-//         if (frac > 0) {
-//            mat.computeStress(myStress, pt, dt, baseMat);
-//            sigma.scaledAdd(frac, myStress);
-//         }
-////         }
-//      }
-//   }
-   
-   @Override
-   public void computeStress(
-      SymmetricMatrix3d sigma, SolidDeformation def, Matrix3d Q,
-      FemMaterial baseMat) {
+   @Override
+   public void computeStress (
+      SymmetricMatrix3d sigma, SolidDeformation def,
+      IntegrationPoint3d pt, IntegrationData3d dt, FemMaterial baseMat) {
       
       FemMaterial mat = getEffectiveMaterial();
       if (mat != null) {
          double frac = myFrac;
          if (myFracs != null) {
-            int idx = def.getMaterialCoordinate().getCoordinateIndex();
+            int idx = myElement.getIntegrationPointIndex(pt);
             frac = myFracs[idx];
          }
+
+//         if (mat instanceof LinearMaterial) {
+//            LinearMaterial lmat = (LinearMaterial)mat;
+//            Matrix3d R = null;
+//            if (lmat.isCorotated()) {
+//               R = myElement.myWarper.R;
+//            }
+//            addLinearStress(frac, sigma, pt, R);
+//         } else {
          if (frac > 0) {
+            Matrix3d Q = dt.getFrame();
+            if (Q == null) {
+               Q = Matrix3d.IDENTITY;
+            }
             mat.computeStress(sigma, def, Q, baseMat);
             sigma.scale(frac);
          } else {
             sigma.setZero();
          }
-      } else {
-         sigma.setZero();
-      }
-      
-   }
-   
-   @Override
-   public void computeTangent(
-      Matrix6d D, SymmetricMatrix3d stress, SolidDeformation def, Matrix3d Q,
-      FemMaterial baseMat) {
-    
+//         }
+      }
+      
+   }
+
+   @Override
+   public void computeTangent(Matrix6d D, SymmetricMatrix3d stress,
+      SolidDeformation def, IntegrationPoint3d pt, IntegrationData3d dt, FemMaterial baseMat) {
+      
       FemMaterial mat = getEffectiveMaterial();
       if (mat != null) {
          double frac = myFrac;
          if (myFracs != null) {
-            int idx = def.getMaterialCoordinate().getCoordinateIndex();
+            int idx = myElement.getIntegrationPointIndex(pt);
             frac = myFracs[idx];
          }
 
          if (frac > 0) {
+            Matrix3d Q = dt.getFrame();
+            if (Q == null) {
+               Q = Matrix3d.IDENTITY;
+            }           
             mat.computeTangent(D, stress, def, Q, baseMat);
             D.scale(frac);
          } else {
@@ -351,8 +226,8 @@
          D.setZero();
       }
       
-   }
-   
+   }   
+
    public boolean hasSymmetricTangent() {
       FemMaterial mat = getEffectiveMaterial();
       if (mat != null) {
@@ -484,47 +359,7 @@
    }
 
    @Override
-<<<<<<< HEAD
-   public boolean isIncompressible() {
-      FemMaterial mat = getEffectiveMaterial();
-      if (mat == null) {
-         return false;
-      }
-      return mat.isIncompressible();
-   }
-
-   @Override
-   public BulkIncompressibleBehavior getIncompressibleBehavior() {
-      FemMaterial mat = getEffectiveMaterial();
-      if (mat == null) {
-         return null;
-      }
-      return mat.getIncompressibleBehavior();
-   }
-   
-   @Override
-   public boolean isViscoelastic() {
-      FemMaterial mat = getEffectiveMaterial();
-      if (mat == null) {
-         return false;
-      }
-      return mat.isViscoelastic();
-   }
-
-   @Override
-   public ViscoelasticBehavior getViscoBehavior() {
-      FemMaterial mat = getEffectiveMaterial();
-      if (mat == null) {
-         return null;
-      }
-      return mat.getViscoBehavior();
-   }
-
-   @Override
-   public ConstitutiveMaterial clone() {
-=======
    public MFreeAuxMaterialElementDesc clone() {
->>>>>>> 12e3cb9d
       MFreeAuxMaterialElementDesc copy;
       try {
          copy = (MFreeAuxMaterialElementDesc)super.clone();
