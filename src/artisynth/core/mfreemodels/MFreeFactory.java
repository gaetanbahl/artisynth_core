/**
 * Copyright (c) 2014, by the Authors: Antonio Sanchez (UBC)
 *
 * This software is freely available under a 2-clause BSD license. Please see
 * the LICENSE file in the ArtiSynth distribution directory for details.
 */
package artisynth.core.mfreemodels;

import java.util.ArrayList;
import java.util.Arrays;
import java.util.Collection;
import java.util.HashMap;
import java.util.HashSet;
import java.util.Iterator;
import java.util.LinkedList;
import java.util.List;
import java.util.Map;

import artisynth.core.femmodels.FemElement3d;
import artisynth.core.femmodels.FemMeshComp;
import artisynth.core.femmodels.FemModel3d;
import artisynth.core.femmodels.FemNode;
import artisynth.core.femmodels.FemNode3d;
import artisynth.core.femmodels.IntegrationData3d;
import artisynth.core.femmodels.IntegrationPoint3d;
import artisynth.core.femmodels.PointFem3dAttachment;
import artisynth.core.mechmodels.DynamicComponent;
import artisynth.core.mechmodels.PointAttachment;
import artisynth.core.mechmodels.PointParticleAttachment;
import artisynth.core.mfreemodels.RadialWeightFunction.RadialWeightFunctionType;
import maspack.geometry.AABBTree;
import maspack.geometry.BSPTree;
import maspack.geometry.BVNode;
import maspack.geometry.BVTree;
import maspack.geometry.Boundable;
import maspack.geometry.DistanceGrid;
import maspack.geometry.Face;
import maspack.geometry.KDComparator;
import maspack.geometry.KDTree;
import maspack.geometry.MeshBase;
import maspack.geometry.MeshFactory;
import maspack.geometry.OBB;
import maspack.geometry.PolygonalMesh;
import maspack.geometry.Vertex3d;
import maspack.geometry.MeshFactory.FaceType;
import maspack.graph.DirectedEdge;
import maspack.graph.DirectedGraph;
import maspack.graph.Vertex;
import maspack.matrix.AffineTransform3d;
import maspack.matrix.AxisAngle;
import maspack.matrix.Matrix3d;
import maspack.matrix.Point3d;
import maspack.matrix.RigidTransform3d;
import maspack.matrix.Vector3d;
import maspack.matrix.Vector3i;
import maspack.matrix.VectorNd;
import maspack.util.DynamicArray;
import maspack.util.FastRadialMarcher;
import maspack.util.FunctionTimer;
import maspack.util.IndexedBinaryHeap;
import maspack.util.Logger;
import maspack.util.Point3dGridUtility;

public class MFreeFactory {

   public static double DEFAULT_TOLERANCE = 1e-10;
   // public static int DEFAULT_GRID_IPNT_FACTOR = 3; // for every node, pick 3 ipnts along each dimension
   public static int DEFAULT_MINIMUM_DEPENDENCIES = 6;
   
   public static RadialWeightFunctionType DEFAULT_RADIAL_KERNEL_TYPE = 
      RadialWeightFunctionType.SPLINE;
   
   public static MFreeModel3d createBeam(MFreeModel3d model,
      double[] size, int res[]) {
      return createBeam(model, DEFAULT_RADIAL_KERNEL_TYPE, 
         size, res);
   }
   
   public static MFreeModel3d createBeam(MFreeModel3d model,
      RadialWeightFunctionType fType,
      double[] size, int res[]) {

      // 4 ipnts along each dimension for every node 
      int ires[] = new int[3];
      for (int i = 0; i < 3; i++) {
         ires[i] = res[i] * 4;
      }
      return createBeam(model, fType, size, res, ires);
   }
   
   public static MFreeModel3d createBeam(MFreeModel3d model,
      RadialWeightFunctionType fType,
      double[] size, int res[], int[] ipntRes) {

      // nodes
      double x, y, z;
      double dx = size[0] / res[0];
      double dy = size[1] / res[1];
      double dz = size[2] / res[2];

      Point3d[] nodeLocs = new Point3d[(res[0]+1)*(res[1]+1)*(res[2]+1)];
      int nidx = 0;
         
      // nodes
      for (int i = 0; i <= res[0]; i++) {
         for (int j = 0; j <= res[1]; j++) {
            for (int k = 0; k <= res[2]; k++) {
               x = -size[0] / 2 + dx * i;
               y = -size[1] / 2 + dy * j;
               z = -size[2] / 2 + dz * k;

               nodeLocs[nidx] = new Point3d(x,y,z);
               ++nidx;
            }
         }
      }

      // surface mesh
      PolygonalMesh surface =
         MeshFactory.createBox(
            size[0], size[1], size[2], Point3d.ZERO, 
            res[0], res[1], res[2], 
            true, FaceType.TRI);

      // offset ipnts from border
      dx = size[0] / ipntRes[0];
      dy = size[1] / ipntRes[1];
      dz = size[2] / ipntRes[2];
      double[] ipntSize = { size[0] - dx, size[1] - dy, size[2] - dz };
      Point3d[] pnts = PointDistributor.getGrid(ipntSize, ipntRes, Point3d.ZERO);

      //      CubaturePoint3d[] cpnts = new CubaturePoint3d[pnts.length];
      //      double wp = surface.computeVolume() / pnts.length; // equal weighting
      //      for (int i = 0; i < pnts.length; i++) {
      //         cpnts[i] = new CubaturePoint3d(pnts[i], wp);
      //      }
      return createModel(model, nodeLocs, pnts, surface, fType);

   }
   
   public static MFreeModel3d createModel(MFreeModel3d model, PolygonalMesh surface, 
      RigidTransform3d pos, int nNodes, int nIPnts) {
      return createModel(model, surface, pos, nNodes, nIPnts, null, DEFAULT_RADIAL_KERNEL_TYPE);
   }
   
   public static MFreeModel3d createModel(MFreeModel3d model, PolygonalMesh surface, 
      RigidTransform3d transform, int nNodes, int nIPnts, int[] gridRes, RadialWeightFunctionType fType) {
      
      if (model == null) {
         model = new MFreeModel3d();
      }
      if (transform != null) {
         surface.transform(transform);   
      }
      
      if (gridRes == null) {
         OBB meshObb = new OBB (surface);
         Vector3d hw = new Vector3d(meshObb.getHalfWidths());
         double vol = hw.x*hw.y*hw.z*8;
         double ipntVol = vol/nIPnts;
         
         // find rough dimensions of one ipnt, same proportions
         // as root OBB
         double scale = Math.pow(ipntVol/vol, 0.333);
         
         // we want at least 20? points along each dimension,
         // find minimum distance
         double min = hw.minElement();
         double minFactor = 1.0/scale*15;
         int nx = (int)Math.ceil(minFactor*hw.x/min);
         int ny = (int)Math.ceil(minFactor*hw.y/min);
         int nz = (int)Math.ceil(minFactor*hw.z/min);
         
         gridRes = new int[]{nx,ny,nz};
      }
      
      surface.triangulate();

      Point3d[] ipntLocs = generatePointLocations(surface, gridRes, nIPnts);
      Point3d[] nodeLocs = Arrays.copyOf(ipntLocs, nNodes); // cut first section

      createModel(model, nodeLocs, ipntLocs, surface, fType);
      
      return model;
   }
   
   public static Point3d[] generatePointLocations(PolygonalMesh mesh, int[] res, int nPoints) {

      Vector3d centroid = new Vector3d();
      mesh.computeCentroid(centroid);
      RigidTransform3d trans = new RigidTransform3d();
      trans.setTranslation(centroid);

      OBB obb = PointDistributor.getTightOBB(mesh, trans);
      Vector3d widths = new Vector3d();
      obb.getWidths(widths);
      obb.getTransform(trans);

      int nx = res[0];
      int ny = res[1];
      int nz = res[2];

      double dx, dy, dz;
      double xOffset, yOffset, zOffset;
      if (nx == 1) {
         widths.x = 0;
         dx = 0;
      } else {
         dx = widths.x / (nx - 1);
      }
      if (ny == 1) {
         widths.y = 0;
         dy = 0;
      } else {
         dy = widths.y / (ny - 1);
      }
      if (nz == 1) {
         widths.z = 0;
         dz = 0;
      } else {
         dz = widths.z / (nz - 1);
      }
      xOffset = -widths.x / 2;
      yOffset = -widths.y / 2;
      zOffset = -widths.z / 2;

      // generate a grid of points that fall inside domain
      Point3d[][][] pnts = new Point3d[nx][ny][nz];

      // BVFeatureQuery query = new BVFeatureQuery();
      Vector3i sdres = new Vector3i(2*nx, 2*ny, 2*nz);
      sdres.x = Math.min(sdres.x, 30);
      sdres.y = Math.min(sdres.y, 30);
      sdres.z = Math.min(sdres.z, 30);
      
      Logger.getSystemLogger().debug("Creating signed distance grid");
      List<Face> faces = mesh.getFaces();
      DistanceGrid sdgrid = new DistanceGrid(faces, 0.1, sdres, true);
      Logger.getSystemLogger().debug("done");
      double tol = 1e-15;

      Logger.getSystemLogger().debug("Generating " + nx + "x" + ny + "x" + nz + " points");
      double x, y, z;
      for (int i = 0; i < nx; i++) {
         x = xOffset + i * dx;
         for (int j = 0; j < ny; j++) {
            y = yOffset + j * dy;
            for (int k = 0; k < nz; k++) {
               z = zOffset + k * dz;
               Point3d pnt = new Point3d(x, y, z);
               pnt.transform(trans);
               
               double d = sdgrid.getLocalDistanceAndNormal(null, null, pnt);
               if (d < tol) {
                  pnts[i][j][k] = pnt;
               } else {
                  pnts[i][j][k] = null;
               }

               //               InsideQuery rayTest = query.isInsideMesh(mesh, pnt, tol);
               //               if (rayTest == InsideQuery.INSIDE) {
               //                  pnts[i][j][k] = pnt;
               //               } else if (rayTest == InsideQuery.OUTSIDE) {
               //                  pnts[i][j][k] = null;
               //               } else {
               //                  System.out.println("unsure");
               //               }
            }
         }
      }
      Logger.getSystemLogger().debug("done.");

      Logger.getSystemLogger().debug("Farthest point sampling...");
      Point3dGridUtility pgu = new Point3dGridUtility(pnts);
      FastRadialMarcher marcher = new FastRadialMarcher(nx * ny * nz, pgu);

      marcher.initializeArrays();
      double[] dists = marcher.getDistance();
      // mark null points as having distance of -1 (never to be selected)
      for (int i = 0; i < nx; i++) {
         for (int j = 0; j < ny; j++) {
            for (int k = 0; k < nz; k++) {
               if (pnts[i][j][k] == null) {
                  dists[k + j * nz + i * ny * nz] = -1;
               }
            }
         }
      }
      
      // initialize heap to include all indices
      marcher.getDistanceHeap().setAll();

      // farthest-point sampling
      Point3d[] out = new Point3d[nPoints];
      int i, j, k;
      for (int idx = 0; idx < nPoints; idx++) {
         int farthest = 0;
         IndexedBinaryHeap dheap = marcher.getDistanceHeap();
         farthest = dheap.peek();
         int nextSample = farthest;  // get next furthest

         // idx = i*ny*nz+j*nz+k
         k = nextSample % nz;
         j = ((nextSample - k) / nz) % ny;
         i = (nextSample - k - j * nz) / (ny * nz);

         out[idx] = pnts[i][j][k];
         marcher.march(nextSample);  // update distances to first point
      }
      Logger.getSystemLogger().debug("done.");
      
      return out;
   }

   public static MFreeModel3d createModel(MFreeModel3d model,
      Point3d[] nodeLocs, Point3d[] ipntLoc, PolygonalMesh surface) {
   
      return createModel(model, nodeLocs, ipntLoc, 
         surface, DEFAULT_RADIAL_KERNEL_TYPE);
      
   }
   
   public static MFreeModel3d createModel(MFreeModel3d model,
      Point3d[] nodeLocs, Point3d[] ipntLocs, 
      PolygonalMesh surface, RadialWeightFunctionType fType) {

      if (model == null) {
         model = new MFreeModel3d();
      }

      MFreeNode3d[] nodes = new MFreeNode3d[nodeLocs.length];
      
      // determine best node-radii to use
      double[] nodeRad = computeNodeRadii(nodeLocs, ipntLocs, surface, 
         DEFAULT_MINIMUM_DEPENDENCIES, 1.1);

      for (int i=0; i<nodeLocs.length; ++i) {
         Point3d pnt = nodeLocs[i];
         MFreeNode3d node = createNode(pnt.x, pnt.y, pnt.z, nodeRad[i], fType);
         nodes[i] = node;
      }

      // XXX assumes equal volume contribution of each ipnt
      CubaturePoint3d[] cpnts = new CubaturePoint3d[ipntLocs.length];
      double wp = surface.computeVolume() / ipntLocs.length;
      for (int i = 0; i < ipntLocs.length; i++) {
         cpnts[i] = new CubaturePoint3d(ipntLocs[i], wp);
      }

      return createModel(model, nodes, surface, cpnts);

   }
   
   //   public static MFreeModel3d createPairedModel(MFreeModel3d model,
   //      Point3d[] nodeLocs, double nodeRad,
   //      Point3d[] ipntLoc, RadialWeightFunctionType fType,
   //      MFreeShapeFunctionType sType, PolygonalMesh surface) {
   //
   //      if (model == null) {
   //         model = new MFreeModel3d();
   //      }
   //
   //      ArrayList<MFreeNode3d> nodeList = new ArrayList<MFreeNode3d>();
   //
   //      for (Point3d pnt : nodeLocs) {
   //         MFreeNode3d node =
   //            createNode(pnt.x, pnt.y, pnt.z, nodeRad, fType);
   //         nodeList.add(node);
   //      }
   //      surface.triangulate();
   //
   //      CubaturePoint3d[] cpnts = new CubaturePoint3d[ipntLoc.length];
   //      double wp = surface.computeVolume() / ipntLoc.length;
   //      for (int i = 0; i < ipntLoc.length; i++) {
   //         cpnts[i] = new CubaturePoint3d(ipntLoc[i], wp);
   //      }
   //
   //      return createPairedModel(model, nodeList, surface, cpnts);
   //
   //   }
   //
   //   public static MFreeModel3d createPairedModel(MFreeModel3d model,
   //      List<MFreeNode3d> nodes, PolygonalMesh surface,
   //      CubaturePoint3d[] cpnts) {
   //
   //      if (model == null) {
   //         model = new MFreeModel3d();
   //      }
   //      
   //      MFreeShapeFunction func = new MLSShapeFunction();
   //
   //      MFreeNode3d[] nodeArray = nodes.toArray(new MFreeNode3d[nodes.size()]);
   //      boolean[][] iChart = buildIntersectionChart(nodeArray);
   //
   //      AABBTree tree = new AABBTree();
   //      tree.build(nodeArray, nodeArray.length);
   //
   //      // compute node coordinates
   //      for (MFreeNode3d node : nodes) {
   //         MFreeNode3d[] deps =
   //            findNodesContaining(node.getRestPosition(), tree, 0);
   //         VectorNd coords = new VectorNd();
   //         getShapeCoords(func, coords, node.getRestPosition(), deps);
   //         node.setDependentNodes(deps, coords);
   //      }
   //      model.addNodes(nodes);
   //
   //      ArrayList<MFreeElement3d> elemList = createPairedElements(func, nodes, iChart);
   //
   //      MFreeIntegrationPoint3d[] ipnts = createIntegrationPoints(func, cpnts, tree);
   //
   //      MFreeElement3d[] elemArray =
   //         elemList.toArray(new MFreeElement3d[elemList.size()]);
   //      AABBTree elemTree = new AABBTree();
   //      elemTree.build(elemArray, elemArray.length);
   //
   //      distributePairedIPoints(elemArray, ipnts, null, elemTree, 0);
   //      trimEmptyElements(elemList);
   //
   //      addWarpingPoints(elemList, tree);
   //
   //      surface = (PolygonalMesh)convertToMFreeMesh(surface, tree, DEFAULT_TOLERANCE);
   //
   //      model.addElements(elemList);
   //      model.setSurfaceMesh(surface);
   //      model.updateNodeMasses(-1, null);
   //
   //      return model;
   //
   //   }
   
   private static class IndexedPoint3d {
      public Point3d pnt;
      public int idx;
      public IndexedPoint3d(Point3d pnt, int idx) {
         this.pnt = pnt;
         this.idx = idx;
      }
   }
   
   private static class MyKdComparator implements KDComparator<IndexedPoint3d> {

      @Override
      public int compare(IndexedPoint3d a, IndexedPoint3d b, int dim) {
         double x = a.pnt.get(dim);
         double y = b.pnt.get(dim);
         
         if ( x < y) {
            return -1;
         } else if ( x > y) {
            return 1;
         }
         return 0;
      }

      @Override
      public double distance(IndexedPoint3d a, IndexedPoint3d b) {
         return a.pnt.distanceSquared(b.pnt);
      }

      @Override
      public double distance(IndexedPoint3d a, IndexedPoint3d b, int dim) {
         double d = a.pnt.get(dim)-b.pnt.get(dim);
         return d*d;
      }
      
   }
   
   private static boolean isCoplanar(List<IndexedPoint3d> pnts) {
      if (pnts.size() <= 3) {
         return true;
      }

      // assumes points do not overlap
      Vector3d v1 = new Vector3d(pnts.get(0).pnt);
      v1.sub(pnts.get(1).pnt);
      double v1n = v1.norm();
      double eps = v1n*1e-5;  // epsilon for plane projection
      v1.scale(1.0/v1n); // normalize
      
      // find non-colinear point
      Vector3d v2 = new Vector3d(pnts.get(0).pnt);
      Vector3d normal = new Vector3d();
      int jl = -1;
      for (int j=2; j<pnts.size(); ++j) {
         v2.sub(pnts.get(0).pnt, pnts.get(j).pnt);
         v2.normalize();
         normal.cross(v1, v2);
         double v3n = normal.norm();
         if (v3n  > 1e-10) {
            normal.scale(1.0/v3n);
            jl = j;
            break;
         }
      }
      
      // colinear
      if (jl < 0) {
         return true;
      }
      
      double d = normal.dot(pnts.get(0).pnt);
      for (int k=jl+1; k<pnts.size(); ++k) {
         double dd = normal.dot(pnts.get(k).pnt)-d;
         if (Math.abs(dd) > eps) {
            return false;
         }
      }
      
      return true;
   }
   
   private static double[] computeNodeRadii(Point3d[] nodes, Point3d[] ipnts, 
      MeshBase mesh, int minK, double marginScale) {
      
      Point3d min = new Point3d(Double.POSITIVE_INFINITY, Double.POSITIVE_INFINITY, Double.POSITIVE_INFINITY);
      Point3d max = new Point3d(Double.NEGATIVE_INFINITY, Double.NEGATIVE_INFINITY, Double.NEGATIVE_INFINITY);
      
      for (Point3d node : nodes) {
         node.updateBounds(min, max);
      }
      for (Point3d ipnt : ipnts) {
         ipnt.updateBounds(min, max);
      }
      Vector3d widths = new Vector3d(max);
      widths.sub(min);
      
      IndexedPoint3d[] inodes = new IndexedPoint3d[nodes.length];
      for (int i=0; i<nodes.length; ++i) {
         inodes[i] = new IndexedPoint3d(nodes[i], i);
      }
      KDTree<IndexedPoint3d> kdtree = new KDTree<IndexedPoint3d>(3, Arrays.asList(inodes), new MyKdComparator());
      
      //      KPointDistanceGrid grid = new KPointDistanceGrid(minK, trans, new int[] {30, 30, 30}, widths);
      //      for (Point3d node : nodes) {
      //         grid.addPoint(node);
      //      }
      
      double[] r = new double[nodes.length];
      
      //      int[] closest = new int[minK];
      //      double[] dists = new double[minK];
      
      IndexedPoint3d idpnt = new IndexedPoint3d(null, 0);
      
      for (Point3d node : nodes) {
         idpnt.pnt = node;
         
         List<IndexedPoint3d> nearest = kdtree.nearestNeighbourSearch(idpnt, minK, 0);
         // check for coplanarity
         int kk = minK;
         while (isCoplanar(nearest)) {
            kk += 1;
            nearest = kdtree.nearestNeighbourSearch(idpnt,  kk, 0);
         }
         
         // grid.getClosest(node, minK, closest, dists);
         //         for (int k=0; k<minK; ++k) {
         //            //            if (r[closest[k]] < dists[k]) {
         //            //               r[closest[k]] = dists[k];
         //            //            }
         //         }
         
         for (IndexedPoint3d nbr : nearest) {
            double rl = nbr.pnt.distance(node)*marginScale;
            if (rl > r[nbr.idx]) {
               r[nbr.idx] = rl;
            }
         }
      }
      
      for (Point3d ipnt : ipnts) {
         idpnt.pnt = ipnt;
         List<IndexedPoint3d> nearest = kdtree.nearestNeighbourSearch(idpnt, minK, 0);
         // check for coplanarity
         int kk = minK;
         while (isCoplanar(nearest)) {
            kk += 1;
            nearest = kdtree.nearestNeighbourSearch(idpnt,  kk, 0);
         }
         for (IndexedPoint3d nbr : nearest) {
            double rl = nbr.pnt.distance(ipnt)*marginScale;
            if (rl > r[nbr.idx]) {
               r[nbr.idx] = rl;
            }
         }
      }
      
      for (Vertex3d vtx : mesh.getVertices()) {
         idpnt.pnt = vtx.getWorldPoint();
         List<IndexedPoint3d> nearest = kdtree.nearestNeighbourSearch(idpnt, minK, 0);
         // check for coplanarity
         int kk = minK;
         while (isCoplanar(nearest)) {
            kk += 1;
            nearest = kdtree.nearestNeighbourSearch(idpnt,  kk, 0);
         }
         for (IndexedPoint3d nbr : nearest) {
            double rl = nbr.pnt.distance(idpnt.pnt)*marginScale;
            if (rl > r[nbr.idx]) {
               r[nbr.idx] = rl;
            }
         }
      }
      
      return r;
   }

   private static class RestNode implements Boundable {

      MFreeNode3d node;
      Point3d[] pnts;
      
      public RestNode(MFreeNode3d node, double r) {
         this.node = node;
         pnts = new Point3d[2];
         Point3d pos = node.getPosition();
         pnts[0] = new Point3d(pos.x+r, pos.y+r, pos.z+r);
         pnts[1] = new Point3d(pos.x-r, pos.y-r, pos.z-r);
      }
      
      public MFreeNode3d getNode() {
         return node;
      }
      
      @Override
      public int numPoints() {
         return 2;
      }

      @Override
      public Point3d getPoint(int idx) {
         return pnts[idx];
      }

      @Override
      public void computeCentroid(Vector3d centroid) {
         centroid.set(node.getPosition());
      }

      @Override
      public void updateBounds(Vector3d min, Vector3d max) {
         pnts[0].updateBounds(min, max);
         pnts[1].updateBounds(min, max);
      }

      @Override
      public double computeCovariance(Matrix3d C) {
         return -1;
      }
      
   }
   
   public static MFreeModel3d createModel(MFreeModel3d model,
      MFreeNode3d[] nodes, PolygonalMesh surface,
      CubaturePoint3d[] cpnts) {

      MFreeShapeFunction func = new MLSShapeFunction();
      
      FunctionTimer timer = new FunctionTimer();

      // timer.start();
      // boolean[][] iChart = buildIntersectionChart(nodeArray);
      // timer.stop();
      // System.out.println("Intersection chart: " + timer.getTimeUsec()/1000 +
      // " ms");

      AABBTree nodeTree = new AABBTree();
      RestNode[] rnodes = new RestNode[nodes.length];
      for (int i=0; i<nodes.length; ++i) {
         rnodes[i] = new RestNode(nodes[i], nodes[i].getInfluenceRadius());
      }
      
      timer.start();
      nodeTree.build(rnodes, nodes.length);
      timer.stop();
      System.out.println("Node BVTree: " + timer.getTimeUsec() / 1000 + " ms");

      
      // compute node dependencies and coordinates
      timer.start();
      for (MFreeNode3d node : nodes) {
         MFreeNode3d[] deps = findNodesContaining(node.getRestPosition(), nodeTree, 0);
         VectorNd coords = new VectorNd();
         getShapeCoords(func, coords, node.getRestPosition(), deps);
         node.setDependentNodes(deps, coords);
      }
      timer.stop();
      System.out.println("Node coordinates: " + timer.getTimeUsec() / 1000
         + " ms");

      // timer.start();
      // DirectedGraph<int[], Integer> connectivityGraph =
      // IntersectionFactory.buildConnectivityGraph(iChart);
      // timer.stop();
      // System.out.println("Connectivity graph: " + timer.getTimeUsec()/1000 +
      // " ms");
      // timer.start();
      // ArrayList<MFreeElement3d> elemList = createPartitionedElements(nodes,
      // connectivityGraph);
      // timer.stop();
      // System.out.println("Partitioned elements: " + timer.getTimeUsec()/1000
      // + " ms");

      timer.start();
      MFreeIntegrationPoint3d[] ipnts = createIntegrationPoints(func, cpnts, nodeTree);
      timer.stop();
      System.out.println("Integration points: " + timer.getTimeUsec() / 1000
         + " ms");

      HashMap<MFreeIntegrationPoint3d,MFreeElement3d> pntMap = new HashMap<MFreeIntegrationPoint3d,MFreeElement3d>(ipnts.length);
      timer.start();
      ArrayList<MFreeElement3d> elemList = createPartitionedElementsFromPoints(ipnts, pntMap);
      timer.stop();
      System.out.println("Building elements from points: "
         + timer.getTimeUsec() / 1000 + " ms");

      timer.start();
      distributeIPointsFromMap(pntMap);
      timer.stop();
      System.out.println("Distributing integration Points: "
         + timer.getTimeUsec() / 1000 + " ms");

      // trimEmptyElements(elemList);
      addWarpingPoints(elemList, nodeTree);

      // surface = (PolygonalMesh)convertToMFreeMesh(surface, nodeTree, DEFAULT_TOLERANCE);

      if (model == null) {
         model = new MFreeModel3d();
      }

      model.addNodes(Arrays.asList(nodes));
      model.addElements(elemList);
<<<<<<< HEAD
      model.setSurfaceMesh("surface", surface);
=======
      model.setSurfaceMesh(surface);
>>>>>>> 542b365a
      
      model.updateNodeMasses(-1, null);

      return model;

   }

   private static ArrayList<MFreeElement3d> trimEmptyElements(
      List<MFreeElement3d> elemList) {

      ArrayList<MFreeElement3d> removed = new ArrayList<MFreeElement3d>();
      Iterator<MFreeElement3d> elemIt = elemList.iterator();

      while (elemIt.hasNext()) {
         MFreeElement3d elem = elemIt.next();
         if (elem.numIntegrationPoints() == 0 || elem.numNodes() == 0) {
            elemIt.remove();
            removed.add(elem);
         }
      }

      return removed;

   }

   private static MFreeIntegrationPoint3d[] createIntegrationPoints (
      MFreeShapeFunction fun,
      CubaturePoint3d[] cpnts, 
      BVTree nodeTree) {

      MFreeIntegrationPoint3d[] ipnts =
         new MFreeIntegrationPoint3d[cpnts.length];

      for (int i = 0; i < cpnts.length; i++) {
         MFreeNode3d[] deps = findNodesContaining(cpnts[i], nodeTree, 0);
         VectorNd coords = new VectorNd(deps.length);
         ArrayList<Vector3d> grad = new ArrayList<Vector3d>(deps.length);
         getShapeCoordsAndGradients(fun, coords, grad, cpnts[i], deps);
         ipnts[i] = MFreeIntegrationPoint3d.create(deps, coords, grad, cpnts[i].w);
<<<<<<< HEAD
         ipnts[i].setID(i);
=======
         ipnts[i].setNumber(i);
>>>>>>> 542b365a
      }

      return ipnts;
   }

   //   public static void distributePairedIPoints(MFreeElement3d[] elemList,
   //      MFreeIntegrationPoint3d[] ipnts,
   //      IntegrationData3d[] idata, BVTree elemTree, double tol) {
   //
   //      for (int i = 0; i < ipnts.length; i++) {
   //         MFreeIntegrationPoint3d ipnt = ipnts[i];
   //         IntegrationData3d idat = null;
   //         if (idata != null) {
   //            idat = idata[i];
   //         } else {
   //            idat = new IntegrationData3d();
   //            idat.setRestInverseJacobian(new Matrix3d(Matrix3d.IDENTITY), 1);
   //         }
   //
   //         ArrayList<MFreeElement3d> celems =
   //            findPairedElementsContaining(ipnt.getPosition(), elemTree, tol);
   //         for (MFreeElement3d elem : celems) {
   //            elem.addIntegrationPoint(ipnt, idat, ipnt.getWeight(), false);
   //         }
   //      }
   //
   //      for (MFreeElement3d elem : elemList) {
   //         elem.updateAllVolumes();
   //      }
   //
   //   }

   private static void distributeIPointsFromMap(
      HashMap<MFreeIntegrationPoint3d,MFreeElement3d> pntMap) {

      for (MFreeIntegrationPoint3d ipnt : pntMap.keySet()) {
         IntegrationData3d idat = new IntegrationData3d();
         idat.setRestInverseJacobian(new Matrix3d(Matrix3d.IDENTITY), 1);
         MFreeElement3d elem = pntMap.get(ipnt);
         elem.addIntegrationPoint(ipnt, idat, ipnt.getWeight(), false);
      }

      for (MFreeElement3d elem : pntMap.values()) {
         elem.updateAllVolumes();
      }

   }

   //   public static void distributePartitionedIPoints(
   //      DirectedGraph<MFreeElement3d,MFreeNode3d> connectivity,
   //      MFreeIntegrationPoint3d[] ipnts,
   //      IntegrationData3d[] idata, BVTree elemTree, double tol) {
   //
   //      for (int i = 0; i < ipnts.length; i++) {
   //         MFreeIntegrationPoint3d ipnt = ipnts[i];
   //         IntegrationData3d idat = null;
   //         if (idata != null) {
   //            idat = idata[i];
   //         } else {
   //            idat = new IntegrationData3d();
   //            idat.setRestInverseJacobian(new Matrix3d(Matrix3d.IDENTITY), 1);
   //         }
   //
   //         ArrayList<MFreeElement3d> celems =
   //            findPartitionedElementsContaining(
   //               ipnt.getPosition(), connectivity, elemTree, tol);
   //         for (MFreeElement3d elem : celems) {
   //            elem.addIntegrationPoint(ipnt, idat, ipnt.getWeight(), false);
   //         }
   //      }
   //
   //      for (Vertex<MFreeElement3d,MFreeNode3d> vtx : connectivity.getVertices()) {
   //         MFreeElement3d elem = vtx.getData();
   //         if (elem != null) {
   //            elem.updateAllVolumes();
   //         }
   //      }
   //
   //   }

   private static void addWarpingPoints(List<MFreeElement3d> elems,
      BVTree nodeTree) {
      for (MFreeElement3d elem : elems) {
         MFreeIntegrationPoint3d wpnt =
            createWarpingPoint(elem, null, nodeTree);
         IntegrationData3d wdat = new IntegrationData3d();
         wdat.setRestInverseJacobian(new Matrix3d(Matrix3d.IDENTITY), 1);
         elem.setWarpingPoint(wpnt, wdat);
      }
   }

   private static MFreeIntegrationPoint3d createWarpingPoint(
      MFreeElement3d elem, Point3d pos, BVTree nodeTree) {
      if (pos == null) {
         pos = new Point3d();
         elem.computeCentroid(pos);
      }

      MFreeNode3d[] deps = findNodesContaining(pos, nodeTree, 0);
      VectorNd coords = new VectorNd(deps.length);
      ArrayList<Vector3d> grad = new ArrayList<Vector3d>(deps.length);
      getShapeCoordsAndGradients(elem.getShapeFunction(), coords, grad, pos, deps);
      return MFreeIntegrationPoint3d.create(deps, coords, grad, 1);

   }

   //   public static ArrayList<MFreeElement3d> createPartitionedElements(
   //      MFreeShapeFunction fun,
   //      List<MFreeNode3d> nodes, DirectedGraph<int[],Integer> connectivityGraph) {
   //
   //      ArrayList<MFreeElement3d> elems =
   //         new ArrayList<MFreeElement3d>(connectivityGraph.numVertices());
   //
   //      for (Vertex<int[],Integer> vtx : connectivityGraph.getVertices()) {
   //
   //         int[] idxs = vtx.getData();
   //         if (idxs.length > 0) {
   //            MFreeNode3d[] enodes = new MFreeNode3d[idxs.length];
   //            for (int i = 0; i < idxs.length; i++) {
   //               enodes[i] = nodes.get(idxs[i]);
   //            }
   //            MFreeElement3d elem = new MFreeElement3d(fun, enodes);
   //            elem.setAllTermsActive(true);
   //            elems.add(elem);
   //         }
   //      }
   //
   //      return elems;
   //
   //   }

   //   public static ArrayList<MFreeElement3d> createPairedElements(
   //      MFreeShapeFunction fun, 
   //      List<MFreeNode3d> nodes, boolean[][] iChart) {
   //      // elements from node pairs
   //      ArrayList<MFreeElement3d> elemList = new ArrayList<MFreeElement3d>();
   //      for (int i = 0; i < nodes.size(); i++) {
   //         MFreeNode3d nodeA = nodes.get(i);
   //         MFreeElement3d e = new MFreeElement3d(fun, new MFreeNode3d[] { nodeA });
   //         e.setTermActive(0, 0, true);
   //         elemList.add(e);
   //         for (int j = i + 1; j < nodes.size(); j++) {
   //            if (iChart[i][j]) {
   //               e =
   //                  new MFreeElement3d(fun, new MFreeNode3d[] { nodeA, nodes.get(j) });
   //               e.setTermActive(0, 1, true);
   //               e.setTermActive(1, 0, true);
   //               e.setTermActive(0, 0, false);
   //               e.setTermActive(1, 1, false);
   //               elemList.add(e);
   //            }
   //         }
   //      }
   //
   //      return elemList;
   //   }
<<<<<<< HEAD

   public static void createNodeMeshes(MFreeModel3d model,
      Collection<MFreeNode3d> nodes, PolygonalMesh surface) {
      
      // set nodal influence regions
      PolygonalMesh icoSphere = MeshFactory.createIcosahedralSphere(1, 2);

      if (nodes == null) {
         nodes = model.getNodes();
      }
      
      HashMap<MFreeNode3d,PolygonalMesh> meshMap = new HashMap<MFreeNode3d,PolygonalMesh>();
      AffineTransform3d trans = new AffineTransform3d();
      for (MFreeNode3d node : nodes) {
         PolygonalMesh nmesh = null;
         if (node.isRadial()) {
            nmesh = new PolygonalMesh(icoSphere);
            double r = node.getInfluenceRadius();
            trans.setIdentity();
            trans.setTranslation(node.getRestPosition());
            trans.applyScaling(r, r, r);
            nmesh.transform(trans);
            
            if (surface != null) {
               nmesh = MeshFactory.getIntersection(nmesh, surface);
            }
            meshMap.put(node, nmesh);
         }
      }
      
      // I do this after generating all meshes so that isInDomain doesn't start
      // using the meshes before all are ready (speed issue)
      for (MFreeNode3d node : nodes) {
         PolygonalMesh nmesh = meshMap.get(node);
         if (nmesh != null) {
            node.setBoundaryMesh(nmesh);
         }
         // model.addMesh("node_" + node.getNumber(), nmesh);
      }
   }
=======
//
//   public static void createNodeMeshes(MFreeModel3d model,
//      Collection<MFreeNode3d> nodes, PolygonalMesh surface) {
//      
//      // set nodal influence regions
//      PolygonalMesh icoSphere = MeshFactory.createIcosahedralSphere(1, 2);
//
//      if (nodes == null) {
//         nodes = model.getNodes();
//      }
//      
//      HashMap<MFreeNode3d,PolygonalMesh> meshMap = new HashMap<MFreeNode3d,PolygonalMesh>();
//      AffineTransform3d trans = new AffineTransform3d();
//      for (MFreeNode3d node : nodes) {
//         PolygonalMesh nmesh = null;
//         if (node.isRadial()) {
//            nmesh = new PolygonalMesh(icoSphere);
//            double r = node.getInfluenceRadius();
//            trans.setIdentity();
//            trans.setTranslation(node.getRestPosition());
//            trans.applyScaling(r, r, r);
//            nmesh.transform(trans);
//            
//            if (surface != null) {
//               nmesh = MeshFactory.getIntersection(nmesh, surface);
//            }
//            meshMap.put(node, nmesh);
//         }
//      }
//      
//      // I do this after generating all meshes so that isInDomain doesn't start
//      // using the meshes before all are ready (speed issue)
//      for (MFreeNode3d node : nodes) {
//         PolygonalMesh nmesh = meshMap.get(node);
//         if (nmesh != null) {
//            node.setBoundaryMesh(nmesh);
//         }
//         // model.addMesh("node_" + node.getNumber(), nmesh);
//      }
//   }
>>>>>>> 542b365a

   //   public static void createPairedElemMeshes(List<MFreeElement3d> elemList,
   //      BVTree nodeTree) {
   //
   //      // only intersections
   //      for (MFreeElement3d elem : elemList) {
   //         if (elem.numNodes() == 1) {
   //            elem.setBoundaryMesh(elem.getNode(0).getBoundaryMesh());
   //         } else {
   //            PolygonalMesh mesh =
   //               new PolygonalMesh(elem.getNode(0).getBoundaryMesh());
   //            for (int i = 1; i < elem.numNodes(); i++) {
   //               mesh =
   //                  MeshFactory.getIntersection(mesh, elem
   //                     .getNode(i).getBoundaryMesh());
   //            }
   //            mesh = (PolygonalMesh)convertToMFreeMesh(mesh, nodeTree, DEFAULT_TOLERANCE);
   //            elem.setBoundaryMesh(mesh);
   //         }
   //      }
   //
   //   }

<<<<<<< HEAD
   public static void createElemMeshes(
      MFreeModel3d model, Collection<MFreeElement3d> elemList, PolygonalMesh surface) {

      if (elemList == null) {
        elemList = model.getElements();
      }
      
      // pre-build BSP trees for all nodes
      HashMap<Integer,BSPTree> meshMap = new HashMap<Integer,BSPTree>();
      HashMap<BSPTree,MFreeNode3d> meshMapInv = new HashMap<BSPTree,MFreeNode3d>();

      HashSet<MFreeNode3d> nodeset = new HashSet<>();
      for (MFreeElement3d elem : elemList) {
         for (MFreeNode3d node : elem.getNodes()) {
            nodeset.add(node);
         }
      }
      ArrayList<MFreeNode3d> nodes = new ArrayList<>(nodeset);
      
      boolean[][] connectivityChart = buildIntersectionChart(nodes); 
      DirectedGraph<int[],Integer> connectivityGraph = IntersectionFactory.buildConnectivityGraph(connectivityChart);
      
      HashMap<int[],BSPTree> nullMap = new HashMap<int[],BSPTree>(1);
      for (int i = 0; i < nodes.size(); i++) {
         MFreeNode3d node = nodes.get(i);
         BSPTree tree = new BSPTree(node.getBoundaryMesh());
         meshMap.put(i, tree);
         meshMapInv.put(tree, node);
      }
      
      DirectedGraph<BSPTree,BSPTree> meshGraph = connectivityGraph.exchangeData(nullMap, meshMap);
      IntersectionFactory.buildSpatialPartition(meshGraph, null);
      DirectedGraph<BSPTree,MFreeNode3d> nodeGraph = meshGraph.exchangeEdgeData(meshMapInv);
      Vertex<BSPTree,MFreeNode3d> root = nodeGraph.getVertex(0);

      for (MFreeElement3d elem : elemList) {
         Vertex<BSPTree,MFreeNode3d> vtx = root;
         for (MFreeNode3d node : elem.getNodes()) {
            for (DirectedEdge<BSPTree,MFreeNode3d> edge : vtx.getForwardEdges()) {
               if (edge.getData() == node) {
                  vtx = edge.traverseForwards();
                  break;
               }
            }
         }

         PolygonalMesh mesh = vtx.getData().generateMesh();
         if (mesh.numFaces() > 0) {
            elem.setBoundaryMesh(mesh);
            // model.addMesh("elem_" + elem.getNumber(), mesh);
         }

      }
   }
=======
   //   public static void createElemMeshes(
   //      MFreeModel3d model, Collection<MFreeElement3d> elemList, PolygonalMesh surface) {
   //
   //      if (elemList == null) {
   //        elemList = model.getElements();
   //      }
   //      
   //      // pre-build BSP trees for all nodes
   //      HashMap<Integer,BSPTree> meshMap = new HashMap<Integer,BSPTree>();
   //      HashMap<BSPTree,MFreeNode3d> meshMapInv = new HashMap<BSPTree,MFreeNode3d>();
   //
   //      HashSet<MFreeNode3d> nodeset = new HashSet<>();
   //      for (MFreeElement3d elem : elemList) {
   //         for (MFreeNode3d node : elem.getNodes()) {
   //            nodeset.add(node);
   //         }
   //      }
   //      ArrayList<MFreeNode3d> nodes = new ArrayList<>(nodeset);
   //      
   //      boolean[][] connectivityChart = buildIntersectionChart(nodes); 
   //      DirectedGraph<int[],Integer> connectivityGraph = IntersectionFactory.buildConnectivityGraph(connectivityChart);
   //      
   //      HashMap<int[],BSPTree> nullMap = new HashMap<int[],BSPTree>(1);
   //      for (int i = 0; i < nodes.size(); i++) {
   //         MFreeNode3d node = nodes.get(i);
   //         BSPTree tree = new BSPTree(node.getBoundaryMesh());
   //         meshMap.put(i, tree);
   //         meshMapInv.put(tree, node);
   //      }
   //      
   //      DirectedGraph<BSPTree,BSPTree> meshGraph = connectivityGraph.exchangeData(nullMap, meshMap);
   //      IntersectionFactory.buildSpatialPartition(meshGraph, null);
   //      DirectedGraph<BSPTree,MFreeNode3d> nodeGraph = meshGraph.exchangeEdgeData(meshMapInv);
   //      Vertex<BSPTree,MFreeNode3d> root = nodeGraph.getVertex(0);
   //
   //      for (MFreeElement3d elem : elemList) {
   //         Vertex<BSPTree,MFreeNode3d> vtx = root;
   //         for (MFreeNode3d node : elem.getNodes()) {
   //            for (DirectedEdge<BSPTree,MFreeNode3d> edge : vtx.getForwardEdges()) {
   //               if (edge.getData() == node) {
   //                  vtx = edge.traverseForwards();
   //                  break;
   //               }
   //            }
   //         }
   //
   //         PolygonalMesh mesh = vtx.getData().generateMesh();
   //         if (mesh.numFaces() > 0) {
   //            elem.setBoundaryMesh(mesh);
   //            // model.addMesh("elem_" + elem.getNumber(), mesh);
   //         }
   //
   //      }
   //   }
>>>>>>> 542b365a

   //   public static ArrayList<MFreeElement3d> findPairdElementsContaining(
   //      Point3d pnt, BVTree bvtree, double tol) {
   //
   //      ArrayList<MFreeElement3d> deps = new ArrayList<MFreeElement3d>();
   //      ArrayList<BVNode> bvNodes = new ArrayList<BVNode>(16);
   //      bvtree.intersectPoint(bvNodes, pnt);
   //
   //      if (bvNodes.size() == 0) {
   //         return deps;
   //      }
   //
   //      for (BVNode n : bvNodes) {
   //         Boundable[] elements = n.getElements();
   //         for (int i = 0; i < elements.length; i++) {
   //            MFreeElement3d elem = (MFreeElement3d)elements[i];
   //
   //            boolean isInside = true;
   //            for (MFreeNode3d node : elem.getNodes()) {
   //               if (!node.isInDomain(pnt, tol)) {
   //                  isInside = false;
   //                  break;
   //               }
   //            }
   //            if (isInside) {
   //               deps.add(elem);
   //            }
   //         }
   //      }
   //      return deps;
   //   }

   //   public static ArrayList<MFreeElement3d> findPartitionedElementsContaining(
   //      Point3d pnt, DirectedGraph<MFreeElement3d,MFreeNode3d> connectivity,
   //      BVTree bvtree, double tol) {
   //
   //      ArrayList<MFreeElement3d> deps = new ArrayList<MFreeElement3d>();
   //      ArrayList<BVNode> bvNodes = new ArrayList<BVNode>(16);
   //      bvtree.intersectPoint(bvNodes, pnt);
   //
   //      if (bvNodes.size() == 0) {
   //         return deps;
   //      }
   //
   //      for (BVNode n : bvNodes) {
   //         Boundable[] elements = n.getElements();
   //         for (int i = 0; i < elements.length; i++) {
   //            MFreeElement3d elem = (MFreeElement3d)elements[i];
   //
   //            boolean isInside = true;
   //            for (MFreeNode3d node : elem.getNodes()) {
   //               if (!node.isInDomain(pnt, tol)) {
   //                  isInside = false;
   //                  break;
   //               }
   //            }
   //
   //            // exclude deeper intersections
   //            if (isInside) {
   //               Vertex<MFreeElement3d,MFreeNode3d> vtx =
   //                  connectivity.findVertex(elem);
   //               for (DirectedEdge<MFreeElement3d,MFreeNode3d> edge : vtx
   //                  .getForwardEdges()) {
   //                  MFreeNode3d node = edge.getData();
   //                  if (node.isInDomain(pnt, tol)) {
   //                     isInside = false;
   //                     break;
   //                  }
   //               }
   //            }
   //            if (isInside) {
   //               deps.add(elem);
   //            }
   //         }
   //      }
   //      return deps;
   //   }

//   public static DirectedGraph<MFreeElement3d,MFreeNode3d> convertConnectivity(
//      List<MFreeNode3d> nodes, List<MFreeElement3d> elems,
//      DirectedGraph<int[],Integer> graph) {
//
//      DirectedGraph<MFreeElement3d,MFreeNode3d> out = graph.cloneStructure();
//
//      // copy over nodes
//      for (int i = 0; i < graph.numDirectedEdges(); i++) {
//         DirectedEdge<int[],Integer> idxEdge = graph.getDirectedEdge(i);
//         DirectedEdge<MFreeElement3d,MFreeNode3d> nodeEdge =
//            out.getDirectedEdge(i);
//         nodeEdge.setData(nodes.get(idxEdge.getData()));
//      }
//
//      // fill in vertices by traversing along edges
//      Vertex<MFreeElement3d,MFreeNode3d> base = out.getVertex(0);
//      for (MFreeElement3d elem : elems) {
//         MFreeNode3d[] nodeArray = elem.getNodes();
//         Vertex<MFreeElement3d,MFreeNode3d> elemVtx =
//            out.traverseEdgesForward(base, nodeArray);
//         elemVtx.setData(elem);
//      }
//
//      return out;
//
//   }

   //   public static ArrayList<MFreeElement3d> findPairedElementsContaining(
   //      Point3d pnt, BVTree bvtree, double tol) {
   //
   //      ArrayList<MFreeElement3d> deps = new ArrayList<MFreeElement3d>();
   //      ArrayList<BVNode> bvNodes = new ArrayList<BVNode>(16);
   //      bvtree.intersectPoint(bvNodes, pnt);
   //
   //      if (bvNodes.size() == 0) {
   //         return deps;
   //      }
   //
   //      for (BVNode n : bvNodes) {
   //         Boundable[] elements = n.getElements();
   //         for (int i = 0; i < elements.length; i++) {
   //            MFreeElement3d elem = (MFreeElement3d)elements[i];
   //
   //            boolean isInside = true;
   //            for (MFreeNode3d node : elem.getNodes()) {
   //               if (!node.isInDomain(pnt, tol)) {
   //                  isInside = false;
   //                  break;
   //               }
   //            }
   //            if (isInside) {
   //               deps.add(elem);
   //            }
   //         }
   //      }
   //      return deps;
   //   }

   private static MFreeNode3d[] findNodesContaining(Point3d pnt,
      BVTree bvtree, double tol) {

      DynamicArray<MFreeNode3d> deps = new DynamicArray<>(MFreeNode3d.class);
      ArrayList<BVNode> bvNodes = new ArrayList<BVNode>(16);
      bvtree.intersectPoint(bvNodes, pnt);

      if (bvNodes.size() == 0) {
         return deps.getArray();
      }

      for (BVNode n : bvNodes) {
         Boundable[] elements = n.getElements();
         for (int i = 0; i < elements.length; i++) {
            RestNode rnode = (RestNode)elements[i];
            MFreeNode3d node = rnode.getNode();
            if (node.isInDomain(pnt, tol)) {
               deps.add(node);
            }
         }
      }
      return deps.getArray();
   }

   private static MFreeNode3d createNode(double x, double y, double z,
      double rad, RadialWeightFunctionType wType) {
      MFreeNode3d node = new MFreeNode3d(x, y, z);
      RadialWeightFunction ffun = RadialWeightFunction.createWeightFunction(
            wType, node.getRestPosition(), rad);
      node.setWeightFunction(ffun);
      return node;
   }

<<<<<<< HEAD
   private static void updatePointCoordinates(
      MFreeShapeFunction fun, 
      List<? extends MFreePoint3d> pnts,
      BVTree nodeTree, double tol) {

      VectorNd coords = new VectorNd();
      for (MFreePoint3d pnt : pnts) {
         MFreeNode3d[] deps =
            findNodesContaining(pnt.getRestPosition(), nodeTree, tol);
         getShapeCoords(fun, coords, pnt.getRestPosition(), deps);
         pnt.setDependentNodes(deps, coords);
      }
   }
=======
   //   private static void updatePointCoordinates(
   //      MFreeShapeFunction fun, 
   //      List<? extends MFreePoint3d> pnts,
   //      BVTree nodeTree, double tol) {
   //
   //      VectorNd coords = new VectorNd();
   //      for (MFreePoint3d pnt : pnts) {
   //         MFreeNode3d[] deps =
   //            findNodesContaining(pnt.getRestPosition(), nodeTree, tol);
   //         getShapeCoords(fun, coords, pnt.getRestPosition(), deps);
   //         pnt.setDependentNodes(deps, coords);
   //      }
   //   }
>>>>>>> 542b365a

   //   public static MeshBase convertToMFreeMesh(MeshBase orig,
   //      BVTree nodeTree, double tol) {
   //
   //      VectorNd coords = new VectorNd();
   //      MFreeShapeFunction func = new MLSShapeFunction();
   //
   //      HashMap<Vertex3d,MFreeVertex3d> vtxMap =
   //         new HashMap<Vertex3d,MFreeVertex3d>();
   //
   //      ArrayList<MFreeVertex3d> vtxs = 
   //         new ArrayList<MFreeVertex3d>(orig.numVertices());
   //      for (Vertex3d vtx : orig.getVertices()) {
   //         MFreeNode3d[] deps =
   //            findNodesContaining(vtx.getPosition(), nodeTree, tol);
   //         getShapeCoords(func, coords, vtx.getPosition(), deps);
   //         MFreeVertex3d nvtx = new MFreeVertex3d(deps, coords);
   //         vtxMap.put(vtx, nvtx);
   //         vtxs.add(nvtx);
   //      }
   //      MeshBase out = orig.copy();
   //      out.replaceVertices (vtxs);
   //      out.setFixed(false);
   //      out.setColorsFixed(false);
   //      
   //      // copy other properties
   //      out.setName(orig.getName());
   //      out.setRenderProps(orig.getRenderProps());
   //
   //      return out;
   //
   //   }

   private static void getShapeCoords(MFreeShapeFunction fun, VectorNd coords, Point3d pnt,
      MFreeNode3d[] deps) {

      int nDeps = deps.length;
      coords.setSize(deps.length);
      fun.update(pnt, deps);
      for (int i = 0; i < nDeps; i++) {
         coords.set(i, fun.eval(i));
      }

   }

   private static int getShapeCoordsAndGradients(
      MFreeShapeFunction fun,
      VectorNd coords,
      ArrayList<Vector3d> grad,
      Point3d pnt, MFreeNode3d[] deps) {

      int nDeps = deps.length;
      grad.clear();
      grad.ensureCapacity(nDeps);
      coords.setSize(deps.length);

      fun.update(pnt, deps);

      for (int i = 0; i < nDeps; i++) {
         coords.set(i, fun.eval(i));
         Vector3d nodegrad = new Vector3d();
         fun.evalDerivative(i, nodegrad);
         grad.add(nodegrad);
      }

      return nDeps;
   }

   public static MFreeModel3d cloneFem(MFreeModel3d model, FemModel3d fem) {

      if (model == null) {
         model = new MFreeModel3d();
      }

      HashMap<FemNode3d,MFreeNode3d> nodeMap = new HashMap<FemNode3d,MFreeNode3d>();
      HashMap<MFreeNode3d,FemNode3d> nodeMapInv = new HashMap<MFreeNode3d,FemNode3d>();
      ArrayList<MFreeNode3d> nodeList = new ArrayList<MFreeNode3d>();

      // duplicate nodes
      for (FemNode3d node : fem.getNodes()) {
         MFreeNode3d mnode = new MFreeNode3d(node.getRestPosition());
         // explicit node masses
         mnode.setMassExplicit(true);
         mnode.setMass(node.getMass());
         MFreeNode3d[] deps = new MFreeNode3d[1];
         deps[0] = mnode;
         VectorNd coords = new VectorNd(new double[] { 1 });
         mnode.setDependentNodes(deps, coords);
         nodeMap.put(node, mnode);
         nodeMapInv.put(mnode, node);
         nodeList.add(mnode);
      }

      // convert surface mesh
      FemMeshComp surfaceFem = fem.getSurfaceMeshComp ();
      PolygonalMesh mesh = (PolygonalMesh)surfaceFem.getMesh ();
      
      // build mesh
      PolygonalMesh mesh2 = mesh.copy();
      // index vertices
      int idx = 0;
      for (Vertex3d vtx : mesh.getVertices()) {
         vtx.setIndex(idx++);
      }
      idx = 0;
      for (Vertex3d vtx : mesh2.getVertices()) {
         vtx.setIndex(idx++);
      }
      
      MFreeMeshComp surfaceMFree = new MFreeMeshComp(model, "surface");
      surfaceMFree.setMesh(mesh2);
      
      // manually build surface attachments
      for (Vertex3d vtx : mesh.getVertices()) {
         
         PointAttachment pa = surfaceFem.getAttachment(vtx.getIndex());
         
         if (pa instanceof PointFem3dAttachment) {
            PointFem3dAttachment pfa = (PointFem3dAttachment)pa;
            FemNode[] masters = pfa.getNodes();
            
            MFreeNode3d[] deps = new MFreeNode3d[masters.length];
            VectorNd coords = new VectorNd(masters.length);
            
            for (int j=0; j<masters.length; j++) {
               //mlist.add (new ContactMaster (masters[j], pfa.getCoordinate(j)));
               deps[j] = nodeMap.get (masters[j]);
               coords.set (j, pfa.getCoordinate (j));
            }
            
            surfaceMFree.setVertexAttachment(vtx.getIndex(), coords.getBuffer(), deps);
            
         }
         else {
            PointParticleAttachment ppa = (PointParticleAttachment)pa;
            DynamicComponent[] masters = ppa.getMasters ();

            MFreeNode3d[] deps = new MFreeNode3d[1];
            deps[0] = nodeMap.get (masters[0]);
            VectorNd coords = new VectorNd(new double[] { 1 });
            
            surfaceMFree.setVertexAttachment(vtx.getIndex(),  coords.getBuffer(), deps);
            
         }
      }
      
      // integration regions by copying elements
      ArrayList<MFreeElement3d> elemList = new ArrayList<MFreeElement3d>(fem.numElements());
      HashMap<FemElement3d,MFreeElement3d> elemMap = new HashMap<FemElement3d,MFreeElement3d>(fem.numElements());
      
      for (FemElement3d elem : fem.getElements()) {
         
         MFreeNode3d[] elemNodes = new MFreeNode3d[elem.numNodes()];
         FemNode3d[] fnodes = elem.getNodes();
         for (int i = 0; i < elem.numNodes(); i++) {
            elemNodes[i] = nodeMap.get(fnodes[i]);
         }

         MFreeElement3d region = new MFreeElement3d(null, elemNodes);
         // region.setAllTermsActive(true);

         MFreeIntegrationPoint3d[] mpnts = new MFreeIntegrationPoint3d[elem.numIntegrationPoints()];
         IntegrationData3d[] mdata = new IntegrationData3d[elem.numIntegrationPoints()];

         IntegrationPoint3d[] ipnts = elem.getIntegrationPoints();
         IntegrationData3d[] idata = elem.getIntegrationData();

         for (int i = 0; i < ipnts.length; i++) {
            Point3d pos = new Point3d();
            ipnts[i].computePosition(pos, elem.getNodes());
            Vector3d[] gradU = ipnts[i].getGNs();
            ArrayList<Vector3d> grads = new ArrayList<Vector3d>();
            for (Vector3d g : gradU) {
               grads.add(g);
            }

            MFreeIntegrationPoint3d mpnt = MFreeIntegrationPoint3d.create(elemNodes,
               ipnts[i].getShapeWeights(), grads, ipnts[i].getWeight());
            IntegrationData3d mdat = new IntegrationData3d();
            mdat.setRestInverseJacobian(idata[i].getInvJ0(), idata[i].getDetJ0());

            mpnts[i] = mpnt;
            mdata[i] = mdat;
         }

         // set warping point
         if (region.getWarpingPoint() == null) {
            IntegrationPoint3d wpnt = elem.getWarpingPoint();
            IntegrationData3d wdat = elem.getWarpingData();
            Point3d pos = new Point3d();
            wpnt.computePosition(pos, elem.getNodes());
            // Vector3d [] gradU = wpnt.updateShapeGradient(wdat.getInvJ0());
            Vector3d[] gradU = wpnt.getGNs();
            ArrayList<Vector3d> grads = new ArrayList<Vector3d>();
            for (Vector3d g : gradU) {
               grads.add(g);
            }
            // MFreeIntegrationPoint3d mpnt =
            // MFreeIntegrationPoint3d.create(pos, deps,
            // wpnt.getShapeWeights(), grads, wpnt.getWeight()*wdat.getDetJ0());
            MFreeIntegrationPoint3d mpnt = MFreeIntegrationPoint3d.create(elemNodes,
               wpnt.getShapeWeights(), grads, wpnt.getWeight());
            region.setWarpingPoint(mpnt);
            IntegrationData3d wdata = new IntegrationData3d();
            wdata.setRestInverseJacobian(wdat.getInvJ0(), wdat.getDetJ0());
            region.setWarpingPoint(mpnt, wdata);
         }
         region.setIntegrationPoints(mpnts, mdata);
         
         elemList.add(region);
         elemMap.put(elem, region);

      }

      // add everything to model
      model.addNodes(nodeList);
      model.addElements(elemList);
<<<<<<< HEAD
      model.setSurfaceMesh(surfaceMFree);
=======
      model.setSurfaceMeshComp(surfaceMFree);
>>>>>>> 542b365a
      
      // copy properties
      model.setDensity(fem.getDensity());
      model.setParticleDamping(fem.getParticleDamping());
      model.setStiffnessDamping(fem.getStiffnessDamping());

      // copy over all masses
      for (FemNode3d node : fem.getNodes()) {
         nodeMap.get(node).setMass(node.getMass());
      }

      for (FemElement3d elem : fem.getElements()) {
         elemMap.get(elem).setMass(elem.getMass());
      }
      
      model.setMaterial(fem.getMaterial());

      return model;
   }

   private static boolean[][] buildIntersectionChart(List<MFreeNode3d> nodeList) {

      int n = nodeList.size();
      boolean[][] out = new boolean[n][n];

      for (int i = 0; i < n; i++) {
         out[i][i] = true;
         MFreeNode3d node1 = nodeList.get(i);
         for (int j = i + 1; j < n; j++) {
            boolean intersects = node1.intersects(nodeList.get(j));
            out[i][j] = intersects;
            out[j][i] = intersects;
         }
      }
      return out;

   }

   private static boolean[][] buildIntersectionChart(MFreeNode3d[] nodeArray) {
      int n = nodeArray.length;
      boolean out[][] = new boolean[n][n];

      for (int i = 0; i < n; i++) {
         out[i][i] = true;
         MFreeNode3d node1 = nodeArray[i];
         for (int j = i + 1; j < n; j++) {
            boolean intersects = node1.intersects(nodeArray[j]);
            out[i][j] = intersects;
            out[j][i] = intersects;
         }
      }
      return out;

   }

   private static <A extends MFreePoint3d> ArrayList<MFreeElement3d> 
      createPartitionedElementsFromPoints(A[] pnts, HashMap<A,MFreeElement3d> pntMap) {
      
      ArrayList<MFreeElement3d> elems = new ArrayList<MFreeElement3d>();
<<<<<<< HEAD
      HashMap<MFreeNode3d,LinkedList<MFreeElement3d>> elemMap = new HashMap<>();
      
      MFreeShapeFunction fun = new MLSShapeFunction();
      for (A pnt : pnts) {
         MFreeNode3d[] nodes = pnt.getDependentNodes();
         MFreeElement3d elem = findElem(nodes, elemMap);
         if (elem == null) {
            elem = new MFreeElement3d(fun, Arrays.copyOf(nodes, nodes.length));
            // elem.setAllTermsActive(true);
            elems.add(elem);
            
            for (MFreeNode3d node : nodes) {
=======
      HashMap<FemNode3d,LinkedList<MFreeElement3d>> elemMap = new HashMap<>();
      
      MFreeShapeFunction fun = new MLSShapeFunction();
      for (A pnt : pnts) {
         FemNode3d[] nodes = pnt.getDependentNodes();
         MFreeElement3d elem = findElem(nodes, elemMap);
         if (elem == null) {
            elem = new MFreeElement3d(fun, Arrays.copyOf(nodes, nodes.length));
            elems.add(elem);
            
            for (FemNode3d node : nodes) {
>>>>>>> 542b365a
               LinkedList<MFreeElement3d> elemList = elemMap.get(node);
               if (elemList == null) {
                  elemList = new LinkedList<>();
                  elemList.add(elem);
                  elemMap.put(node,  elemList);
               } else {
                  elemList.add(elem);
               }
            }
         }
         pntMap.put(pnt, elem);
      }

      return elems;

   }

<<<<<<< HEAD
   private static MFreeElement3d findElem(MFreeNode3d[] nodes,
      Map<MFreeNode3d,LinkedList<MFreeElement3d>> elemMap) {

      // only check elements of dependent nodes
      for (MFreeNode3d node : nodes) {
         LinkedList<MFreeElement3d> elemList = elemMap.get(node);
         if (elemList != null) {
            for (MFreeElement3d elem : elemList) {
               MFreeNode3d[] enodes = elem.getNodes();
=======
   private static MFreeElement3d findElem(FemNode3d[] nodes,
      Map<FemNode3d,LinkedList<MFreeElement3d>> elemMap) {

      // only check elements of dependent nodes
      for (FemNode3d node : nodes) {
         LinkedList<MFreeElement3d> elemList = elemMap.get(node);
         if (elemList != null) {
            for (MFreeElement3d elem : elemList) {
               FemNode3d[] enodes = elem.getNodes();
>>>>>>> 542b365a
               if (enodes.length == nodes.length) {
                  if (compareArrays(enodes, nodes)) {
                     return elem;
                  }
               }     
            }
         }
      }
      return null;

   }

   //   private static <E> boolean compareLists(List<E> list1, List<E> list2) {
   //      HashSet<E> set1 = new HashSet<E>(list1);
   //      HashSet<E> set2 = new HashSet<E>(list2);
   //      return set1.equals(set2);
   //   }
   
   private static <E> boolean compareArrays(E[] list1, E[] list2) {
      if (list1.length != list2.length) {
         return false;
      }
      HashSet<E> set1 = new HashSet<>();
      for (E e : list1) {
         set1.add(e);
      }
      HashSet<E> set2 = new HashSet<>();
      for (E e : list2) {
         set2.add(e);
      }
      return set1.equals(set2);
   }
   
}<|MERGE_RESOLUTION|>--- conflicted
+++ resolved
@@ -732,11 +732,7 @@
 
       model.addNodes(Arrays.asList(nodes));
       model.addElements(elemList);
-<<<<<<< HEAD
-      model.setSurfaceMesh("surface", surface);
-=======
       model.setSurfaceMesh(surface);
->>>>>>> 542b365a
       
       model.updateNodeMasses(-1, null);
 
@@ -776,11 +772,7 @@
          ArrayList<Vector3d> grad = new ArrayList<Vector3d>(deps.length);
          getShapeCoordsAndGradients(fun, coords, grad, cpnts[i], deps);
          ipnts[i] = MFreeIntegrationPoint3d.create(deps, coords, grad, cpnts[i].w);
-<<<<<<< HEAD
-         ipnts[i].setID(i);
-=======
          ipnts[i].setNumber(i);
->>>>>>> 542b365a
       }
 
       return ipnts;
@@ -937,48 +929,6 @@
    //
    //      return elemList;
    //   }
-<<<<<<< HEAD
-
-   public static void createNodeMeshes(MFreeModel3d model,
-      Collection<MFreeNode3d> nodes, PolygonalMesh surface) {
-      
-      // set nodal influence regions
-      PolygonalMesh icoSphere = MeshFactory.createIcosahedralSphere(1, 2);
-
-      if (nodes == null) {
-         nodes = model.getNodes();
-      }
-      
-      HashMap<MFreeNode3d,PolygonalMesh> meshMap = new HashMap<MFreeNode3d,PolygonalMesh>();
-      AffineTransform3d trans = new AffineTransform3d();
-      for (MFreeNode3d node : nodes) {
-         PolygonalMesh nmesh = null;
-         if (node.isRadial()) {
-            nmesh = new PolygonalMesh(icoSphere);
-            double r = node.getInfluenceRadius();
-            trans.setIdentity();
-            trans.setTranslation(node.getRestPosition());
-            trans.applyScaling(r, r, r);
-            nmesh.transform(trans);
-            
-            if (surface != null) {
-               nmesh = MeshFactory.getIntersection(nmesh, surface);
-            }
-            meshMap.put(node, nmesh);
-         }
-      }
-      
-      // I do this after generating all meshes so that isInDomain doesn't start
-      // using the meshes before all are ready (speed issue)
-      for (MFreeNode3d node : nodes) {
-         PolygonalMesh nmesh = meshMap.get(node);
-         if (nmesh != null) {
-            node.setBoundaryMesh(nmesh);
-         }
-         // model.addMesh("node_" + node.getNumber(), nmesh);
-      }
-   }
-=======
 //
 //   public static void createNodeMeshes(MFreeModel3d model,
 //      Collection<MFreeNode3d> nodes, PolygonalMesh surface) {
@@ -1019,7 +969,6 @@
 //         // model.addMesh("node_" + node.getNumber(), nmesh);
 //      }
 //   }
->>>>>>> 542b365a
 
    //   public static void createPairedElemMeshes(List<MFreeElement3d> elemList,
    //      BVTree nodeTree) {
@@ -1043,62 +992,6 @@
    //
    //   }
 
-<<<<<<< HEAD
-   public static void createElemMeshes(
-      MFreeModel3d model, Collection<MFreeElement3d> elemList, PolygonalMesh surface) {
-
-      if (elemList == null) {
-        elemList = model.getElements();
-      }
-      
-      // pre-build BSP trees for all nodes
-      HashMap<Integer,BSPTree> meshMap = new HashMap<Integer,BSPTree>();
-      HashMap<BSPTree,MFreeNode3d> meshMapInv = new HashMap<BSPTree,MFreeNode3d>();
-
-      HashSet<MFreeNode3d> nodeset = new HashSet<>();
-      for (MFreeElement3d elem : elemList) {
-         for (MFreeNode3d node : elem.getNodes()) {
-            nodeset.add(node);
-         }
-      }
-      ArrayList<MFreeNode3d> nodes = new ArrayList<>(nodeset);
-      
-      boolean[][] connectivityChart = buildIntersectionChart(nodes); 
-      DirectedGraph<int[],Integer> connectivityGraph = IntersectionFactory.buildConnectivityGraph(connectivityChart);
-      
-      HashMap<int[],BSPTree> nullMap = new HashMap<int[],BSPTree>(1);
-      for (int i = 0; i < nodes.size(); i++) {
-         MFreeNode3d node = nodes.get(i);
-         BSPTree tree = new BSPTree(node.getBoundaryMesh());
-         meshMap.put(i, tree);
-         meshMapInv.put(tree, node);
-      }
-      
-      DirectedGraph<BSPTree,BSPTree> meshGraph = connectivityGraph.exchangeData(nullMap, meshMap);
-      IntersectionFactory.buildSpatialPartition(meshGraph, null);
-      DirectedGraph<BSPTree,MFreeNode3d> nodeGraph = meshGraph.exchangeEdgeData(meshMapInv);
-      Vertex<BSPTree,MFreeNode3d> root = nodeGraph.getVertex(0);
-
-      for (MFreeElement3d elem : elemList) {
-         Vertex<BSPTree,MFreeNode3d> vtx = root;
-         for (MFreeNode3d node : elem.getNodes()) {
-            for (DirectedEdge<BSPTree,MFreeNode3d> edge : vtx.getForwardEdges()) {
-               if (edge.getData() == node) {
-                  vtx = edge.traverseForwards();
-                  break;
-               }
-            }
-         }
-
-         PolygonalMesh mesh = vtx.getData().generateMesh();
-         if (mesh.numFaces() > 0) {
-            elem.setBoundaryMesh(mesh);
-            // model.addMesh("elem_" + elem.getNumber(), mesh);
-         }
-
-      }
-   }
-=======
    //   public static void createElemMeshes(
    //      MFreeModel3d model, Collection<MFreeElement3d> elemList, PolygonalMesh surface) {
    //
@@ -1153,7 +1046,6 @@
    //
    //      }
    //   }
->>>>>>> 542b365a
 
    //   public static ArrayList<MFreeElement3d> findPairdElementsContaining(
    //      Point3d pnt, BVTree bvtree, double tol) {
@@ -1323,21 +1215,6 @@
       return node;
    }
 
-<<<<<<< HEAD
-   private static void updatePointCoordinates(
-      MFreeShapeFunction fun, 
-      List<? extends MFreePoint3d> pnts,
-      BVTree nodeTree, double tol) {
-
-      VectorNd coords = new VectorNd();
-      for (MFreePoint3d pnt : pnts) {
-         MFreeNode3d[] deps =
-            findNodesContaining(pnt.getRestPosition(), nodeTree, tol);
-         getShapeCoords(fun, coords, pnt.getRestPosition(), deps);
-         pnt.setDependentNodes(deps, coords);
-      }
-   }
-=======
    //   private static void updatePointCoordinates(
    //      MFreeShapeFunction fun, 
    //      List<? extends MFreePoint3d> pnts,
@@ -1351,7 +1228,6 @@
    //         pnt.setDependentNodes(deps, coords);
    //      }
    //   }
->>>>>>> 542b365a
 
    //   public static MeshBase convertToMFreeMesh(MeshBase orig,
    //      BVTree nodeTree, double tol) {
@@ -1569,11 +1445,7 @@
       // add everything to model
       model.addNodes(nodeList);
       model.addElements(elemList);
-<<<<<<< HEAD
-      model.setSurfaceMesh(surfaceMFree);
-=======
       model.setSurfaceMeshComp(surfaceMFree);
->>>>>>> 542b365a
       
       // copy properties
       model.setDensity(fem.getDensity());
@@ -1633,20 +1505,6 @@
       createPartitionedElementsFromPoints(A[] pnts, HashMap<A,MFreeElement3d> pntMap) {
       
       ArrayList<MFreeElement3d> elems = new ArrayList<MFreeElement3d>();
-<<<<<<< HEAD
-      HashMap<MFreeNode3d,LinkedList<MFreeElement3d>> elemMap = new HashMap<>();
-      
-      MFreeShapeFunction fun = new MLSShapeFunction();
-      for (A pnt : pnts) {
-         MFreeNode3d[] nodes = pnt.getDependentNodes();
-         MFreeElement3d elem = findElem(nodes, elemMap);
-         if (elem == null) {
-            elem = new MFreeElement3d(fun, Arrays.copyOf(nodes, nodes.length));
-            // elem.setAllTermsActive(true);
-            elems.add(elem);
-            
-            for (MFreeNode3d node : nodes) {
-=======
       HashMap<FemNode3d,LinkedList<MFreeElement3d>> elemMap = new HashMap<>();
       
       MFreeShapeFunction fun = new MLSShapeFunction();
@@ -1658,7 +1516,6 @@
             elems.add(elem);
             
             for (FemNode3d node : nodes) {
->>>>>>> 542b365a
                LinkedList<MFreeElement3d> elemList = elemMap.get(node);
                if (elemList == null) {
                   elemList = new LinkedList<>();
@@ -1676,17 +1533,6 @@
 
    }
 
-<<<<<<< HEAD
-   private static MFreeElement3d findElem(MFreeNode3d[] nodes,
-      Map<MFreeNode3d,LinkedList<MFreeElement3d>> elemMap) {
-
-      // only check elements of dependent nodes
-      for (MFreeNode3d node : nodes) {
-         LinkedList<MFreeElement3d> elemList = elemMap.get(node);
-         if (elemList != null) {
-            for (MFreeElement3d elem : elemList) {
-               MFreeNode3d[] enodes = elem.getNodes();
-=======
    private static MFreeElement3d findElem(FemNode3d[] nodes,
       Map<FemNode3d,LinkedList<MFreeElement3d>> elemMap) {
 
@@ -1696,7 +1542,6 @@
          if (elemList != null) {
             for (MFreeElement3d elem : elemList) {
                FemNode3d[] enodes = elem.getNodes();
->>>>>>> 542b365a
                if (enodes.length == nodes.length) {
                   if (compareArrays(enodes, nodes)) {
                      return elem;
