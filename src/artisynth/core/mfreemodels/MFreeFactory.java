/**
 * Copyright (c) 2014, by the Authors: Antonio Sanchez (UBC)
 *
 * This software is freely available under a 2-clause BSD license. Please see
 * the LICENSE file in the ArtiSynth distribution directory for details.
 */
package artisynth.core.mfreemodels;

import java.util.ArrayList;
import java.util.Arrays;
import java.util.Collection;
import java.util.HashMap;
import java.util.HashSet;
import java.util.Iterator;
import java.util.LinkedList;
import java.util.List;
import java.util.Map;

import artisynth.core.femmodels.FemElement3d;
import artisynth.core.femmodels.FemMeshComp;
import artisynth.core.femmodels.FemModel3d;
import artisynth.core.femmodels.FemNode;
import artisynth.core.femmodels.FemNode3d;
import artisynth.core.femmodels.IntegrationData3d;
import artisynth.core.femmodels.IntegrationPoint3d;
import artisynth.core.femmodels.PointFem3dAttachment;
import artisynth.core.mechmodels.DynamicComponent;
import artisynth.core.mechmodels.PointAttachment;
import artisynth.core.mechmodels.PointParticleAttachment;
import artisynth.core.mfreemodels.RadialWeightFunction.RadialWeightFunctionType;
import maspack.geometry.AABBTree;
import maspack.geometry.BSPTree;
import maspack.geometry.BVNode;
import maspack.geometry.BVTree;
import maspack.geometry.Boundable;
import maspack.geometry.DistanceGrid;
import maspack.geometry.Face;
import maspack.geometry.KDComparator;
import maspack.geometry.KDTree;
import maspack.geometry.MeshBase;
import maspack.geometry.MeshFactory;
import maspack.geometry.OBB;
import maspack.geometry.PolygonalMesh;
import maspack.geometry.Vertex3d;
import maspack.geometry.MeshFactory.FaceType;
import maspack.graph.DirectedEdge;
import maspack.graph.DirectedGraph;
import maspack.graph.Vertex;
import maspack.matrix.AffineTransform3d;
import maspack.matrix.AxisAngle;
import maspack.matrix.Matrix3d;
import maspack.matrix.Point3d;
import maspack.matrix.RigidTransform3d;
import maspack.matrix.Vector3d;
import maspack.matrix.Vector3i;
import maspack.matrix.VectorNd;
import maspack.util.DynamicArray;
import maspack.util.FastRadialMarcher;
import maspack.util.FunctionTimer;
import maspack.util.IndexedBinaryHeap;
import maspack.util.Logger;
import maspack.util.Point3dGridUtility;

public class MFreeFactory {

   public static double DEFAULT_TOLERANCE = 1e-10;
   // public static int DEFAULT_GRID_IPNT_FACTOR = 3; // for every node, pick 3 ipnts along each dimension
   public static int DEFAULT_MINIMUM_DEPENDENCIES = 6;
   
   public static RadialWeightFunctionType DEFAULT_RADIAL_KERNEL_TYPE = 
      RadialWeightFunctionType.SPLINE;
   
   //   public enum MFreeShapeFunctionType {
   //      MLS, GMLS
   //   }
   //   
   //   public static MFreeShapeFunction create(MFreeShapeFunctionType type) {
   //      switch(type) {
   //         case MLS:
   //            return new MLSShapeFunction();
   //         case GMLS:
   //            return new GMLSShapeFunction(3, 1, 1, 1);
   //      }
   //      return null;
   //   }

   public static MFreeModel3d createBeam(MFreeModel3d model,
      double[] size, int res[]) {
      return createBeam(model, DEFAULT_RADIAL_KERNEL_TYPE, 
         size, res);
   }
   
   public static MFreeModel3d createBeam(MFreeModel3d model,
      RadialWeightFunctionType fType,
      double[] size, int res[]) {

      // 4 ipnts along each dimension for every node 
      int ires[] = new int[3];
      for (int i = 0; i < 3; i++) {
         ires[i] = res[i] * 4;
      }
      return createBeam(model, fType, size, res, ires);
   }
   
   public static MFreeModel3d createBeam(MFreeModel3d model,
      RadialWeightFunctionType fType,
      double[] size, int res[], int[] ipntRes) {

      // nodes
      double x, y, z;
      double dx = size[0] / res[0];
      double dy = size[1] / res[1];
      double dz = size[2] / res[2];

      Point3d[] nodeLocs = new Point3d[(res[0]+1)*(res[1]+1)*(res[2]+1)];
      int nidx = 0;
         
      // nodes
      for (int i = 0; i <= res[0]; i++) {
         for (int j = 0; j <= res[1]; j++) {
            for (int k = 0; k <= res[2]; k++) {
               x = -size[0] / 2 + dx * i;
               y = -size[1] / 2 + dy * j;
               z = -size[2] / 2 + dz * k;

               nodeLocs[nidx] = new Point3d(x,y,z);
               ++nidx;
            }
         }
      }

      // surface mesh
      PolygonalMesh surface =
<<<<<<< HEAD
         MeshFactory.createQuadBox(
            size[0], size[1], size[2], res[0], res[1], res[2], true);
      surface.triangulate();
=======
         MeshFactory.createBox(
            size[0], size[1], size[2], Point3d.ZERO, 
            res[0], res[1], res[2], 
            true, FaceType.TRI);
>>>>>>> 12e3cb9d

      // offset ipnts from border
      dx = size[0] / ipntRes[0];
      dy = size[1] / ipntRes[1];
      dz = size[2] / ipntRes[2];
      double[] ipntSize = { size[0] - dx, size[1] - dy, size[2] - dz };
      Point3d[] pnts = PointDistributor.getGrid(ipntSize, ipntRes, Point3d.ZERO);

      //      CubaturePoint3d[] cpnts = new CubaturePoint3d[pnts.length];
      //      double wp = surface.computeVolume() / pnts.length; // equal weighting
      //      for (int i = 0; i < pnts.length; i++) {
      //         cpnts[i] = new CubaturePoint3d(pnts[i], wp);
      //      }
      return createModel(model, nodeLocs, pnts, surface, fType);

   }
   
   public static MFreeModel3d createModel(MFreeModel3d model, PolygonalMesh surface, 
      RigidTransform3d pos, int nNodes, int nIPnts) {
      return createModel(model, surface, pos, nNodes, nIPnts, null, DEFAULT_RADIAL_KERNEL_TYPE);
   }
   
   public static MFreeModel3d createModel(MFreeModel3d model, PolygonalMesh surface, 
      RigidTransform3d transform, int nNodes, int nIPnts, int[] gridRes, RadialWeightFunctionType fType) {
      
      if (model == null) {
         model = new MFreeModel3d();
      }
      if (transform != null) {
         surface.transform(transform);   
      }
      
      if (gridRes == null) {
         OBB meshObb = new OBB (surface);
         Vector3d hw = new Vector3d(meshObb.getHalfWidths());
         double vol = hw.x*hw.y*hw.z*8;
         double ipntVol = vol/nIPnts;
         
         // find rough dimensions of one ipnt, same proportions
         // as root OBB
         double scale = Math.pow(ipntVol/vol, 0.333);
         
         // we want at least 20? points along each dimension,
         // find minimum distance
         double min = hw.minElement();
         double minFactor = 1.0/scale*15;
         int nx = (int)Math.ceil(minFactor*hw.x/min);
         int ny = (int)Math.ceil(minFactor*hw.y/min);
         int nz = (int)Math.ceil(minFactor*hw.z/min);
         
         gridRes = new int[]{nx,ny,nz};
      }
      
      surface.triangulate();

      Point3d[] ipntLocs = generatePointLocations(surface, gridRes, nIPnts);
      Point3d[] nodeLocs = Arrays.copyOf(ipntLocs, nNodes); // cut first section

      createModel(model, nodeLocs, ipntLocs, surface, fType);
      
      return model;
   }
   
   public static Point3d[] generatePointLocations(PolygonalMesh mesh, int[] res, int nPoints) {

      Vector3d centroid = new Vector3d();
      mesh.computeCentroid(centroid);
      RigidTransform3d trans = new RigidTransform3d();
      trans.setTranslation(centroid);

      OBB obb = PointDistributor.getTightOBB(mesh, trans);
      Vector3d widths = new Vector3d();
      obb.getWidths(widths);
      obb.getTransform(trans);

      int nx = res[0];
      int ny = res[1];
      int nz = res[2];

      double dx, dy, dz;
      double xOffset, yOffset, zOffset;
      if (nx == 1) {
         widths.x = 0;
         dx = 0;
      } else {
         dx = widths.x / (nx - 1);
      }
      if (ny == 1) {
         widths.y = 0;
         dy = 0;
      } else {
         dy = widths.y / (ny - 1);
      }
      if (nz == 1) {
         widths.z = 0;
         dz = 0;
      } else {
         dz = widths.z / (nz - 1);
      }
      xOffset = -widths.x / 2;
      yOffset = -widths.y / 2;
      zOffset = -widths.z / 2;

      // generate a grid of points that fall inside domain
      Point3d[][][] pnts = new Point3d[nx][ny][nz];

      // BVFeatureQuery query = new BVFeatureQuery();
      Vector3i sdres = new Vector3i(2*nx, 2*ny, 2*nz);
      sdres.x = Math.min(sdres.x, 30);
      sdres.y = Math.min(sdres.y, 30);
      sdres.z = Math.min(sdres.z, 30);
      
      Logger.getSystemLogger().debug("Creating signed distance grid");
      List<Face> faces = mesh.getFaces();
      DistanceGrid sdgrid = new DistanceGrid(faces, 0.1, sdres, true);
      Logger.getSystemLogger().debug("done");
      double tol = 1e-15;

      Logger.getSystemLogger().debug("Generating " + nx + "x" + ny + "x" + nz + " points");
      double x, y, z;
      for (int i = 0; i < nx; i++) {
         x = xOffset + i * dx;
         for (int j = 0; j < ny; j++) {
            y = yOffset + j * dy;
            for (int k = 0; k < nz; k++) {
               z = zOffset + k * dz;
               Point3d pnt = new Point3d(x, y, z);
               pnt.transform(trans);
               
               double d = sdgrid.getLocalDistanceAndNormal(null, null, pnt);
               if (d < tol) {
                  pnts[i][j][k] = pnt;
               } else {
                  pnts[i][j][k] = null;
               }

               //               InsideQuery rayTest = query.isInsideMesh(mesh, pnt, tol);
               //               if (rayTest == InsideQuery.INSIDE) {
               //                  pnts[i][j][k] = pnt;
               //               } else if (rayTest == InsideQuery.OUTSIDE) {
               //                  pnts[i][j][k] = null;
               //               } else {
               //                  System.out.println("unsure");
               //               }
            }
         }
      }
      Logger.getSystemLogger().debug("done.");

      Logger.getSystemLogger().debug("Farthest point sampling...");
      Point3dGridUtility pgu = new Point3dGridUtility(pnts);
      FastRadialMarcher marcher = new FastRadialMarcher(nx * ny * nz, pgu);

      marcher.initializeArrays();
      double[] dists = marcher.getDistance();
      // mark null points as having distance of -1 (never to be selected)
      for (int i = 0; i < nx; i++) {
         for (int j = 0; j < ny; j++) {
            for (int k = 0; k < nz; k++) {
               if (pnts[i][j][k] == null) {
                  dists[k + j * nz + i * ny * nz] = -1;
               }
            }
         }
      }
      
      // initialize heap to include all indices
      marcher.getDistanceHeap().setAll();

      // farthest-point sampling
      Point3d[] out = new Point3d[nPoints];
      int i, j, k;
      for (int idx = 0; idx < nPoints; idx++) {
         int farthest = 0;
         IndexedBinaryHeap dheap = marcher.getDistanceHeap();
         farthest = dheap.peek();
         int nextSample = farthest;  // get next furthest

         // idx = i*ny*nz+j*nz+k
         k = nextSample % nz;
         j = ((nextSample - k) / nz) % ny;
         i = (nextSample - k - j * nz) / (ny * nz);

         out[idx] = pnts[i][j][k];
         marcher.march(nextSample);  // update distances to first point
      }
      Logger.getSystemLogger().debug("done.");
      
      return out;
   }

   public static MFreeModel3d createModel(MFreeModel3d model,
      Point3d[] nodeLocs, Point3d[] ipntLoc, PolygonalMesh surface) {
   
      return createModel(model, nodeLocs, ipntLoc, 
         surface, DEFAULT_RADIAL_KERNEL_TYPE);
      
   }
   
   public static MFreeModel3d createModel(MFreeModel3d model,
      Point3d[] nodeLocs, Point3d[] ipntLocs, 
      PolygonalMesh surface, RadialWeightFunctionType fType) {

      if (model == null) {
         model = new MFreeModel3d();
      }

      MFreeNode3d[] nodes = new MFreeNode3d[nodeLocs.length];
      
      // determine best node-radii to use
      double[] nodeRad = computeNodeRadii(nodeLocs, ipntLocs, surface, 
         DEFAULT_MINIMUM_DEPENDENCIES, 1.1);

      for (int i=0; i<nodeLocs.length; ++i) {
         Point3d pnt = nodeLocs[i];
         MFreeNode3d node = createNode(pnt.x, pnt.y, pnt.z, nodeRad[i], fType);
         nodes[i] = node;
      }

      // XXX assumes equal volume contribution of each ipnt
      CubaturePoint3d[] cpnts = new CubaturePoint3d[ipntLocs.length];
      double wp = surface.computeVolume() / ipntLocs.length;
      for (int i = 0; i < ipntLocs.length; i++) {
         cpnts[i] = new CubaturePoint3d(ipntLocs[i], wp);
      }

      return createModel(model, nodes, surface, cpnts);

   }
   
   //   public static MFreeModel3d createPairedModel(MFreeModel3d model,
   //      Point3d[] nodeLocs, double nodeRad,
   //      Point3d[] ipntLoc, RadialWeightFunctionType fType,
   //      MFreeShapeFunctionType sType, PolygonalMesh surface) {
   //
   //      if (model == null) {
   //         model = new MFreeModel3d();
   //      }
   //
   //      ArrayList<MFreeNode3d> nodeList = new ArrayList<MFreeNode3d>();
   //
   //      for (Point3d pnt : nodeLocs) {
   //         MFreeNode3d node =
   //            createNode(pnt.x, pnt.y, pnt.z, nodeRad, fType);
   //         nodeList.add(node);
   //      }
   //      surface.triangulate();
   //
   //      CubaturePoint3d[] cpnts = new CubaturePoint3d[ipntLoc.length];
   //      double wp = surface.computeVolume() / ipntLoc.length;
   //      for (int i = 0; i < ipntLoc.length; i++) {
   //         cpnts[i] = new CubaturePoint3d(ipntLoc[i], wp);
   //      }
   //
   //      return createPairedModel(model, nodeList, surface, cpnts);
   //
   //   }
   //
   //   public static MFreeModel3d createPairedModel(MFreeModel3d model,
   //      List<MFreeNode3d> nodes, PolygonalMesh surface,
   //      CubaturePoint3d[] cpnts) {
   //
   //      if (model == null) {
   //         model = new MFreeModel3d();
   //      }
   //      
   //      MFreeShapeFunction func = new MLSShapeFunction();
   //
   //      MFreeNode3d[] nodeArray = nodes.toArray(new MFreeNode3d[nodes.size()]);
   //      boolean[][] iChart = buildIntersectionChart(nodeArray);
   //
   //      AABBTree tree = new AABBTree();
   //      tree.build(nodeArray, nodeArray.length);
   //
   //      // compute node coordinates
   //      for (MFreeNode3d node : nodes) {
   //         MFreeNode3d[] deps =
   //            findNodesContaining(node.getRestPosition(), tree, 0);
   //         VectorNd coords = new VectorNd();
   //         getShapeCoords(func, coords, node.getRestPosition(), deps);
   //         node.setDependentNodes(deps, coords);
   //      }
   //      model.addNodes(nodes);
   //
   //      ArrayList<MFreeElement3d> elemList = createPairedElements(func, nodes, iChart);
   //
   //      MFreeIntegrationPoint3d[] ipnts = createIntegrationPoints(func, cpnts, tree);
   //
   //      MFreeElement3d[] elemArray =
   //         elemList.toArray(new MFreeElement3d[elemList.size()]);
   //      AABBTree elemTree = new AABBTree();
   //      elemTree.build(elemArray, elemArray.length);
   //
   //      distributePairedIPoints(elemArray, ipnts, null, elemTree, 0);
   //      trimEmptyElements(elemList);
   //
   //      addWarpingPoints(elemList, tree);
   //
   //      surface = (PolygonalMesh)convertToMFreeMesh(surface, tree, DEFAULT_TOLERANCE);
   //
   //      model.addElements(elemList);
   //      model.setSurfaceMesh(surface);
   //      model.updateNodeMasses(-1, null);
   //
   //      return model;
   //
   //   }
   
   private static class IndexedPoint3d {
      public Point3d pnt;
      public int idx;
      public IndexedPoint3d(Point3d pnt, int idx) {
         this.pnt = pnt;
         this.idx = idx;
      }
   }
   
   private static class MyKdComparator implements KDComparator<IndexedPoint3d> {

      @Override
      public int compare(IndexedPoint3d a, IndexedPoint3d b, int dim) {
         double x = a.pnt.get(dim);
         double y = b.pnt.get(dim);
         
         if ( x < y) {
            return -1;
         } else if ( x > y) {
            return 1;
         }
         return 0;
      }

      @Override
      public double distance(IndexedPoint3d a, IndexedPoint3d b) {
         return a.pnt.distanceSquared(b.pnt);
      }

      @Override
      public double distance(IndexedPoint3d a, IndexedPoint3d b, int dim) {
         double d = a.pnt.get(dim)-b.pnt.get(dim);
         return d*d;
      }
      
   }
   
   private static boolean isCoplanar(List<IndexedPoint3d> pnts) {
      if (pnts.size() <= 3) {
         return true;
      }

      // assumes points do not overlap
      Vector3d v1 = new Vector3d(pnts.get(0).pnt);
      v1.sub(pnts.get(1).pnt);
      double v1n = v1.norm();
      double eps = v1n*1e-5;  // epsilon for plane projection
      v1.scale(1.0/v1n); // normalize
      
      // find non-colinear point
      Vector3d v2 = new Vector3d(pnts.get(0).pnt);
      Vector3d normal = new Vector3d();
      int jl = -1;
      for (int j=2; j<pnts.size(); ++j) {
         v2.sub(pnts.get(0).pnt, pnts.get(j).pnt);
         v2.normalize();
         normal.cross(v1, v2);
         double v3n = normal.norm();
         if (v3n  > 1e-10) {
            normal.scale(1.0/v3n);
            jl = j;
            break;
         }
      }
      
      // colinear
      if (jl < 0) {
         return true;
      }
      
      double d = normal.dot(pnts.get(0).pnt);
      for (int k=jl+1; k<pnts.size(); ++k) {
         double dd = normal.dot(pnts.get(k).pnt)-d;
         if (Math.abs(dd) > eps) {
            return false;
         }
      }
      
      return true;
   }
   
   private static double[] computeNodeRadii(Point3d[] nodes, Point3d[] ipnts, 
      MeshBase mesh, int minK, double marginScale) {
      
      Point3d min = new Point3d(Double.POSITIVE_INFINITY, Double.POSITIVE_INFINITY, Double.POSITIVE_INFINITY);
      Point3d max = new Point3d(Double.NEGATIVE_INFINITY, Double.NEGATIVE_INFINITY, Double.NEGATIVE_INFINITY);
      
      for (Point3d node : nodes) {
         node.updateBounds(min, max);
      }
      for (Point3d ipnt : ipnts) {
         ipnt.updateBounds(min, max);
      }
      Vector3d widths = new Vector3d(max);
      widths.sub(min);
      
<<<<<<< HEAD
      RigidTransform3d trans = new RigidTransform3d(min, AxisAngle.IDENTITY);
      
=======
>>>>>>> 12e3cb9d
      IndexedPoint3d[] inodes = new IndexedPoint3d[nodes.length];
      for (int i=0; i<nodes.length; ++i) {
         inodes[i] = new IndexedPoint3d(nodes[i], i);
      }
      KDTree<IndexedPoint3d> kdtree = new KDTree<IndexedPoint3d>(3, Arrays.asList(inodes), new MyKdComparator());
      
      //      KPointDistanceGrid grid = new KPointDistanceGrid(minK, trans, new int[] {30, 30, 30}, widths);
      //      for (Point3d node : nodes) {
      //         grid.addPoint(node);
      //      }
      
      double[] r = new double[nodes.length];
      
      //      int[] closest = new int[minK];
      //      double[] dists = new double[minK];
      
      IndexedPoint3d idpnt = new IndexedPoint3d(null, 0);
      
      for (Point3d node : nodes) {
         idpnt.pnt = node;
         
         List<IndexedPoint3d> nearest = kdtree.nearestNeighbourSearch(idpnt, minK, 0);
         // check for coplanarity
         int kk = minK;
         while (isCoplanar(nearest)) {
            kk += 1;
            nearest = kdtree.nearestNeighbourSearch(idpnt,  kk, 0);
         }
         
         // grid.getClosest(node, minK, closest, dists);
         //         for (int k=0; k<minK; ++k) {
         //            //            if (r[closest[k]] < dists[k]) {
         //            //               r[closest[k]] = dists[k];
         //            //            }
         //         }
         
         for (IndexedPoint3d nbr : nearest) {
            double rl = nbr.pnt.distance(node)*marginScale;
            if (rl > r[nbr.idx]) {
               r[nbr.idx] = rl;
            }
         }
      }
      
      for (Point3d ipnt : ipnts) {
         idpnt.pnt = ipnt;
         List<IndexedPoint3d> nearest = kdtree.nearestNeighbourSearch(idpnt, minK, 0);
         // check for coplanarity
         int kk = minK;
         while (isCoplanar(nearest)) {
            kk += 1;
            nearest = kdtree.nearestNeighbourSearch(idpnt,  kk, 0);
         }
         for (IndexedPoint3d nbr : nearest) {
            double rl = nbr.pnt.distance(ipnt)*marginScale;
            if (rl > r[nbr.idx]) {
               r[nbr.idx] = rl;
            }
         }
      }
      
      for (Vertex3d vtx : mesh.getVertices()) {
         idpnt.pnt = vtx.getWorldPoint();
         List<IndexedPoint3d> nearest = kdtree.nearestNeighbourSearch(idpnt, minK, 0);
         // check for coplanarity
         int kk = minK;
         while (isCoplanar(nearest)) {
            kk += 1;
            nearest = kdtree.nearestNeighbourSearch(idpnt,  kk, 0);
         }
         for (IndexedPoint3d nbr : nearest) {
            double rl = nbr.pnt.distance(idpnt.pnt)*marginScale;
            if (rl > r[nbr.idx]) {
               r[nbr.idx] = rl;
            }
         }
      }
      
      return r;
   }

   private static class RestNode implements Boundable {

      MFreeNode3d node;
      Point3d[] pnts;
      
      public RestNode(MFreeNode3d node, double r) {
         this.node = node;
         pnts = new Point3d[2];
         Point3d pos = node.getPosition();
         pnts[0] = new Point3d(pos.x+r, pos.y+r, pos.z+r);
         pnts[1] = new Point3d(pos.x-r, pos.y-r, pos.z-r);
      }
      
      public MFreeNode3d getNode() {
         return node;
      }
      
      @Override
      public int numPoints() {
         return 2;
      }

      @Override
      public Point3d getPoint(int idx) {
         return pnts[idx];
      }

      @Override
      public void computeCentroid(Vector3d centroid) {
         centroid.set(node.getPosition());
      }

      @Override
      public void updateBounds(Vector3d min, Vector3d max) {
         pnts[0].updateBounds(min, max);
         pnts[1].updateBounds(min, max);
      }

      @Override
      public double computeCovariance(Matrix3d C) {
         return -1;
      }
      
   }
   
   public static MFreeModel3d createModel(MFreeModel3d model,
      MFreeNode3d[] nodes, PolygonalMesh surface,
      CubaturePoint3d[] cpnts) {

      MFreeShapeFunction func = new MLSShapeFunction();
      
      FunctionTimer timer = new FunctionTimer();

      // timer.start();
      // boolean[][] iChart = buildIntersectionChart(nodeArray);
      // timer.stop();
      // System.out.println("Intersection chart: " + timer.getTimeUsec()/1000 +
      // " ms");

      AABBTree nodeTree = new AABBTree();
      RestNode[] rnodes = new RestNode[nodes.length];
      for (int i=0; i<nodes.length; ++i) {
         rnodes[i] = new RestNode(nodes[i], nodes[i].getInfluenceRadius());
      }
      
      timer.start();
      nodeTree.build(rnodes, nodes.length);
      timer.stop();
      System.out.println("Node BVTree: " + timer.getTimeUsec() / 1000 + " ms");

      
      // compute node dependencies and coordinates
      timer.start();
      for (MFreeNode3d node : nodes) {
         MFreeNode3d[] deps = findNodesContaining(node.getRestPosition(), nodeTree, 0);
         VectorNd coords = new VectorNd();
         getShapeCoords(func, coords, node.getRestPosition(), deps);
         node.setDependentNodes(deps, coords);
      }
      timer.stop();
      System.out.println("Node coordinates: " + timer.getTimeUsec() / 1000
         + " ms");

      // timer.start();
      // DirectedGraph<int[], Integer> connectivityGraph =
      // IntersectionFactory.buildConnectivityGraph(iChart);
      // timer.stop();
      // System.out.println("Connectivity graph: " + timer.getTimeUsec()/1000 +
      // " ms");
      // timer.start();
      // ArrayList<MFreeElement3d> elemList = createPartitionedElements(nodes,
      // connectivityGraph);
      // timer.stop();
      // System.out.println("Partitioned elements: " + timer.getTimeUsec()/1000
      // + " ms");

      timer.start();
      MFreeIntegrationPoint3d[] ipnts = createIntegrationPoints(func, cpnts, nodeTree);
      timer.stop();
      System.out.println("Integration points: " + timer.getTimeUsec() / 1000
         + " ms");

      HashMap<MFreeIntegrationPoint3d,MFreeElement3d> pntMap = new HashMap<MFreeIntegrationPoint3d,MFreeElement3d>(ipnts.length);
      timer.start();
      ArrayList<MFreeElement3d> elemList = createPartitionedElementsFromPoints(ipnts, pntMap);
      timer.stop();
      System.out.println("Building elements from points: "
         + timer.getTimeUsec() / 1000 + " ms");

      timer.start();
      distributeIPointsFromMap(pntMap);
      timer.stop();
      System.out.println("Distributing integration Points: "
         + timer.getTimeUsec() / 1000 + " ms");

      // trimEmptyElements(elemList);
      addWarpingPoints(elemList, nodeTree);

      // surface = (PolygonalMesh)convertToMFreeMesh(surface, nodeTree, DEFAULT_TOLERANCE);

      if (model == null) {
         model = new MFreeModel3d();
      }

      model.addNodes(Arrays.asList(nodes));
      model.addElements(elemList);
      model.setSurfaceMesh("surface", surface);
      
      model.updateNodeMasses(-1, null);

      return model;

   }

   private static ArrayList<MFreeElement3d> trimEmptyElements(
      List<MFreeElement3d> elemList) {

      ArrayList<MFreeElement3d> removed = new ArrayList<MFreeElement3d>();
      Iterator<MFreeElement3d> elemIt = elemList.iterator();

      while (elemIt.hasNext()) {
         MFreeElement3d elem = elemIt.next();
         if (elem.numIntegrationPoints() == 0 || elem.numNodes() == 0) {
            elemIt.remove();
            removed.add(elem);
         }
      }

      return removed;

   }

   private static MFreeIntegrationPoint3d[] createIntegrationPoints (
      MFreeShapeFunction fun,
      CubaturePoint3d[] cpnts, 
      BVTree nodeTree) {

      MFreeIntegrationPoint3d[] ipnts =
         new MFreeIntegrationPoint3d[cpnts.length];

      for (int i = 0; i < cpnts.length; i++) {
         MFreeNode3d[] deps = findNodesContaining(cpnts[i], nodeTree, 0);
         VectorNd coords = new VectorNd(deps.length);
         ArrayList<Vector3d> grad = new ArrayList<Vector3d>(deps.length);
         getShapeCoordsAndGradients(fun, coords, grad, cpnts[i], deps);
         ipnts[i] = MFreeIntegrationPoint3d.create(deps, coords, grad, cpnts[i].w);
         ipnts[i].setID(i);
      }

      return ipnts;
   }

   //   public static void distributePairedIPoints(MFreeElement3d[] elemList,
   //      MFreeIntegrationPoint3d[] ipnts,
   //      IntegrationData3d[] idata, BVTree elemTree, double tol) {
   //
   //      for (int i = 0; i < ipnts.length; i++) {
   //         MFreeIntegrationPoint3d ipnt = ipnts[i];
   //         IntegrationData3d idat = null;
   //         if (idata != null) {
   //            idat = idata[i];
   //         } else {
   //            idat = new IntegrationData3d();
   //            idat.setRestInverseJacobian(new Matrix3d(Matrix3d.IDENTITY), 1);
   //         }
   //
   //         ArrayList<MFreeElement3d> celems =
   //            findPairedElementsContaining(ipnt.getPosition(), elemTree, tol);
   //         for (MFreeElement3d elem : celems) {
   //            elem.addIntegrationPoint(ipnt, idat, ipnt.getWeight(), false);
   //         }
   //      }
   //
   //      for (MFreeElement3d elem : elemList) {
   //         elem.updateAllVolumes();
   //      }
   //
   //   }

   private static void distributeIPointsFromMap(
      HashMap<MFreeIntegrationPoint3d,MFreeElement3d> pntMap) {

      for (MFreeIntegrationPoint3d ipnt : pntMap.keySet()) {
         IntegrationData3d idat = new IntegrationData3d();
         idat.setRestInverseJacobian(new Matrix3d(Matrix3d.IDENTITY), 1);
         MFreeElement3d elem = pntMap.get(ipnt);
         elem.addIntegrationPoint(ipnt, idat, ipnt.getWeight(), false);
      }

      for (MFreeElement3d elem : pntMap.values()) {
         elem.updateAllVolumes();
      }

   }

   //   public static void distributePartitionedIPoints(
   //      DirectedGraph<MFreeElement3d,MFreeNode3d> connectivity,
   //      MFreeIntegrationPoint3d[] ipnts,
   //      IntegrationData3d[] idata, BVTree elemTree, double tol) {
   //
   //      for (int i = 0; i < ipnts.length; i++) {
   //         MFreeIntegrationPoint3d ipnt = ipnts[i];
   //         IntegrationData3d idat = null;
   //         if (idata != null) {
   //            idat = idata[i];
   //         } else {
   //            idat = new IntegrationData3d();
   //            idat.setRestInverseJacobian(new Matrix3d(Matrix3d.IDENTITY), 1);
   //         }
   //
   //         ArrayList<MFreeElement3d> celems =
   //            findPartitionedElementsContaining(
   //               ipnt.getPosition(), connectivity, elemTree, tol);
   //         for (MFreeElement3d elem : celems) {
   //            elem.addIntegrationPoint(ipnt, idat, ipnt.getWeight(), false);
   //         }
   //      }
   //
   //      for (Vertex<MFreeElement3d,MFreeNode3d> vtx : connectivity.getVertices()) {
   //         MFreeElement3d elem = vtx.getData();
   //         if (elem != null) {
   //            elem.updateAllVolumes();
   //         }
   //      }
   //
   //   }

   private static void addWarpingPoints(List<MFreeElement3d> elems,
      BVTree nodeTree) {
      for (MFreeElement3d elem : elems) {
         MFreeIntegrationPoint3d wpnt =
            createWarpingPoint(elem, null, nodeTree);
         IntegrationData3d wdat = new IntegrationData3d();
         wdat.setRestInverseJacobian(new Matrix3d(Matrix3d.IDENTITY), 1);
         elem.setWarpingPoint(wpnt, wdat);
      }
   }

   private static MFreeIntegrationPoint3d createWarpingPoint(
      MFreeElement3d elem, Point3d pos, BVTree nodeTree) {
      if (pos == null) {
         pos = new Point3d();
         elem.computeCentroid(pos);
      }

      MFreeNode3d[] deps = findNodesContaining(pos, nodeTree, 0);
      VectorNd coords = new VectorNd(deps.length);
      ArrayList<Vector3d> grad = new ArrayList<Vector3d>(deps.length);
      getShapeCoordsAndGradients(elem.getShapeFunction(), coords, grad, pos, deps);
      return MFreeIntegrationPoint3d.create(deps, coords, grad, 1);

   }

   //   public static ArrayList<MFreeElement3d> createPartitionedElements(
   //      MFreeShapeFunction fun,
   //      List<MFreeNode3d> nodes, DirectedGraph<int[],Integer> connectivityGraph) {
   //
   //      ArrayList<MFreeElement3d> elems =
   //         new ArrayList<MFreeElement3d>(connectivityGraph.numVertices());
   //
   //      for (Vertex<int[],Integer> vtx : connectivityGraph.getVertices()) {
   //
   //         int[] idxs = vtx.getData();
   //         if (idxs.length > 0) {
   //            MFreeNode3d[] enodes = new MFreeNode3d[idxs.length];
   //            for (int i = 0; i < idxs.length; i++) {
   //               enodes[i] = nodes.get(idxs[i]);
   //            }
   //            MFreeElement3d elem = new MFreeElement3d(fun, enodes);
   //            elem.setAllTermsActive(true);
   //            elems.add(elem);
   //         }
   //      }
   //
   //      return elems;
   //
   //   }

   //   public static ArrayList<MFreeElement3d> createPairedElements(
   //      MFreeShapeFunction fun, 
   //      List<MFreeNode3d> nodes, boolean[][] iChart) {
   //      // elements from node pairs
   //      ArrayList<MFreeElement3d> elemList = new ArrayList<MFreeElement3d>();
   //      for (int i = 0; i < nodes.size(); i++) {
   //         MFreeNode3d nodeA = nodes.get(i);
   //         MFreeElement3d e = new MFreeElement3d(fun, new MFreeNode3d[] { nodeA });
   //         e.setTermActive(0, 0, true);
   //         elemList.add(e);
   //         for (int j = i + 1; j < nodes.size(); j++) {
   //            if (iChart[i][j]) {
   //               e =
   //                  new MFreeElement3d(fun, new MFreeNode3d[] { nodeA, nodes.get(j) });
   //               e.setTermActive(0, 1, true);
   //               e.setTermActive(1, 0, true);
   //               e.setTermActive(0, 0, false);
   //               e.setTermActive(1, 1, false);
   //               elemList.add(e);
   //            }
   //         }
   //      }
   //
   //      return elemList;
   //   }

   public static void createNodeMeshes(MFreeModel3d model,
      Collection<MFreeNode3d> nodes, PolygonalMesh surface) {
      
      // set nodal influence regions
      PolygonalMesh icoSphere = MeshFactory.createIcosahedralSphere(1, 2);

      if (nodes == null) {
         nodes = model.getNodes();
      }
      
      HashMap<MFreeNode3d,PolygonalMesh> meshMap = new HashMap<MFreeNode3d,PolygonalMesh>();
      AffineTransform3d trans = new AffineTransform3d();
      for (MFreeNode3d node : nodes) {
         PolygonalMesh nmesh = null;
         if (node.isRadial()) {
            nmesh = new PolygonalMesh(icoSphere);
            double r = node.getInfluenceRadius();
            trans.setIdentity();
            trans.setTranslation(node.getRestPosition());
            trans.applyScaling(r, r, r);
            nmesh.transform(trans);
            
            if (surface != null) {
               nmesh = MeshFactory.getIntersection(nmesh, surface);
            }
            meshMap.put(node, nmesh);
         }
      }
      
      // I do this after generating all meshes so that isInDomain doesn't start
      // using the meshes before all are ready (speed issue)
      for (MFreeNode3d node : nodes) {
         PolygonalMesh nmesh = meshMap.get(node);
         if (nmesh != null) {
            node.setBoundaryMesh(nmesh);
         }
         // model.addMesh("node_" + node.getNumber(), nmesh);
      }
   }

   //   public static void createPairedElemMeshes(List<MFreeElement3d> elemList,
   //      BVTree nodeTree) {
   //
   //      // only intersections
   //      for (MFreeElement3d elem : elemList) {
   //         if (elem.numNodes() == 1) {
   //            elem.setBoundaryMesh(elem.getNode(0).getBoundaryMesh());
   //         } else {
   //            PolygonalMesh mesh =
   //               new PolygonalMesh(elem.getNode(0).getBoundaryMesh());
   //            for (int i = 1; i < elem.numNodes(); i++) {
   //               mesh =
   //                  MeshFactory.getIntersection(mesh, elem
   //                     .getNode(i).getBoundaryMesh());
   //            }
   //            mesh = (PolygonalMesh)convertToMFreeMesh(mesh, nodeTree, DEFAULT_TOLERANCE);
   //            elem.setBoundaryMesh(mesh);
   //         }
   //      }
   //
   //   }

   public static void createElemMeshes(
      MFreeModel3d model, Collection<MFreeElement3d> elemList, PolygonalMesh surface) {

      if (elemList == null) {
        elemList = model.getElements();
      }
      
      // pre-build BSP trees for all nodes
      HashMap<Integer,BSPTree> meshMap = new HashMap<Integer,BSPTree>();
      HashMap<BSPTree,MFreeNode3d> meshMapInv = new HashMap<BSPTree,MFreeNode3d>();

      HashSet<MFreeNode3d> nodeset = new HashSet<>();
      for (MFreeElement3d elem : elemList) {
         for (MFreeNode3d node : elem.getNodes()) {
            nodeset.add(node);
         }
      }
      ArrayList<MFreeNode3d> nodes = new ArrayList<>(nodeset);
      
      boolean[][] connectivityChart = buildIntersectionChart(nodes); 
      DirectedGraph<int[],Integer> connectivityGraph = IntersectionFactory.buildConnectivityGraph(connectivityChart);
      
      HashMap<int[],BSPTree> nullMap = new HashMap<int[],BSPTree>(1);
      for (int i = 0; i < nodes.size(); i++) {
         MFreeNode3d node = nodes.get(i);
         BSPTree tree = new BSPTree(node.getBoundaryMesh());
         meshMap.put(i, tree);
         meshMapInv.put(tree, node);
      }
      
      DirectedGraph<BSPTree,BSPTree> meshGraph = connectivityGraph.exchangeData(nullMap, meshMap);
      IntersectionFactory.buildSpatialPartition(meshGraph, null);
      DirectedGraph<BSPTree,MFreeNode3d> nodeGraph = meshGraph.exchangeEdgeData(meshMapInv);
      Vertex<BSPTree,MFreeNode3d> root = nodeGraph.getVertex(0);

      for (MFreeElement3d elem : elemList) {
         Vertex<BSPTree,MFreeNode3d> vtx = root;
         for (MFreeNode3d node : elem.getNodes()) {
            for (DirectedEdge<BSPTree,MFreeNode3d> edge : vtx.getForwardEdges()) {
               if (edge.getData() == node) {
                  vtx = edge.traverseForwards();
                  break;
               }
            }
         }

         PolygonalMesh mesh = vtx.getData().generateMesh();
         if (mesh.numFaces() > 0) {
            elem.setBoundaryMesh(mesh);
            // model.addMesh("elem_" + elem.getNumber(), mesh);
         }

      }
   }

   //   public static ArrayList<MFreeElement3d> findPairdElementsContaining(
   //      Point3d pnt, BVTree bvtree, double tol) {
   //
   //      ArrayList<MFreeElement3d> deps = new ArrayList<MFreeElement3d>();
   //      ArrayList<BVNode> bvNodes = new ArrayList<BVNode>(16);
   //      bvtree.intersectPoint(bvNodes, pnt);
   //
   //      if (bvNodes.size() == 0) {
   //         return deps;
   //      }
   //
   //      for (BVNode n : bvNodes) {
   //         Boundable[] elements = n.getElements();
   //         for (int i = 0; i < elements.length; i++) {
   //            MFreeElement3d elem = (MFreeElement3d)elements[i];
   //
   //            boolean isInside = true;
   //            for (MFreeNode3d node : elem.getNodes()) {
   //               if (!node.isInDomain(pnt, tol)) {
   //                  isInside = false;
   //                  break;
   //               }
   //            }
   //            if (isInside) {
   //               deps.add(elem);
   //            }
   //         }
   //      }
   //      return deps;
   //   }

   //   public static ArrayList<MFreeElement3d> findPartitionedElementsContaining(
   //      Point3d pnt, DirectedGraph<MFreeElement3d,MFreeNode3d> connectivity,
   //      BVTree bvtree, double tol) {
   //
   //      ArrayList<MFreeElement3d> deps = new ArrayList<MFreeElement3d>();
   //      ArrayList<BVNode> bvNodes = new ArrayList<BVNode>(16);
   //      bvtree.intersectPoint(bvNodes, pnt);
   //
   //      if (bvNodes.size() == 0) {
   //         return deps;
   //      }
   //
   //      for (BVNode n : bvNodes) {
   //         Boundable[] elements = n.getElements();
   //         for (int i = 0; i < elements.length; i++) {
   //            MFreeElement3d elem = (MFreeElement3d)elements[i];
   //
   //            boolean isInside = true;
   //            for (MFreeNode3d node : elem.getNodes()) {
   //               if (!node.isInDomain(pnt, tol)) {
   //                  isInside = false;
   //                  break;
   //               }
   //            }
   //
   //            // exclude deeper intersections
   //            if (isInside) {
   //               Vertex<MFreeElement3d,MFreeNode3d> vtx =
   //                  connectivity.findVertex(elem);
   //               for (DirectedEdge<MFreeElement3d,MFreeNode3d> edge : vtx
   //                  .getForwardEdges()) {
   //                  MFreeNode3d node = edge.getData();
   //                  if (node.isInDomain(pnt, tol)) {
   //                     isInside = false;
   //                     break;
   //                  }
   //               }
   //            }
   //            if (isInside) {
   //               deps.add(elem);
   //            }
   //         }
   //      }
   //      return deps;
   //   }

//   public static DirectedGraph<MFreeElement3d,MFreeNode3d> convertConnectivity(
//      List<MFreeNode3d> nodes, List<MFreeElement3d> elems,
//      DirectedGraph<int[],Integer> graph) {
//
//      DirectedGraph<MFreeElement3d,MFreeNode3d> out = graph.cloneStructure();
//
//      // copy over nodes
//      for (int i = 0; i < graph.numDirectedEdges(); i++) {
//         DirectedEdge<int[],Integer> idxEdge = graph.getDirectedEdge(i);
//         DirectedEdge<MFreeElement3d,MFreeNode3d> nodeEdge =
//            out.getDirectedEdge(i);
//         nodeEdge.setData(nodes.get(idxEdge.getData()));
//      }
//
//      // fill in vertices by traversing along edges
//      Vertex<MFreeElement3d,MFreeNode3d> base = out.getVertex(0);
//      for (MFreeElement3d elem : elems) {
//         MFreeNode3d[] nodeArray = elem.getNodes();
//         Vertex<MFreeElement3d,MFreeNode3d> elemVtx =
//            out.traverseEdgesForward(base, nodeArray);
//         elemVtx.setData(elem);
//      }
//
//      return out;
//
//   }

   //   public static ArrayList<MFreeElement3d> findPairedElementsContaining(
   //      Point3d pnt, BVTree bvtree, double tol) {
   //
   //      ArrayList<MFreeElement3d> deps = new ArrayList<MFreeElement3d>();
   //      ArrayList<BVNode> bvNodes = new ArrayList<BVNode>(16);
   //      bvtree.intersectPoint(bvNodes, pnt);
   //
   //      if (bvNodes.size() == 0) {
   //         return deps;
   //      }
   //
   //      for (BVNode n : bvNodes) {
   //         Boundable[] elements = n.getElements();
   //         for (int i = 0; i < elements.length; i++) {
   //            MFreeElement3d elem = (MFreeElement3d)elements[i];
   //
   //            boolean isInside = true;
   //            for (MFreeNode3d node : elem.getNodes()) {
   //               if (!node.isInDomain(pnt, tol)) {
   //                  isInside = false;
   //                  break;
   //               }
   //            }
   //            if (isInside) {
   //               deps.add(elem);
   //            }
   //         }
   //      }
   //      return deps;
   //   }

   private static MFreeNode3d[] findNodesContaining(Point3d pnt,
      BVTree bvtree, double tol) {

      DynamicArray<MFreeNode3d> deps = new DynamicArray<>(MFreeNode3d.class);
      ArrayList<BVNode> bvNodes = new ArrayList<BVNode>(16);
      bvtree.intersectPoint(bvNodes, pnt);

      if (bvNodes.size() == 0) {
         return deps.getArray();
      }

      for (BVNode n : bvNodes) {
         Boundable[] elements = n.getElements();
         for (int i = 0; i < elements.length; i++) {
            RestNode rnode = (RestNode)elements[i];
            MFreeNode3d node = rnode.getNode();
            if (node.isInDomain(pnt, tol)) {
               deps.add(node);
            }
         }
      }
      return deps.getArray();
   }

   private static MFreeNode3d createNode(double x, double y, double z,
      double rad, RadialWeightFunctionType wType) {
      MFreeNode3d node = new MFreeNode3d(x, y, z);
      RadialWeightFunction ffun = RadialWeightFunction.createWeightFunction(
            wType, node.getRestPosition(), rad);
      node.setWeightFunction(ffun);
      return node;
   }

   private static void updatePointCoordinates(
      MFreeShapeFunction fun, 
      List<? extends MFreePoint3d> pnts,
      BVTree nodeTree, double tol) {

      VectorNd coords = new VectorNd();
      for (MFreePoint3d pnt : pnts) {
         MFreeNode3d[] deps =
            findNodesContaining(pnt.getRestPosition(), nodeTree, tol);
         getShapeCoords(fun, coords, pnt.getRestPosition(), deps);
         pnt.setDependentNodes(deps, coords);
      }
   }

   //   public static MeshBase convertToMFreeMesh(MeshBase orig,
   //      BVTree nodeTree, double tol) {
   //
   //      VectorNd coords = new VectorNd();
   //      MFreeShapeFunction func = new MLSShapeFunction();
   //
   //      HashMap<Vertex3d,MFreeVertex3d> vtxMap =
   //         new HashMap<Vertex3d,MFreeVertex3d>();
   //
   //      ArrayList<MFreeVertex3d> vtxs = 
   //         new ArrayList<MFreeVertex3d>(orig.numVertices());
   //      for (Vertex3d vtx : orig.getVertices()) {
   //         MFreeNode3d[] deps =
   //            findNodesContaining(vtx.getPosition(), nodeTree, tol);
   //         getShapeCoords(func, coords, vtx.getPosition(), deps);
   //         MFreeVertex3d nvtx = new MFreeVertex3d(deps, coords);
   //         vtxMap.put(vtx, nvtx);
   //         vtxs.add(nvtx);
   //      }
   //      MeshBase out = orig.copy();
   //      out.replaceVertices (vtxs);
   //      out.setFixed(false);
   //      out.setColorsFixed(false);
   //      
   //      // copy other properties
   //      out.setName(orig.getName());
   //      out.setRenderProps(orig.getRenderProps());
   //
   //      return out;
   //
   //   }

   private static void getShapeCoords(MFreeShapeFunction fun, VectorNd coords, Point3d pnt,
      MFreeNode3d[] deps) {

      int nDeps = deps.length;
      coords.setSize(deps.length);
      fun.update(pnt, deps);
      for (int i = 0; i < nDeps; i++) {
         coords.set(i, fun.eval(i));
      }

   }

   private static int getShapeCoordsAndGradients(
      MFreeShapeFunction fun,
      VectorNd coords,
      ArrayList<Vector3d> grad,
      Point3d pnt, MFreeNode3d[] deps) {

      int nDeps = deps.length;
      grad.clear();
      grad.ensureCapacity(nDeps);
      coords.setSize(deps.length);

      fun.update(pnt, deps);

      for (int i = 0; i < nDeps; i++) {
         coords.set(i, fun.eval(i));
         Vector3d nodegrad = new Vector3d();
         fun.evalDerivative(i, nodegrad);
         grad.add(nodegrad);
      }

      return nDeps;
   }

   public static MFreeModel3d cloneFem(MFreeModel3d model, FemModel3d fem) {

      if (model == null) {
         model = new MFreeModel3d();
      }

      HashMap<FemNode3d,MFreeNode3d> nodeMap = new HashMap<FemNode3d,MFreeNode3d>();
      HashMap<MFreeNode3d,FemNode3d> nodeMapInv = new HashMap<MFreeNode3d,FemNode3d>();
      ArrayList<MFreeNode3d> nodeList = new ArrayList<MFreeNode3d>();

      // duplicate nodes
      for (FemNode3d node : fem.getNodes()) {
         MFreeNode3d mnode = new MFreeNode3d(node.getRestPosition());
         // explicit node masses
         mnode.setMassExplicit(true);
         mnode.setMass(node.getMass());
         MFreeNode3d[] deps = new MFreeNode3d[1];
         deps[0] = mnode;
         VectorNd coords = new VectorNd(new double[] { 1 });
         mnode.setDependentNodes(deps, coords);
         nodeMap.put(node, mnode);
         nodeMapInv.put(mnode, node);
         nodeList.add(mnode);
      }

      // convert surface mesh
      FemMeshComp surfaceFem = fem.getSurfaceMeshComp ();
      PolygonalMesh mesh = (PolygonalMesh)surfaceFem.getMesh ();
      
      // build mesh
      PolygonalMesh mesh2 = mesh.copy();
      // index vertices
      int idx = 0;
      for (Vertex3d vtx : mesh.getVertices()) {
         vtx.setIndex(idx++);
      }
      idx = 0;
      for (Vertex3d vtx : mesh2.getVertices()) {
         vtx.setIndex(idx++);
      }
      
      MFreeMeshComp surfaceMFree = new MFreeMeshComp(model, "surface");
      surfaceMFree.setMesh(mesh2);
      
      // manually build surface attachments
      for (Vertex3d vtx : mesh.getVertices()) {
         
         PointAttachment pa = surfaceFem.getAttachment(vtx.getIndex());
         
         if (pa instanceof PointFem3dAttachment) {
            PointFem3dAttachment pfa = (PointFem3dAttachment)pa;
            FemNode[] masters = pfa.getNodes();
            
            MFreeNode3d[] deps = new MFreeNode3d[masters.length];
            VectorNd coords = new VectorNd(masters.length);
            
            for (int j=0; j<masters.length; j++) {
               //mlist.add (new ContactMaster (masters[j], pfa.getCoordinate(j)));
               deps[j] = nodeMap.get (masters[j]);
               coords.set (j, pfa.getCoordinate (j));
            }
            
            surfaceMFree.setVertexAttachment(vtx.getIndex(), coords.getBuffer(), deps);
            
         }
         else {
            PointParticleAttachment ppa = (PointParticleAttachment)pa;
            DynamicComponent[] masters = ppa.getMasters ();

            MFreeNode3d[] deps = new MFreeNode3d[1];
            deps[0] = nodeMap.get (masters[0]);
            VectorNd coords = new VectorNd(new double[] { 1 });
            
            surfaceMFree.setVertexAttachment(vtx.getIndex(),  coords.getBuffer(), deps);
            
         }
      }
      
      // integration regions by copying elements
      ArrayList<MFreeElement3d> elemList = new ArrayList<MFreeElement3d>(fem.numElements());
      HashMap<FemElement3d,MFreeElement3d> elemMap = new HashMap<FemElement3d,MFreeElement3d>(fem.numElements());
      
      for (FemElement3d elem : fem.getElements()) {
         
         MFreeNode3d[] elemNodes = new MFreeNode3d[elem.numNodes()];
         FemNode3d[] fnodes = elem.getNodes();
         for (int i = 0; i < elem.numNodes(); i++) {
            elemNodes[i] = nodeMap.get(fnodes[i]);
         }

         MFreeElement3d region = new MFreeElement3d(null, elemNodes);
         // region.setAllTermsActive(true);

         MFreeIntegrationPoint3d[] mpnts = new MFreeIntegrationPoint3d[elem.numIntegrationPoints()];
         IntegrationData3d[] mdata = new IntegrationData3d[elem.numIntegrationPoints()];

         IntegrationPoint3d[] ipnts = elem.getIntegrationPoints();
         IntegrationData3d[] idata = elem.getIntegrationData();

         for (int i = 0; i < ipnts.length; i++) {
            Point3d pos = new Point3d();
            ipnts[i].computePosition(pos, elem.getNodes());
            Vector3d[] gradU = ipnts[i].getGNs();
            ArrayList<Vector3d> grads = new ArrayList<Vector3d>();
            for (Vector3d g : gradU) {
               grads.add(g);
            }

            MFreeIntegrationPoint3d mpnt = MFreeIntegrationPoint3d.create(elemNodes,
               ipnts[i].getShapeWeights(), grads, ipnts[i].getWeight());
            IntegrationData3d mdat = new IntegrationData3d();
            mdat.setRestInverseJacobian(idata[i].getInvJ0(), idata[i].getDetJ0());

            mpnts[i] = mpnt;
            mdata[i] = mdat;
         }

         // set warping point
         if (region.getWarpingPoint() == null) {
            IntegrationPoint3d wpnt = elem.getWarpingPoint();
            IntegrationData3d wdat = elem.getWarpingData();
            Point3d pos = new Point3d();
            wpnt.computePosition(pos, elem.getNodes());
            // Vector3d [] gradU = wpnt.updateShapeGradient(wdat.getInvJ0());
            Vector3d[] gradU = wpnt.getGNs();
            ArrayList<Vector3d> grads = new ArrayList<Vector3d>();
            for (Vector3d g : gradU) {
               grads.add(g);
            }
            // MFreeIntegrationPoint3d mpnt =
            // MFreeIntegrationPoint3d.create(pos, deps,
            // wpnt.getShapeWeights(), grads, wpnt.getWeight()*wdat.getDetJ0());
            MFreeIntegrationPoint3d mpnt = MFreeIntegrationPoint3d.create(elemNodes,
               wpnt.getShapeWeights(), grads, wpnt.getWeight());
            region.setWarpingPoint(mpnt);
            IntegrationData3d wdata = new IntegrationData3d();
            wdata.setRestInverseJacobian(wdat.getInvJ0(), wdat.getDetJ0());
            region.setWarpingPoint(mpnt, wdata);
         }
         region.setIntegrationPoints(mpnts, mdata);
         
         elemList.add(region);
         elemMap.put(elem, region);

      }

      // add everything to model
      model.addNodes(nodeList);
      model.addElements(elemList);
      model.setSurfaceMesh(surfaceMFree);
      
      // copy properties
      model.setDensity(fem.getDensity());
      model.setParticleDamping(fem.getParticleDamping());
      model.setStiffnessDamping(fem.getStiffnessDamping());

      // copy over all masses
      for (FemNode3d node : fem.getNodes()) {
         nodeMap.get(node).setMass(node.getMass());
      }

      for (FemElement3d elem : fem.getElements()) {
         elemMap.get(elem).setMass(elem.getMass());
      }
      
      model.setMaterial(fem.getMaterial());

      return model;
   }

   private static boolean[][] buildIntersectionChart(List<MFreeNode3d> nodeList) {

      int n = nodeList.size();
      boolean[][] out = new boolean[n][n];

      for (int i = 0; i < n; i++) {
         out[i][i] = true;
         MFreeNode3d node1 = nodeList.get(i);
         for (int j = i + 1; j < n; j++) {
            boolean intersects = node1.intersects(nodeList.get(j));
            out[i][j] = intersects;
            out[j][i] = intersects;
         }
      }
      return out;

   }

   private static boolean[][] buildIntersectionChart(MFreeNode3d[] nodeArray) {
      int n = nodeArray.length;
      boolean out[][] = new boolean[n][n];

      for (int i = 0; i < n; i++) {
         out[i][i] = true;
         MFreeNode3d node1 = nodeArray[i];
         for (int j = i + 1; j < n; j++) {
            boolean intersects = node1.intersects(nodeArray[j]);
            out[i][j] = intersects;
            out[j][i] = intersects;
         }
      }
      return out;

   }

   private static <A extends MFreePoint3d> ArrayList<MFreeElement3d> 
      createPartitionedElementsFromPoints(A[] pnts, HashMap<A,MFreeElement3d> pntMap) {
      
      ArrayList<MFreeElement3d> elems = new ArrayList<MFreeElement3d>();
      HashMap<MFreeNode3d,LinkedList<MFreeElement3d>> elemMap = new HashMap<>();
      
      MFreeShapeFunction fun = new MLSShapeFunction();
      for (A pnt : pnts) {
         MFreeNode3d[] nodes = pnt.getDependentNodes();
         MFreeElement3d elem = findElem(nodes, elemMap);
         if (elem == null) {
            elem = new MFreeElement3d(fun, Arrays.copyOf(nodes, nodes.length));
            // elem.setAllTermsActive(true);
            elems.add(elem);
            
            for (MFreeNode3d node : nodes) {
               LinkedList<MFreeElement3d> elemList = elemMap.get(node);
               if (elemList == null) {
                  elemList = new LinkedList<>();
                  elemList.add(elem);
                  elemMap.put(node,  elemList);
               } else {
                  elemList.add(elem);
               }
            }
         }
         pntMap.put(pnt, elem);
      }

      return elems;

   }

   private static MFreeElement3d findElem(MFreeNode3d[] nodes,
      Map<MFreeNode3d,LinkedList<MFreeElement3d>> elemMap) {

      // only check elements of dependent nodes
      for (MFreeNode3d node : nodes) {
         LinkedList<MFreeElement3d> elemList = elemMap.get(node);
         if (elemList != null) {
            for (MFreeElement3d elem : elemList) {
               MFreeNode3d[] enodes = elem.getNodes();
               if (enodes.length == nodes.length) {
                  if (compareArrays(enodes, nodes)) {
                     return elem;
                  }
               }     
            }
         }
      }
      return null;

   }

   //   private static <E> boolean compareLists(List<E> list1, List<E> list2) {
   //      HashSet<E> set1 = new HashSet<E>(list1);
   //      HashSet<E> set2 = new HashSet<E>(list2);
   //      return set1.equals(set2);
   //   }
   
   private static <E> boolean compareArrays(E[] list1, E[] list2) {
      if (list1.length != list2.length) {
         return false;
      }
      HashSet<E> set1 = new HashSet<>();
      for (E e : list1) {
         set1.add(e);
      }
      HashSet<E> set2 = new HashSet<>();
      for (E e : list2) {
         set2.add(e);
      }
      return set1.equals(set2);
   }
   
}<|MERGE_RESOLUTION|>--- conflicted
+++ resolved
@@ -69,20 +69,6 @@
    
    public static RadialWeightFunctionType DEFAULT_RADIAL_KERNEL_TYPE = 
       RadialWeightFunctionType.SPLINE;
-   
-   //   public enum MFreeShapeFunctionType {
-   //      MLS, GMLS
-   //   }
-   //   
-   //   public static MFreeShapeFunction create(MFreeShapeFunctionType type) {
-   //      switch(type) {
-   //         case MLS:
-   //            return new MLSShapeFunction();
-   //         case GMLS:
-   //            return new GMLSShapeFunction(3, 1, 1, 1);
-   //      }
-   //      return null;
-   //   }
 
    public static MFreeModel3d createBeam(MFreeModel3d model,
       double[] size, int res[]) {
@@ -131,16 +117,10 @@
 
       // surface mesh
       PolygonalMesh surface =
-<<<<<<< HEAD
-         MeshFactory.createQuadBox(
-            size[0], size[1], size[2], res[0], res[1], res[2], true);
-      surface.triangulate();
-=======
          MeshFactory.createBox(
             size[0], size[1], size[2], Point3d.ZERO, 
             res[0], res[1], res[2], 
             true, FaceType.TRI);
->>>>>>> 12e3cb9d
 
       // offset ipnts from border
       dx = size[0] / ipntRes[0];
@@ -545,11 +525,6 @@
       Vector3d widths = new Vector3d(max);
       widths.sub(min);
       
-<<<<<<< HEAD
-      RigidTransform3d trans = new RigidTransform3d(min, AxisAngle.IDENTITY);
-      
-=======
->>>>>>> 12e3cb9d
       IndexedPoint3d[] inodes = new IndexedPoint3d[nodes.length];
       for (int i=0; i<nodes.length; ++i) {
          inodes[i] = new IndexedPoint3d(nodes[i], i);
