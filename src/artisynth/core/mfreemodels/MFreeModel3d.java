--- conflicted
+++ resolved
@@ -64,11 +64,8 @@
 import maspack.geometry.MeshBase;
 import maspack.geometry.PolygonalMesh;
 import maspack.geometry.Vertex3d;
-<<<<<<< HEAD
-=======
 import maspack.geometry.SignedDistanceGrid;
 import maspack.geometry.GeometryTransformer;
->>>>>>> 1203afcd
 import maspack.matrix.AffineTransform3dBase;
 import maspack.matrix.DenseMatrix;
 import maspack.matrix.EigenDecomposition;
@@ -1735,18 +1732,6 @@
    }
 
    @Override
-<<<<<<< HEAD
-=======
-   public PolygonalMesh getCollisionMesh() {
-      for (MeshComponent mc : myMeshes) {
-         if (mc.getMesh() instanceof PolygonalMesh) {
-            return (PolygonalMesh)(mc.getMesh());
-         }
-      }
-      return null;
-   }
-   
-   @Override
    public boolean hasDistanceGrid() {
       return false;
    }
@@ -1756,8 +1741,7 @@
       return null;
    }
 
-   @Override 
->>>>>>> 1203afcd
+   @Override
    public Collidability getCollidable() {
       MFreeMeshComp mesh = mySurfaceMesh;
       if (mesh != null) {
