/**
 * Copyright (c) 2014, by the Authors: Antonio Sanchez (UBC)
 *
 * This software is freely available under a 2-clause BSD license. Please see
 * the LICENSE file in the ArtiSynth distribution directory for details.
 */
package artisynth.core.mfreemodels;

import java.util.ArrayList;
import java.util.Collection;
import java.util.List;

import artisynth.core.femmodels.FemElement3d;
import artisynth.core.femmodels.FemMarker;
import artisynth.core.femmodels.FemModel;
import artisynth.core.femmodels.FemModel3d;
import artisynth.core.femmodels.FemNode3d;
import artisynth.core.femmodels.FrameFem3dAttachment;
import artisynth.core.femmodels.IntegrationData3d;
import artisynth.core.femmodels.IntegrationPoint3d;
import artisynth.core.femmodels.PointFem3dAttachment;
import artisynth.core.gui.ControlPanel;
import artisynth.core.gui.FemControlPanel;
<<<<<<< HEAD
import artisynth.core.materials.BulkIncompressibleBehavior;
import artisynth.core.materials.FemMaterial;
import artisynth.core.materials.IncompressibleMaterial.BulkPotential;
import artisynth.core.materials.LinearMaterial;
import artisynth.core.materials.SolidDeformation;
import artisynth.core.materials.ViscoelasticBehavior;
import artisynth.core.materials.ViscoelasticState;
=======
>>>>>>> ad261c4d
import artisynth.core.mechmodels.Collidable;
import artisynth.core.mechmodels.ConnectableBody;
import artisynth.core.mechmodels.DynamicAttachment;
import artisynth.core.mechmodels.Frame;
import artisynth.core.mechmodels.HasAuxState;
import artisynth.core.mechmodels.HasSurfaceMesh;
import artisynth.core.mechmodels.MechSystemModel;
import artisynth.core.mechmodels.Point;
import artisynth.core.mechmodels.PointAttachable;
import artisynth.core.mechmodels.PointAttachment;
import artisynth.core.mechmodels.PointParticleAttachment;
import artisynth.core.modelbase.ComponentUtils;
import artisynth.core.modelbase.CopyableComponent;
import artisynth.core.modelbase.ModelComponent;
import artisynth.core.modelbase.ModelComponentBase;
import artisynth.core.modelbase.TransformableGeometry;
import artisynth.core.util.ScalableUnits;
import maspack.function.ConstantFuntion3x1;
import maspack.function.Function3x1;
import maspack.geometry.AABBTree;
import maspack.geometry.BVFeatureQuery;
import maspack.geometry.BVFeatureQuery.ObjectDistanceCalculator;
import maspack.geometry.BVNode;
import maspack.geometry.BVTree;
import maspack.geometry.Boundable;
import maspack.geometry.MeshBase;
import maspack.geometry.PolygonalMesh;
import maspack.matrix.Matrix3d;
import maspack.matrix.Point3d;
import maspack.matrix.RigidTransform3d;
import maspack.matrix.SparseMatrixNd;
import maspack.matrix.Vector3d;
import maspack.matrix.VectorNd;
import maspack.util.InternalErrorException;

public class MFreeModel3d extends FemModel3d  {

   protected AABBTree myElementTree;
   protected AABBTree myNodeTree;
   protected boolean myBVTreeValid;
   protected AABBTree myRestNodeTree; // rest nodes only

   public MFreeModel3d () {
      this(null);
   }

   public MFreeModel3d (String name) {
      super(name);
      myRestNodeTree = null;      
   }

   /**
    * Creates a surface mesh component in the first location of the mesh list
    */
   protected MFreeMeshComp createSurfaceMeshComponent() {
      MFreeMeshComp surf = new MFreeMeshComp(this);
      surf.setName(DEFAULT_SURFACEMESH_NAME);
      surf.setSurfaceRendering(getSurfaceRendering());
      surf.markSurfaceMesh(true);
      surf.setCollidable (Collidability.EXTERNAL);
      return surf;
   }     
   
   private MFreeMeshComp doGetSurfaceMeshComp() {
      if (myMeshList.size()==0 || !myMeshList.get(0).isSurfaceMesh()) {
         throw new InternalErrorException (
            "surface mesh component missing from mesh list");
      }
      return (MFreeMeshComp)myMeshList.get(0);
   }
   
   public MFreeMeshComp setSurfaceMesh(PolygonalMesh mesh) {
      // Create embedded mesh
      MFreeMeshComp surfMesh = doGetSurfaceMeshComp();
      MFreeMeshComp.createEmbedded(surfMesh, mesh);
      setSurfaceMeshComp(surfMesh);
      return surfMesh;
   }

   private void updateBVHierarchies() {
      if (myElementTree == null) {
         myElementTree = new AABBTree();
         Boundable[] elements = new Boundable[numElements()];
         for (int i = 0; i < elements.length; i++) {
            elements[i] = myElements.get(i);
         }
         myElementTree.build(elements, numElements());
      } else {
         myElementTree.update();
      }
      if (myNodeTree == null) {
         myNodeTree = new AABBTree();
         Boundable[] nodes = new Boundable[numNodes()];
         for (int i = 0; i < nodes.length; i++) {
            nodes[i] = (MFreeNode3d)myNodes.get(i);
         }
         myNodeTree.build(nodes, numNodes());
      } else {
         myNodeTree.update();
      }
      myBVTreeValid = true;
   }

   public BVTree getNodeBVTree() {
      if (!myBVTreeValid || myNodeTree == null) {
         updateBVHierarchies();
      }
      return myNodeTree;
   }

   public BVTree getElementBVTree() {
      if (myElementTree == null || myElementTree == null) {
         updateBVHierarchies();
      }
      return myElementTree;
   }

<<<<<<< HEAD
   public PointList<MFreeNode3d> getNodes() {
      return myNodes;
   }

   public MFreeNode3d getNode(int idx) {
      return myNodes.get(idx);
   }

   @Override
   public MFreeNode3d getByNumber(int num) {
      return myNodes.getByNumber(num);
   }

   public MFreeElement3d getElementByNumber(int num) {
      return myElements.getByNumber(num);
   }

   @Override
   public RenderableComponentList<MFreeElement3d> getElements() {
      return myElements;
   }

   public void addNodes(List<MFreeNode3d> nodes) {
      myNodes.addAll(nodes);
   }

   public void addNode(MFreeNode3d p) {
      myNodes.add(p);
   }

   public void addNumberedNode(MFreeNode3d p, int number) {
      myNodes.addNumbered(p, number);
   }

   public boolean removeNode(MFreeNode3d p) {

      // check if any elements depend on this node
      LinkedList<MFreeElement3d> elems = p.getMFreeElementDependencies();
      for (MFreeElement3d elem : elems) {
         if (myElements.contains(elem)) {
            System.err.println("Error: unable to remove node because some elements still depend on it");
            return false;
         }
      }

      // make sure no surfaces depend on it
      for (MFreeMeshComp fm : myMeshList) {
         if (fm.hasNodeDependency(p)) {
            System.err.println("Error: unable to remove node because the mesh '" 
               + fm.getName() + "' still depends on it");
            return false;
         }
      }

      if (myNodes.remove(p)) {
         return true;
      }
      return false;
   }

   @Override
   public MFreeElement3d getElement(int idx) {
      return myElements.get(idx);
   }

   public void addElements(List<MFreeElement3d> regionList) {
      for (MFreeElement3d region : regionList) {
         addElement(region);
      }
   }

   public void addElement(MFreeElement3d e) {
      myElements.add(e);
   }

   public void addNumberedElement(MFreeElement3d e, int elemId) {
      myElements.addNumbered(e, elemId);
   }

   public boolean removeElement(MFreeElement3d e) {
      return myElements.remove(e);
   }

   public void clearElements() {
      myElements.removeAll();
      for (int i = 0; i < myNodes.size(); i++) {
         myNodes.get(i).setMass(0);
      }
   }

   public LinkedList<FemNodeNeighbor> getNodeNeighbors(FemNode3d node) {
      return node.getNodeNeighbors();
   }

   private LinkedList<FemNodeNeighbor> myEmptyNeighborList =
      new LinkedList<FemNodeNeighbor>();

   protected LinkedList<FemNodeNeighbor> getIndirectNeighbors(FemNode3d node) {
      LinkedList<FemNodeNeighbor> indirect;
      if ((indirect = node.getIndirectNeighbors()) != null) {
         return indirect;
      } else {
         // returning a default empty list if indirect == null
         return myEmptyNeighborList;
      }
   }

   public LinkedList<MFreeElement3d> getElementNeighbors(MFreeNode3d node) {
      return node.getMFreeElementDependencies();
   }

   @Override
   protected void updateNodeForces(double t) {
      if (!myStressesValidP) {
         updateStressAndStiffness();
      }
      boolean hasGravity = !myGravity.equals(Vector3d.ZERO);
      Vector3d fk = new Vector3d();  // stiffness force
      Vector3d fd = new Vector3d();  // damping force
      Vector3d md = new Vector3d();  // mass damping (used with attached frames)

      // gravity, internal and mass damping
      for (MFreeNode3d n : myNodes) {
         if (hasGravity) {
            n.addScaledForce(n.getMass(), myGravity);
         }
         fk.set(n.getInternalForce());
         fd.setZero();
         if (myStiffnessDamping != 0) {
            for (FemNodeNeighbor nbr : getNodeNeighbors(n)) {
               nbr.addDampingForce(fd);
            }
            // used for soft nodal-based incompressibility
            for (FemNodeNeighbor nbr : getIndirectNeighbors(n)) {
               nbr.addDampingForce(fd);
            }
            fd.scale(myStiffnessDamping);
         }
         fd.scaledAdd(myMassDamping * n.getMass(), n.getFalseVelocity(), fd);
         n.subForce(fk);
         n.subForce(fd);
      }
   }

   private void computePressuresAndRinv(
      MFreeElement3d e, BulkIncompressibleBehavior imat, double scale) {

      int npvals = e.numPressureVals();

      myRinv.setSize(npvals, npvals);
      myPressures.setSize(npvals);

      double[] pbuf = myPressures.getBuffer();
      double restVol = e.getRestVolume();

      if (npvals > 1) {
         myPressures.setZero();
         MFreeIntegrationPoint3d[] ipnts = e.getIntegrationPoints();
         IntegrationData3d[] idata = e.getIntegrationData();

         if (imat.getBulkPotential() != BulkPotential.QUADRATIC) {
            myRinv.setZero();
         }
         for (int k = 0; k < ipnts.length; k++) {
            MFreeIntegrationPoint3d pt = ipnts[k];
            pt.computeJacobian(e.getNodes());
            double detJ0 = idata[k].getDetJ0();
            double detJ = pt.getJ().determinant() / detJ0;
            double dV = detJ0 * pt.getWeight();
            double[] H = pt.getPressureWeights().getBuffer();
            for (int i = 0; i < npvals; i++) {
               pbuf[i] += H[i] * imat.getEffectivePressure(detJ) * dV;
            }
            if (imat.getBulkPotential() != BulkPotential.QUADRATIC) {
               double mod = imat.getEffectiveModulus(detJ);
               for (int i = 0; i < npvals; i++) {
                  for (int j = 0; j < npvals; j++) {
                     myRinv.add(i, j, H[i] * H[j] * mod * dV);
                  }
               }
            }
         }
         Matrix W = e.getPressureWeightMatrix();
         W.mul(myPressures, myPressures);
         myPressures.scale(1 / restVol);
         if (imat.getBulkPotential() == BulkPotential.QUADRATIC) {
            myRinv.set(W);
            myRinv.scale(scale*imat.getBulkModulus() / restVol);
         }
         else {
            // optimize later
            MatrixNd Wtmp = new MatrixNd(W);
            Wtmp.scale(scale / restVol);
            myRinv.mul(Wtmp);
            myRinv.mul(Wtmp, myRinv);
         }
      }
      else {
         double Jpartial = e.getVolume() / e.getRestVolume();
         pbuf[0] = (imat.getEffectivePressure(Jpartial) +
            0 * e.myLagrangePressures[0]);
         myRinv.set(0, 0, scale*imat.getEffectiveModulus(Jpartial) / restVol);
      }
   }

   private boolean hasActiveNodes() {
      for (int i = 0; i < myNodes.size(); i++) {
         if (myNodes.get(i).isActive()) {
            return true;
         }
      }
      return false;
   }

   private void configureHardIncomp() {
      if (!hasActiveNodes()) {
         return;
      }
      IncompMethod method = getHardIncompMethod();
      if (method == IncompMethod.NODAL) {
         configureHardNodalIncomp();
      }
      else if (method == IncompMethod.ELEMENT) {
         configureHardElementIncomp();
      }
      else {
         throw new IllegalArgumentException(
            "unsupported hard incompressibility method " + method);
      }
      myDg = new VectorNd(myNumIncompressConstraints);
      myHardIncompConfigValidP = true;
      //myHardIncompConstraintsChangedP = true;
   }

   private boolean setNodalIncompBlocksAllocated(boolean allocated) {
      if (myNodalIncompBlocksAllocatedP != allocated) {
         for (MFreeNode3d n : myNodes) {
            if (allocated) {
               for (FemNodeNeighbor nbr_i : getNodeNeighbors(n)) {
                  MFreeNode3d node_i = (MFreeNode3d)nbr_i.getNode();
                  for (FemNodeNeighbor nbr_j : getNodeNeighbors(n)) {
                     MFreeNode3d node_j = (MFreeNode3d)nbr_j.getNode();
                     if (node_i.getNodeNeighbor(node_j) == null &&
                        node_i.getIndirectNeighbor(node_j) == null) {
                        // System.out.println (
                        // "adding block at "+node_i.getSolveIndex()+" "+
                        // node_j.getSolveIndex());
                        node_i.addIndirectNeighbor(node_j);
                     }
                  }
               }
            }
            else {
               n.clearIndirectNeighbors();
            }
         }
         // XXX signal structure change for solve matrix
         myNodalIncompBlocksAllocatedP = allocated;
         return true;
      }
      else {
         return false;
      }
   }

   private void setNodalIncompConstraintsAllocated(boolean allocated) {
      if (myNodalIncompConstraintsAllocatedP != allocated) {
         for (FemNode3d n : myNodes) {
            if (allocated) {
               for (FemNodeNeighbor nbr : getNodeNeighbors(n)) {
                  nbr.setDivBlk(new Matrix3x1Block());
               }
            }
            else {
               for (FemNodeNeighbor nbr : getNodeNeighbors(n)) {
                  nbr.setDivBlk(null);
               }
            }
         }
         myNodalIncompConstraintsAllocatedP = allocated;
      }
   }

   private boolean volumeIsControllable(FemNode3d node) {
      return node.isActive();
   }

   private boolean hasControllableNodes(MFreeElement3d elem) {
      return elem.hasControllableNodes();
   }

   private void configureHardNodalIncomp() {

      if (!hasActiveNodes()) {
         return;
      }

      // determine which nodes have which controllablity
      int ci = 0; // constraint index
      for (FemNode3d n : myNodes) {
         int idx = -1;
         // XXX for now, only enforce incompressibility around nodes that are
         // free. That decreases the accuracy but increases the chance that the
         // resulting set of constraints will have full rank.
         // if (n.isActive()) {
         // idx = ci++;
         // }

         // This is what we should do, but it can lead to rank-deficient
         // constraint sets:
         if (volumeIsControllable(n)) {
            idx = ci++;
         }
         n.setIncompressIndex(idx);
      }
      myNumIncompressConstraints = ci;
      myIncompressLambda.setSize(ci);
      myIncompressLambda.setZero();

      setNodalIncompConstraintsAllocated(true);
   }

   private void configureHardElementIncomp() {

      int ci = 0; // constraint index
      for (MFreeElement3d e : myElements) {
         int npvals = e.numPressureVals();
         int cidx = -1;
         if (hasControllableNodes(e)) {
            cidx = ci;
            ci += npvals;
         }
         e.setIncompressIndex(cidx);
         for (int i = 0; i < npvals; i++) {
            e.myLagrangePressures[i] = 0;
         }
      }
      myNumIncompressConstraints = ci;
   }

   private void updateNodalRestVolumes() {

      for (MFreeNode3d n : myNodes) {
         n.myRestVolume = 0;
      }
      for (MFreeElement3d e : myElements) {
         MFreeNode3d[] nodes = e.getNodes();

         IntegrationData3d[] idata = e.getIntegrationData();
         MFreeIntegrationPoint3d[] ipnts = e.getIntegrationPoints();
         for (int k=0; k<ipnts.length; ++k) {
            VectorNd N = ipnts[k].getShapeWeights();
            for (int i = 0; i < nodes.length; i++) {
               nodes[i].myRestVolume += ipnts[k].getWeight()* idata[k].getDetJ0()*N.get(i);
            }
         }
      }
      myNodalRestVolumesValidP = true;
   }

   private void updateNodalPressures(BulkIncompressibleBehavior imat) {
      for (MFreeNode3d n : myNodes) {
         n.myVolume = 0;
      }
      for (MFreeElement3d e : myElements) {
         MFreeNode3d[] nodes = e.getNodes();
         MFreeIntegrationPoint3d[] ipnts = e.getIntegrationPoints();
         IntegrationData3d[] idata = e.getIntegrationData();
         for (int k=0; k<ipnts.length; ++k) {
            VectorNd N = ipnts[k].getShapeWeights();
            for (int i = 0; i < nodes.length; i++) {
               nodes[i].myVolume += idata[k].getDv()*N.get(i);
            }
         }
      }
      for (MFreeNode3d n : myNodes) {
         if (volumeIsControllable(n)) {
            n.myPressure = imat.getEffectivePressure(n.myVolume / n.myRestVolume);
         }
         else {
            n.myPressure = 0;
         }
      }
   }

   private boolean requiresWarping(MFreeElement3d elem, FemMaterial mat) {  
      if (mat.isCorotated()) {
         return true;
      }
      if (elem.numAuxiliaryMaterials() > 0) {
         for (AuxiliaryMaterial aux : elem.getAuxiliaryMaterials()) {
            if (aux.isCorotated()) {
               return true;
            }
         }
      }
      return false;
   }

   // DIVBLK
   public void updateStressAndStiffness() {

      // allocate or deallocate nodal incompressibility blocks
      setNodalIncompBlocksAllocated (getSoftIncompMethod()==IncompMethod.NODAL);

      for (MFreeNode3d n : myNodes) {
         n.getInternalForce().setZero();
         if (!myStiffnessesValidP) {
            for (FemNodeNeighbor nbr : getNodeNeighbors(n)) {
               nbr.zeroStiffness();
            }
            for (FemNodeNeighbor nbr : getIndirectNeighbors(n)) {
               nbr.zeroStiffness();
            }
         }
         if (myComputeNodalStress) {
            n.zeroStress();
         }
         if (myComputeNodalStrain) {
            n.zeroStrain();
         }
      }

      if (!myVolumeValid) {
         updateJacobians();
         updateVolume();
      }

      IncompMethod softIncomp = getSoftIncompMethod();

      if (softIncomp == IncompMethod.NODAL) {
         if (!myNodalRestVolumesValidP) {
            updateNodalRestVolumes();
         }
         setNodalIncompConstraintsAllocated(true);
         updateNodalPressures(myMaterial.getIncompressibleBehavior());
         for (FemNode3d n : myNodes) {
            for (FemNodeNeighbor nbr : getNodeNeighbors(n)) {
               nbr.getDivBlk().setZero();
            }
         }
      }

      Matrix6d D = new Matrix6d();

      myMinDetJ = Double.MAX_VALUE;
      myMinDetJElement = null;
      myNumInverted = 0;

      double mins = Double.MAX_VALUE;
      MFreeElement3d minE = null;

      for (MFreeElement3d region : myElements) {
         FemMaterial mat = getElementMaterial(region);
         computeMaterialStressAndStiffness(region, mat, D, softIncomp);
         if (checkTangentStability) {
            double s = checkMatrixStability(D);
            if (s < mins) {
               mins = s;
               minE = region;
            }
         }
      }

      //      // incompressibility
      //      if (softIncomp == IncompMethod.ELEMENT) {
      //         // XXX currently done in MaterialStressAndStiffness
      //         // computeElementIncompressibility(D);
      //      } else 
      if (softIncomp == IncompMethod.NODAL && myMaterial != null && myMaterial.isIncompressible()) {
         computeNodalIncompressibility(myMaterial.getIncompressibleBehavior(), D);
      }

      if (checkTangentStability && minE != null) {
         System.out.println("min s=" + mins + ", element " + minE.getNumber());
      }

      if (myNumInverted > 0) {
         System.out.println(
            "Warning: " + myNumInverted + " inverted elements, min detJ="
               + myMinDetJ + ", element " + myMinDetJElement.getNumber());
         if (abortOnInvertedElems) {
            throw new NumericalException("Inverted elements");
         }
      }

      if (!myStiffnessesValidP && mySolveMatrixSymmetricP) {
         for (FemNode3d n : myNodes) {
            int bi = n.getSolveIndex();
            if (bi != -1) {
               for (FemNodeNeighbor nbr : getNodeNeighbors(n)) {
                  int bj = nbr.getNode().getSolveIndex();
                  if (bj > bi) {
                     FemNodeNeighbor nbrT =
                        nbr.getNode().getNodeNeighborBySolveIndex(bi);
                     nbrT.setTransposedStiffness(nbr);
                  }
               }
               for (FemNodeNeighbor nbr : getIndirectNeighbors(n)) {
                  int bj = nbr.getNode().getSolveIndex();
                  if (bj > bi) {
                     FemNodeNeighbor nbrT =
                        nbr.getNode().getIndirectNeighborBySolveIndex(bi);
                     nbrT.setTransposedStiffness(nbr);
                  }
               }
            }
         }
      }
      myStiffnessesValidP = true;
      myStressesValidP = true;
   }

   public void updateStress() {
      // clear existing internal forces and maybe stiffnesses
      for (MFreeNode3d n : myNodes) {
         n.getInternalForce().setZero();
         for (FemNodeNeighbor nbr : getNodeNeighbors(n)) {
            nbr.zeroStiffness();
         }
         // used for soft nodal-based incompressibilty:
         for (FemNodeNeighbor nbr : getIndirectNeighbors(n)) {
            nbr.zeroStiffness();
         }
         if (myComputeNodalStress) {
            n.zeroStress();
         }
         if (myComputeNodalStrain) {
            n.zeroStrain();
         }
      }
      if (!myVolumeValid) {
         updateVolume();
      }
      IncompMethod softIncomp = getSoftIncompMethod();

      if (softIncomp == IncompMethod.NODAL) {
         updateNodalPressures(myMaterial.getIncompressibleBehavior());
      }

      // compute new forces as well as stiffness matrix if warping is enabled
      // myMinDetJ = Double.MAX_VALUE;
      for (MFreeElement3d e : myElements) {
         FemMaterial mat = getElementMaterial(e);
         // computeNonlinearStressAndStiffness(
         //    e, mat, /* D= */null, softIncomp);
         computeMaterialStressAndStiffness(e, mat, /* D= */null, softIncomp);
         //         if (mat.isIncompressible() && softIncomp == IncompMethod.ELEMENT) {
         //            computeElementIncompressibility(e, mat, null);
         //         }
      }
      myStressesValidP = true;
   }

   private boolean softNodalIncompressAllowed() {
      return (myMaterial.isIncompressible());
   }

   private boolean hardNodalIncompressAllowed() {
      return (myMaterial.isIncompressible());
   }

   public IncompMethod getHardIncompMethod() {
      if (!myHardIncompMethodValidP) {
         if (!hardNodalIncompressAllowed()
            && (myHardIncompMethod == IncompMethod.NODAL
            || myHardIncompMethod == IncompMethod.AUTO
            || myHardIncompMethod == IncompMethod.ON)) {
            myHardIncompMethod = IncompMethod.ELEMENT;
         } else if (myHardIncompMethod == IncompMethod.AUTO
            || myHardIncompMethod == IncompMethod.ON) {
            if (myElements.size() > numActiveNodes()) {
               myHardIncompMethod = IncompMethod.NODAL;
            } else {
               myHardIncompMethod = IncompMethod.ELEMENT;
            }
         }
         myHardIncompMethodValidP = true;
      }
      return myHardIncompMethod;
   }

   public void setIncompressible(IncompMethod method) {
      myHardIncompMethod = method;
      myHardIncompMethodValidP = false;
   }

   private int numActiveNodes() {
      int num = 0;
      for (int i = 0; i < myNodes.size(); i++) {
         if (myNodes.get(i).isActive()) {
            num++;
         }
      }
      return num;
   }

   public IncompMethod getSoftIncompMethod() {
      if (!mySoftIncompMethodValidP) {
         if (!softNodalIncompressAllowed()
            && (mySoftIncompMethod == IncompMethod.NODAL
            || mySoftIncompMethod == IncompMethod.AUTO)) {
            mySoftIncompMethod = IncompMethod.ELEMENT;
         } else if (mySoftIncompMethod == IncompMethod.AUTO) {
            if (myElements.size() > numActiveNodes()) {
               mySoftIncompMethod = IncompMethod.NODAL;
            } else {
               mySoftIncompMethod = IncompMethod.ELEMENT;
            }
         }
         mySoftIncompMethodValidP = true;
      }
      return mySoftIncompMethod;
   }

   public void setSoftIncompMethod(IncompMethod method) {
      if (method == IncompMethod.ON || method == IncompMethod.OFF) {
         throw new IllegalArgumentException("Unsupported method: " + method);
      }
      mySoftIncompMethod = method;
      mySoftIncompMethodValidP = false;
   }

   public void setMaterial(FemMaterial mat) {
      super.setMaterial(mat);
   }

   private FemMaterial getElementMaterial(MFreeElement3d e) {
      FemMaterial mat = e.getMaterial();
      if (mat == null) {
         mat = myMaterial;
      }
      return mat;
   }

   public void updateJacobians() {
      for (MFreeElement3d region : myElements) {
         computeJacobianAndGradient(region);
      }
   }

   private void computeJacobianAndGradient(MFreeElement3d region) {

      MFreeIntegrationPoint3d[] ipnts = region.getIntegrationPoints();
      IntegrationData3d[] idata = region.getIntegrationData();
      region.setInverted(false);

      for (int i = 0; i < ipnts.length; i++) {
         MFreeIntegrationPoint3d ipnt = ipnts[i];
         IntegrationData3d idat = idata[i];
         ipnt.computeJacobianAndGradient(idat.getInvJ0());
         double detJ = ipnt.computeInverseJacobian();

         if (detJ < myMinDetJ) {
            myMinDetJ = detJ;
            myMinDetJElement = region;
         }
         if (detJ <= 0) {
            region.setInverted(true);
            myNumInverted++;
         }
      }
   }

   protected double checkMatrixStability(DenseMatrix D) {
      EigenDecomposition evd = new EigenDecomposition();
      evd.factorSymmetric (D, EigenDecomposition.OMIT_V);
      VectorNd eig = evd.getEigReal();
      double min = eig.get(0);
      double max = eig.get(eig.size()-1);
      if (Math.abs(max) > Math.abs(min)) {
         return min / max;
      } else {
         return max / min;
      }
   }

   private void computeNodalIncompressibility(BulkIncompressibleBehavior imat, Matrix6d D) {

      if (imat != null) {
         for (MFreeNode3d n : myNodes) {
            if (volumeIsControllable(n)) {
               double restVol = n.myRestVolume;
               myKp[0] =
                  imat.getEffectiveModulus(n.myVolume / restVol) / restVol;
               // myKp[0] = 1;
               if (myKp[0] != 0) {
                  for (FemNodeNeighbor nbr_i : getNodeNeighbors(n)) {
                     int bi = nbr_i.getNode().getSolveIndex();
                     for (FemNodeNeighbor nbr_j : getNodeNeighbors(n)) {
                        int bj = nbr_j.getNode().getSolveIndex();
                        if (!mySolveMatrixSymmetricP || bj >= bi) {
                           FemNodeNeighbor nbr =
                              nbr_i.getNode().getNodeNeighbor(nbr_j.getNode());
                           if (nbr == null) {
                              nbr = nbr_i.getNode().getIndirectNeighbor(nbr_j.getNode());
                           }
                           if (nbr == null) {
                              throw new InternalErrorException(
                                 "No neighbor block at bi=" + bi + ", bj=" + bj);
                           }
                           else {
                              nbr.addDilationalStiffness(
                                 myKp, nbr_i.getDivBlk(), nbr_j.getDivBlk());
                           }
                        }
                     }
                  }
               }
            }
         }
      }
   }

   private void computeElementIncompressibility(Matrix6d D) {
      for (MFreeElement3d e : myElements) {
         FemMaterial mat = getElementMaterial(e);
         if (mat.isIncompressible()) {
            computeElementIncompressibility(e, mat.getIncompressibleBehavior(), D);
         }
      }
   }

   private void computeElementIncompressibility(
      MFreeElement3d e, BulkIncompressibleBehavior imat, Matrix6d D) {

      MFreeIntegrationPoint3d[] ipnts = e.getIntegrationPoints();
      IntegrationData3d[] idata = e.getIntegrationData();

      double pressure = 0;
      MatrixNd Rinv = new MatrixNd(1, 1);
      Matrix6d Dinc = new Matrix6d();
      SymmetricMatrix3d Sinc = new SymmetricMatrix3d();

      double Jpartial = e.getVolume() / e.getRestVolume();
      pressure = imat.getEffectivePressure(Jpartial);
      Rinv.set(0, 0, imat.getEffectiveModulus(Jpartial) / e.getRestVolume());

      MatrixBlock[] constraints = e.getIncompressConstraints();
      for (int i = 0; i < e.myNodes.length; i++) {
         constraints[i].setZero();
      }

      imat.computePressureStress(Sinc, pressure);
      imat.computePressureTangent(Dinc, pressure);

      for (int k = 0; k < ipnts.length; k++) {
         MFreeIntegrationPoint3d pt = ipnts[k];
         IntegrationData3d dt = idata[k];
         pt.computeJacobianAndGradient(dt.getInvJ0());
         double detJ = pt.computeInverseJacobian();
         double dv = detJ * pt.getWeight();
         Vector3d[] GNx = pt.updateShapeGradient(pt.getInvJ());

         for (int i = 0; i < e.myNodes.length; i++) {
            FemNode3d nodei = e.myNodes[i];
            int bi = nodei.getSolveIndex();

            // if (e.isTermActive(i, i)) {
            FemUtilities.addStressForce(
               nodei.getInternalForce(), GNx[i], Sinc, dv);
            FemUtilities.addToIncompressConstraints(
               constraints[i], new double[] { 1 }, GNx[i], dv);
            // }
            if (bi != -1) {
               for (int j = 0; j < e.myNodes.length; j++) {
                  int bj = e.myNodes[j].getSolveIndex();
                  if (!mySolveMatrixSymmetricP || bj >= bi) {
                     e.addMaterialStiffness(
                        i, j, GNx[i], Dinc, GNx[j], dv);
                     e.addGeometricStiffness(
                        i, j, GNx[i], Sinc, GNx[j], dv);
                     e.addPressureStiffness(
                        i, j, GNx[i], pressure, GNx[j], dv);
                  }

               } // looping through nodes
            } // if bi != -1

         } // looping through nodes computing stress
      } // looping through ipnts

      for (int i = 0; i < e.myNodes.length; i++) {
         int bi = e.myNodes[i].getSolveIndex();
         if (bi != -1) {
            for (int j = 0; j < e.myNodes.length; j++) {
               int bj = e.myNodes[j].getSolveIndex();
               if (!mySolveMatrixSymmetricP || bj >= bi) {
                  e.addDilationalStiffness(
                     i, j, Rinv, constraints[i], constraints[j]);
               }
            }
         }
      }
   }

   // DIVBLK
   private void computeMaterialStressAndStiffness(
      MFreeElement3d e, FemMaterial mat, Matrix6d D,
      IncompMethod softIncomp) {

      MFreeIntegrationPoint3d[] ipnts = e.getIntegrationPoints();
      IntegrationData3d[] idata = e.getIntegrationData();
      MFreeNode3d[] nodes = e.getNodes();
      if (D != null) {
         D.setZero();
      }

      // compute corotation if required
      MFreeIntegrationPoint3d wpnt = null;
      RotationMatrix3d wR = null;  // warping rotation
      SymmetricMatrix3d wP = null; // warping strain
      if (requiresWarping(e, mat)) {
         wpnt = e.getWarpingPoint();
         IntegrationData3d data = e.getWarpingData();
         wpnt.computeJacobianAndGradient(data.getInvJ0());
         wR = new RotationMatrix3d();
         wP = new SymmetricMatrix3d();
         SVD.polarDecomposition(wR, wP, wpnt.getF());
      }

      // see if material is linear
      SymmetricMatrix3d linStrain = null;
      if (mat.isLinear()) {
         linStrain = new SymmetricMatrix3d();
         if (mat.isCorotated()) {
            linStrain.set(wP);
         }
         else {
            // get strain from warping point
            wpnt = e.getWarpingPoint();
            IntegrationData3d data = e.getWarpingData();
            wpnt.computeJacobianAndGradient(data.getInvJ0());
            linStrain.setSymmetric(wpnt.getF());
            wpnt = null;
         }
         // compute Cauchy strain
         linStrain.m00 -= 1;
         linStrain.m11 -= 1;
         linStrain.m22 -= 1;
      }

      // base linear material optimization
      if (mat.isLinear()) {
         if (mat.isCorotated()) {
            e.updateWarping(wR);
         }
         for (int i = 0; i < nodes.length; i++) {
            int bi = nodes[i].getSolveIndex();
            if (bi != -1) {
               FemNode3d n = nodes[i];
               if (!myStiffnessesValidP) {
                  for (int j = 0; j < nodes.length; j++) {
                     int bj = nodes[j].getSolveIndex();
                     if (!mySolveMatrixSymmetricP || bj >= bi) {
                        e.addNodeStiffness(i, j, mat.isCorotated());
                     }
                  }
               }
               e.addNodeForce(n.getInternalForce(), i, mat.isCorotated());
            }
         }

         // nodal stress and strain
         if (myComputeNodalStress || myComputeNodalStrain) {
            if (myComputeNodalStress) {
               wpnt.getStress().setZero();
               SolidDeformation def = new SolidDeformation();
               def.setF(wpnt.getF());
               def.setR(wR);

               mat.computeStress(wpnt.getStress(), def, null, null);
               for (int i = 0; i < nodes.length; i++) {
                  nodes[i].addScaledStress(1.0 / nodes[i].numAdjacentElements(), wpnt.getStress());
               }
            }

            if (myComputeNodalStrain) {
               // XXX rotate strain? or is it w.r.t. rest coordinates?
               //               if (linMat.isCorotated()) {
               //                  linStrain.mulLeftAndTransposeRight(wR);
               //               }
               for (int i = 0; i < nodes.length; i++) {
                  nodes[i].addScaledStrain(1.0 / nodes[i].numAdjacentElements(), linStrain);
               }  
            }
         } // stress and strain

         // exit early if no other materials
         if (e.numAuxiliaryMaterials() == 0) {
            return;
         }

      } // end base linear material

      e.setInverted(false); // will check this below

      // separation of linear, corotated linear, and nonlinear
      // since they use different shape function gradients
      // due to small-strain assumption (J ~ I)
      // Linear: GNx0                (rest position)
      // Corotated linear: R*GNx0 
      // Nonlinear: GNx1             (deformed position)
      boolean hasLinear = false;
      boolean hasCorotatedLinear = false;
      boolean hasNonlinear = false;
      SymmetricMatrix3d linearStress = null;
      SymmetricMatrix3d corotatedLinearStress = null;
      SymmetricMatrix3d nonlinearStress = null;
      Matrix6d linearTangent = null;
      Matrix6d corotatedLinearTangent = null;
      Matrix6d nonlinearTangent = null;
      Vector3d[] GNx0 = null;
      Vector3d[] RGNx0 = null;
      Vector3d[] GNx1 = null;
      double dv0 = 1;  // rest volume fraction
      double dv1 = 1;   // deformed volume fraction

      // initialize stuffs
      if (mat.isLinear()) {
         if (mat.isCorotated()) {
            hasCorotatedLinear = true;
         } else {
            hasLinear = true;
         }
      } else {
         hasNonlinear = true;
      }
      if (e.numAuxiliaryMaterials() > 0) {
         for (AuxiliaryMaterial amat : e.getAuxiliaryMaterials()) {
            if (amat.isLinear()) {
               if (amat.isCorotated()) {
                  hasCorotatedLinear = true;
               } else {
                  hasLinear = true;
               }
            } else {
               hasNonlinear = true;
            }
         }
      }
      if (hasLinear) {
         linearStress = new SymmetricMatrix3d();
         linearTangent = new Matrix6d();
         GNx0 = new Vector3d[nodes.length];
         for (int i=0; i<nodes.length; ++i) {
            GNx0[i] = new Vector3d();
         }
      }
      if (hasCorotatedLinear) {
         corotatedLinearStress = new SymmetricMatrix3d();
         corotatedLinearTangent = new Matrix6d();
         RGNx0 = new Vector3d[nodes.length];
         for (int i=0; i<nodes.length; ++i) {
            RGNx0[i] = new Vector3d();
         }
      }
      if (hasNonlinear) {
         nonlinearStress = new SymmetricMatrix3d();
         nonlinearTangent = new Matrix6d();
         GNx1 = new Vector3d[nodes.length];
         for (int i=0; i<nodes.length; ++i) {
            GNx1[i] = new Vector3d();
         }
      }

      // temporaries for auxiliary computation
      SymmetricMatrix3d sigmaTmp = null;
      Matrix6d tangentTmp = null;
      if (e.numAuxiliaryMaterials() > 0) {
         sigmaTmp = new SymmetricMatrix3d();
         tangentTmp = new Matrix6d();
      }

      ViscoelasticBehavior veb = mat.getViscoBehavior();
      double vebTangentScale = 1;
      if (veb != null) {
         vebTangentScale = veb.getTangentScale();
      }

      // pressure and incompressibility
      int npvals = e.numPressureVals();
      double pressure = 0;
      BulkIncompressibleBehavior imat = null;
      if (mat.isIncompressible()) {
         imat = mat.getIncompressibleBehavior();
      }
      MatrixBlock[] constraints = null;
      SymmetricMatrix3d C = new SymmetricMatrix3d();

      double[] pbuf = myPressures.getBuffer();
      if (mat.isIncompressible() && softIncomp != IncompMethod.NODAL) {
         if (softIncomp == IncompMethod.ELEMENT) {
            computePressuresAndRinv (e, imat, vebTangentScale);
            if (D != null) {
               constraints = e.getIncompressConstraints();
               for (int i = 0; i < e.myNodes.length; i++) {
                  constraints[i].setZero();
               }
            }
         }
      }
      // XXX should we check if incompressible again?
      else if (softIncomp == IncompMethod.NODAL) {
         for (int i = 0; i < e.numNodes(); i++) {
            myNodalConstraints[i].setZero();
         }
      }

      // basic information regarding local deformation
      SolidDeformation def = new SolidDeformation();

      for (int k = 0; k < ipnts.length; k++) {
         MFreeIntegrationPoint3d pt = ipnts[k];
         IntegrationData3d dt = idata[k];
         pt.computeJacobianAndGradient(dt.getInvJ0());
         double scaling = dt.getScaling();

         if (mat.isCorotated()) {
            def.setR(wR);
         } else {
            def.setR(RotationMatrix3d.IDENTITY);
         }
         def.setF (pt.getF());

         // anisotropy rotational frame
         Matrix3d Q = (dt.getFrame() != null ? dt.getFrame() : Matrix3d.IDENTITY);

         double detJ = pt.computeInverseJacobian();
         if (detJ < myMinDetJ) {
            myMinDetJ = detJ;
            myMinDetJElement = e;
         }
         if (detJ <= 0) {
            e.setInverted(true);
            myNumInverted++;
         }

         // compute shape function gradients and volume fractions
         if (hasLinear) {
            dv0 = idata[k].getDetJ0() * ipnts[k].getWeight();
            pt.computeShapeGradient(idata[k].getInvJ0(), GNx0);
            if (hasCorotatedLinear) {
               for (int i=0; i<nodes.length; ++i) {
                  wR.mul(RGNx0[i], GNx0[i]);
               }
            }
         } else if (hasCorotatedLinear) {
            dv0 = idata[k].getDetJ0() * ipnts[k].getWeight();
            pt.computeShapeGradient(idata[k].getInvJ0(), RGNx0);
            for (int i=0; i<nodes.length; ++i) {
               wR.mul(RGNx0[i]);
            }
         }
         if (hasNonlinear) {
            dv1 = detJ * pt.getWeight();
            pt.computeShapeGradient(pt.getInvJ(), GNx1);
         }

         // compute pressure
         pressure = 0;
         double[] H = null;
         if (softIncomp == IncompMethod.ELEMENT) {
            H = pt.getPressureWeights().getBuffer();
            for (int l = 0; l < npvals; l++) {
               pressure += H[l] * pbuf[l];
            }
         }
         else if (softIncomp == IncompMethod.NODAL) {
            pressure = nodes[k].myPressure;
         }
         else if (softIncomp == IncompMethod.FULL && mat.isIncompressible()) {
            pressure = imat.getEffectivePressure(detJ / dt.getDetJ0());
         }

         // System.out.println("MFree Pressure: " + pressure);
         pt.setAveragePressure(pressure);
         def.setAveragePressure(pressure);

         // clear stress/tangents
         if (hasLinear) {
            linearStress.setZero();
            if (linearTangent != null) {
               linearTangent.setZero();
            }
         }
         if (hasCorotatedLinear) {
            corotatedLinearStress.setZero();
            if (corotatedLinearTangent != null) {
               corotatedLinearTangent.setZero();
            }
         }
         if (hasNonlinear) {
            nonlinearStress.setZero();
            if (nonlinearTangent != null) {
               nonlinearTangent.setZero();
            }
         }

         // base material stress and tangent
         SymmetricMatrix3d stress;
         Matrix6d tangent;
         if (mat.isLinear()) {
            if (mat.isCorotated()) {
               stress = corotatedLinearStress;
               tangent = corotatedLinearTangent;
            } else {
               stress = linearStress;
               tangent = linearTangent;
            }
         } else {
            stress = nonlinearStress;
            tangent = nonlinearTangent;
         }

         mat.computeStress(stress, def, Q, null);
         if (scaling != 1) {
            stress.scale(scaling);
         }
         if (tangent != null) {
            mat.computeTangent(tangent, stress, def, Q, null);
            if (scaling != 1) {
               tangent.scale(scaling);
            }
         }

         // reset pressure to zero for auxiliary materials
         pt.setAveragePressure(0);
         def.setAveragePressure(0);
         if (e.numAuxiliaryMaterials() > 0) {
            for (AuxiliaryMaterial aux : e.myAuxMaterials) {
               aux.computeStress(sigmaTmp, def, pt, dt, mat);
               if (scaling != 1) {
                  sigmaTmp.scale(scaling);
               }
               if (aux.isLinear()) {
                  if (aux.isCorotated()) {
                     corotatedLinearStress.add(sigmaTmp);
                  } else {
                     linearStress.add(sigmaTmp);
                  }
               } else {
                  nonlinearStress.add(sigmaTmp);
               }
               if (D != null) {
                  aux.computeTangent(tangentTmp, sigmaTmp, def, pt, dt, mat);
                  if (scaling != 1) {
                     tangentTmp.scale(scaling);
                  }
                  if (aux.isLinear()) {
                     if (aux.isCorotated()) {
                        corotatedLinearTangent.add(tangentTmp);
                     } else {
                        linearTangent.add(tangentTmp);
                     }
                  } else {
                     nonlinearTangent.add(tangentTmp);
                  }
               }
            }
         }

         //XXX this seems to overwrite previous stress/stiffness
         // and does not include auxiliary materials
         pt.setAveragePressure(pressure); // bring back pressure term
         def.setAveragePressure(pressure);
         if (veb != null) {
            ViscoelasticState state = idata[k].getViscoState();
            if (state == null) {
               state = veb.createState();
               idata[k].setViscoState(state);
            }
            // veb.computeStress(pt.sigma, state);
            veb.computeStress(nonlinearStress, state);
            if (scaling != 1) {
               nonlinearStress.scale(scaling);
            }
            if (D != null) {
               veb.computeTangent(nonlinearTangent, state);
               if (scaling != 1) {
                  nonlinearTangent.scale(scaling);
               }
            }
         }
         else {
            dt.clearState();
         }

         for (int i = 0; i < e.myNodes.length; i++) {
            FemNode3d nodei = e.myNodes[i];
            int bi = nodei.getSolveIndex();

            // if (e.isTermActive(i, i)) {
            if (hasLinear) {
               FemUtilities.addStressForce(
                  nodei.getInternalForce(), GNx0[i], linearStress, dv0);
            }
            if (hasCorotatedLinear) {
               FemUtilities.addStressForce(
                  nodei.getInternalForce(), RGNx0[i], corotatedLinearStress, dv0);
            }
            if (hasNonlinear) {
               FemUtilities.addStressForce(
                  nodei.getInternalForce(), GNx1[i], nonlinearStress, dv1);
            }
            // }

            if (D != null) {
               if (hasLinear) {
                  D.scaledAdd(dv0, linearTangent);
               }
               if (hasCorotatedLinear) {
                  D.scaledAdd(dv0, corotatedLinearTangent);
               }
               if (hasNonlinear) {
                  D.scaledAdd(dv1, nonlinearTangent);
               }

               double p = 0;
               double kp = 0;
               if (mat.isIncompressible() &&
                  softIncomp != IncompMethod.NODAL) {
                  if (softIncomp == IncompMethod.ELEMENT) {
                     FemUtilities.addToIncompressConstraints(constraints[i], 
                        H, GNx1[i], dv1);
                  }
                  else if (softIncomp == IncompMethod.FULL) {
                     double dV = dt.getDetJ0() * ipnts[k].getWeight();
                     kp = imat.getEffectiveModulus(detJ / dt.getDetJ0()) * dV;
                  }
                  p = pressure;
               }
               else if (softIncomp == IncompMethod.NODAL) {
                  myNodalConstraints[i].scaledAdd(dv1*ipnts[k].getShapeWeights().get(i), GNx1[i]);
               }

               // compute stiffness
               if (bi != -1) {
                  for (int j = 0; j < e.myNodes.length; j++) {
                     int bj = e.myNodes[j].getSolveIndex();
                     if (!mySolveMatrixSymmetricP || bj >= bi) {
                        if (hasLinear) {
                           e.addMaterialStiffness(i,j,GNx0[i], linearTangent, GNx0[j], dv0);
                        }
                        if (hasCorotatedLinear) {
                           e.addMaterialStiffness(i,j,RGNx0[i], corotatedLinearTangent, RGNx0[j], dv0);
                        }
                        if (hasNonlinear) {
                           e.addMaterialStiffness(i,j,GNx1[i], nonlinearTangent, GNx1[j], dv1);
                           e.addGeometricStiffness(i,j, GNx1[i], nonlinearStress, GNx1[j], dv1);
                           e.addPressureStiffness(i,j, GNx1[i], p, GNx1[j], dv1);   
                        }

                        if (kp != 0) {
                           e.addDilationalStiffness(i, j, vebTangentScale*kp, GNx1[i], GNx1[j]);
                        }
                     }
                  }
               }
            } // if D != null

            // nodal stress/strain
            double[] nodalExtrapMat = e.getNodalExtrapolationMatrix();
            if (nodalExtrapMat != null) {
               if (myComputeNodalStress) {
                  double a = nodalExtrapMat[i * ipnts.length + k];
                  if (a != 0) {
                     if (hasLinear) {
                        nodei.addScaledStress(
                           a / nodei.numAdjacentElements(), linearStress);
                     }
                     if (hasCorotatedLinear) {
                        nodei.addScaledStress(
                           a / nodei.numAdjacentElements(), corotatedLinearStress);
                     }
                     if (hasNonlinear) {
                        nodei.addScaledStress(
                           a / nodei.numAdjacentElements(), nonlinearStress);
                     }
                  }
               }

               if (myComputeNodalStrain) {
                  double a = nodalExtrapMat[i * ipnts.length + k];
                  if (a != 0) {
                     //                        pt.computeRightCauchyGreen(C);
                     def.computeRightCauchyGreen(C);
                     C.m00 -= 1;
                     C.m11 -= 1;
                     C.m22 -= 1;
                     C.scale(0.5);
                     nodei.addScaledStrain(
                        a / nodei.numAdjacentElements(), C);
                  }
               }

            }
         } // looping through nodes computing stress

         // nodal incompressibility constraints
         if (D != null && softIncomp == IncompMethod.NODAL) {
            for (FemNodeNeighbor nbr : getNodeNeighbors(e.myNodes[k])) {
               int j = e.getLocalNodeIndex(nbr.getNode());
               if (j != -1) {
                  nbr.getDivBlk().scaledAdd(1, myNodalConstraints[j]);
               }
            }
         }

      } // looping through ipnts


      // element-wise incompressibility constraints
      if (D != null) {
         if (mat.isIncompressible() && softIncomp == IncompMethod.ELEMENT) {
            boolean kpIsNonzero = false;
            for (int l = 0; l < npvals; l++) {
               double Jpartial = e.myVolumes[l] / e.myRestVolumes[l];
               myKp[l] =
                  imat.getEffectiveModulus(Jpartial) / e.myRestVolumes[l];
               if (myKp[l] != 0) {
                  kpIsNonzero = true;
               }
            }
            // double kp = imat.getEffectiveModulus(vol/restVol)/restVol;
            if (true) {
               for (int i = 0; i < e.myNodes.length; i++) {
                  int bi = e.myNodes[i].getSolveIndex();
                  if (bi != -1) {
                     for (int j = 0; j < e.myNodes.length; j++) {
                        int bj = e.myNodes[j].getSolveIndex();
                        if (!mySolveMatrixSymmetricP || bj >= bi) {
                           e.addDilationalStiffness(i,j,
                              myRinv, constraints[i], constraints[j]);
                        } // end filling in symmetric
                     } // end filling in dilatational stiffness
                  } // end checking if valid index
               } // end looping through nodes
            } // XXX ALWAYS??
         } // end soft elem incompress
      } // end checking if computing tangent

   }

   public void checkInversion() {
      myMinDetJ = Double.MAX_VALUE;
      myMinDetJElement = null;
      myNumInverted = 0;
      for (MFreeElement3d e : myElements) {
         // FemMaterial mat = getRegionMaterial(e);
         // if (!(mat instanceof LinearMaterial)) {
         computeJacobianAndGradient(e);
         // }
      }
   }

   public int numSurfaceMeshes() {
      return myMeshList.size();
   }

   public MeshBase getMesh(int idx) {
      return myMeshList.get(idx).getMesh();
   }

   public Collidability getCollidable() {
      MFreeMeshComp mesh = mySurfaceMesh;
      if (mesh != null) {
         return Collidability.EXTERNAL;
      }
      return Collidability.OFF;
   }

   @Override
   public Collidable getCollidableAncestor() {
      return null;
   }

   @Override
   public boolean isCompound() {
      return false;
   }

   @Override
   public boolean isDeformable () {
      return true;
   }

   public Collection<MFreeMeshComp> getMeshes() {
      return myMeshList;
   }

   public MFreeMeshComp getMeshComponent(int idx) {
      return myMeshList.get(idx);
   }

   protected MFreeMeshComp findMesh(MeshBase mesh) {
      for (MFreeMeshComp mc : myMeshList) {
         if (mc.getMesh() == mesh) {
            return mc;
         }
      }
      return null;
   }

   public boolean removeMesh(MeshBase mesh) {

      // remove points
      MFreeMeshComp mc = findMesh(mesh);
      if (mc != null) {
         return myMeshList.remove(mc);
      }
      return false;
   }

   public MFreeMeshComp setSurfaceMesh(PolygonalMesh surface) {
      String meshName =
         ModelComponentBase.makeValidName(surface.getName(), null, myMeshList);
      if (meshName == null) {
         meshName = ModelComponentBase.makeValidName("surface", null, myMeshList);
      }
      return setSurfaceMesh(meshName, surface);
   }

   public MFreeMeshComp setSurfaceMesh(String name, PolygonalMesh surface) {
      surface.setFixed(false);
      surface.setColorsFixed(false);
      MFreeMeshComp surf = MFreeMeshComp.createEmbedded(this, surface);
      surf.setName(name);
      setSurfaceMesh(surf);
      return surf;
   }

   public void setSurfaceMesh(MFreeMeshComp mesh) {
      if (!(mesh.getMesh()instanceof PolygonalMesh)) {
         throw new IllegalArgumentException("Surface mesh must be of type PolygonalMesh");
      }
      if (mySurfaceMesh != null) {
         mySurfaceMesh.setCollidable(Collidability.INTERNAL);
         mySurfaceMesh.markSurfaceMesh(false);
      }
      mySurfaceMesh = mesh;
      if (mesh != null) {
         mySurfaceMesh.markSurfaceMesh(true);
         if (!myMeshList.contains(mesh)) {
            myMeshList.add(mySurfaceMesh);
         }
         mySurfaceMesh.setCollidable(Collidability.EXTERNAL);
      }
   }

   public MFreeMeshComp addMesh(MeshBase mesh) {
      String meshName =
         ModelComponentBase.makeValidName(mesh.getName(), null, myMeshList);
      return addMesh(meshName, mesh);
   }

   public MFreeMeshComp addMesh(String name, MeshBase mesh) {
      mesh.setFixed(false);
      mesh.setColorsFixed(false);
      MFreeMeshComp mmc = MFreeMeshComp.createEmbedded(this, mesh);
      mmc.setName(name);
      addMesh(mmc);
      return mmc;
   }

   public void addMesh(MFreeMeshComp mesh) {
      mesh.setCollidable (Collidability.INTERNAL);
      myMeshList.add(mesh);
   }

   public void clearMeshes() {
      myMeshList.clear();
      if (mySurfaceMesh != null) {
         mySurfaceMesh.markSurfaceMesh(false);
         mySurfaceMesh = null;
      }

   }

   protected boolean checkSolveMatrixIsSymmetric() {
      if (!myMaterial.hasSymmetricTangent()) {
         return false;
      }
      for (int i = 0; i < myElements.size(); i++) {
         MFreeElement3d e = myElements.get(i);
         FemMaterial m = e.getMaterial();
         if (m != null && !m.hasSymmetricTangent()) {
            return false;
         }
         if (e.numAuxiliaryMaterials() > 0) {
            for (AuxiliaryMaterial aux : e.myAuxMaterials) {
               if (!aux.hasSymmetricTangent()) {
                  return false;
               }
            }
         }
      }
      return true;
   }

   public int getJacobianType() {
      if (mySolveMatrixSymmetricP) {
         return Matrix.SYMMETRIC;
      } else {
         return Matrix.INDEFINITE;
      }
   }

   private void addBlockVelJacobian(
      SparseNumberedBlockMatrix M, MFreeNode3d node, FemNodeNeighbor nbr,
      double s) {

      if (nbr.getNode().getSolveIndex() != -1) {
         Matrix3x3Block blk =
            (Matrix3x3Block)M.getBlockByNumber(nbr.getBlockNumber());
         if (nbr.getNode() == node && node.isActive()) {
            nbr.addVelJacobian(blk, s, myStiffnessDamping, myMassDamping);
         } else {
            nbr.addVelJacobian(blk, s, myStiffnessDamping, 0);
         }
      }
   }

   public void addVelJacobian(SparseNumberedBlockMatrix M, double s) {

      if (!myStressesValidP || !myStiffnessesValidP) {
         updateStressAndStiffness();
      }

      for (int i = 0; i < myNodes.size(); i++) {
         MFreeNode3d node = myNodes.get(i);
         if (node.getSolveIndex() != -1) {
            for (FemNodeNeighbor nbr : getNodeNeighbors(node)) {
               addBlockVelJacobian(M, node, nbr, s);
            }
            for (FemNodeNeighbor nbr : getIndirectNeighbors(node)) {
               addBlockVelJacobian(M, node, nbr, s);
            }
         }
      }
   }

   private void addBlockPosJacobian(
      SparseNumberedBlockMatrix M, MFreeNode3d node, FemNodeNeighbor nbr,
      double s) {

      if (nbr.getNode().getSolveIndex() != -1) {
         Matrix3x3Block blk =
            (Matrix3x3Block)M.getBlockByNumber(nbr.getBlockNumber());
         nbr.addPosJacobian(blk, s);
      }

   }

   public void addPosJacobian(SparseNumberedBlockMatrix M, double s) {

      if (!myStressesValidP || !myStiffnessesValidP) {
         updateStressAndStiffness();
      }

      for (int i = 0; i < myNodes.size(); i++) {
         MFreeNode3d node = myNodes.get(i);
         if (node.getSolveIndex() != -1) {
            for (FemNodeNeighbor nbr : getNodeNeighbors(node)) {
               addBlockPosJacobian(M, node, nbr, s);
            }
            for (FemNodeNeighbor nbr : getIndirectNeighbors(node)) {
               addBlockPosJacobian(M, node, nbr, s);
            }
         }
      }
   }

   private void addStiffnessBlock(
      SparseNumberedBlockMatrix S, FemNodeNeighbor nbr, int bi) {

      int bj = nbr.getNode().getSolveIndex();
      Matrix3x3Block blk = null;
      int blkNum = -1;
      if (bj != -1) {
         blk = (Matrix3x3Block)S.getBlock(bi, bj);
         if (blk == null) {
            blk = new Matrix3x3Block();
            S.addBlock(bi, bj, blk);
         }
         blkNum = blk.getBlockNumber();
      }
      //nbr.setBlock(blk);
      nbr.setBlockNumber(blkNum);
   }

   public void addSolveBlocks(SparseNumberedBlockMatrix S) {

      for (int i = 0; i < myNodes.size(); i++) {
         FemNode3d node = myNodes.get(i);
         int bi = node.getSolveIndex();
         if (bi != -1) {
            for (FemNodeNeighbor nbr : getNodeNeighbors(node)) {
               addStiffnessBlock(S, nbr, bi);
            }
            for (FemNodeNeighbor nbr : getIndirectNeighbors(node)) {
               addStiffnessBlock(S, nbr, bi);
            }
         }
      }

   }

   public void recursivelyInitialize(double t, int level) {

      if (t == 0) {
         for (MFreeElement3d region : myElements) {
            region.invalidateRestData();
            region.setInverted(false);
         }
         for (MFreeNode3d n : myNodes) {
            n.zeroStress();
         }
         invalidateStressAndStiffness();
         updateAllRestVolumes();
      }

      super.recursivelyInitialize(t, level);
   }

   //   public boolean recursivelyCheckStructureChanged() {
   //      return false;
   //   }

   public double integrate(Function3x1 fun) {
      double out = 0;
      if (!myStiffnessesValidP) {
         updateJacobians();
      }

      for (MFreeElement3d elem : myElements) {
         MFreeIntegrationPoint3d[] ipnts = elem.getIntegrationPoints();
         IntegrationData3d idata[] = elem.getIntegrationData();

         for (int i = 0; i < elem.numIntegrationPoints(); i++) {
            MFreeIntegrationPoint3d ipnt = ipnts[i];
            IntegrationData3d idat = idata[i];
            VectorNd shapeFunc = ipnt.getShapeWeights();

            for (int j = 0; j < elem.numNodes(); j++) {
               // if (elem.isTermActive(j, j)) {
               double f =
                  fun.eval(ipnt.getPosition()) * ipnt.getWeight() * shapeFunc.get(j);
               f = f * ipnt.getDetF() * idat.getDetJ0();
               out += f;
               // }
            }
         }
      }

      return out;
   }

   public double integrateVolume() {
      return integrate(new ConstantFuntion3x1(1));
   }

   public void updateAllRestVolumes() {

      // clear nodal volumes
      for (MFreeNode3d node : myNodes) {
         node.setRestVolume(0);
         node.setPartitionRestVolume(0);
      }

      double totalVolume = 0;

      for (MFreeElement3d elem : myElements) {
         MFreeNode3d[] nodes = elem.getNodes();
         double elemVolume = 0;

         MFreeIntegrationPoint3d[] ipnts = elem.getIntegrationPoints();
         IntegrationData3d[] idata = elem.getIntegrationData();

         for (int i = 0; i < elem.numIntegrationPoints(); i++) {
            MFreeIntegrationPoint3d ipnt = ipnts[i];
            IntegrationData3d idat = idata[i];

            VectorNd shapeFunc = ipnt.getShapeWeights();

            double f = ipnt.getWeight() * idat.getDetJ0();

            // element
            elemVolume += f;

            for (int j = 0; j < elem.numNodes(); j++) {
               // if (elem.isTermActive(j, j)) {
               double g = f * shapeFunc.get(j);
               // total
               totalVolume += g;
               // nodal
               nodes[j].addRestVolume(f);
               nodes[j].addPartitionRestVolume(g);
               // }
            }
         }
         elem.setRestVolume(elemVolume);

      }

      myRestVolume = totalVolume;

   }

   public void updateAllVolumes() {

      double totalVolume = 0;
      if (!myStiffnessesValidP) {
         updateJacobians();
      }

      // clear nodal volumes
      for (MFreeNode3d node : myNodes) {
         node.setVolume(0);
         node.setPartitionVolume(0);
      }

      for (MFreeElement3d elem : myElements) {
         MFreeNode3d[] nodes = elem.getNodes();
         double elemVolume = 0;

         for (int i = 0; i < elem.numIntegrationPoints(); i++) {
            MFreeIntegrationPoint3d ipnt = elem.getIntegrationPoint(i);
            IntegrationData3d idat = elem.getIntegrationData(i);

            VectorNd shapeFunc = ipnt.getShapeWeights();

            double f = ipnt.getWeight() * ipnt.getDetF() * idat.getDetJ0();

            // element
            elemVolume += f;

            for (int j = 0; j < elem.numNodes(); j++) {
               // if (elem.isTermActive(j, j)) {
               double g = f * shapeFunc.get(j);
               // total
               totalVolume += g;
               // nodal
               nodes[j].addVolume(f);
               nodes[j].addPartitionVolume(g);
               // }
            }
         }
         elem.setVolume(elemVolume);

      }

      myVolume = totalVolume;
      myVolumeValid = true;
   }

   public double integrateMass() {
      return integrate(new ConstantFuntion3x1(myDensity));
   }

   public double computeConsistentMassMatrixEntry(
      MFreeNode3d node1, MFreeNode3d node2) {

      // collect elements
      ArrayList<MFreeElement3d> depElems = new ArrayList<MFreeElement3d>();
      for (MFreeElement3d elem : node1.getMFreeElementDependencies()) {
         if (!depElems.contains(elem)) {
            // if (elem.isTermActive(node1, node2)) {
            depElems.add(elem);
            // }
         }
      }

      if (!myStiffnessesValidP) {
         for (MFreeElement3d elem : depElems) {
            computeJacobianAndGradient(elem);
         }
      }

      double m = 0;
      for (MFreeElement3d elem : depElems) {

         //         int idx1 = elem.getNodeIdx(node1);
         //         int idx2 = elem.getNodeIdx(node2);
         //
         //         if (elem.isTermActive(idx1, idx2)) {
         for (int i = 0; i < elem.numIntegrationPoints(); i++) {
            MFreeIntegrationPoint3d ipnt = elem.getIntegrationPoint(i);
            IntegrationData3d idat = elem.getIntegrationData(i);

            m +=
               myDensity * ipnt.getShapeCoordinate(node1)
               * ipnt.getShapeCoordinate(node2) * ipnt.getWeight() * ipnt.getDetF()
               * idat.getDetJ0();
         }
         // }

      }
      return m;

   }

   public SparseMatrixNd computeConsistentMassMatrix() {

      int nNodes = myNodes.size();
      SparseMatrixNd M = new SparseMatrixNd(nNodes, nNodes);

      updateJacobians();

      for (MFreeElement3d e : myElements) {
         for (int k = 0; k < e.numIntegrationPoints(); k++) {

            MFreeIntegrationPoint3d ipnt = e.getIntegrationPoint(k);
            IntegrationData3d idat = e.getIntegrationData(k);

            VectorNd shapeCoords = ipnt.getShapeWeights();

            for (int i = 0; i < e.numNodes(); i++) {
               for (int j = i; j < e.numNodes(); j++) {
                  // if (e.isTermActive(i, j)) {
                  int bi = e.getNode(i).getNumber();
                  int bj = e.getNode(j).getNumber();

                  double m =
                     myDensity * shapeCoords.get(i)
                     * shapeCoords.get(j) * ipnt.getWeight() * ipnt.getDetF()
                     * idat.getDetJ0();

                  M.set(bi, bj, M.get(bi, bj) + m);
                  if (i != j) {
                     M.set(bj, bi, M.get(bj, bi) + m);
                  }

                  // }
               }
            }
         }
      }

      return M;

   }

   public void updateNodeMasses(double totalMass, VectorNd massMatrixDiag) {

      if (totalMass <= 0) {
         totalMass = integrateMass();
      }

      if (massMatrixDiag == null) {
         SparseMatrixNd massMatrix = computeConsistentMassMatrix();
         massMatrixDiag = new VectorNd(massMatrix.rowSize());
         for (int i = 0; i < massMatrix.rowSize(); i++) {
            double rowSum = 0;
            for (int j = 0; j < massMatrix.colSize(); j++) {
               rowSum += massMatrix.get(i, j);
            }
            // rowSum += massMatrix.get(i, i);
            massMatrixDiag.set(i, rowSum);
         }
      }

      double mTrace = massMatrixDiag.sum();

      for (MFreeNode3d node : myNodes) {
         int i = node.getNumber();
         double m = totalMass / mTrace * massMatrixDiag.get(i);
         node.setMass(m);
         node.setMassExplicit(true);
      }

   }

   @Override
   public void initialize(double t0) {
      super.initialize(t0);
      updatePosState();
      updateVelState();
   }

   // @Override
   // public synchronized StepAdjustment advance(
   //    double t0, double t1, int flags) {

   //    initializeAdvance (t0, t1, flags);

   //    if (t0 == 0) {
   //       updateForces(t0);
   //    }

   //    if (!myDynamicsEnabled) {
   //       mySolver.nonDynamicSolve(t0, t1, myStepAdjust);
   //       recursivelyFinalizeAdvance(null, t0, t1, flags, 0);
   //    }
   //    else {
   //       mySolver.solve(t0, t1, myStepAdjust);
   //       DynamicComponent c = checkVelocityStability();
   //       if (c != null) {
   //          throw new NumericalException(
   //             "Unstable velocity detected, component "
   //                + ComponentUtils.getPathName(c));
   //       }
   //       recursivelyFinalizeAdvance(myStepAdjust, t0, t1, flags, 0);
   //       // checkForInvertedElements();
   //    }

   //    finalizeAdvance (t0, t1, flags);
   //    return myStepAdjust;
   // }

   /**
    * {@inheritDoc}
    */
   public DynamicComponent checkVelocityStability() {
      PointList<MFreeNode3d> nodes = getNodes();
      for (int i = 0; i < nodes.size(); i++) {
         MFreeNode3d node = nodes.get(i);
         Vector3d vel = node.getFalseVelocity();
         if (node.velocityLimitExceeded (myMaxTranslationalVel, 0)) {
            return node;
         }
      }
      return null;
   }

   public double getEnergy() {
      double e = 0;
      for (MFreeNode3d n : getNodes()) {
         e += n.getFalseVelocity().normSquared() / 2;
      }
      return e;
   }

   public void setSurfaceRendering(SurfaceRender mode) {
      super.setSurfaceRendering(mode);
      if (mode != SurfaceRender.Stress && mode != SurfaceRender.Strain) {
         myClearMeshColoring = true;
      }
   }

   public DoubleInterval getNodalPlotRange(SurfaceRender rendering) {

      if (!(rendering == SurfaceRender.Strain || 
         rendering == SurfaceRender.Stress)) {
         return null;
      }

      double min = Double.MAX_VALUE;
      double max = 0;
      for (int i = 0; i < myNodes.size(); i++) {
         FemNode3d node = myNodes.get(i);
         double s;
         if (rendering == SurfaceRender.Stress) {
            s = (float)node.getVonMisesStress();
         }
         else {
            s = (float)node.getVonMisesStrain();
         }
         if (s < min) {
            min = s;
         }
         if (s > max) {
            max = s;
         }
      }
      return new DoubleInterval(min, max);
   }

   private void updateStressPlotRange() {

      if (mySurfaceRendering != SurfaceRender.Stress &&
         mySurfaceRendering != SurfaceRender.Strain) {
         return;
      }

      if (myStressPlotRanging == Ranging.Auto) {
         myStressPlotRange.merge (getNodalPlotRange(mySurfaceRendering));
      } 

   }

   public void render(Renderer renderer, int flags) {
      super.render(renderer, flags);
   }

   public void prerender(RenderList list) {
      list.addIfVisible(myNodes);
      list.addIfVisible(myElements);
      list.addIfVisible(myMarkers);
      list.addIfVisible(myMeshList);

      updateStressPlotRange();

      list.addIfVisible(myMeshList);
      myAuxMaterialsList.prerender(list);
   }

   public void getSelection(LinkedList<Object> list, int qid) {}

   protected void clearCachedData(ComponentChangeEvent e) {
      super.clearCachedData(e);
      mySolveMatrix = null;
      myBVTreeValid = false;
      myRestNodeTree = null;
   }

   private void handleGeometryChange() {

      myBVTreeValid = false;
      myRestNodeTree = null;
      invalidateStressAndStiffness();
      updatePosState(); // should this be updateSlavePos()?
   }

   public void componentChanged(ComponentChangeEvent e) {
      if (e.getCode() == ComponentChangeEvent.Code.STRUCTURE_CHANGED) {
         clearCachedData(null);
         // should invalidate elasticity
      } else if (e.getCode() == ComponentChangeEvent.Code.GEOMETRY_CHANGED) {
         handleGeometryChange();
      }
      notifyParentOfChange(e);
   }

   @Override
   protected void notifyStructureChanged(Object comp) {
      clearCachedData(null);
      super.notifyStructureChanged(comp);
   }

   public void updateSlavePos () {
      super.updateSlavePos ();

      // nodes
      for (MFreeNode3d node : myNodes) {
         node.updatePosAndVelState();
      }

      // integration points
      for (MFreeElement3d elem : myElements) {
         for (MFreeIntegrationPoint3d mfip : elem.getIntegrationPoints()) {
            mfip.updatePosAndVelState();
         }
         MFreePoint3d warp = elem.getWarpingPoint();
         if (warp != null) {
            warp.updatePosAndVelState();
         }
      }

      // meshes
      for (MFreeMeshComp mc : myMeshList) {
         mc.updateSlavePos();
      }

      myBVTreeValid = false;
   }  

   public void recursivelyFinalizeAdvance(
      StepAdjustment stepAdjust, double t0, double t1, int flags, int level) {

      // special implementation of updateVolume that checks for inverted
      // Jacobians
      double minDetJ = Double.MAX_VALUE;
      myNumInverted = 0;

      for (MFreeElement3d e : myElements) {
         FemMaterial mat = getElementMaterial(e);
         double detJ = e.computeVolumes();
         e.setInverted(false);
         if (!(mat.isLinear())) {
            if (detJ < minDetJ) {
               minDetJ = detJ;
            }
            if (detJ <= 0) {
               e.setInverted(true);
               myNumInverted++;
            }
         }
      }
      if (stepAdjust != null && minDetJ <= 0) {
         stepAdjust.recommendAdjustment(0.5, "element inversion");
      }
   }

   public double updateVolume() {
      // myVolume = integrateVolume();
      // myVolumeValid = true;
      updateAllVolumes();
      return myVolume;
   }

   public void invalidateStressAndStiffness() {
      super.invalidateStressAndStiffness();
      // should invalidate matrices for incompressibility here. However, at the
      // moment these are being rebuilt for each calculation anyway
   }

   public void invalidateRestData() {
      super.invalidateRestData();
   }

   public void resetRestPosition() {
      for (FemNode3d n : myNodes) {
         n.resetRestPosition();
      }
      invalidateRestData();
      notifyParentOfChange(new ComponentChangeEvent(Code.STRUCTURE_CHANGED));
   }

   /**
    * Update the blocks uses in the incompressibility constraint matrices.
    * These are stored in the myDviBlk fields of each FemNodeNeighbor.
    * Derivative values for inactive nodes are stored in b.
    */
   // DIVBLK
   private void updateHardNodalIncompInfo(VectorNd b, double time) {

      b.setZero();
      for (MFreeNode3d n : myNodes) {
         if (n.getIncompressIndex() != -1) {
            for (FemNodeNeighbor nbr : getNodeNeighbors(n)) {
               // if (isControllable (nbr.myNode)) {
               nbr.getDivBlk().setZero();
               // }
            }
         }
      }
      int idx;
      for (MFreeElement3d e : myElements) {
         MFreeNode3d[] enodes = e.getNodes();
         double dg = 0;
         for (int i = 0; i < myNodalConstraints.length; i++) {
            myNodalConstraints[i].setZero();
         }

         IntegrationPoint3d[] pt = e.getIntegrationPoints();
         IntegrationData3d[] dt = e.getIntegrationData();
         for (int k=0; k<pt.length; ++k) {
            pt[k].computeJacobianAndGradient(e.myNodes, dt[k].getInvJ0());
            pt[k].computeInverseJacobian();
            pt[k].updateShapeGradient(pt[k].getInvJ());
         }

         for (int i = 0; i < enodes.length; i++) {
            MFreeNode3d n = enodes[i];

            for (int k=0; k<pt.length; ++k) {
               double detJ = pt[k].getInvJ().determinant();
               double dv = detJ * pt[k].getWeight()*pt[k].getShapeWeights().get(i);
               Vector3d[] GNx = pt[k].getShapeGradient();
               for (int l = 0; l < GNx.length; k++) {
                  myNodalConstraints[l].scaledAdd(dv, GNx[k]);
               }   
            }

            if ((idx = n.getIncompressIndex()) != -1) {
               for (FemNodeNeighbor nbr : getNodeNeighbors(n)) {
                  MFreeNode3d nnode = (MFreeNode3d)nbr.getNode();
                  int j = e.getLocalNodeIndex(nnode);
                  if (j != -1) {
                     // if (isControllable (nnode)) {
                     nbr.getDivBlk().scaledAdd(1, myNodalConstraints[j]);
                     // }
                  }
               }
               b.add(idx, dg);
            }
         }
      }
   }

   /**
    * Computes the average deformation gradient for an element.
    */
   protected void computeAvgGNx(MFreeElement3d e) {

      IntegrationPoint3d[] ipnts = e.getIntegrationPoints();
      IntegrationData3d[] idata = e.getIntegrationData();

      Vector3d[] avgGNx = null;
      MatrixBlock[] constraints = null;

      constraints = e.getIncompressConstraints();
      for (int i = 0; i < e.myNodes.length; i++) {
         constraints[i].setZero();
      }

      e.setInverted(false);
      for (int k = 0; k < ipnts.length; k++) {
         IntegrationPoint3d pt = ipnts[k];
         pt.computeJacobianAndGradient(e.myNodes, idata[k].getInvJ0());
         double detJ = pt.computeInverseJacobian();
         if (detJ <= 0) {
            e.setInverted(true);
            // if (abortOnInvertedElems) {
            // throw new NumericalException ("Inverted elements");
            // }
         }
         double dv = detJ * pt.getWeight();
         Vector3d[] GNx = pt.updateShapeGradient(pt.getInvJ());

         double[] H = pt.getPressureWeights().getBuffer();
         for (int i = 0; i < e.myNodes.length; i++) {
            FemUtilities.addToIncompressConstraints(
               constraints[i], H, GNx[i], dv);
         }
      }
   }


   private void updateHardElementIncompInfo(VectorNd b, double time) {
      int ci = 0;

      IncompMethod softIncomp = getSoftIncompMethod();
      b.setZero();

      for (MFreeElement3d e : myElements) {
         if (e.getIncompressIndex() != -1) {
            if (softIncomp != IncompMethod.ELEMENT ||
               !getElementMaterial(e).isIncompressible() ||
               time == 0) {
               // need to do this at time=0 since stresses may not have been
               // computed yet
               computeAvgGNx(e);
            }
            for (int k = 0; k < e.numPressureVals(); k++) {
               b.set(ci++, 0);
            }
         }
      }
   }

   /**
    * Updates the divergence matrix. Returns true if the matrix
    * was recreated.
    */
   private void updateHardIncompInfo(double time) {

      if (time != myHardIncompUpdateTime) {
         myHardIncompUpdateTime = time;

         if (!myHardIncompConfigValidP) {
            configureHardIncomp();
         }
         if (getHardIncompMethod() == IncompMethod.NODAL) {
            updateHardNodalIncompInfo(myDg, time);
         }
         else if (getHardIncompMethod() == IncompMethod.ELEMENT) {
            updateHardElementIncompInfo(myDg, time);
         }
         else {
            throw new IllegalArgumentException(
               "unsupported hard incompress method " + getHardIncompMethod());
         }
      }
   }

   public double updateConstraints(double t, int flags) {
      if (!myVolumeValid) {
         updateVolume();
      }
      if (getHardIncompMethod() != IncompMethod.OFF) {
         updateHardIncompInfo(t);
      }
      return 0;
   }

   public void getConstrainedComponents (List<DynamicComponent> list) {
      if (getHardIncompMethod() != IncompMethod.OFF) {
         list.addAll (myNodes);
      }
   }

   public int setBilateralImpulses(VectorNd lam, double h, int idx) {
      IncompMethod hardIncomp = getHardIncompMethod();
      if (hardIncomp == IncompMethod.NODAL) {
         lam.getSubVector(idx, myIncompressLambda);
         idx += myNumIncompressConstraints;
      }
      else if (hardIncomp == IncompMethod.ELEMENT) {
         double[] buf = lam.getBuffer();
         for (int i = 0; i < myElements.size(); i++) {
            MFreeElement3d e = myElements.get(i);
            if (e.getIncompressIndex() != -1) {
               for (int k = 0; k < e.numPressureVals(); k++) {
                  e.myLagrangePressures[k] = buf[idx++];
               }
            }
         }
      }
      return idx;
   }

   public void zeroImpulses() {
      IncompMethod hardIncomp = getHardIncompMethod();
      if (hardIncomp == IncompMethod.NODAL) {
         myIncompressLambda.setZero();
      }
      else if (hardIncomp == IncompMethod.ELEMENT) {
         for (int i = 0; i < myElements.size(); i++) {
            MFreeElement3d e = myElements.get(i);
            if (e.getIncompressIndex() != -1) {
               for (int k = 0; k < e.numPressureVals(); k++) {
                  e.myLagrangePressures[k] = 0;
               }
            }
         }
      }
   }

   public int getBilateralImpulses(VectorNd lam, int idx) {
      IncompMethod hardIncomp = getHardIncompMethod();
      if (hardIncomp == IncompMethod.NODAL) {
         lam.setSubVector(idx, myIncompressLambda);
         idx += myNumIncompressConstraints;
      }
      else if (hardIncomp == IncompMethod.ELEMENT) {
         double[] buf = lam.getBuffer();
         for (int i = 0; i < myElements.size(); i++) {
            MFreeElement3d e = myElements.get(i);
            if (e.getIncompressIndex() != -1) {
               for (int k = 0; k < e.numPressureVals(); k++) {
                  buf[idx++] = e.myLagrangePressures[k];
               }
            }
         }
      }
      return idx;
   }

   public void getBilateralSizes(VectorNi sizes) {
      IncompMethod hardIncomp = getHardIncompMethod();
      if (hardIncomp != IncompMethod.OFF) {
         if (!myHardIncompConfigValidP) {
            configureHardIncomp();
         }
         if (hardIncomp == IncompMethod.NODAL) {
            for (int i = 0; i < myNumIncompressConstraints; i++) {
               sizes.append(1);
            }
         }
         else if (hardIncomp == IncompMethod.ELEMENT) {
            for (int i = 0; i < myElements.size(); i++) {
               MFreeElement3d e = myElements.get(i);
               if (e.getIncompressIndex() != -1) {
                  sizes.append(e.numPressureVals());
               }
            }
         }
      }
   }

   // DIVBLK
   public int addBilateralConstraints(
      SparseBlockMatrix GT, VectorNd dg, int numb) {
      IncompMethod hardIncomp = getHardIncompMethod();
      if (hardIncomp != IncompMethod.OFF) {

         // add the necessary columns to the matrix
         int ncons = myNumIncompressConstraints;

         int bj = GT.numBlockCols();
         if (hardIncomp == IncompMethod.NODAL) {
            // for TET case, ncons equals number of constraint blocks
            for (int j = 0; j < ncons; j++) {
               GT.addCol(1);
            }
            // For controllable node, add the incompressibility constraint
            for (MFreeNode3d n : myNodes) {
               if (n.getIncompressIndex() != -1) {
                  for (FemNodeNeighbor nbr : getNodeNeighbors(n)) {
                     // if (isControllable (nbr.myNode)) {
                     GT.addBlock(
                        nbr.getNode().getSolveIndex(), bj, nbr.getDivBlk());
                     // }
                  }
                  bj++;
               }
            }
         }
         else if (hardIncomp == IncompMethod.ELEMENT) {
            for (MFreeElement3d e : myElements) {
               if (e.getIncompressIndex() != -1) {
                  MatrixBlock[] constraints;
                  constraints = e.getIncompressConstraints();
                  for (int i = 0; i < e.numNodes(); i++) {
                     MFreeNode3d n = e.myNodes[i];
                     // if (isControllable (n)) {
                     GT.addBlock(n.getSolveIndex(), bj, constraints[i]);
                     // }
                  }
                  bj++;
               }
            }
         }
         if (dg != null) {
            double[] dbuf = dg.getBuffer();
            for (int i = 0; i < ncons; i++) {
               dbuf[numb + i] = myDg.get(i);
            }
         }
         numb += ncons;
      }
      return numb;
   }

   private double getLocalVolumeError(
      int nidx, MFreeNode3d[] nodes, MFreeIntegrationPoint3d[] pt, IntegrationData3d[] dt) {

      double vol = 0;
      double volr = 0;
      for (int k=0; k<pt.length; ++k) {
         // pt.computeJacobian(nodes);
         double sw = pt[k].getShapeWeights().get(nidx);
         double detJ = pt[k].getJ().determinant();
         vol += detJ * pt[k].getWeight()*sw;
         volr += dt[k].getDetJ0()*pt[k].getWeight()*sw;
      }
      return (vol - volr);
   }

   public int getBilateralInfo(ConstraintInfo[] ginfo, int idx) {
      IncompMethod hardIncomp = getHardIncompMethod();
      if (hardIncomp != IncompMethod.OFF) {
         int ncols = myNumIncompressConstraints;
         int ci;

         double damping = 0;
         if (myIncompCompliance != 0) {
            // set critical damping
            double mass = getMass() / myNumIncompressConstraints;
            damping = 2 * Math.sqrt(mass / myIncompCompliance);
         }

         if (!myVolumeValid) {
            updateVolume();
         }
         if (hardIncomp == IncompMethod.NODAL) {
            for (ci = 0; ci < ncols; ci++) {
               ConstraintInfo gi = ginfo[idx + ci];
               gi.dist = 0; // values will be accumulated below
               gi.compliance = myIncompCompliance;
               gi.damping = damping;
               gi.force = 0;
            }

            for (MFreeElement3d elem : myElements) {

               MFreeNode3d[] nodes = elem.myNodes;
               MFreeIntegrationPoint3d[] ipnts = elem.getIntegrationPoints();
               IntegrationData3d[] idata = elem.getIntegrationData();
               double verr;
               for (int i = 0; i < nodes.length; i++) {
                  if ((ci = nodes[i].getIncompressIndex()) != -1) {
                     verr = getLocalVolumeError(i, nodes, ipnts, idata);
                     ginfo[idx + ci].dist += verr;
                  }
               }
            }
         }
         else if (hardIncomp == IncompMethod.ELEMENT) {
            ci = idx;
            for (MFreeElement3d e : myElements) {
               e.getRestVolume(); // makes sure rest volume is updated
               if (e.getIncompressIndex() != -1) {
                  for (int k = 0; k < e.numPressureVals(); k++) {
                     ConstraintInfo gi = ginfo[ci++];
                     gi.dist = e.myVolumes[k] - e.myRestVolumes[k];
                     gi.compliance = myIncompCompliance;
                     gi.damping = damping;
                     gi.force = 0;
                  }
               }
            }
         }
         idx += ncols;
      }
      return idx;
   }

   public static void addControls(
      ControlPanel controlPanel, FemModel femModel, ModelComponent topModel) {
      FemControlPanel.addFemControls(controlPanel, femModel, topModel);
      controlPanel.addWidget(femModel, "surfaceRendering");
      controlPanel.addWidget(femModel, "elementWidgetSize", 0, 1.0);
   }

   public void dispose() {}

   @Override
   public void scaleDistance(double s) {
      super.scaleDistance(s);
      myVolume *= (s * s * s);
   }

   /**
    * {@inheritDoc}
    */
   public boolean isDuplicatable() {
      return false;
   }

   public void transformGeometry(AffineTransform3dBase X) {
      TransformGeometryContext.transform (this, X, 0);
   }

   public void transformGeometry (
      GeometryTransformer gtr, TransformGeometryContext context, int flags) {

      // This is now handled in the node.transformGeometry():
      //      for (MFreeNode3d n : myNodes) {
      //         n.getRestPosition().transform(gtr);
      //      }
      for (MFreeElement3d elem : myElements) {
         elem.invalidateRestData();
         for (MFreeIntegrationPoint3d ipnt : elem.getIntegrationPoints()) {
            ipnt.updateRestPosition();
            ipnt.updatePosAndVelState();
         }
      }
      updateLocalAttachmentPos();
      invalidateStressAndStiffness();
      updatePosState();

      if (myMinBound != null) {
         gtr.transformPnt (myMinBound);
      }
      if (myMaxBound != null) {
         gtr.transformPnt (myMaxBound);
      }
   }   

   public void addTransformableDependencies (
      TransformGeometryContext context, int flags) {
      context.addAll (myNodes);
   } 

   public boolean getCopyReferences(
      List<ModelComponent> refs, ModelComponent ancestor) {
      // TODO Auto-generated method stub
      return false;
   }

   public void getAuxStateComponents(List<HasAuxState> comps, int level) {
      // TODO Auto-generated method stub

   }

   //   public CountedList<MFreePoint3d> getEvaluationPoints() {
   //      return myEvaluationPoints;
   //   }

   public void computeShapeMatrix() {

      M = new SparseBlockMatrix();
      b = new VectorNd();
      // for (int i = 0; i< numNodes(); i++) {
      // MFreeNode3d nodei = myNodes.get(i);
      // VectorNd coords = nodei.getNodeCoordinates();
      // ArrayList<MFreeNode3d> deps = nodei.getDependentNodes();
      // for (int j=0; j<deps.size(); j++) {
      // int col = deps.get(j).getNumber();
      // M.set(i,col,coords.get(j));
      // }
      // }

      // LUDecomposition lu = new LUDecomposition(M);
      // MatrixNd out = new MatrixNd();
      // lu.inverse(out);
      //
      // System.out.println("M = [");
      // for (int i=0; i<numNodes(); i++) {
      // for (int j=0; j<numNodes(); j++) {
      // System.out.print(" " + M.get(i, j));
      // }
      // System.out.println();
      // }
      // System.out.println("];");
      //
      // System.out.println("Mi = [");
      // for (int i=0; i<numNodes(); i++) {
      // for (int j=0; j<numNodes(); j++) {
      // System.out.print(" " + out.get(i, j));
      // }
      // System.out.println();
      // }
      // System.out.println("];");

   }

   @Override
   public void updateBounds(Vector3d pmin, Vector3d pmax) {
      updatePosState();
      super.updateBounds(pmin, pmax);
      for (MFreeMeshComp mc : myMeshList) {
         mc.updateBounds(pmin, pmax);
      }
   }

   public ColorMapBase getColorMap() {
      return myColorMap;
   }

   public void setColorMap(ColorMapBase colorMap) {
      myColorMap = colorMap;
      myColorMapMode =
         PropertyUtils
         .propagateValue(this, "colorMap", colorMap, myColorMapMode);
   }

   public PropertyMode getColorMapMode() {
      return myColorMapMode;
   }

   public void setColorMapMode(PropertyMode mode) {
      if (mode != myColorMapMode) {
         myColorMapMode =
            PropertyUtils
            .setModeAndUpdate(this, "colorMap", myColorMapMode, mode);
      }
   }

   @Override
   public void getMassMatrixValues (SparseBlockMatrix M, VectorNd f, double t) {
      int bi;

      for (int i=0; i<myNodes.size(); i++) {
         FemNode3d n = myNodes.get(i);
         if ((bi = n.getSolveIndex()) != -1) {
            n.getEffectiveMass (M.getBlock (bi, bi), t);
            n.getEffectiveMassForces (f, t, M.getBlockRowOffset (bi));
         }
      }
   }

   @Override
   public void mulInverseMass(SparseBlockMatrix M, VectorNd a, VectorNd f) {

      double[] abuf = a.getBuffer();
      double[] fbuf = f.getBuffer();
      int asize = a.size();

      if (M.getAlignedBlockRow (asize) == -1) {
         throw new IllegalArgumentException (
            "size of 'a' not block aligned with 'M'");
      }
      if (f.size() < asize) {
         throw new IllegalArgumentException (
            "size of 'f' is less than the size of 'a'");
      }
      for (int i=0; i<myNodes.size(); i++) {
         FemNode3d n = myNodes.get(i);
         int bk = n.getSolveIndex();
         if (bk != -1) {
            int idx = M.getBlockRowOffset (bk);
            if (idx < asize) {
               n.mulInverseEffectiveMass(M.getBlock(bk, bk), abuf, fbuf, idx);
            }
         }
      }
   }

   private static class NearestIPointCalculator implements ObjectDistanceCalculator {

      Point3d myPnt;
      MFreeIntegrationPoint3d myIpnt;
      MFreeElement3d myElem;
      double myDist;

      public NearestIPointCalculator(Point3d pnt) {
         myPnt = new Point3d(pnt);
         reset();
      }

      @Override
      public void reset() {
         myIpnt = null;
         myElem = null;
         myDist = Double.POSITIVE_INFINITY;
      }

      @Override
      public double nearestDistance(BVNode node) {
         return node.distanceToPoint(myPnt);
      }

      @Override
      public double nearestDistance(Boundable e) {
         MFreeElement3d elem = (MFreeElement3d)e;
         double dmin = Double.MAX_VALUE;
         for (MFreeIntegrationPoint3d cb : elem.getIntegrationPoints()) {
            double d = cb.getPosition().distance(myPnt);
            if (d < dmin) {
               dmin = d;
               myDist = dmin;
               myElem = elem;
               myIpnt = cb;
            }
         }
         return dmin;
      }

      @Override
      public MFreeElement3d nearestObject() {
         return myElem;
      }

      public MFreeIntegrationPoint3d nearestIPoint() {
         return myIpnt;
      }

      @Override
      public double nearestDistance() {
         return myDist;
      }

   }
=======
>>>>>>> ad261c4d

   /**
    * Adds a marker to this FemModel. The element to which it belongs is
    * determined automatically. If the marker's current position does not lie
    * within the model and {@code project == true}, it will be projected onto 
    * the model's surface.
    * 
    * @param pos
    * position to place a marker in the model
    * @param project
    * if true and pnt is outside the model, projects to the nearest point
    * on the surface.  Otherwise, uses the original position.
    * 
    */
   public FemMarker addMarker(Point3d pos) {
      FemMarker mkr = new FemMarker();
      Point3d coord = new Point3d();
      VectorNd N = new VectorNd();

      FemNode3d[] nodes =  findNaturalCoordinates(pos, coord, N);

      mkr.setPosition(pos);
      double[] wgts = new double[N.size()];
      for (int i=0; i<N.size(); ++i) {
         wgts[i] = N.get(i);
      }
      mkr.setFromNodes(nodes, wgts);
      addMarker(mkr);
      return mkr;
   }

   public MFreeMeshComp addMesh(MeshBase mesh) {
      String meshName =
         ModelComponentBase.makeValidName(mesh.getName(), null, myMeshList);
      return addMesh(meshName, mesh);
   }

   public MFreeMeshComp addMesh(String name, MeshBase mesh) {
      mesh.setFixed(false);
      mesh.setColorsFixed(false);
      MFreeMeshComp surf = MFreeMeshComp.createEmbedded(this, mesh);
      surf.setName(name);
      addMesh(surf);
      return surf;
   }

   private void addMesh(MFreeMeshComp mesh) {
      mesh.setCollidable (Collidability.INTERNAL);
      myMeshList.add(mesh);
   }

   /**
    * Finds the containing element and node coordinates
    * @param pnt
    * @param coords natural coordinates
    * @param N shape function values
    * @return the containing element if it exists
    */
   public FemNode3d[] findNaturalCoordinates(Point3d pnt, Point3d coords, VectorNd N) {

      BVFeatureQuery query = new BVFeatureQuery();

      NearestIPointCalculator dcalc 
      = new NearestIPointCalculator(pnt);
      query.nearestObject(getElementBVTree(), dcalc);

      FemElement3d elem = dcalc.nearestObject();
      MFreeIntegrationPoint3d ipnt = dcalc.nearestIPoint();

      // try to compute coords
      coords.set(ipnt.getRestPosition());
      int n = ((MFreeElement3d)elem).getNaturalCoordinates(coords, pnt, 1000, N);
      return elem.getNodes();
   }
   
   /**
    * Finds the nearest element and node coordinates
    * @param nearest nearest point
    * @return the nearest element
    */
   public FemElement3d findNearestElement(Point3d nearest, Point3d pnt) {
      VectorNd N = new VectorNd();
      return findNearestElement(nearest, pnt, N);
   }

   /**
    * Finds the nearest element and node coordinates
    * @param nearest nearest point
    * @param N shape function evaluation at point
    * @return the nearest element
    */
   public FemElement3d findNearestElement(Point3d nearest, Point3d pnt, VectorNd N) {

      BVFeatureQuery query = new BVFeatureQuery();

      NearestIPointCalculator dcalc 
      = new NearestIPointCalculator(pnt);
      query.nearestObject(getElementBVTree(), dcalc);

      FemElement3d elem = dcalc.nearestObject();
      MFreeIntegrationPoint3d ipnt = dcalc.nearestIPoint();

      nearest.set(ipnt.getPosition());
      N.set(ipnt.getShapeWeights());

      return elem;

   }

   /**
    * Finds the nearest node to a specified point that is within
    * a specified maximum distance. If no node is within the
    * specified maximum distance, <code>null</code> is returned.
    * 
    * @param pnt Point for which the nearest node should be located
    * @param maxDist Maximum distance that the node must be from the
    * point. If <code>maxDist</code> &lt; 0, then <code>null</code>
    * will be returned.
    * @return Nearest point within the prescribed distance, or <code>null</code>
    * if there is no such point
    */
   public FemNode3d findNearestNode(Point3d pnt, double maxDist) {
      if (maxDist < 0) {
         return null;
      }
      BVTree bvtree = getElementBVTree();
      ArrayList<BVNode> nodes = new ArrayList<BVNode>();
      bvtree.intersectSphere(nodes, pnt, maxDist);
      FemNode3d nearest = null;
      double dist = 1 + 2 * maxDist;
      for (BVNode n : nodes) {
         Boundable[] elements = n.getElements();
         for (int i = 0; i < elements.length; i++) {
            FemElement3d e = (FemElement3d)elements[i];
            for (int k = 0; k < e.numNodes(); k++) {
               double d = e.getNodes()[k].getPosition().distance(pnt);
               if (d < dist && d <= maxDist) {
                  dist = d;
                  nearest = e.getNodes()[k];
               }
            }
         }
      }
      return nearest;
   }

   public void updateSlavePos () {
      super.updateSlavePos ();

      // nodes
      for (FemNode3d node : myNodes) {
         ((MFreeNode3d)node).updateSlavePos();
      }

      // integration points
      for (FemElement3d elem : myElements) {
         for (IntegrationPoint3d mfip : elem.getIntegrationPoints()) {
            ((MFreeIntegrationPoint3d)mfip).updateSlavePos();
         }
         MFreePoint3d warp = (MFreePoint3d)elem.getWarpingPoint();
         if (warp != null) {
            warp.updateSlavePos();
         }
      }

      // meshes
      myMeshList.updateSlavePos();

      myBVTreeValid = false;

      if (myFrameConstraint != null && !myFrameRelativeP) {
         myFrameConstraint.updateFramePose(/*frameRelative=*/false);
      }
   }     
  
   public static void addControls(
      ControlPanel controlPanel, FemModel femModel, ModelComponent topModel) {
      FemControlPanel.addFemControls(controlPanel, femModel, topModel);
      controlPanel.addWidget(femModel, "surfaceRendering");
      controlPanel.addWidget(femModel, "elementWidgetSize", 0, 1.0);
   }
  
   private static class NearestIPointCalculator implements ObjectDistanceCalculator {

      Point3d myPnt;
      MFreeIntegrationPoint3d myIpnt;
      FemElement3d myElem;
      double myDist;

      public NearestIPointCalculator(Point3d pnt) {
         myPnt = new Point3d(pnt);
         reset();
      }

      @Override
      public void reset() {
         myIpnt = null;
         myElem = null;
         myDist = Double.POSITIVE_INFINITY;
      }

      @Override
      public double nearestDistance(BVNode node) {
         return node.distanceToPoint(myPnt);
      }

      @Override
      public double nearestDistance(Boundable e) {
         FemElement3d elem = (FemElement3d)e;
         double dmin = Double.MAX_VALUE;
         for (IntegrationPoint3d cb : elem.getIntegrationPoints()) {
            MFreeIntegrationPoint3d ipt = (MFreeIntegrationPoint3d)cb;
            double d = ipt.getPosition().distance(myPnt);
            if (d < dmin) {
               dmin = d;
               myDist = dmin;
               myElem = elem;
               myIpnt = ipt;
            }
         }
         return dmin;
      }

      @Override
      public FemElement3d nearestObject() {
         return myElem;
      }

      public MFreeIntegrationPoint3d nearestIPoint() {
         return myIpnt;
      }

      @Override
      public double nearestDistance() {
         return myDist;
      }

   }

   private static class RestNode implements Boundable {

      FemNode3d node;
      Point3d[] pnts;

      public RestNode(FemNode3d node, double r) {
         this.node = node;
         pnts = new Point3d[2];
         Point3d pos = node.getRestPosition();
         pnts[0] = new Point3d(pos.x+r, pos.y+r, pos.z+r);
         pnts[1] = new Point3d(pos.x-r, pos.y-r, pos.z-r);
      }

      public FemNode3d getNode() {
         return node;
      }

      @Override
      public int numPoints() {
         return 2;
      }

      @Override
      public Point3d getPoint(int idx) {
         return pnts[idx];
      }

      @Override
      public void computeCentroid(Vector3d centroid) {
         centroid.set(node.getRestPosition());
      }

      @Override
      public void updateBounds(Vector3d min, Vector3d max) {
         pnts[0].updateBounds(min, max);
         pnts[1].updateBounds(min, max);
      }

      @Override
      public double computeCovariance(Matrix3d C) {
         return -1;
      }
   }

   private static AABBTree buildRestNodeTree(Collection<FemNode3d> nodes) {
      AABBTree nodeTree = new AABBTree();
      RestNode[] rnodes = new RestNode[nodes.size()];
      int idx = 0;
      for (FemNode3d node : nodes) {
         rnodes[idx] = new RestNode(node, ((MFreeNode3d)node).getInfluenceRadius());
         ++idx;
      }
      nodeTree.build(rnodes, rnodes.length);
      return nodeTree;
   }

   /**
    * Finds nodes containing the given point at rest
    * @param pnt point to find nodes for
    * @param out output list of nodes influencing region
    * @return number of nodes found
    */
   public int findDependentNodesAtRest(Point3d pnt, List<FemNode3d> out) {

      AABBTree nodeTree = myRestNodeTree;
      if (nodeTree == null) {
         nodeTree = buildRestNodeTree(myNodes);
         myRestNodeTree = nodeTree;
      }

      ArrayList<BVNode> bvNodes = new ArrayList<BVNode>(16);
      nodeTree.intersectPoint(bvNodes, pnt);

      if (bvNodes.size() == 0) {
         return 0;
      }

      int count = 0;
      for (BVNode n : bvNodes) {
         Boundable[] elements = n.getElements();
         for (int i = 0; i < elements.length; i++) {
            RestNode rnode = (RestNode)elements[i];
            FemNode3d node = rnode.getNode();
            if (((MFreeNode3d)node).isInDomain(pnt, 0)) {
               out.add(node);
               ++count;
            }
         }
      }
      return count;
   }

   public double integrate(Function3x1 fun) {
      double out = 0;
      if (!myStiffnessesValidP) {
         updateJacobians();
      }

      for (FemElement3d elem : myElements) {
         IntegrationPoint3d[] ipnts = elem.getIntegrationPoints();
         IntegrationData3d idata[] = elem.getIntegrationData();

         for (int i = 0; i < elem.numIntegrationPoints(); i++) {
            IntegrationPoint3d ipnt = ipnts[i];
            IntegrationData3d idat = idata[i];
            VectorNd shapeFunc = ipnt.getShapeWeights();

            for (int j = 0; j < elem.numNodes(); j++) {
               // if (elem.isTermActive(j, j)) {
               double f =
                  fun.eval(((MFreePoint3d)ipnt).getPosition()) * ipnt.getWeight() * shapeFunc.get(j);
               f = f * ipnt.getDetF() * idat.getDetJ0();
               out += f;
               // }
            }
         }
      }

      return out;
   }

   public double integrateVolume() {
      return integrate(new ConstantFuntion3x1(1));
   }

   public double integrateMass() {
      return integrate(new ConstantFuntion3x1(myDensity));
   }

   public SparseMatrixNd computeConsistentMassMatrix() {

      int nNodes = myNodes.size();
      SparseMatrixNd M = new SparseMatrixNd(nNodes, nNodes);

      updateJacobians();

      for (FemElement3d e : myElements) {
         for (int k = 0; k < e.numIntegrationPoints(); k++) {

            IntegrationPoint3d ipnt = e.getIntegrationPoints()[k];
            IntegrationData3d idat = e.getIntegrationData()[k];

            VectorNd shapeCoords = ipnt.getShapeWeights();

            for (int i = 0; i < e.numNodes(); i++) {
               for (int j = i; j < e.numNodes(); j++) {
                  // if (e.isTermActive(i, j)) {
                  int bi = e.getNodes()[i].getNumber();
                  int bj = e.getNodes()[j].getNumber();

                  double m =
                     myDensity * shapeCoords.get(i)
                     * shapeCoords.get(j) * ipnt.getWeight() * ipnt.getDetF()
                     * idat.getDetJ0();

                  M.set(bi, bj, M.get(bi, bj) + m);
                  if (i != j) {
                     M.set(bj, bi, M.get(bj, bi) + m);
                  }

                  // }
               }
            }
         }
      }

      return M;

   }

   public void updateNodeMasses(double totalMass, VectorNd massMatrixDiag) {

      if (totalMass <= 0) {
         totalMass = integrateMass();
      }

      if (massMatrixDiag == null) {
         SparseMatrixNd massMatrix = computeConsistentMassMatrix();
         massMatrixDiag = new VectorNd(massMatrix.rowSize());
         for (int i = 0; i < massMatrix.rowSize(); i++) {
            double rowSum = 0;
            for (int j = 0; j < massMatrix.colSize(); j++) {
               rowSum += massMatrix.get(i, j);
            }
            // rowSum += massMatrix.get(i, i);
            massMatrixDiag.set(i, rowSum);
         }
      }

      double mTrace = massMatrixDiag.sum();

      for (FemNode3d node : myNodes) {
         int i = node.getNumber();
         double m = totalMass / mTrace * massMatrixDiag.get(i);
         node.setMass(m);
         node.setMassExplicit(true);
      }

   }

   public void updateJacobians() {
      for (FemElement3d region : myElements) {
         computeJacobianAndGradient(region);
      }
   }

   private void computeJacobianAndGradient(FemElement3d region) {

      IntegrationPoint3d[] ipnts = region.getIntegrationPoints();
      IntegrationData3d[] idata = region.getIntegrationData();
      region.setInverted(false);

      for (int i = 0; i < ipnts.length; i++) {
         IntegrationPoint3d ipnt = ipnts[i];
         IntegrationData3d idat = idata[i];
         ipnt.computeJacobianAndGradient(region.getNodes(), idat.getInvJ0());
         double detJ = ipnt.computeInverseJacobian();

         if (detJ < myMinDetJ) {
            myMinDetJ = detJ;
            myMinDetJElement = region;
         }
         if (detJ <= 0) {
            region.setInverted(true);
            myNumInverted++;
         }
      }
   }
   
   public PointAttachment createPointAttachment (Point pnt) {
      return createPointAttachment (pnt, /*reduceTol=*/1e-8);
   }
   
   @Override
      public void initialize(double t) {
         super.initialize(t);
         
         updateSlavePos();
         updateSlaveVel();
      }
   
}<|MERGE_RESOLUTION|>--- conflicted
+++ resolved
@@ -21,16 +21,6 @@
 import artisynth.core.femmodels.PointFem3dAttachment;
 import artisynth.core.gui.ControlPanel;
 import artisynth.core.gui.FemControlPanel;
-<<<<<<< HEAD
-import artisynth.core.materials.BulkIncompressibleBehavior;
-import artisynth.core.materials.FemMaterial;
-import artisynth.core.materials.IncompressibleMaterial.BulkPotential;
-import artisynth.core.materials.LinearMaterial;
-import artisynth.core.materials.SolidDeformation;
-import artisynth.core.materials.ViscoelasticBehavior;
-import artisynth.core.materials.ViscoelasticState;
-=======
->>>>>>> ad261c4d
 import artisynth.core.mechmodels.Collidable;
 import artisynth.core.mechmodels.ConnectableBody;
 import artisynth.core.mechmodels.DynamicAttachment;
@@ -148,2726 +138,6 @@
       return myElementTree;
    }
 
-<<<<<<< HEAD
-   public PointList<MFreeNode3d> getNodes() {
-      return myNodes;
-   }
-
-   public MFreeNode3d getNode(int idx) {
-      return myNodes.get(idx);
-   }
-
-   @Override
-   public MFreeNode3d getByNumber(int num) {
-      return myNodes.getByNumber(num);
-   }
-
-   public MFreeElement3d getElementByNumber(int num) {
-      return myElements.getByNumber(num);
-   }
-
-   @Override
-   public RenderableComponentList<MFreeElement3d> getElements() {
-      return myElements;
-   }
-
-   public void addNodes(List<MFreeNode3d> nodes) {
-      myNodes.addAll(nodes);
-   }
-
-   public void addNode(MFreeNode3d p) {
-      myNodes.add(p);
-   }
-
-   public void addNumberedNode(MFreeNode3d p, int number) {
-      myNodes.addNumbered(p, number);
-   }
-
-   public boolean removeNode(MFreeNode3d p) {
-
-      // check if any elements depend on this node
-      LinkedList<MFreeElement3d> elems = p.getMFreeElementDependencies();
-      for (MFreeElement3d elem : elems) {
-         if (myElements.contains(elem)) {
-            System.err.println("Error: unable to remove node because some elements still depend on it");
-            return false;
-         }
-      }
-
-      // make sure no surfaces depend on it
-      for (MFreeMeshComp fm : myMeshList) {
-         if (fm.hasNodeDependency(p)) {
-            System.err.println("Error: unable to remove node because the mesh '" 
-               + fm.getName() + "' still depends on it");
-            return false;
-         }
-      }
-
-      if (myNodes.remove(p)) {
-         return true;
-      }
-      return false;
-   }
-
-   @Override
-   public MFreeElement3d getElement(int idx) {
-      return myElements.get(idx);
-   }
-
-   public void addElements(List<MFreeElement3d> regionList) {
-      for (MFreeElement3d region : regionList) {
-         addElement(region);
-      }
-   }
-
-   public void addElement(MFreeElement3d e) {
-      myElements.add(e);
-   }
-
-   public void addNumberedElement(MFreeElement3d e, int elemId) {
-      myElements.addNumbered(e, elemId);
-   }
-
-   public boolean removeElement(MFreeElement3d e) {
-      return myElements.remove(e);
-   }
-
-   public void clearElements() {
-      myElements.removeAll();
-      for (int i = 0; i < myNodes.size(); i++) {
-         myNodes.get(i).setMass(0);
-      }
-   }
-
-   public LinkedList<FemNodeNeighbor> getNodeNeighbors(FemNode3d node) {
-      return node.getNodeNeighbors();
-   }
-
-   private LinkedList<FemNodeNeighbor> myEmptyNeighborList =
-      new LinkedList<FemNodeNeighbor>();
-
-   protected LinkedList<FemNodeNeighbor> getIndirectNeighbors(FemNode3d node) {
-      LinkedList<FemNodeNeighbor> indirect;
-      if ((indirect = node.getIndirectNeighbors()) != null) {
-         return indirect;
-      } else {
-         // returning a default empty list if indirect == null
-         return myEmptyNeighborList;
-      }
-   }
-
-   public LinkedList<MFreeElement3d> getElementNeighbors(MFreeNode3d node) {
-      return node.getMFreeElementDependencies();
-   }
-
-   @Override
-   protected void updateNodeForces(double t) {
-      if (!myStressesValidP) {
-         updateStressAndStiffness();
-      }
-      boolean hasGravity = !myGravity.equals(Vector3d.ZERO);
-      Vector3d fk = new Vector3d();  // stiffness force
-      Vector3d fd = new Vector3d();  // damping force
-      Vector3d md = new Vector3d();  // mass damping (used with attached frames)
-
-      // gravity, internal and mass damping
-      for (MFreeNode3d n : myNodes) {
-         if (hasGravity) {
-            n.addScaledForce(n.getMass(), myGravity);
-         }
-         fk.set(n.getInternalForce());
-         fd.setZero();
-         if (myStiffnessDamping != 0) {
-            for (FemNodeNeighbor nbr : getNodeNeighbors(n)) {
-               nbr.addDampingForce(fd);
-            }
-            // used for soft nodal-based incompressibility
-            for (FemNodeNeighbor nbr : getIndirectNeighbors(n)) {
-               nbr.addDampingForce(fd);
-            }
-            fd.scale(myStiffnessDamping);
-         }
-         fd.scaledAdd(myMassDamping * n.getMass(), n.getFalseVelocity(), fd);
-         n.subForce(fk);
-         n.subForce(fd);
-      }
-   }
-
-   private void computePressuresAndRinv(
-      MFreeElement3d e, BulkIncompressibleBehavior imat, double scale) {
-
-      int npvals = e.numPressureVals();
-
-      myRinv.setSize(npvals, npvals);
-      myPressures.setSize(npvals);
-
-      double[] pbuf = myPressures.getBuffer();
-      double restVol = e.getRestVolume();
-
-      if (npvals > 1) {
-         myPressures.setZero();
-         MFreeIntegrationPoint3d[] ipnts = e.getIntegrationPoints();
-         IntegrationData3d[] idata = e.getIntegrationData();
-
-         if (imat.getBulkPotential() != BulkPotential.QUADRATIC) {
-            myRinv.setZero();
-         }
-         for (int k = 0; k < ipnts.length; k++) {
-            MFreeIntegrationPoint3d pt = ipnts[k];
-            pt.computeJacobian(e.getNodes());
-            double detJ0 = idata[k].getDetJ0();
-            double detJ = pt.getJ().determinant() / detJ0;
-            double dV = detJ0 * pt.getWeight();
-            double[] H = pt.getPressureWeights().getBuffer();
-            for (int i = 0; i < npvals; i++) {
-               pbuf[i] += H[i] * imat.getEffectivePressure(detJ) * dV;
-            }
-            if (imat.getBulkPotential() != BulkPotential.QUADRATIC) {
-               double mod = imat.getEffectiveModulus(detJ);
-               for (int i = 0; i < npvals; i++) {
-                  for (int j = 0; j < npvals; j++) {
-                     myRinv.add(i, j, H[i] * H[j] * mod * dV);
-                  }
-               }
-            }
-         }
-         Matrix W = e.getPressureWeightMatrix();
-         W.mul(myPressures, myPressures);
-         myPressures.scale(1 / restVol);
-         if (imat.getBulkPotential() == BulkPotential.QUADRATIC) {
-            myRinv.set(W);
-            myRinv.scale(scale*imat.getBulkModulus() / restVol);
-         }
-         else {
-            // optimize later
-            MatrixNd Wtmp = new MatrixNd(W);
-            Wtmp.scale(scale / restVol);
-            myRinv.mul(Wtmp);
-            myRinv.mul(Wtmp, myRinv);
-         }
-      }
-      else {
-         double Jpartial = e.getVolume() / e.getRestVolume();
-         pbuf[0] = (imat.getEffectivePressure(Jpartial) +
-            0 * e.myLagrangePressures[0]);
-         myRinv.set(0, 0, scale*imat.getEffectiveModulus(Jpartial) / restVol);
-      }
-   }
-
-   private boolean hasActiveNodes() {
-      for (int i = 0; i < myNodes.size(); i++) {
-         if (myNodes.get(i).isActive()) {
-            return true;
-         }
-      }
-      return false;
-   }
-
-   private void configureHardIncomp() {
-      if (!hasActiveNodes()) {
-         return;
-      }
-      IncompMethod method = getHardIncompMethod();
-      if (method == IncompMethod.NODAL) {
-         configureHardNodalIncomp();
-      }
-      else if (method == IncompMethod.ELEMENT) {
-         configureHardElementIncomp();
-      }
-      else {
-         throw new IllegalArgumentException(
-            "unsupported hard incompressibility method " + method);
-      }
-      myDg = new VectorNd(myNumIncompressConstraints);
-      myHardIncompConfigValidP = true;
-      //myHardIncompConstraintsChangedP = true;
-   }
-
-   private boolean setNodalIncompBlocksAllocated(boolean allocated) {
-      if (myNodalIncompBlocksAllocatedP != allocated) {
-         for (MFreeNode3d n : myNodes) {
-            if (allocated) {
-               for (FemNodeNeighbor nbr_i : getNodeNeighbors(n)) {
-                  MFreeNode3d node_i = (MFreeNode3d)nbr_i.getNode();
-                  for (FemNodeNeighbor nbr_j : getNodeNeighbors(n)) {
-                     MFreeNode3d node_j = (MFreeNode3d)nbr_j.getNode();
-                     if (node_i.getNodeNeighbor(node_j) == null &&
-                        node_i.getIndirectNeighbor(node_j) == null) {
-                        // System.out.println (
-                        // "adding block at "+node_i.getSolveIndex()+" "+
-                        // node_j.getSolveIndex());
-                        node_i.addIndirectNeighbor(node_j);
-                     }
-                  }
-               }
-            }
-            else {
-               n.clearIndirectNeighbors();
-            }
-         }
-         // XXX signal structure change for solve matrix
-         myNodalIncompBlocksAllocatedP = allocated;
-         return true;
-      }
-      else {
-         return false;
-      }
-   }
-
-   private void setNodalIncompConstraintsAllocated(boolean allocated) {
-      if (myNodalIncompConstraintsAllocatedP != allocated) {
-         for (FemNode3d n : myNodes) {
-            if (allocated) {
-               for (FemNodeNeighbor nbr : getNodeNeighbors(n)) {
-                  nbr.setDivBlk(new Matrix3x1Block());
-               }
-            }
-            else {
-               for (FemNodeNeighbor nbr : getNodeNeighbors(n)) {
-                  nbr.setDivBlk(null);
-               }
-            }
-         }
-         myNodalIncompConstraintsAllocatedP = allocated;
-      }
-   }
-
-   private boolean volumeIsControllable(FemNode3d node) {
-      return node.isActive();
-   }
-
-   private boolean hasControllableNodes(MFreeElement3d elem) {
-      return elem.hasControllableNodes();
-   }
-
-   private void configureHardNodalIncomp() {
-
-      if (!hasActiveNodes()) {
-         return;
-      }
-
-      // determine which nodes have which controllablity
-      int ci = 0; // constraint index
-      for (FemNode3d n : myNodes) {
-         int idx = -1;
-         // XXX for now, only enforce incompressibility around nodes that are
-         // free. That decreases the accuracy but increases the chance that the
-         // resulting set of constraints will have full rank.
-         // if (n.isActive()) {
-         // idx = ci++;
-         // }
-
-         // This is what we should do, but it can lead to rank-deficient
-         // constraint sets:
-         if (volumeIsControllable(n)) {
-            idx = ci++;
-         }
-         n.setIncompressIndex(idx);
-      }
-      myNumIncompressConstraints = ci;
-      myIncompressLambda.setSize(ci);
-      myIncompressLambda.setZero();
-
-      setNodalIncompConstraintsAllocated(true);
-   }
-
-   private void configureHardElementIncomp() {
-
-      int ci = 0; // constraint index
-      for (MFreeElement3d e : myElements) {
-         int npvals = e.numPressureVals();
-         int cidx = -1;
-         if (hasControllableNodes(e)) {
-            cidx = ci;
-            ci += npvals;
-         }
-         e.setIncompressIndex(cidx);
-         for (int i = 0; i < npvals; i++) {
-            e.myLagrangePressures[i] = 0;
-         }
-      }
-      myNumIncompressConstraints = ci;
-   }
-
-   private void updateNodalRestVolumes() {
-
-      for (MFreeNode3d n : myNodes) {
-         n.myRestVolume = 0;
-      }
-      for (MFreeElement3d e : myElements) {
-         MFreeNode3d[] nodes = e.getNodes();
-
-         IntegrationData3d[] idata = e.getIntegrationData();
-         MFreeIntegrationPoint3d[] ipnts = e.getIntegrationPoints();
-         for (int k=0; k<ipnts.length; ++k) {
-            VectorNd N = ipnts[k].getShapeWeights();
-            for (int i = 0; i < nodes.length; i++) {
-               nodes[i].myRestVolume += ipnts[k].getWeight()* idata[k].getDetJ0()*N.get(i);
-            }
-         }
-      }
-      myNodalRestVolumesValidP = true;
-   }
-
-   private void updateNodalPressures(BulkIncompressibleBehavior imat) {
-      for (MFreeNode3d n : myNodes) {
-         n.myVolume = 0;
-      }
-      for (MFreeElement3d e : myElements) {
-         MFreeNode3d[] nodes = e.getNodes();
-         MFreeIntegrationPoint3d[] ipnts = e.getIntegrationPoints();
-         IntegrationData3d[] idata = e.getIntegrationData();
-         for (int k=0; k<ipnts.length; ++k) {
-            VectorNd N = ipnts[k].getShapeWeights();
-            for (int i = 0; i < nodes.length; i++) {
-               nodes[i].myVolume += idata[k].getDv()*N.get(i);
-            }
-         }
-      }
-      for (MFreeNode3d n : myNodes) {
-         if (volumeIsControllable(n)) {
-            n.myPressure = imat.getEffectivePressure(n.myVolume / n.myRestVolume);
-         }
-         else {
-            n.myPressure = 0;
-         }
-      }
-   }
-
-   private boolean requiresWarping(MFreeElement3d elem, FemMaterial mat) {  
-      if (mat.isCorotated()) {
-         return true;
-      }
-      if (elem.numAuxiliaryMaterials() > 0) {
-         for (AuxiliaryMaterial aux : elem.getAuxiliaryMaterials()) {
-            if (aux.isCorotated()) {
-               return true;
-            }
-         }
-      }
-      return false;
-   }
-
-   // DIVBLK
-   public void updateStressAndStiffness() {
-
-      // allocate or deallocate nodal incompressibility blocks
-      setNodalIncompBlocksAllocated (getSoftIncompMethod()==IncompMethod.NODAL);
-
-      for (MFreeNode3d n : myNodes) {
-         n.getInternalForce().setZero();
-         if (!myStiffnessesValidP) {
-            for (FemNodeNeighbor nbr : getNodeNeighbors(n)) {
-               nbr.zeroStiffness();
-            }
-            for (FemNodeNeighbor nbr : getIndirectNeighbors(n)) {
-               nbr.zeroStiffness();
-            }
-         }
-         if (myComputeNodalStress) {
-            n.zeroStress();
-         }
-         if (myComputeNodalStrain) {
-            n.zeroStrain();
-         }
-      }
-
-      if (!myVolumeValid) {
-         updateJacobians();
-         updateVolume();
-      }
-
-      IncompMethod softIncomp = getSoftIncompMethod();
-
-      if (softIncomp == IncompMethod.NODAL) {
-         if (!myNodalRestVolumesValidP) {
-            updateNodalRestVolumes();
-         }
-         setNodalIncompConstraintsAllocated(true);
-         updateNodalPressures(myMaterial.getIncompressibleBehavior());
-         for (FemNode3d n : myNodes) {
-            for (FemNodeNeighbor nbr : getNodeNeighbors(n)) {
-               nbr.getDivBlk().setZero();
-            }
-         }
-      }
-
-      Matrix6d D = new Matrix6d();
-
-      myMinDetJ = Double.MAX_VALUE;
-      myMinDetJElement = null;
-      myNumInverted = 0;
-
-      double mins = Double.MAX_VALUE;
-      MFreeElement3d minE = null;
-
-      for (MFreeElement3d region : myElements) {
-         FemMaterial mat = getElementMaterial(region);
-         computeMaterialStressAndStiffness(region, mat, D, softIncomp);
-         if (checkTangentStability) {
-            double s = checkMatrixStability(D);
-            if (s < mins) {
-               mins = s;
-               minE = region;
-            }
-         }
-      }
-
-      //      // incompressibility
-      //      if (softIncomp == IncompMethod.ELEMENT) {
-      //         // XXX currently done in MaterialStressAndStiffness
-      //         // computeElementIncompressibility(D);
-      //      } else 
-      if (softIncomp == IncompMethod.NODAL && myMaterial != null && myMaterial.isIncompressible()) {
-         computeNodalIncompressibility(myMaterial.getIncompressibleBehavior(), D);
-      }
-
-      if (checkTangentStability && minE != null) {
-         System.out.println("min s=" + mins + ", element " + minE.getNumber());
-      }
-
-      if (myNumInverted > 0) {
-         System.out.println(
-            "Warning: " + myNumInverted + " inverted elements, min detJ="
-               + myMinDetJ + ", element " + myMinDetJElement.getNumber());
-         if (abortOnInvertedElems) {
-            throw new NumericalException("Inverted elements");
-         }
-      }
-
-      if (!myStiffnessesValidP && mySolveMatrixSymmetricP) {
-         for (FemNode3d n : myNodes) {
-            int bi = n.getSolveIndex();
-            if (bi != -1) {
-               for (FemNodeNeighbor nbr : getNodeNeighbors(n)) {
-                  int bj = nbr.getNode().getSolveIndex();
-                  if (bj > bi) {
-                     FemNodeNeighbor nbrT =
-                        nbr.getNode().getNodeNeighborBySolveIndex(bi);
-                     nbrT.setTransposedStiffness(nbr);
-                  }
-               }
-               for (FemNodeNeighbor nbr : getIndirectNeighbors(n)) {
-                  int bj = nbr.getNode().getSolveIndex();
-                  if (bj > bi) {
-                     FemNodeNeighbor nbrT =
-                        nbr.getNode().getIndirectNeighborBySolveIndex(bi);
-                     nbrT.setTransposedStiffness(nbr);
-                  }
-               }
-            }
-         }
-      }
-      myStiffnessesValidP = true;
-      myStressesValidP = true;
-   }
-
-   public void updateStress() {
-      // clear existing internal forces and maybe stiffnesses
-      for (MFreeNode3d n : myNodes) {
-         n.getInternalForce().setZero();
-         for (FemNodeNeighbor nbr : getNodeNeighbors(n)) {
-            nbr.zeroStiffness();
-         }
-         // used for soft nodal-based incompressibilty:
-         for (FemNodeNeighbor nbr : getIndirectNeighbors(n)) {
-            nbr.zeroStiffness();
-         }
-         if (myComputeNodalStress) {
-            n.zeroStress();
-         }
-         if (myComputeNodalStrain) {
-            n.zeroStrain();
-         }
-      }
-      if (!myVolumeValid) {
-         updateVolume();
-      }
-      IncompMethod softIncomp = getSoftIncompMethod();
-
-      if (softIncomp == IncompMethod.NODAL) {
-         updateNodalPressures(myMaterial.getIncompressibleBehavior());
-      }
-
-      // compute new forces as well as stiffness matrix if warping is enabled
-      // myMinDetJ = Double.MAX_VALUE;
-      for (MFreeElement3d e : myElements) {
-         FemMaterial mat = getElementMaterial(e);
-         // computeNonlinearStressAndStiffness(
-         //    e, mat, /* D= */null, softIncomp);
-         computeMaterialStressAndStiffness(e, mat, /* D= */null, softIncomp);
-         //         if (mat.isIncompressible() && softIncomp == IncompMethod.ELEMENT) {
-         //            computeElementIncompressibility(e, mat, null);
-         //         }
-      }
-      myStressesValidP = true;
-   }
-
-   private boolean softNodalIncompressAllowed() {
-      return (myMaterial.isIncompressible());
-   }
-
-   private boolean hardNodalIncompressAllowed() {
-      return (myMaterial.isIncompressible());
-   }
-
-   public IncompMethod getHardIncompMethod() {
-      if (!myHardIncompMethodValidP) {
-         if (!hardNodalIncompressAllowed()
-            && (myHardIncompMethod == IncompMethod.NODAL
-            || myHardIncompMethod == IncompMethod.AUTO
-            || myHardIncompMethod == IncompMethod.ON)) {
-            myHardIncompMethod = IncompMethod.ELEMENT;
-         } else if (myHardIncompMethod == IncompMethod.AUTO
-            || myHardIncompMethod == IncompMethod.ON) {
-            if (myElements.size() > numActiveNodes()) {
-               myHardIncompMethod = IncompMethod.NODAL;
-            } else {
-               myHardIncompMethod = IncompMethod.ELEMENT;
-            }
-         }
-         myHardIncompMethodValidP = true;
-      }
-      return myHardIncompMethod;
-   }
-
-   public void setIncompressible(IncompMethod method) {
-      myHardIncompMethod = method;
-      myHardIncompMethodValidP = false;
-   }
-
-   private int numActiveNodes() {
-      int num = 0;
-      for (int i = 0; i < myNodes.size(); i++) {
-         if (myNodes.get(i).isActive()) {
-            num++;
-         }
-      }
-      return num;
-   }
-
-   public IncompMethod getSoftIncompMethod() {
-      if (!mySoftIncompMethodValidP) {
-         if (!softNodalIncompressAllowed()
-            && (mySoftIncompMethod == IncompMethod.NODAL
-            || mySoftIncompMethod == IncompMethod.AUTO)) {
-            mySoftIncompMethod = IncompMethod.ELEMENT;
-         } else if (mySoftIncompMethod == IncompMethod.AUTO) {
-            if (myElements.size() > numActiveNodes()) {
-               mySoftIncompMethod = IncompMethod.NODAL;
-            } else {
-               mySoftIncompMethod = IncompMethod.ELEMENT;
-            }
-         }
-         mySoftIncompMethodValidP = true;
-      }
-      return mySoftIncompMethod;
-   }
-
-   public void setSoftIncompMethod(IncompMethod method) {
-      if (method == IncompMethod.ON || method == IncompMethod.OFF) {
-         throw new IllegalArgumentException("Unsupported method: " + method);
-      }
-      mySoftIncompMethod = method;
-      mySoftIncompMethodValidP = false;
-   }
-
-   public void setMaterial(FemMaterial mat) {
-      super.setMaterial(mat);
-   }
-
-   private FemMaterial getElementMaterial(MFreeElement3d e) {
-      FemMaterial mat = e.getMaterial();
-      if (mat == null) {
-         mat = myMaterial;
-      }
-      return mat;
-   }
-
-   public void updateJacobians() {
-      for (MFreeElement3d region : myElements) {
-         computeJacobianAndGradient(region);
-      }
-   }
-
-   private void computeJacobianAndGradient(MFreeElement3d region) {
-
-      MFreeIntegrationPoint3d[] ipnts = region.getIntegrationPoints();
-      IntegrationData3d[] idata = region.getIntegrationData();
-      region.setInverted(false);
-
-      for (int i = 0; i < ipnts.length; i++) {
-         MFreeIntegrationPoint3d ipnt = ipnts[i];
-         IntegrationData3d idat = idata[i];
-         ipnt.computeJacobianAndGradient(idat.getInvJ0());
-         double detJ = ipnt.computeInverseJacobian();
-
-         if (detJ < myMinDetJ) {
-            myMinDetJ = detJ;
-            myMinDetJElement = region;
-         }
-         if (detJ <= 0) {
-            region.setInverted(true);
-            myNumInverted++;
-         }
-      }
-   }
-
-   protected double checkMatrixStability(DenseMatrix D) {
-      EigenDecomposition evd = new EigenDecomposition();
-      evd.factorSymmetric (D, EigenDecomposition.OMIT_V);
-      VectorNd eig = evd.getEigReal();
-      double min = eig.get(0);
-      double max = eig.get(eig.size()-1);
-      if (Math.abs(max) > Math.abs(min)) {
-         return min / max;
-      } else {
-         return max / min;
-      }
-   }
-
-   private void computeNodalIncompressibility(BulkIncompressibleBehavior imat, Matrix6d D) {
-
-      if (imat != null) {
-         for (MFreeNode3d n : myNodes) {
-            if (volumeIsControllable(n)) {
-               double restVol = n.myRestVolume;
-               myKp[0] =
-                  imat.getEffectiveModulus(n.myVolume / restVol) / restVol;
-               // myKp[0] = 1;
-               if (myKp[0] != 0) {
-                  for (FemNodeNeighbor nbr_i : getNodeNeighbors(n)) {
-                     int bi = nbr_i.getNode().getSolveIndex();
-                     for (FemNodeNeighbor nbr_j : getNodeNeighbors(n)) {
-                        int bj = nbr_j.getNode().getSolveIndex();
-                        if (!mySolveMatrixSymmetricP || bj >= bi) {
-                           FemNodeNeighbor nbr =
-                              nbr_i.getNode().getNodeNeighbor(nbr_j.getNode());
-                           if (nbr == null) {
-                              nbr = nbr_i.getNode().getIndirectNeighbor(nbr_j.getNode());
-                           }
-                           if (nbr == null) {
-                              throw new InternalErrorException(
-                                 "No neighbor block at bi=" + bi + ", bj=" + bj);
-                           }
-                           else {
-                              nbr.addDilationalStiffness(
-                                 myKp, nbr_i.getDivBlk(), nbr_j.getDivBlk());
-                           }
-                        }
-                     }
-                  }
-               }
-            }
-         }
-      }
-   }
-
-   private void computeElementIncompressibility(Matrix6d D) {
-      for (MFreeElement3d e : myElements) {
-         FemMaterial mat = getElementMaterial(e);
-         if (mat.isIncompressible()) {
-            computeElementIncompressibility(e, mat.getIncompressibleBehavior(), D);
-         }
-      }
-   }
-
-   private void computeElementIncompressibility(
-      MFreeElement3d e, BulkIncompressibleBehavior imat, Matrix6d D) {
-
-      MFreeIntegrationPoint3d[] ipnts = e.getIntegrationPoints();
-      IntegrationData3d[] idata = e.getIntegrationData();
-
-      double pressure = 0;
-      MatrixNd Rinv = new MatrixNd(1, 1);
-      Matrix6d Dinc = new Matrix6d();
-      SymmetricMatrix3d Sinc = new SymmetricMatrix3d();
-
-      double Jpartial = e.getVolume() / e.getRestVolume();
-      pressure = imat.getEffectivePressure(Jpartial);
-      Rinv.set(0, 0, imat.getEffectiveModulus(Jpartial) / e.getRestVolume());
-
-      MatrixBlock[] constraints = e.getIncompressConstraints();
-      for (int i = 0; i < e.myNodes.length; i++) {
-         constraints[i].setZero();
-      }
-
-      imat.computePressureStress(Sinc, pressure);
-      imat.computePressureTangent(Dinc, pressure);
-
-      for (int k = 0; k < ipnts.length; k++) {
-         MFreeIntegrationPoint3d pt = ipnts[k];
-         IntegrationData3d dt = idata[k];
-         pt.computeJacobianAndGradient(dt.getInvJ0());
-         double detJ = pt.computeInverseJacobian();
-         double dv = detJ * pt.getWeight();
-         Vector3d[] GNx = pt.updateShapeGradient(pt.getInvJ());
-
-         for (int i = 0; i < e.myNodes.length; i++) {
-            FemNode3d nodei = e.myNodes[i];
-            int bi = nodei.getSolveIndex();
-
-            // if (e.isTermActive(i, i)) {
-            FemUtilities.addStressForce(
-               nodei.getInternalForce(), GNx[i], Sinc, dv);
-            FemUtilities.addToIncompressConstraints(
-               constraints[i], new double[] { 1 }, GNx[i], dv);
-            // }
-            if (bi != -1) {
-               for (int j = 0; j < e.myNodes.length; j++) {
-                  int bj = e.myNodes[j].getSolveIndex();
-                  if (!mySolveMatrixSymmetricP || bj >= bi) {
-                     e.addMaterialStiffness(
-                        i, j, GNx[i], Dinc, GNx[j], dv);
-                     e.addGeometricStiffness(
-                        i, j, GNx[i], Sinc, GNx[j], dv);
-                     e.addPressureStiffness(
-                        i, j, GNx[i], pressure, GNx[j], dv);
-                  }
-
-               } // looping through nodes
-            } // if bi != -1
-
-         } // looping through nodes computing stress
-      } // looping through ipnts
-
-      for (int i = 0; i < e.myNodes.length; i++) {
-         int bi = e.myNodes[i].getSolveIndex();
-         if (bi != -1) {
-            for (int j = 0; j < e.myNodes.length; j++) {
-               int bj = e.myNodes[j].getSolveIndex();
-               if (!mySolveMatrixSymmetricP || bj >= bi) {
-                  e.addDilationalStiffness(
-                     i, j, Rinv, constraints[i], constraints[j]);
-               }
-            }
-         }
-      }
-   }
-
-   // DIVBLK
-   private void computeMaterialStressAndStiffness(
-      MFreeElement3d e, FemMaterial mat, Matrix6d D,
-      IncompMethod softIncomp) {
-
-      MFreeIntegrationPoint3d[] ipnts = e.getIntegrationPoints();
-      IntegrationData3d[] idata = e.getIntegrationData();
-      MFreeNode3d[] nodes = e.getNodes();
-      if (D != null) {
-         D.setZero();
-      }
-
-      // compute corotation if required
-      MFreeIntegrationPoint3d wpnt = null;
-      RotationMatrix3d wR = null;  // warping rotation
-      SymmetricMatrix3d wP = null; // warping strain
-      if (requiresWarping(e, mat)) {
-         wpnt = e.getWarpingPoint();
-         IntegrationData3d data = e.getWarpingData();
-         wpnt.computeJacobianAndGradient(data.getInvJ0());
-         wR = new RotationMatrix3d();
-         wP = new SymmetricMatrix3d();
-         SVD.polarDecomposition(wR, wP, wpnt.getF());
-      }
-
-      // see if material is linear
-      SymmetricMatrix3d linStrain = null;
-      if (mat.isLinear()) {
-         linStrain = new SymmetricMatrix3d();
-         if (mat.isCorotated()) {
-            linStrain.set(wP);
-         }
-         else {
-            // get strain from warping point
-            wpnt = e.getWarpingPoint();
-            IntegrationData3d data = e.getWarpingData();
-            wpnt.computeJacobianAndGradient(data.getInvJ0());
-            linStrain.setSymmetric(wpnt.getF());
-            wpnt = null;
-         }
-         // compute Cauchy strain
-         linStrain.m00 -= 1;
-         linStrain.m11 -= 1;
-         linStrain.m22 -= 1;
-      }
-
-      // base linear material optimization
-      if (mat.isLinear()) {
-         if (mat.isCorotated()) {
-            e.updateWarping(wR);
-         }
-         for (int i = 0; i < nodes.length; i++) {
-            int bi = nodes[i].getSolveIndex();
-            if (bi != -1) {
-               FemNode3d n = nodes[i];
-               if (!myStiffnessesValidP) {
-                  for (int j = 0; j < nodes.length; j++) {
-                     int bj = nodes[j].getSolveIndex();
-                     if (!mySolveMatrixSymmetricP || bj >= bi) {
-                        e.addNodeStiffness(i, j, mat.isCorotated());
-                     }
-                  }
-               }
-               e.addNodeForce(n.getInternalForce(), i, mat.isCorotated());
-            }
-         }
-
-         // nodal stress and strain
-         if (myComputeNodalStress || myComputeNodalStrain) {
-            if (myComputeNodalStress) {
-               wpnt.getStress().setZero();
-               SolidDeformation def = new SolidDeformation();
-               def.setF(wpnt.getF());
-               def.setR(wR);
-
-               mat.computeStress(wpnt.getStress(), def, null, null);
-               for (int i = 0; i < nodes.length; i++) {
-                  nodes[i].addScaledStress(1.0 / nodes[i].numAdjacentElements(), wpnt.getStress());
-               }
-            }
-
-            if (myComputeNodalStrain) {
-               // XXX rotate strain? or is it w.r.t. rest coordinates?
-               //               if (linMat.isCorotated()) {
-               //                  linStrain.mulLeftAndTransposeRight(wR);
-               //               }
-               for (int i = 0; i < nodes.length; i++) {
-                  nodes[i].addScaledStrain(1.0 / nodes[i].numAdjacentElements(), linStrain);
-               }  
-            }
-         } // stress and strain
-
-         // exit early if no other materials
-         if (e.numAuxiliaryMaterials() == 0) {
-            return;
-         }
-
-      } // end base linear material
-
-      e.setInverted(false); // will check this below
-
-      // separation of linear, corotated linear, and nonlinear
-      // since they use different shape function gradients
-      // due to small-strain assumption (J ~ I)
-      // Linear: GNx0                (rest position)
-      // Corotated linear: R*GNx0 
-      // Nonlinear: GNx1             (deformed position)
-      boolean hasLinear = false;
-      boolean hasCorotatedLinear = false;
-      boolean hasNonlinear = false;
-      SymmetricMatrix3d linearStress = null;
-      SymmetricMatrix3d corotatedLinearStress = null;
-      SymmetricMatrix3d nonlinearStress = null;
-      Matrix6d linearTangent = null;
-      Matrix6d corotatedLinearTangent = null;
-      Matrix6d nonlinearTangent = null;
-      Vector3d[] GNx0 = null;
-      Vector3d[] RGNx0 = null;
-      Vector3d[] GNx1 = null;
-      double dv0 = 1;  // rest volume fraction
-      double dv1 = 1;   // deformed volume fraction
-
-      // initialize stuffs
-      if (mat.isLinear()) {
-         if (mat.isCorotated()) {
-            hasCorotatedLinear = true;
-         } else {
-            hasLinear = true;
-         }
-      } else {
-         hasNonlinear = true;
-      }
-      if (e.numAuxiliaryMaterials() > 0) {
-         for (AuxiliaryMaterial amat : e.getAuxiliaryMaterials()) {
-            if (amat.isLinear()) {
-               if (amat.isCorotated()) {
-                  hasCorotatedLinear = true;
-               } else {
-                  hasLinear = true;
-               }
-            } else {
-               hasNonlinear = true;
-            }
-         }
-      }
-      if (hasLinear) {
-         linearStress = new SymmetricMatrix3d();
-         linearTangent = new Matrix6d();
-         GNx0 = new Vector3d[nodes.length];
-         for (int i=0; i<nodes.length; ++i) {
-            GNx0[i] = new Vector3d();
-         }
-      }
-      if (hasCorotatedLinear) {
-         corotatedLinearStress = new SymmetricMatrix3d();
-         corotatedLinearTangent = new Matrix6d();
-         RGNx0 = new Vector3d[nodes.length];
-         for (int i=0; i<nodes.length; ++i) {
-            RGNx0[i] = new Vector3d();
-         }
-      }
-      if (hasNonlinear) {
-         nonlinearStress = new SymmetricMatrix3d();
-         nonlinearTangent = new Matrix6d();
-         GNx1 = new Vector3d[nodes.length];
-         for (int i=0; i<nodes.length; ++i) {
-            GNx1[i] = new Vector3d();
-         }
-      }
-
-      // temporaries for auxiliary computation
-      SymmetricMatrix3d sigmaTmp = null;
-      Matrix6d tangentTmp = null;
-      if (e.numAuxiliaryMaterials() > 0) {
-         sigmaTmp = new SymmetricMatrix3d();
-         tangentTmp = new Matrix6d();
-      }
-
-      ViscoelasticBehavior veb = mat.getViscoBehavior();
-      double vebTangentScale = 1;
-      if (veb != null) {
-         vebTangentScale = veb.getTangentScale();
-      }
-
-      // pressure and incompressibility
-      int npvals = e.numPressureVals();
-      double pressure = 0;
-      BulkIncompressibleBehavior imat = null;
-      if (mat.isIncompressible()) {
-         imat = mat.getIncompressibleBehavior();
-      }
-      MatrixBlock[] constraints = null;
-      SymmetricMatrix3d C = new SymmetricMatrix3d();
-
-      double[] pbuf = myPressures.getBuffer();
-      if (mat.isIncompressible() && softIncomp != IncompMethod.NODAL) {
-         if (softIncomp == IncompMethod.ELEMENT) {
-            computePressuresAndRinv (e, imat, vebTangentScale);
-            if (D != null) {
-               constraints = e.getIncompressConstraints();
-               for (int i = 0; i < e.myNodes.length; i++) {
-                  constraints[i].setZero();
-               }
-            }
-         }
-      }
-      // XXX should we check if incompressible again?
-      else if (softIncomp == IncompMethod.NODAL) {
-         for (int i = 0; i < e.numNodes(); i++) {
-            myNodalConstraints[i].setZero();
-         }
-      }
-
-      // basic information regarding local deformation
-      SolidDeformation def = new SolidDeformation();
-
-      for (int k = 0; k < ipnts.length; k++) {
-         MFreeIntegrationPoint3d pt = ipnts[k];
-         IntegrationData3d dt = idata[k];
-         pt.computeJacobianAndGradient(dt.getInvJ0());
-         double scaling = dt.getScaling();
-
-         if (mat.isCorotated()) {
-            def.setR(wR);
-         } else {
-            def.setR(RotationMatrix3d.IDENTITY);
-         }
-         def.setF (pt.getF());
-
-         // anisotropy rotational frame
-         Matrix3d Q = (dt.getFrame() != null ? dt.getFrame() : Matrix3d.IDENTITY);
-
-         double detJ = pt.computeInverseJacobian();
-         if (detJ < myMinDetJ) {
-            myMinDetJ = detJ;
-            myMinDetJElement = e;
-         }
-         if (detJ <= 0) {
-            e.setInverted(true);
-            myNumInverted++;
-         }
-
-         // compute shape function gradients and volume fractions
-         if (hasLinear) {
-            dv0 = idata[k].getDetJ0() * ipnts[k].getWeight();
-            pt.computeShapeGradient(idata[k].getInvJ0(), GNx0);
-            if (hasCorotatedLinear) {
-               for (int i=0; i<nodes.length; ++i) {
-                  wR.mul(RGNx0[i], GNx0[i]);
-               }
-            }
-         } else if (hasCorotatedLinear) {
-            dv0 = idata[k].getDetJ0() * ipnts[k].getWeight();
-            pt.computeShapeGradient(idata[k].getInvJ0(), RGNx0);
-            for (int i=0; i<nodes.length; ++i) {
-               wR.mul(RGNx0[i]);
-            }
-         }
-         if (hasNonlinear) {
-            dv1 = detJ * pt.getWeight();
-            pt.computeShapeGradient(pt.getInvJ(), GNx1);
-         }
-
-         // compute pressure
-         pressure = 0;
-         double[] H = null;
-         if (softIncomp == IncompMethod.ELEMENT) {
-            H = pt.getPressureWeights().getBuffer();
-            for (int l = 0; l < npvals; l++) {
-               pressure += H[l] * pbuf[l];
-            }
-         }
-         else if (softIncomp == IncompMethod.NODAL) {
-            pressure = nodes[k].myPressure;
-         }
-         else if (softIncomp == IncompMethod.FULL && mat.isIncompressible()) {
-            pressure = imat.getEffectivePressure(detJ / dt.getDetJ0());
-         }
-
-         // System.out.println("MFree Pressure: " + pressure);
-         pt.setAveragePressure(pressure);
-         def.setAveragePressure(pressure);
-
-         // clear stress/tangents
-         if (hasLinear) {
-            linearStress.setZero();
-            if (linearTangent != null) {
-               linearTangent.setZero();
-            }
-         }
-         if (hasCorotatedLinear) {
-            corotatedLinearStress.setZero();
-            if (corotatedLinearTangent != null) {
-               corotatedLinearTangent.setZero();
-            }
-         }
-         if (hasNonlinear) {
-            nonlinearStress.setZero();
-            if (nonlinearTangent != null) {
-               nonlinearTangent.setZero();
-            }
-         }
-
-         // base material stress and tangent
-         SymmetricMatrix3d stress;
-         Matrix6d tangent;
-         if (mat.isLinear()) {
-            if (mat.isCorotated()) {
-               stress = corotatedLinearStress;
-               tangent = corotatedLinearTangent;
-            } else {
-               stress = linearStress;
-               tangent = linearTangent;
-            }
-         } else {
-            stress = nonlinearStress;
-            tangent = nonlinearTangent;
-         }
-
-         mat.computeStress(stress, def, Q, null);
-         if (scaling != 1) {
-            stress.scale(scaling);
-         }
-         if (tangent != null) {
-            mat.computeTangent(tangent, stress, def, Q, null);
-            if (scaling != 1) {
-               tangent.scale(scaling);
-            }
-         }
-
-         // reset pressure to zero for auxiliary materials
-         pt.setAveragePressure(0);
-         def.setAveragePressure(0);
-         if (e.numAuxiliaryMaterials() > 0) {
-            for (AuxiliaryMaterial aux : e.myAuxMaterials) {
-               aux.computeStress(sigmaTmp, def, pt, dt, mat);
-               if (scaling != 1) {
-                  sigmaTmp.scale(scaling);
-               }
-               if (aux.isLinear()) {
-                  if (aux.isCorotated()) {
-                     corotatedLinearStress.add(sigmaTmp);
-                  } else {
-                     linearStress.add(sigmaTmp);
-                  }
-               } else {
-                  nonlinearStress.add(sigmaTmp);
-               }
-               if (D != null) {
-                  aux.computeTangent(tangentTmp, sigmaTmp, def, pt, dt, mat);
-                  if (scaling != 1) {
-                     tangentTmp.scale(scaling);
-                  }
-                  if (aux.isLinear()) {
-                     if (aux.isCorotated()) {
-                        corotatedLinearTangent.add(tangentTmp);
-                     } else {
-                        linearTangent.add(tangentTmp);
-                     }
-                  } else {
-                     nonlinearTangent.add(tangentTmp);
-                  }
-               }
-            }
-         }
-
-         //XXX this seems to overwrite previous stress/stiffness
-         // and does not include auxiliary materials
-         pt.setAveragePressure(pressure); // bring back pressure term
-         def.setAveragePressure(pressure);
-         if (veb != null) {
-            ViscoelasticState state = idata[k].getViscoState();
-            if (state == null) {
-               state = veb.createState();
-               idata[k].setViscoState(state);
-            }
-            // veb.computeStress(pt.sigma, state);
-            veb.computeStress(nonlinearStress, state);
-            if (scaling != 1) {
-               nonlinearStress.scale(scaling);
-            }
-            if (D != null) {
-               veb.computeTangent(nonlinearTangent, state);
-               if (scaling != 1) {
-                  nonlinearTangent.scale(scaling);
-               }
-            }
-         }
-         else {
-            dt.clearState();
-         }
-
-         for (int i = 0; i < e.myNodes.length; i++) {
-            FemNode3d nodei = e.myNodes[i];
-            int bi = nodei.getSolveIndex();
-
-            // if (e.isTermActive(i, i)) {
-            if (hasLinear) {
-               FemUtilities.addStressForce(
-                  nodei.getInternalForce(), GNx0[i], linearStress, dv0);
-            }
-            if (hasCorotatedLinear) {
-               FemUtilities.addStressForce(
-                  nodei.getInternalForce(), RGNx0[i], corotatedLinearStress, dv0);
-            }
-            if (hasNonlinear) {
-               FemUtilities.addStressForce(
-                  nodei.getInternalForce(), GNx1[i], nonlinearStress, dv1);
-            }
-            // }
-
-            if (D != null) {
-               if (hasLinear) {
-                  D.scaledAdd(dv0, linearTangent);
-               }
-               if (hasCorotatedLinear) {
-                  D.scaledAdd(dv0, corotatedLinearTangent);
-               }
-               if (hasNonlinear) {
-                  D.scaledAdd(dv1, nonlinearTangent);
-               }
-
-               double p = 0;
-               double kp = 0;
-               if (mat.isIncompressible() &&
-                  softIncomp != IncompMethod.NODAL) {
-                  if (softIncomp == IncompMethod.ELEMENT) {
-                     FemUtilities.addToIncompressConstraints(constraints[i], 
-                        H, GNx1[i], dv1);
-                  }
-                  else if (softIncomp == IncompMethod.FULL) {
-                     double dV = dt.getDetJ0() * ipnts[k].getWeight();
-                     kp = imat.getEffectiveModulus(detJ / dt.getDetJ0()) * dV;
-                  }
-                  p = pressure;
-               }
-               else if (softIncomp == IncompMethod.NODAL) {
-                  myNodalConstraints[i].scaledAdd(dv1*ipnts[k].getShapeWeights().get(i), GNx1[i]);
-               }
-
-               // compute stiffness
-               if (bi != -1) {
-                  for (int j = 0; j < e.myNodes.length; j++) {
-                     int bj = e.myNodes[j].getSolveIndex();
-                     if (!mySolveMatrixSymmetricP || bj >= bi) {
-                        if (hasLinear) {
-                           e.addMaterialStiffness(i,j,GNx0[i], linearTangent, GNx0[j], dv0);
-                        }
-                        if (hasCorotatedLinear) {
-                           e.addMaterialStiffness(i,j,RGNx0[i], corotatedLinearTangent, RGNx0[j], dv0);
-                        }
-                        if (hasNonlinear) {
-                           e.addMaterialStiffness(i,j,GNx1[i], nonlinearTangent, GNx1[j], dv1);
-                           e.addGeometricStiffness(i,j, GNx1[i], nonlinearStress, GNx1[j], dv1);
-                           e.addPressureStiffness(i,j, GNx1[i], p, GNx1[j], dv1);   
-                        }
-
-                        if (kp != 0) {
-                           e.addDilationalStiffness(i, j, vebTangentScale*kp, GNx1[i], GNx1[j]);
-                        }
-                     }
-                  }
-               }
-            } // if D != null
-
-            // nodal stress/strain
-            double[] nodalExtrapMat = e.getNodalExtrapolationMatrix();
-            if (nodalExtrapMat != null) {
-               if (myComputeNodalStress) {
-                  double a = nodalExtrapMat[i * ipnts.length + k];
-                  if (a != 0) {
-                     if (hasLinear) {
-                        nodei.addScaledStress(
-                           a / nodei.numAdjacentElements(), linearStress);
-                     }
-                     if (hasCorotatedLinear) {
-                        nodei.addScaledStress(
-                           a / nodei.numAdjacentElements(), corotatedLinearStress);
-                     }
-                     if (hasNonlinear) {
-                        nodei.addScaledStress(
-                           a / nodei.numAdjacentElements(), nonlinearStress);
-                     }
-                  }
-               }
-
-               if (myComputeNodalStrain) {
-                  double a = nodalExtrapMat[i * ipnts.length + k];
-                  if (a != 0) {
-                     //                        pt.computeRightCauchyGreen(C);
-                     def.computeRightCauchyGreen(C);
-                     C.m00 -= 1;
-                     C.m11 -= 1;
-                     C.m22 -= 1;
-                     C.scale(0.5);
-                     nodei.addScaledStrain(
-                        a / nodei.numAdjacentElements(), C);
-                  }
-               }
-
-            }
-         } // looping through nodes computing stress
-
-         // nodal incompressibility constraints
-         if (D != null && softIncomp == IncompMethod.NODAL) {
-            for (FemNodeNeighbor nbr : getNodeNeighbors(e.myNodes[k])) {
-               int j = e.getLocalNodeIndex(nbr.getNode());
-               if (j != -1) {
-                  nbr.getDivBlk().scaledAdd(1, myNodalConstraints[j]);
-               }
-            }
-         }
-
-      } // looping through ipnts
-
-
-      // element-wise incompressibility constraints
-      if (D != null) {
-         if (mat.isIncompressible() && softIncomp == IncompMethod.ELEMENT) {
-            boolean kpIsNonzero = false;
-            for (int l = 0; l < npvals; l++) {
-               double Jpartial = e.myVolumes[l] / e.myRestVolumes[l];
-               myKp[l] =
-                  imat.getEffectiveModulus(Jpartial) / e.myRestVolumes[l];
-               if (myKp[l] != 0) {
-                  kpIsNonzero = true;
-               }
-            }
-            // double kp = imat.getEffectiveModulus(vol/restVol)/restVol;
-            if (true) {
-               for (int i = 0; i < e.myNodes.length; i++) {
-                  int bi = e.myNodes[i].getSolveIndex();
-                  if (bi != -1) {
-                     for (int j = 0; j < e.myNodes.length; j++) {
-                        int bj = e.myNodes[j].getSolveIndex();
-                        if (!mySolveMatrixSymmetricP || bj >= bi) {
-                           e.addDilationalStiffness(i,j,
-                              myRinv, constraints[i], constraints[j]);
-                        } // end filling in symmetric
-                     } // end filling in dilatational stiffness
-                  } // end checking if valid index
-               } // end looping through nodes
-            } // XXX ALWAYS??
-         } // end soft elem incompress
-      } // end checking if computing tangent
-
-   }
-
-   public void checkInversion() {
-      myMinDetJ = Double.MAX_VALUE;
-      myMinDetJElement = null;
-      myNumInverted = 0;
-      for (MFreeElement3d e : myElements) {
-         // FemMaterial mat = getRegionMaterial(e);
-         // if (!(mat instanceof LinearMaterial)) {
-         computeJacobianAndGradient(e);
-         // }
-      }
-   }
-
-   public int numSurfaceMeshes() {
-      return myMeshList.size();
-   }
-
-   public MeshBase getMesh(int idx) {
-      return myMeshList.get(idx).getMesh();
-   }
-
-   public Collidability getCollidable() {
-      MFreeMeshComp mesh = mySurfaceMesh;
-      if (mesh != null) {
-         return Collidability.EXTERNAL;
-      }
-      return Collidability.OFF;
-   }
-
-   @Override
-   public Collidable getCollidableAncestor() {
-      return null;
-   }
-
-   @Override
-   public boolean isCompound() {
-      return false;
-   }
-
-   @Override
-   public boolean isDeformable () {
-      return true;
-   }
-
-   public Collection<MFreeMeshComp> getMeshes() {
-      return myMeshList;
-   }
-
-   public MFreeMeshComp getMeshComponent(int idx) {
-      return myMeshList.get(idx);
-   }
-
-   protected MFreeMeshComp findMesh(MeshBase mesh) {
-      for (MFreeMeshComp mc : myMeshList) {
-         if (mc.getMesh() == mesh) {
-            return mc;
-         }
-      }
-      return null;
-   }
-
-   public boolean removeMesh(MeshBase mesh) {
-
-      // remove points
-      MFreeMeshComp mc = findMesh(mesh);
-      if (mc != null) {
-         return myMeshList.remove(mc);
-      }
-      return false;
-   }
-
-   public MFreeMeshComp setSurfaceMesh(PolygonalMesh surface) {
-      String meshName =
-         ModelComponentBase.makeValidName(surface.getName(), null, myMeshList);
-      if (meshName == null) {
-         meshName = ModelComponentBase.makeValidName("surface", null, myMeshList);
-      }
-      return setSurfaceMesh(meshName, surface);
-   }
-
-   public MFreeMeshComp setSurfaceMesh(String name, PolygonalMesh surface) {
-      surface.setFixed(false);
-      surface.setColorsFixed(false);
-      MFreeMeshComp surf = MFreeMeshComp.createEmbedded(this, surface);
-      surf.setName(name);
-      setSurfaceMesh(surf);
-      return surf;
-   }
-
-   public void setSurfaceMesh(MFreeMeshComp mesh) {
-      if (!(mesh.getMesh()instanceof PolygonalMesh)) {
-         throw new IllegalArgumentException("Surface mesh must be of type PolygonalMesh");
-      }
-      if (mySurfaceMesh != null) {
-         mySurfaceMesh.setCollidable(Collidability.INTERNAL);
-         mySurfaceMesh.markSurfaceMesh(false);
-      }
-      mySurfaceMesh = mesh;
-      if (mesh != null) {
-         mySurfaceMesh.markSurfaceMesh(true);
-         if (!myMeshList.contains(mesh)) {
-            myMeshList.add(mySurfaceMesh);
-         }
-         mySurfaceMesh.setCollidable(Collidability.EXTERNAL);
-      }
-   }
-
-   public MFreeMeshComp addMesh(MeshBase mesh) {
-      String meshName =
-         ModelComponentBase.makeValidName(mesh.getName(), null, myMeshList);
-      return addMesh(meshName, mesh);
-   }
-
-   public MFreeMeshComp addMesh(String name, MeshBase mesh) {
-      mesh.setFixed(false);
-      mesh.setColorsFixed(false);
-      MFreeMeshComp mmc = MFreeMeshComp.createEmbedded(this, mesh);
-      mmc.setName(name);
-      addMesh(mmc);
-      return mmc;
-   }
-
-   public void addMesh(MFreeMeshComp mesh) {
-      mesh.setCollidable (Collidability.INTERNAL);
-      myMeshList.add(mesh);
-   }
-
-   public void clearMeshes() {
-      myMeshList.clear();
-      if (mySurfaceMesh != null) {
-         mySurfaceMesh.markSurfaceMesh(false);
-         mySurfaceMesh = null;
-      }
-
-   }
-
-   protected boolean checkSolveMatrixIsSymmetric() {
-      if (!myMaterial.hasSymmetricTangent()) {
-         return false;
-      }
-      for (int i = 0; i < myElements.size(); i++) {
-         MFreeElement3d e = myElements.get(i);
-         FemMaterial m = e.getMaterial();
-         if (m != null && !m.hasSymmetricTangent()) {
-            return false;
-         }
-         if (e.numAuxiliaryMaterials() > 0) {
-            for (AuxiliaryMaterial aux : e.myAuxMaterials) {
-               if (!aux.hasSymmetricTangent()) {
-                  return false;
-               }
-            }
-         }
-      }
-      return true;
-   }
-
-   public int getJacobianType() {
-      if (mySolveMatrixSymmetricP) {
-         return Matrix.SYMMETRIC;
-      } else {
-         return Matrix.INDEFINITE;
-      }
-   }
-
-   private void addBlockVelJacobian(
-      SparseNumberedBlockMatrix M, MFreeNode3d node, FemNodeNeighbor nbr,
-      double s) {
-
-      if (nbr.getNode().getSolveIndex() != -1) {
-         Matrix3x3Block blk =
-            (Matrix3x3Block)M.getBlockByNumber(nbr.getBlockNumber());
-         if (nbr.getNode() == node && node.isActive()) {
-            nbr.addVelJacobian(blk, s, myStiffnessDamping, myMassDamping);
-         } else {
-            nbr.addVelJacobian(blk, s, myStiffnessDamping, 0);
-         }
-      }
-   }
-
-   public void addVelJacobian(SparseNumberedBlockMatrix M, double s) {
-
-      if (!myStressesValidP || !myStiffnessesValidP) {
-         updateStressAndStiffness();
-      }
-
-      for (int i = 0; i < myNodes.size(); i++) {
-         MFreeNode3d node = myNodes.get(i);
-         if (node.getSolveIndex() != -1) {
-            for (FemNodeNeighbor nbr : getNodeNeighbors(node)) {
-               addBlockVelJacobian(M, node, nbr, s);
-            }
-            for (FemNodeNeighbor nbr : getIndirectNeighbors(node)) {
-               addBlockVelJacobian(M, node, nbr, s);
-            }
-         }
-      }
-   }
-
-   private void addBlockPosJacobian(
-      SparseNumberedBlockMatrix M, MFreeNode3d node, FemNodeNeighbor nbr,
-      double s) {
-
-      if (nbr.getNode().getSolveIndex() != -1) {
-         Matrix3x3Block blk =
-            (Matrix3x3Block)M.getBlockByNumber(nbr.getBlockNumber());
-         nbr.addPosJacobian(blk, s);
-      }
-
-   }
-
-   public void addPosJacobian(SparseNumberedBlockMatrix M, double s) {
-
-      if (!myStressesValidP || !myStiffnessesValidP) {
-         updateStressAndStiffness();
-      }
-
-      for (int i = 0; i < myNodes.size(); i++) {
-         MFreeNode3d node = myNodes.get(i);
-         if (node.getSolveIndex() != -1) {
-            for (FemNodeNeighbor nbr : getNodeNeighbors(node)) {
-               addBlockPosJacobian(M, node, nbr, s);
-            }
-            for (FemNodeNeighbor nbr : getIndirectNeighbors(node)) {
-               addBlockPosJacobian(M, node, nbr, s);
-            }
-         }
-      }
-   }
-
-   private void addStiffnessBlock(
-      SparseNumberedBlockMatrix S, FemNodeNeighbor nbr, int bi) {
-
-      int bj = nbr.getNode().getSolveIndex();
-      Matrix3x3Block blk = null;
-      int blkNum = -1;
-      if (bj != -1) {
-         blk = (Matrix3x3Block)S.getBlock(bi, bj);
-         if (blk == null) {
-            blk = new Matrix3x3Block();
-            S.addBlock(bi, bj, blk);
-         }
-         blkNum = blk.getBlockNumber();
-      }
-      //nbr.setBlock(blk);
-      nbr.setBlockNumber(blkNum);
-   }
-
-   public void addSolveBlocks(SparseNumberedBlockMatrix S) {
-
-      for (int i = 0; i < myNodes.size(); i++) {
-         FemNode3d node = myNodes.get(i);
-         int bi = node.getSolveIndex();
-         if (bi != -1) {
-            for (FemNodeNeighbor nbr : getNodeNeighbors(node)) {
-               addStiffnessBlock(S, nbr, bi);
-            }
-            for (FemNodeNeighbor nbr : getIndirectNeighbors(node)) {
-               addStiffnessBlock(S, nbr, bi);
-            }
-         }
-      }
-
-   }
-
-   public void recursivelyInitialize(double t, int level) {
-
-      if (t == 0) {
-         for (MFreeElement3d region : myElements) {
-            region.invalidateRestData();
-            region.setInverted(false);
-         }
-         for (MFreeNode3d n : myNodes) {
-            n.zeroStress();
-         }
-         invalidateStressAndStiffness();
-         updateAllRestVolumes();
-      }
-
-      super.recursivelyInitialize(t, level);
-   }
-
-   //   public boolean recursivelyCheckStructureChanged() {
-   //      return false;
-   //   }
-
-   public double integrate(Function3x1 fun) {
-      double out = 0;
-      if (!myStiffnessesValidP) {
-         updateJacobians();
-      }
-
-      for (MFreeElement3d elem : myElements) {
-         MFreeIntegrationPoint3d[] ipnts = elem.getIntegrationPoints();
-         IntegrationData3d idata[] = elem.getIntegrationData();
-
-         for (int i = 0; i < elem.numIntegrationPoints(); i++) {
-            MFreeIntegrationPoint3d ipnt = ipnts[i];
-            IntegrationData3d idat = idata[i];
-            VectorNd shapeFunc = ipnt.getShapeWeights();
-
-            for (int j = 0; j < elem.numNodes(); j++) {
-               // if (elem.isTermActive(j, j)) {
-               double f =
-                  fun.eval(ipnt.getPosition()) * ipnt.getWeight() * shapeFunc.get(j);
-               f = f * ipnt.getDetF() * idat.getDetJ0();
-               out += f;
-               // }
-            }
-         }
-      }
-
-      return out;
-   }
-
-   public double integrateVolume() {
-      return integrate(new ConstantFuntion3x1(1));
-   }
-
-   public void updateAllRestVolumes() {
-
-      // clear nodal volumes
-      for (MFreeNode3d node : myNodes) {
-         node.setRestVolume(0);
-         node.setPartitionRestVolume(0);
-      }
-
-      double totalVolume = 0;
-
-      for (MFreeElement3d elem : myElements) {
-         MFreeNode3d[] nodes = elem.getNodes();
-         double elemVolume = 0;
-
-         MFreeIntegrationPoint3d[] ipnts = elem.getIntegrationPoints();
-         IntegrationData3d[] idata = elem.getIntegrationData();
-
-         for (int i = 0; i < elem.numIntegrationPoints(); i++) {
-            MFreeIntegrationPoint3d ipnt = ipnts[i];
-            IntegrationData3d idat = idata[i];
-
-            VectorNd shapeFunc = ipnt.getShapeWeights();
-
-            double f = ipnt.getWeight() * idat.getDetJ0();
-
-            // element
-            elemVolume += f;
-
-            for (int j = 0; j < elem.numNodes(); j++) {
-               // if (elem.isTermActive(j, j)) {
-               double g = f * shapeFunc.get(j);
-               // total
-               totalVolume += g;
-               // nodal
-               nodes[j].addRestVolume(f);
-               nodes[j].addPartitionRestVolume(g);
-               // }
-            }
-         }
-         elem.setRestVolume(elemVolume);
-
-      }
-
-      myRestVolume = totalVolume;
-
-   }
-
-   public void updateAllVolumes() {
-
-      double totalVolume = 0;
-      if (!myStiffnessesValidP) {
-         updateJacobians();
-      }
-
-      // clear nodal volumes
-      for (MFreeNode3d node : myNodes) {
-         node.setVolume(0);
-         node.setPartitionVolume(0);
-      }
-
-      for (MFreeElement3d elem : myElements) {
-         MFreeNode3d[] nodes = elem.getNodes();
-         double elemVolume = 0;
-
-         for (int i = 0; i < elem.numIntegrationPoints(); i++) {
-            MFreeIntegrationPoint3d ipnt = elem.getIntegrationPoint(i);
-            IntegrationData3d idat = elem.getIntegrationData(i);
-
-            VectorNd shapeFunc = ipnt.getShapeWeights();
-
-            double f = ipnt.getWeight() * ipnt.getDetF() * idat.getDetJ0();
-
-            // element
-            elemVolume += f;
-
-            for (int j = 0; j < elem.numNodes(); j++) {
-               // if (elem.isTermActive(j, j)) {
-               double g = f * shapeFunc.get(j);
-               // total
-               totalVolume += g;
-               // nodal
-               nodes[j].addVolume(f);
-               nodes[j].addPartitionVolume(g);
-               // }
-            }
-         }
-         elem.setVolume(elemVolume);
-
-      }
-
-      myVolume = totalVolume;
-      myVolumeValid = true;
-   }
-
-   public double integrateMass() {
-      return integrate(new ConstantFuntion3x1(myDensity));
-   }
-
-   public double computeConsistentMassMatrixEntry(
-      MFreeNode3d node1, MFreeNode3d node2) {
-
-      // collect elements
-      ArrayList<MFreeElement3d> depElems = new ArrayList<MFreeElement3d>();
-      for (MFreeElement3d elem : node1.getMFreeElementDependencies()) {
-         if (!depElems.contains(elem)) {
-            // if (elem.isTermActive(node1, node2)) {
-            depElems.add(elem);
-            // }
-         }
-      }
-
-      if (!myStiffnessesValidP) {
-         for (MFreeElement3d elem : depElems) {
-            computeJacobianAndGradient(elem);
-         }
-      }
-
-      double m = 0;
-      for (MFreeElement3d elem : depElems) {
-
-         //         int idx1 = elem.getNodeIdx(node1);
-         //         int idx2 = elem.getNodeIdx(node2);
-         //
-         //         if (elem.isTermActive(idx1, idx2)) {
-         for (int i = 0; i < elem.numIntegrationPoints(); i++) {
-            MFreeIntegrationPoint3d ipnt = elem.getIntegrationPoint(i);
-            IntegrationData3d idat = elem.getIntegrationData(i);
-
-            m +=
-               myDensity * ipnt.getShapeCoordinate(node1)
-               * ipnt.getShapeCoordinate(node2) * ipnt.getWeight() * ipnt.getDetF()
-               * idat.getDetJ0();
-         }
-         // }
-
-      }
-      return m;
-
-   }
-
-   public SparseMatrixNd computeConsistentMassMatrix() {
-
-      int nNodes = myNodes.size();
-      SparseMatrixNd M = new SparseMatrixNd(nNodes, nNodes);
-
-      updateJacobians();
-
-      for (MFreeElement3d e : myElements) {
-         for (int k = 0; k < e.numIntegrationPoints(); k++) {
-
-            MFreeIntegrationPoint3d ipnt = e.getIntegrationPoint(k);
-            IntegrationData3d idat = e.getIntegrationData(k);
-
-            VectorNd shapeCoords = ipnt.getShapeWeights();
-
-            for (int i = 0; i < e.numNodes(); i++) {
-               for (int j = i; j < e.numNodes(); j++) {
-                  // if (e.isTermActive(i, j)) {
-                  int bi = e.getNode(i).getNumber();
-                  int bj = e.getNode(j).getNumber();
-
-                  double m =
-                     myDensity * shapeCoords.get(i)
-                     * shapeCoords.get(j) * ipnt.getWeight() * ipnt.getDetF()
-                     * idat.getDetJ0();
-
-                  M.set(bi, bj, M.get(bi, bj) + m);
-                  if (i != j) {
-                     M.set(bj, bi, M.get(bj, bi) + m);
-                  }
-
-                  // }
-               }
-            }
-         }
-      }
-
-      return M;
-
-   }
-
-   public void updateNodeMasses(double totalMass, VectorNd massMatrixDiag) {
-
-      if (totalMass <= 0) {
-         totalMass = integrateMass();
-      }
-
-      if (massMatrixDiag == null) {
-         SparseMatrixNd massMatrix = computeConsistentMassMatrix();
-         massMatrixDiag = new VectorNd(massMatrix.rowSize());
-         for (int i = 0; i < massMatrix.rowSize(); i++) {
-            double rowSum = 0;
-            for (int j = 0; j < massMatrix.colSize(); j++) {
-               rowSum += massMatrix.get(i, j);
-            }
-            // rowSum += massMatrix.get(i, i);
-            massMatrixDiag.set(i, rowSum);
-         }
-      }
-
-      double mTrace = massMatrixDiag.sum();
-
-      for (MFreeNode3d node : myNodes) {
-         int i = node.getNumber();
-         double m = totalMass / mTrace * massMatrixDiag.get(i);
-         node.setMass(m);
-         node.setMassExplicit(true);
-      }
-
-   }
-
-   @Override
-   public void initialize(double t0) {
-      super.initialize(t0);
-      updatePosState();
-      updateVelState();
-   }
-
-   // @Override
-   // public synchronized StepAdjustment advance(
-   //    double t0, double t1, int flags) {
-
-   //    initializeAdvance (t0, t1, flags);
-
-   //    if (t0 == 0) {
-   //       updateForces(t0);
-   //    }
-
-   //    if (!myDynamicsEnabled) {
-   //       mySolver.nonDynamicSolve(t0, t1, myStepAdjust);
-   //       recursivelyFinalizeAdvance(null, t0, t1, flags, 0);
-   //    }
-   //    else {
-   //       mySolver.solve(t0, t1, myStepAdjust);
-   //       DynamicComponent c = checkVelocityStability();
-   //       if (c != null) {
-   //          throw new NumericalException(
-   //             "Unstable velocity detected, component "
-   //                + ComponentUtils.getPathName(c));
-   //       }
-   //       recursivelyFinalizeAdvance(myStepAdjust, t0, t1, flags, 0);
-   //       // checkForInvertedElements();
-   //    }
-
-   //    finalizeAdvance (t0, t1, flags);
-   //    return myStepAdjust;
-   // }
-
-   /**
-    * {@inheritDoc}
-    */
-   public DynamicComponent checkVelocityStability() {
-      PointList<MFreeNode3d> nodes = getNodes();
-      for (int i = 0; i < nodes.size(); i++) {
-         MFreeNode3d node = nodes.get(i);
-         Vector3d vel = node.getFalseVelocity();
-         if (node.velocityLimitExceeded (myMaxTranslationalVel, 0)) {
-            return node;
-         }
-      }
-      return null;
-   }
-
-   public double getEnergy() {
-      double e = 0;
-      for (MFreeNode3d n : getNodes()) {
-         e += n.getFalseVelocity().normSquared() / 2;
-      }
-      return e;
-   }
-
-   public void setSurfaceRendering(SurfaceRender mode) {
-      super.setSurfaceRendering(mode);
-      if (mode != SurfaceRender.Stress && mode != SurfaceRender.Strain) {
-         myClearMeshColoring = true;
-      }
-   }
-
-   public DoubleInterval getNodalPlotRange(SurfaceRender rendering) {
-
-      if (!(rendering == SurfaceRender.Strain || 
-         rendering == SurfaceRender.Stress)) {
-         return null;
-      }
-
-      double min = Double.MAX_VALUE;
-      double max = 0;
-      for (int i = 0; i < myNodes.size(); i++) {
-         FemNode3d node = myNodes.get(i);
-         double s;
-         if (rendering == SurfaceRender.Stress) {
-            s = (float)node.getVonMisesStress();
-         }
-         else {
-            s = (float)node.getVonMisesStrain();
-         }
-         if (s < min) {
-            min = s;
-         }
-         if (s > max) {
-            max = s;
-         }
-      }
-      return new DoubleInterval(min, max);
-   }
-
-   private void updateStressPlotRange() {
-
-      if (mySurfaceRendering != SurfaceRender.Stress &&
-         mySurfaceRendering != SurfaceRender.Strain) {
-         return;
-      }
-
-      if (myStressPlotRanging == Ranging.Auto) {
-         myStressPlotRange.merge (getNodalPlotRange(mySurfaceRendering));
-      } 
-
-   }
-
-   public void render(Renderer renderer, int flags) {
-      super.render(renderer, flags);
-   }
-
-   public void prerender(RenderList list) {
-      list.addIfVisible(myNodes);
-      list.addIfVisible(myElements);
-      list.addIfVisible(myMarkers);
-      list.addIfVisible(myMeshList);
-
-      updateStressPlotRange();
-
-      list.addIfVisible(myMeshList);
-      myAuxMaterialsList.prerender(list);
-   }
-
-   public void getSelection(LinkedList<Object> list, int qid) {}
-
-   protected void clearCachedData(ComponentChangeEvent e) {
-      super.clearCachedData(e);
-      mySolveMatrix = null;
-      myBVTreeValid = false;
-      myRestNodeTree = null;
-   }
-
-   private void handleGeometryChange() {
-
-      myBVTreeValid = false;
-      myRestNodeTree = null;
-      invalidateStressAndStiffness();
-      updatePosState(); // should this be updateSlavePos()?
-   }
-
-   public void componentChanged(ComponentChangeEvent e) {
-      if (e.getCode() == ComponentChangeEvent.Code.STRUCTURE_CHANGED) {
-         clearCachedData(null);
-         // should invalidate elasticity
-      } else if (e.getCode() == ComponentChangeEvent.Code.GEOMETRY_CHANGED) {
-         handleGeometryChange();
-      }
-      notifyParentOfChange(e);
-   }
-
-   @Override
-   protected void notifyStructureChanged(Object comp) {
-      clearCachedData(null);
-      super.notifyStructureChanged(comp);
-   }
-
-   public void updateSlavePos () {
-      super.updateSlavePos ();
-
-      // nodes
-      for (MFreeNode3d node : myNodes) {
-         node.updatePosAndVelState();
-      }
-
-      // integration points
-      for (MFreeElement3d elem : myElements) {
-         for (MFreeIntegrationPoint3d mfip : elem.getIntegrationPoints()) {
-            mfip.updatePosAndVelState();
-         }
-         MFreePoint3d warp = elem.getWarpingPoint();
-         if (warp != null) {
-            warp.updatePosAndVelState();
-         }
-      }
-
-      // meshes
-      for (MFreeMeshComp mc : myMeshList) {
-         mc.updateSlavePos();
-      }
-
-      myBVTreeValid = false;
-   }  
-
-   public void recursivelyFinalizeAdvance(
-      StepAdjustment stepAdjust, double t0, double t1, int flags, int level) {
-
-      // special implementation of updateVolume that checks for inverted
-      // Jacobians
-      double minDetJ = Double.MAX_VALUE;
-      myNumInverted = 0;
-
-      for (MFreeElement3d e : myElements) {
-         FemMaterial mat = getElementMaterial(e);
-         double detJ = e.computeVolumes();
-         e.setInverted(false);
-         if (!(mat.isLinear())) {
-            if (detJ < minDetJ) {
-               minDetJ = detJ;
-            }
-            if (detJ <= 0) {
-               e.setInverted(true);
-               myNumInverted++;
-            }
-         }
-      }
-      if (stepAdjust != null && minDetJ <= 0) {
-         stepAdjust.recommendAdjustment(0.5, "element inversion");
-      }
-   }
-
-   public double updateVolume() {
-      // myVolume = integrateVolume();
-      // myVolumeValid = true;
-      updateAllVolumes();
-      return myVolume;
-   }
-
-   public void invalidateStressAndStiffness() {
-      super.invalidateStressAndStiffness();
-      // should invalidate matrices for incompressibility here. However, at the
-      // moment these are being rebuilt for each calculation anyway
-   }
-
-   public void invalidateRestData() {
-      super.invalidateRestData();
-   }
-
-   public void resetRestPosition() {
-      for (FemNode3d n : myNodes) {
-         n.resetRestPosition();
-      }
-      invalidateRestData();
-      notifyParentOfChange(new ComponentChangeEvent(Code.STRUCTURE_CHANGED));
-   }
-
-   /**
-    * Update the blocks uses in the incompressibility constraint matrices.
-    * These are stored in the myDviBlk fields of each FemNodeNeighbor.
-    * Derivative values for inactive nodes are stored in b.
-    */
-   // DIVBLK
-   private void updateHardNodalIncompInfo(VectorNd b, double time) {
-
-      b.setZero();
-      for (MFreeNode3d n : myNodes) {
-         if (n.getIncompressIndex() != -1) {
-            for (FemNodeNeighbor nbr : getNodeNeighbors(n)) {
-               // if (isControllable (nbr.myNode)) {
-               nbr.getDivBlk().setZero();
-               // }
-            }
-         }
-      }
-      int idx;
-      for (MFreeElement3d e : myElements) {
-         MFreeNode3d[] enodes = e.getNodes();
-         double dg = 0;
-         for (int i = 0; i < myNodalConstraints.length; i++) {
-            myNodalConstraints[i].setZero();
-         }
-
-         IntegrationPoint3d[] pt = e.getIntegrationPoints();
-         IntegrationData3d[] dt = e.getIntegrationData();
-         for (int k=0; k<pt.length; ++k) {
-            pt[k].computeJacobianAndGradient(e.myNodes, dt[k].getInvJ0());
-            pt[k].computeInverseJacobian();
-            pt[k].updateShapeGradient(pt[k].getInvJ());
-         }
-
-         for (int i = 0; i < enodes.length; i++) {
-            MFreeNode3d n = enodes[i];
-
-            for (int k=0; k<pt.length; ++k) {
-               double detJ = pt[k].getInvJ().determinant();
-               double dv = detJ * pt[k].getWeight()*pt[k].getShapeWeights().get(i);
-               Vector3d[] GNx = pt[k].getShapeGradient();
-               for (int l = 0; l < GNx.length; k++) {
-                  myNodalConstraints[l].scaledAdd(dv, GNx[k]);
-               }   
-            }
-
-            if ((idx = n.getIncompressIndex()) != -1) {
-               for (FemNodeNeighbor nbr : getNodeNeighbors(n)) {
-                  MFreeNode3d nnode = (MFreeNode3d)nbr.getNode();
-                  int j = e.getLocalNodeIndex(nnode);
-                  if (j != -1) {
-                     // if (isControllable (nnode)) {
-                     nbr.getDivBlk().scaledAdd(1, myNodalConstraints[j]);
-                     // }
-                  }
-               }
-               b.add(idx, dg);
-            }
-         }
-      }
-   }
-
-   /**
-    * Computes the average deformation gradient for an element.
-    */
-   protected void computeAvgGNx(MFreeElement3d e) {
-
-      IntegrationPoint3d[] ipnts = e.getIntegrationPoints();
-      IntegrationData3d[] idata = e.getIntegrationData();
-
-      Vector3d[] avgGNx = null;
-      MatrixBlock[] constraints = null;
-
-      constraints = e.getIncompressConstraints();
-      for (int i = 0; i < e.myNodes.length; i++) {
-         constraints[i].setZero();
-      }
-
-      e.setInverted(false);
-      for (int k = 0; k < ipnts.length; k++) {
-         IntegrationPoint3d pt = ipnts[k];
-         pt.computeJacobianAndGradient(e.myNodes, idata[k].getInvJ0());
-         double detJ = pt.computeInverseJacobian();
-         if (detJ <= 0) {
-            e.setInverted(true);
-            // if (abortOnInvertedElems) {
-            // throw new NumericalException ("Inverted elements");
-            // }
-         }
-         double dv = detJ * pt.getWeight();
-         Vector3d[] GNx = pt.updateShapeGradient(pt.getInvJ());
-
-         double[] H = pt.getPressureWeights().getBuffer();
-         for (int i = 0; i < e.myNodes.length; i++) {
-            FemUtilities.addToIncompressConstraints(
-               constraints[i], H, GNx[i], dv);
-         }
-      }
-   }
-
-
-   private void updateHardElementIncompInfo(VectorNd b, double time) {
-      int ci = 0;
-
-      IncompMethod softIncomp = getSoftIncompMethod();
-      b.setZero();
-
-      for (MFreeElement3d e : myElements) {
-         if (e.getIncompressIndex() != -1) {
-            if (softIncomp != IncompMethod.ELEMENT ||
-               !getElementMaterial(e).isIncompressible() ||
-               time == 0) {
-               // need to do this at time=0 since stresses may not have been
-               // computed yet
-               computeAvgGNx(e);
-            }
-            for (int k = 0; k < e.numPressureVals(); k++) {
-               b.set(ci++, 0);
-            }
-         }
-      }
-   }
-
-   /**
-    * Updates the divergence matrix. Returns true if the matrix
-    * was recreated.
-    */
-   private void updateHardIncompInfo(double time) {
-
-      if (time != myHardIncompUpdateTime) {
-         myHardIncompUpdateTime = time;
-
-         if (!myHardIncompConfigValidP) {
-            configureHardIncomp();
-         }
-         if (getHardIncompMethod() == IncompMethod.NODAL) {
-            updateHardNodalIncompInfo(myDg, time);
-         }
-         else if (getHardIncompMethod() == IncompMethod.ELEMENT) {
-            updateHardElementIncompInfo(myDg, time);
-         }
-         else {
-            throw new IllegalArgumentException(
-               "unsupported hard incompress method " + getHardIncompMethod());
-         }
-      }
-   }
-
-   public double updateConstraints(double t, int flags) {
-      if (!myVolumeValid) {
-         updateVolume();
-      }
-      if (getHardIncompMethod() != IncompMethod.OFF) {
-         updateHardIncompInfo(t);
-      }
-      return 0;
-   }
-
-   public void getConstrainedComponents (List<DynamicComponent> list) {
-      if (getHardIncompMethod() != IncompMethod.OFF) {
-         list.addAll (myNodes);
-      }
-   }
-
-   public int setBilateralImpulses(VectorNd lam, double h, int idx) {
-      IncompMethod hardIncomp = getHardIncompMethod();
-      if (hardIncomp == IncompMethod.NODAL) {
-         lam.getSubVector(idx, myIncompressLambda);
-         idx += myNumIncompressConstraints;
-      }
-      else if (hardIncomp == IncompMethod.ELEMENT) {
-         double[] buf = lam.getBuffer();
-         for (int i = 0; i < myElements.size(); i++) {
-            MFreeElement3d e = myElements.get(i);
-            if (e.getIncompressIndex() != -1) {
-               for (int k = 0; k < e.numPressureVals(); k++) {
-                  e.myLagrangePressures[k] = buf[idx++];
-               }
-            }
-         }
-      }
-      return idx;
-   }
-
-   public void zeroImpulses() {
-      IncompMethod hardIncomp = getHardIncompMethod();
-      if (hardIncomp == IncompMethod.NODAL) {
-         myIncompressLambda.setZero();
-      }
-      else if (hardIncomp == IncompMethod.ELEMENT) {
-         for (int i = 0; i < myElements.size(); i++) {
-            MFreeElement3d e = myElements.get(i);
-            if (e.getIncompressIndex() != -1) {
-               for (int k = 0; k < e.numPressureVals(); k++) {
-                  e.myLagrangePressures[k] = 0;
-               }
-            }
-         }
-      }
-   }
-
-   public int getBilateralImpulses(VectorNd lam, int idx) {
-      IncompMethod hardIncomp = getHardIncompMethod();
-      if (hardIncomp == IncompMethod.NODAL) {
-         lam.setSubVector(idx, myIncompressLambda);
-         idx += myNumIncompressConstraints;
-      }
-      else if (hardIncomp == IncompMethod.ELEMENT) {
-         double[] buf = lam.getBuffer();
-         for (int i = 0; i < myElements.size(); i++) {
-            MFreeElement3d e = myElements.get(i);
-            if (e.getIncompressIndex() != -1) {
-               for (int k = 0; k < e.numPressureVals(); k++) {
-                  buf[idx++] = e.myLagrangePressures[k];
-               }
-            }
-         }
-      }
-      return idx;
-   }
-
-   public void getBilateralSizes(VectorNi sizes) {
-      IncompMethod hardIncomp = getHardIncompMethod();
-      if (hardIncomp != IncompMethod.OFF) {
-         if (!myHardIncompConfigValidP) {
-            configureHardIncomp();
-         }
-         if (hardIncomp == IncompMethod.NODAL) {
-            for (int i = 0; i < myNumIncompressConstraints; i++) {
-               sizes.append(1);
-            }
-         }
-         else if (hardIncomp == IncompMethod.ELEMENT) {
-            for (int i = 0; i < myElements.size(); i++) {
-               MFreeElement3d e = myElements.get(i);
-               if (e.getIncompressIndex() != -1) {
-                  sizes.append(e.numPressureVals());
-               }
-            }
-         }
-      }
-   }
-
-   // DIVBLK
-   public int addBilateralConstraints(
-      SparseBlockMatrix GT, VectorNd dg, int numb) {
-      IncompMethod hardIncomp = getHardIncompMethod();
-      if (hardIncomp != IncompMethod.OFF) {
-
-         // add the necessary columns to the matrix
-         int ncons = myNumIncompressConstraints;
-
-         int bj = GT.numBlockCols();
-         if (hardIncomp == IncompMethod.NODAL) {
-            // for TET case, ncons equals number of constraint blocks
-            for (int j = 0; j < ncons; j++) {
-               GT.addCol(1);
-            }
-            // For controllable node, add the incompressibility constraint
-            for (MFreeNode3d n : myNodes) {
-               if (n.getIncompressIndex() != -1) {
-                  for (FemNodeNeighbor nbr : getNodeNeighbors(n)) {
-                     // if (isControllable (nbr.myNode)) {
-                     GT.addBlock(
-                        nbr.getNode().getSolveIndex(), bj, nbr.getDivBlk());
-                     // }
-                  }
-                  bj++;
-               }
-            }
-         }
-         else if (hardIncomp == IncompMethod.ELEMENT) {
-            for (MFreeElement3d e : myElements) {
-               if (e.getIncompressIndex() != -1) {
-                  MatrixBlock[] constraints;
-                  constraints = e.getIncompressConstraints();
-                  for (int i = 0; i < e.numNodes(); i++) {
-                     MFreeNode3d n = e.myNodes[i];
-                     // if (isControllable (n)) {
-                     GT.addBlock(n.getSolveIndex(), bj, constraints[i]);
-                     // }
-                  }
-                  bj++;
-               }
-            }
-         }
-         if (dg != null) {
-            double[] dbuf = dg.getBuffer();
-            for (int i = 0; i < ncons; i++) {
-               dbuf[numb + i] = myDg.get(i);
-            }
-         }
-         numb += ncons;
-      }
-      return numb;
-   }
-
-   private double getLocalVolumeError(
-      int nidx, MFreeNode3d[] nodes, MFreeIntegrationPoint3d[] pt, IntegrationData3d[] dt) {
-
-      double vol = 0;
-      double volr = 0;
-      for (int k=0; k<pt.length; ++k) {
-         // pt.computeJacobian(nodes);
-         double sw = pt[k].getShapeWeights().get(nidx);
-         double detJ = pt[k].getJ().determinant();
-         vol += detJ * pt[k].getWeight()*sw;
-         volr += dt[k].getDetJ0()*pt[k].getWeight()*sw;
-      }
-      return (vol - volr);
-   }
-
-   public int getBilateralInfo(ConstraintInfo[] ginfo, int idx) {
-      IncompMethod hardIncomp = getHardIncompMethod();
-      if (hardIncomp != IncompMethod.OFF) {
-         int ncols = myNumIncompressConstraints;
-         int ci;
-
-         double damping = 0;
-         if (myIncompCompliance != 0) {
-            // set critical damping
-            double mass = getMass() / myNumIncompressConstraints;
-            damping = 2 * Math.sqrt(mass / myIncompCompliance);
-         }
-
-         if (!myVolumeValid) {
-            updateVolume();
-         }
-         if (hardIncomp == IncompMethod.NODAL) {
-            for (ci = 0; ci < ncols; ci++) {
-               ConstraintInfo gi = ginfo[idx + ci];
-               gi.dist = 0; // values will be accumulated below
-               gi.compliance = myIncompCompliance;
-               gi.damping = damping;
-               gi.force = 0;
-            }
-
-            for (MFreeElement3d elem : myElements) {
-
-               MFreeNode3d[] nodes = elem.myNodes;
-               MFreeIntegrationPoint3d[] ipnts = elem.getIntegrationPoints();
-               IntegrationData3d[] idata = elem.getIntegrationData();
-               double verr;
-               for (int i = 0; i < nodes.length; i++) {
-                  if ((ci = nodes[i].getIncompressIndex()) != -1) {
-                     verr = getLocalVolumeError(i, nodes, ipnts, idata);
-                     ginfo[idx + ci].dist += verr;
-                  }
-               }
-            }
-         }
-         else if (hardIncomp == IncompMethod.ELEMENT) {
-            ci = idx;
-            for (MFreeElement3d e : myElements) {
-               e.getRestVolume(); // makes sure rest volume is updated
-               if (e.getIncompressIndex() != -1) {
-                  for (int k = 0; k < e.numPressureVals(); k++) {
-                     ConstraintInfo gi = ginfo[ci++];
-                     gi.dist = e.myVolumes[k] - e.myRestVolumes[k];
-                     gi.compliance = myIncompCompliance;
-                     gi.damping = damping;
-                     gi.force = 0;
-                  }
-               }
-            }
-         }
-         idx += ncols;
-      }
-      return idx;
-   }
-
-   public static void addControls(
-      ControlPanel controlPanel, FemModel femModel, ModelComponent topModel) {
-      FemControlPanel.addFemControls(controlPanel, femModel, topModel);
-      controlPanel.addWidget(femModel, "surfaceRendering");
-      controlPanel.addWidget(femModel, "elementWidgetSize", 0, 1.0);
-   }
-
-   public void dispose() {}
-
-   @Override
-   public void scaleDistance(double s) {
-      super.scaleDistance(s);
-      myVolume *= (s * s * s);
-   }
-
-   /**
-    * {@inheritDoc}
-    */
-   public boolean isDuplicatable() {
-      return false;
-   }
-
-   public void transformGeometry(AffineTransform3dBase X) {
-      TransformGeometryContext.transform (this, X, 0);
-   }
-
-   public void transformGeometry (
-      GeometryTransformer gtr, TransformGeometryContext context, int flags) {
-
-      // This is now handled in the node.transformGeometry():
-      //      for (MFreeNode3d n : myNodes) {
-      //         n.getRestPosition().transform(gtr);
-      //      }
-      for (MFreeElement3d elem : myElements) {
-         elem.invalidateRestData();
-         for (MFreeIntegrationPoint3d ipnt : elem.getIntegrationPoints()) {
-            ipnt.updateRestPosition();
-            ipnt.updatePosAndVelState();
-         }
-      }
-      updateLocalAttachmentPos();
-      invalidateStressAndStiffness();
-      updatePosState();
-
-      if (myMinBound != null) {
-         gtr.transformPnt (myMinBound);
-      }
-      if (myMaxBound != null) {
-         gtr.transformPnt (myMaxBound);
-      }
-   }   
-
-   public void addTransformableDependencies (
-      TransformGeometryContext context, int flags) {
-      context.addAll (myNodes);
-   } 
-
-   public boolean getCopyReferences(
-      List<ModelComponent> refs, ModelComponent ancestor) {
-      // TODO Auto-generated method stub
-      return false;
-   }
-
-   public void getAuxStateComponents(List<HasAuxState> comps, int level) {
-      // TODO Auto-generated method stub
-
-   }
-
-   //   public CountedList<MFreePoint3d> getEvaluationPoints() {
-   //      return myEvaluationPoints;
-   //   }
-
-   public void computeShapeMatrix() {
-
-      M = new SparseBlockMatrix();
-      b = new VectorNd();
-      // for (int i = 0; i< numNodes(); i++) {
-      // MFreeNode3d nodei = myNodes.get(i);
-      // VectorNd coords = nodei.getNodeCoordinates();
-      // ArrayList<MFreeNode3d> deps = nodei.getDependentNodes();
-      // for (int j=0; j<deps.size(); j++) {
-      // int col = deps.get(j).getNumber();
-      // M.set(i,col,coords.get(j));
-      // }
-      // }
-
-      // LUDecomposition lu = new LUDecomposition(M);
-      // MatrixNd out = new MatrixNd();
-      // lu.inverse(out);
-      //
-      // System.out.println("M = [");
-      // for (int i=0; i<numNodes(); i++) {
-      // for (int j=0; j<numNodes(); j++) {
-      // System.out.print(" " + M.get(i, j));
-      // }
-      // System.out.println();
-      // }
-      // System.out.println("];");
-      //
-      // System.out.println("Mi = [");
-      // for (int i=0; i<numNodes(); i++) {
-      // for (int j=0; j<numNodes(); j++) {
-      // System.out.print(" " + out.get(i, j));
-      // }
-      // System.out.println();
-      // }
-      // System.out.println("];");
-
-   }
-
-   @Override
-   public void updateBounds(Vector3d pmin, Vector3d pmax) {
-      updatePosState();
-      super.updateBounds(pmin, pmax);
-      for (MFreeMeshComp mc : myMeshList) {
-         mc.updateBounds(pmin, pmax);
-      }
-   }
-
-   public ColorMapBase getColorMap() {
-      return myColorMap;
-   }
-
-   public void setColorMap(ColorMapBase colorMap) {
-      myColorMap = colorMap;
-      myColorMapMode =
-         PropertyUtils
-         .propagateValue(this, "colorMap", colorMap, myColorMapMode);
-   }
-
-   public PropertyMode getColorMapMode() {
-      return myColorMapMode;
-   }
-
-   public void setColorMapMode(PropertyMode mode) {
-      if (mode != myColorMapMode) {
-         myColorMapMode =
-            PropertyUtils
-            .setModeAndUpdate(this, "colorMap", myColorMapMode, mode);
-      }
-   }
-
-   @Override
-   public void getMassMatrixValues (SparseBlockMatrix M, VectorNd f, double t) {
-      int bi;
-
-      for (int i=0; i<myNodes.size(); i++) {
-         FemNode3d n = myNodes.get(i);
-         if ((bi = n.getSolveIndex()) != -1) {
-            n.getEffectiveMass (M.getBlock (bi, bi), t);
-            n.getEffectiveMassForces (f, t, M.getBlockRowOffset (bi));
-         }
-      }
-   }
-
-   @Override
-   public void mulInverseMass(SparseBlockMatrix M, VectorNd a, VectorNd f) {
-
-      double[] abuf = a.getBuffer();
-      double[] fbuf = f.getBuffer();
-      int asize = a.size();
-
-      if (M.getAlignedBlockRow (asize) == -1) {
-         throw new IllegalArgumentException (
-            "size of 'a' not block aligned with 'M'");
-      }
-      if (f.size() < asize) {
-         throw new IllegalArgumentException (
-            "size of 'f' is less than the size of 'a'");
-      }
-      for (int i=0; i<myNodes.size(); i++) {
-         FemNode3d n = myNodes.get(i);
-         int bk = n.getSolveIndex();
-         if (bk != -1) {
-            int idx = M.getBlockRowOffset (bk);
-            if (idx < asize) {
-               n.mulInverseEffectiveMass(M.getBlock(bk, bk), abuf, fbuf, idx);
-            }
-         }
-      }
-   }
-
-   private static class NearestIPointCalculator implements ObjectDistanceCalculator {
-
-      Point3d myPnt;
-      MFreeIntegrationPoint3d myIpnt;
-      MFreeElement3d myElem;
-      double myDist;
-
-      public NearestIPointCalculator(Point3d pnt) {
-         myPnt = new Point3d(pnt);
-         reset();
-      }
-
-      @Override
-      public void reset() {
-         myIpnt = null;
-         myElem = null;
-         myDist = Double.POSITIVE_INFINITY;
-      }
-
-      @Override
-      public double nearestDistance(BVNode node) {
-         return node.distanceToPoint(myPnt);
-      }
-
-      @Override
-      public double nearestDistance(Boundable e) {
-         MFreeElement3d elem = (MFreeElement3d)e;
-         double dmin = Double.MAX_VALUE;
-         for (MFreeIntegrationPoint3d cb : elem.getIntegrationPoints()) {
-            double d = cb.getPosition().distance(myPnt);
-            if (d < dmin) {
-               dmin = d;
-               myDist = dmin;
-               myElem = elem;
-               myIpnt = cb;
-            }
-         }
-         return dmin;
-      }
-
-      @Override
-      public MFreeElement3d nearestObject() {
-         return myElem;
-      }
-
-      public MFreeIntegrationPoint3d nearestIPoint() {
-         return myIpnt;
-      }
-
-      @Override
-      public double nearestDistance() {
-         return myDist;
-      }
-
-   }
-=======
->>>>>>> ad261c4d
 
    /**
     * Adds a marker to this FemModel. The element to which it belongs is
