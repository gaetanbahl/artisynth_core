/**
 * Copyright (c) 2014, by the Authors: Antonio Sanchez (UBC)
 *
 * This software is freely available under a 2-clause BSD license. Please see
 * the LICENSE file in the ArtiSynth distribution directory for details.
 */
package artisynth.core.mfreemodels;

<<<<<<< HEAD
=======
import artisynth.core.femmodels.FemNode3d;
>>>>>>> 542b365a
import maspack.matrix.Point3d;
import maspack.matrix.VectorNd;

public interface MFreePoint3d {
   
<<<<<<< HEAD
   public Point3d getRestPosition();
   public MFreeNode3d[] getDependentNodes();
   public void setDependentNodes(MFreeNode3d[] nodes, VectorNd coords);
=======
   public FemNode3d[] getDependentNodes();
   public void setDependentNodes(FemNode3d[] nodes, VectorNd coords);
>>>>>>> 542b365a
   public VectorNd getNodeCoordinates();
   public void setNodeCoordinates(VectorNd coords);
   public void updatePosState();
   public void updateVelState();
   public void updateSlavePos();
   public Point3d getPosition();
   public Point3d getRestPosition();
   
   /**
    * Removes all dependencies with have very low weights
    * ( |w| &lt;= tol )
    * @return true if modified
    */
   public boolean reduceDependencies(double tol);
   
   
}<|MERGE_RESOLUTION|>--- conflicted
+++ resolved
@@ -6,23 +6,14 @@
  */
 package artisynth.core.mfreemodels;
 
-<<<<<<< HEAD
-=======
 import artisynth.core.femmodels.FemNode3d;
->>>>>>> 542b365a
 import maspack.matrix.Point3d;
 import maspack.matrix.VectorNd;
 
 public interface MFreePoint3d {
    
-<<<<<<< HEAD
-   public Point3d getRestPosition();
-   public MFreeNode3d[] getDependentNodes();
-   public void setDependentNodes(MFreeNode3d[] nodes, VectorNd coords);
-=======
    public FemNode3d[] getDependentNodes();
    public void setDependentNodes(FemNode3d[] nodes, VectorNd coords);
->>>>>>> 542b365a
    public VectorNd getNodeCoordinates();
    public void setNodeCoordinates(VectorNd coords);
    public void updatePosState();
