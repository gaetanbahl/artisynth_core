--- conflicted
+++ resolved
@@ -10,14 +10,6 @@
 import maspack.matrix.Vector3d;
 
 public interface MFreeShapeFunction {
-<<<<<<< HEAD
-
-   //   
-   //   public abstract double eval(MFreeNode3d node, MFreeNode3d[] nodes,
-   //      Point3d pnt);
-   //   
-   //   public abstract double evalDerivative(MFreeNode3d node, MFreeNode3d[] nodes, 
-   //      Point3d in, int[] derivatives);
    
    /**
     * Current coordinate to be used for evaluation
@@ -32,23 +24,6 @@
    public MFreeNode3d[] getNodes();
    
    /**
-=======
-   
-   
-   /**
-    * Current coordinate to be used for evaluation
-    * @return
-    */
-   public Point3d getCoordinate();
-   
-   /**
-    * Current nodes used for evaluation
-    * @return
-    */
-   public MFreeNode3d[] getNodes();
-   
-   /**
->>>>>>> 12e3cb9d
     * Update internals for computing the shape function value and derivatives at the
     * given point
     * @param pnt  point at which to evaluate shape functions
