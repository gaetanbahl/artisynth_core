--- conflicted
+++ resolved
@@ -10,11 +10,7 @@
 import maspack.matrix.Vector3d;
 
 public interface MFreeShapeFunction {
-<<<<<<< HEAD
    
-=======
-    
->>>>>>> ad261c4d
    /**
     * Current coordinate to be used for evaluation
     * @return
