--- conflicted
+++ resolved
@@ -51,10 +51,6 @@
     * @param myNodes
     * @return
     */
-<<<<<<< HEAD
-   public boolean maybeUpdate(Point3d coords, MFreeNode3d[] myNodes);
-=======
    public boolean maybeUpdate(Vector3d coords, MFreeNode3d[] myNodes);
->>>>>>> 542b365a
    
 }