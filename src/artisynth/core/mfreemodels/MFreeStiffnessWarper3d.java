--- conflicted
+++ resolved
@@ -68,13 +68,9 @@
       def.setAveragePressure(0);
       def.setF(Matrix3d.IDENTITY);
       def.setR(Matrix3d.IDENTITY);
-<<<<<<< HEAD
       MFreeIntegrationCoordinate mcoord = new MFreeIntegrationCoordinate();
       def.setMaterialCoordinate(mcoord);
-      
-=======
-
->>>>>>> 12e3cb9d
+
       Matrix6d D = new Matrix6d(); // fill in ...
       
       for (int k=0; k<ipnts.length; k++) {
@@ -83,10 +79,7 @@
          double dv = pt.getWeight()*idat.getDetJ0();
          Vector3d[] GNx = pt.updateShapeGradient(idat.getInvJ0());
          
-<<<<<<< HEAD
          mcoord.set(e, pt);
-=======
->>>>>>> 12e3cb9d
          Matrix3d Q = idat.getFrame() == null ? Matrix3d.IDENTITY : idat.getFrame();
          
          // compute tangent matrix under zero stress
@@ -99,11 +92,7 @@
                FemUtilities.addMaterialStiffness (
                   KA, GNx[i], D, SymmetricMatrix3d.ZERO, GNx[j], dv);
                K0[i][j].add(KA);
-<<<<<<< HEAD
-
-=======
                
->>>>>>> 12e3cb9d
             }
          }
       }      
@@ -130,7 +119,7 @@
    public RotationMatrix3d getRotation() {
       return R;
    }
-   
+
    public void computeRotation (Matrix3d F, SymmetricMatrix3d P) {
       if (R == null) {
          R = new RotationMatrix3d();
@@ -169,11 +158,7 @@
 //            System.out.println(pntStr + ".nbr = [" + (myElem.myNodes[i].getNumber()+1) + "," +(nbr.getNode().getNumber()+1) + "];");
             
             nbr.addStiffness (K0[i][j]);
-<<<<<<< HEAD
-
-=======
             
->>>>>>> 12e3cb9d
          }
       // }
    }
