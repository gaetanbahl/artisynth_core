--- conflicted
+++ resolved
@@ -143,22 +143,14 @@
    }
    
    @Override
-<<<<<<< HEAD
-   public boolean maybeUpdate(Point3d coords, MFreeNode3d[] nodes) {
-=======
    public boolean maybeUpdate(Vector3d coords, MFreeNode3d[] nodes) {
->>>>>>> 542b365a
       if (this.myNodes == nodes) {
          if (coords.distance(this.myPnt) < nodes[0].getInfluenceRadius()) {
             return false;
          }
       }
-<<<<<<< HEAD
-      update(coords, nodes);
-=======
       Point3d pnt = new Point3d(coords);
       update(pnt, nodes);
->>>>>>> 542b365a
       return true;
    }
    
