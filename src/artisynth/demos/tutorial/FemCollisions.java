--- conflicted
+++ resolved
@@ -1,4 +1,3 @@
-<<<<<<< HEAD
 package artisynth.demos.tutorial;
 
 import java.awt.Color;
@@ -158,161 +157,4 @@
          ((GL2Viewer)viewer).setDBlending(BlendType.GL_ONE_MINUS_SRC_ALPHA);
       }
    }
-}
-=======
-package artisynth.demos.tutorial;
-
-import java.awt.Color;
-import java.io.IOException;
-
-import maspack.geometry.MeshFactory;
-import maspack.geometry.PolygonalMesh;
-import maspack.matrix.AxisAngle;
-import maspack.matrix.RigidTransform3d;
-import maspack.matrix.Vector3d;
-import maspack.render.GLViewer.BlendType;
-import maspack.render.RenderProps;
-import artisynth.core.femmodels.FemFactory;
-import artisynth.core.femmodels.FemFactory.FemElementType;
-import artisynth.core.femmodels.FemMeshComp;
-import artisynth.core.femmodels.FemModel.SurfaceRender;
-import artisynth.core.femmodels.FemModel3d;
-import artisynth.core.materials.LinearMaterial;
-import artisynth.core.mechmodels.MechModel;
-import artisynth.core.mechmodels.RigidBody;
-import artisynth.core.workspace.DriverInterface;
-import artisynth.core.workspace.RootModel;
-
-public class FemCollisions extends RootModel {
-   
-   public FemCollisions() {}
-   
-   @Override
-   public void build(String[] args) throws IOException {
-      super.build(args);
-
-      // Reduce step size to better resolve collisions
-      setMaxStepSize(0.0002);
-      
-      // Create and add main MechModel
-      MechModel mech = new MechModel("mech");
-      addModel(mech);
-      
-      //-------------------------------------------------------------
-      // BEAM
-      //-------------------------------------------------------------
-      
-      // Create FEM beam
-      FemModel3d beam = new FemModel3d("beam");
-      mech.addModel(beam);
-      double[] size = {0.003, 0.0015, 0.0015};         // widths
-      int[] res = {4, 2, 2};                           // resolution
-      FemFactory.createGrid(beam, FemElementType.Hex, 
-         size[0], size[1], size[2], 
-         res[0], res[1], res[2]);
-      
-      // Set properties
-      beam.setDensity(1000);
-      beam.setMaterial(new LinearMaterial(300, 0.33));
-      
-      //-------------------------------------------------------------
-      // ELLIPSOID
-      //-------------------------------------------------------------
-      
-      // Create FEM ellipsoid
-      FemModel3d ellipsoid = new FemModel3d("ellipsoid");
-      mech.addModel(ellipsoid);
-      double[] radii = {0.002, 0.001, 0.001}; // radii (z, x, y)
-      int[] eres = {16, 4, 3};                // resolution (theta, phi, r)
-      FemFactory.createEllipsoid(ellipsoid, 
-         radii[0], radii[1], radii[2], 
-         eres[0], eres[1], eres[2]);
-      
-      // Set properties
-      ellipsoid.setDensity(1000);
-      ellipsoid.setMaterial(new LinearMaterial(300, 0.33));
-
-      // Transform: rotate 90 degrees about X-Axis
-      //            translate up by 0.003
-      RigidTransform3d trans = new RigidTransform3d();
-      trans.setRotation(new AxisAngle(1, 0, 0, Math.PI/2));
-      trans.setTranslation(new Vector3d(0, 0.0005, 0.003));
-      ellipsoid.transformGeometry(trans);
-      
-      //-------------------------------------------------------------
-      // BLOCK WITH EMBEDDED SPHERE
-      //-------------------------------------------------------------
-      
-      // Create FEM block
-      FemModel3d block = new FemModel3d("block");
-      mech.addModel(block);
-      FemFactory.createHexGrid(block, 0.002, 0.002, 0.002, 3, 3, 3);
-
-      // Set properties
-      block.setDensity(1000);
-      block.setMaterial(new LinearMaterial(300, 0.33));
-
-      // Create embedded sphere
-      double r = 0.0008;
-      int ref = 2;      // level of refinement
-      PolygonalMesh sphere = MeshFactory.createOctahedralSphere(r, ref);
-      FemMeshComp embeddedSphere = block.addMesh("embedded", sphere);
-      
-      // Transform: rotate 90 degrees about X-Axis
-      //            translate left by 0.003
-      trans = new RigidTransform3d();
-      trans.setTranslation(new Vector3d(0, 0.003, 0));
-      block.transformGeometry(trans);
-      
-      
-      //-------------------------------------------------------------
-      // TABLE AND COLLISIONS
-      //-------------------------------------------------------------
-      
-      RigidBody table = RigidBody.createBox("table", 0.005, 0.0075, 0.0008, 0);
-      table.setDynamic(false);
-      table.setPose(
-         new RigidTransform3d(
-            new Vector3d(0,0.0015,-0.002), AxisAngle.IDENTITY));
-      mech.addRigidBody(table);
-      
-      // Set up collisions
-      mech.setCollisionBehavior(ellipsoid, beam, true, 0.1);
-      mech.setCollisionBehavior(ellipsoid, table, true, 0.1);
-      mech.setCollisionBehavior(embeddedSphere, table, true, 0.1);
-      mech.setCollisionBehavior(ellipsoid, embeddedSphere, true, 0.1);
-      mech.setCollisionBehavior(table, beam, true, 0.1);
-      
-      
-      //-------------------------------------------------------------
-      // RENDER PROPERTIES
-      //-------------------------------------------------------------
-      
-      // Draw beam element widgets
-      beam.setElementWidgetSize(0.8);
-      RenderProps.setLineWidth(beam.getElements(), 0);
-      
-      // Make beam blue, and give it a translucent surface
-      RenderProps.setFaceColor(beam, Color.BLUE);
-      beam.setSurfaceRendering(SurfaceRender.Shaded);
-      RenderProps.setAlpha(beam.getMeshComp("surface"), 0.4);
-      
-      // Make the ellipsoid red
-      RenderProps.setFaceColor(ellipsoid, Color.RED);
-      RenderProps.setLineColor(ellipsoid, Color.RED.darker());
-      ellipsoid.setSurfaceRendering(SurfaceRender.Shaded);
-      
-      // Make the block green
-      RenderProps.setFaceColor(block, Color.GREEN);
-      RenderProps.setLineColor(block, Color.GREEN.darker());
-   }
-   
-   @Override
-   public void attach(DriverInterface driver) {
-      super.attach(driver);
-      
-      // Enable transparency blending
-      getMainViewer().setDBlending(BlendType.GL_ONE_MINUS_SRC_ALPHA);
-   }
-}
->>>>>>> 920dc37a
+}