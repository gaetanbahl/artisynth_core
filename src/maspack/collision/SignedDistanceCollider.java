--- conflicted
+++ resolved
@@ -1,117 +1,3 @@
-<<<<<<< HEAD
-package maspack.collision;
-
-import maspack.geometry.*;
-import maspack.matrix.*;
-import java.util.ArrayList;
-import maspack.util.ArraySupport;
-import java.util.Hashtable;
-import java.util.IdentityHashMap;
-import java.util.LinkedHashSet;
-
-public class SignedDistanceCollider implements AbstractCollider {
-   
-   public SignedDistanceCollider() {
-   }
-
-   private boolean boundingBoxesDisjoint (
-      PolygonalMesh mesh0, PolygonalMesh mesh1) {
-      
-      Point3d meshMin = new Point3d();
-      Point3d meshMax = new Point3d();
-      Vector3d widths = new Vector3d();
-      RigidTransform3d XOBBToWorld0 = 
-         new RigidTransform3d (mesh0.getMeshToWorld());
-      mesh0.getLocalBounds (meshMin, meshMax);
-      XOBBToWorld0.mulXyz ((meshMin.x + meshMax.x) / 2.0, 
-                           (meshMin.y + meshMax.y) / 2.0, 
-                           (meshMin.z + meshMax.z) / 2.0);
-      widths.sub (meshMax, meshMin);
-      OBB obb0 = new OBB (widths, XOBBToWorld0);
-      
-      RigidTransform3d XOBBToWorld1 = 
-         new RigidTransform3d (mesh1.getMeshToWorld());
-      mesh1.getLocalBounds (meshMin, meshMax);
-      XOBBToWorld1.mulXyz ((meshMin.x + meshMax.x) / 2.0, 
-                           (meshMin.y + meshMax.y) / 2.0, 
-                           (meshMin.z + meshMax.z) / 2.0);
-      // XOBBToWorld1 should be identity.
-      widths.sub (meshMax, meshMin);      
-      OBB obb1 = new OBB (widths, XOBBToWorld1);
-      return BVBoxNodeTester.isDisjoint (obb0, obb1);
-   }
-
-
-   public ContactInfo getContacts (
-      PolygonalMesh mesh0, PolygonalMesh mesh1) {
-
-      SignedDistanceGrid grid0 = mesh0.getSignedDistanceGrid();
-      if (grid0 == null) {
-         Vector3i cellDivisions = new Vector3i (20, 20, 20);
-         double gridMargin = 0.1;
-         grid0 = mesh0.getSignedDistanceGrid (gridMargin, cellDivisions);
-      }     
-      return getContacts (mesh0, grid0, mesh1, null);
-   }
-   
-   // mesh0 is rigid/fixed, mesh1 is deformable.
-   public ContactInfo getContacts (
-      PolygonalMesh mesh0, SignedDistanceGrid grid0,
-      PolygonalMesh mesh1, SignedDistanceGrid grid1) {
-
-      if (boundingBoxesDisjoint (mesh0, mesh1)) {
-         return null;
-      }
-      ContactInfo cinfo = new ContactInfo (mesh0, mesh1);
-      cinfo.myPoints0 = new ArrayList<PenetratingPoint>();
-      cinfo.myPoints1 = new ArrayList<PenetratingPoint>();
-      if (grid0 != null) {
-         findPenetratingPoints (cinfo.myPoints1, mesh0, grid0, mesh1);
-      }
-      if (grid1 != null) {
-         findPenetratingPoints (cinfo.myPoints0, mesh1, grid1, mesh0);
-      }
-      if (cinfo.myPoints0.size() == 0 && cinfo.myPoints1.size() == 0) {
-         return null;
-      }
-      else {
-         return cinfo;
-      }
-   }
-   
-   private void findPenetratingPoints (
-      ArrayList<PenetratingPoint> points,
-      PolygonalMesh mesh0, SignedDistanceGrid grid0, PolygonalMesh mesh1) {
-
-      ArrayList<Vertex3d> mesh1Vertices = mesh1.getVertices ();
-      Vector3d normal = new Vector3d();
-      double distance;
-      RigidTransform3d X1to0 = null;
-      if (!mesh0.meshToWorldIsIdentity() ||
-          !mesh1.meshToWorldIsIdentity()) {
-         X1to0 = new RigidTransform3d();
-         // Transform from deformable mesh to rigid mesh.
-         X1to0.mulInverseLeft (mesh0.getMeshToWorld(), mesh1.getMeshToWorld());
-      }
-      Point3d vpnt = new Point3d();
-      for (Vertex3d v1 : mesh1Vertices) { // mesh1 is deformable
-         vpnt.set (v1.pnt);
-         if (X1to0 != null) {
-            vpnt.transform (X1to0);
-         }
-         distance = grid0.getLocalDistanceAndNormal (normal, null, vpnt);
-         if (distance <= 0) {
-            if (!mesh0.meshToWorldIsIdentity()) {
-               normal.transform (mesh0.getMeshToWorld());
-               vpnt.transform (mesh0.getMeshToWorld());
-            }
-            points.add (
-               new PenetratingPoint (v1, vpnt, normal, -distance));
-         }
-      }
-   }
-}
-=======
 package maspack.collision;
 
 import maspack.geometry.*;
@@ -223,5 +109,4 @@
          }
       }
    }
-}
->>>>>>> 22d51713
+}