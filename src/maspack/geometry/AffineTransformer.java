<<<<<<< HEAD
package maspack.geometry;

import maspack.matrix.*;

/**
 * A GeometryTransformer that implements a linear affine transformation.
 * For points, this can be expressed in homogenous coordinates as
 *<pre> 
 * [ p' ]     [ p ]       [  F   pf  ]
 * [    ] = X [   ],  X = [          ]
 * [ 1  ]     [ 1 ]       [  0    1  ]
 *</pre>
 * where F is a general 3 X 3 matrix and pf is an offset vector.
 * 
 * @author John E Lloyd
 *
 */
public class AffineTransformer extends GeometryTransformer {

   AffineTransform3d myX;
   PolarDecomposition3d myPolarD;
   AffineTransform3d myInvX;
   boolean myReflectingP = false;
   boolean myInvertibleP;

   /**
    * Creates a new AffineTransformer from a specified affine transform.
    *
    * @param X affine transform defining the transformation
    */
   public AffineTransformer (AffineTransform3d X) {
      myX = new AffineTransform3d (X);
      myPolarD = new PolarDecomposition3d();
      myPolarD.factorLeft (X.A);
      myReflectingP = myX.A.determinant() < 0;
   }

   /**
    * Returns <code>false</code>, since this transformer does not implement a
    * linear rigid transform.
    */
   public boolean isRigid() {
      return false;
   }

   /**
    * Returns <code>true</code>, since this transformer does implement a
    * linear affine transform.
    */
   public boolean isAffine() {
      return true;
   }
   
   /**
    * Returns <code>true</code> if this transformer is reflecting.
    */
   public boolean isReflecting() {
      return myReflectingP;
   }
   
   /**
    * Returns <code>true</code>, since this transformer is invertible.
    */
   public boolean isInvertible() {
      return true;
   }

   private void updateInverse() {
      if (myInvX == null) {
         myInvX = new AffineTransform3d (myX);
         myInvertibleP = myInvX.invert();
      }
   }

   /**
    * Returns a transformer that implements the inverse operation of this
    * transformer.
    * 
    * @return inverse transformer
    */
   public AffineTransformer getInverse() {
      updateInverse();
      return new AffineTransformer (myInvX);
   }

   /**
    * Transforms a point <code>p1</code> and returns the result in
    * <code>pr</code>. The transform is computed according to
    * <pre>
    * pr = F p1 + pf
    * </pre>
    * This method provides the low level implementation for point
    * transformations and does not do any saving or restoring of data.
    * 
    * @param pr transformed point
    * @param p1 point to be transformed
    */
   public void computeTransformPnt (Point3d pr, Point3d p1) {
      pr.transform (myX, p1);
   }

   /**
    * Transforms a vector <code>v1</code>, and returns the result in
    * <code>vr</code>. 
    * The transform is computed according to
    * <pre>
    * vr = F v1
    * </pre>
    * The reference position is ignored since affine transforms are position
    * invariant.
    *
    * This method provides the low level implementation for vector
    * transformations and does not do any saving or restoring of data.
    *
    * @param vr transformed vector
    * @param v1 vector to be transformed
    * @param r reference position of the vector (ignored)
    */
   public void computeTransformVec (Vector3d vr, Vector3d v1, Vector3d r) {
      vr.transform (myX, v1);
   }

   /**
    * Transforms a rigid transform <code>T1</code> and returns the result in
    * <code>TR</code>. If
    * <pre>
    *      [  R1   p1 ]
    * T1 = [          ]
    *      [  0    1  ]
    * </pre>
    * the transform is computed according to
    * <pre>
    *      [  RF R1   F p1 + pf ]
    * TR = [                    ]
    *      [    0          1    ]
    * </pre>
    * where PF RF = F is the left polar decomposition of F.
    * 
    * This method provides the low level implementation for the transformation
    * of rigid transforms and does not do any saving or restoring of data.
    *
    * @param TR transformed transform
    * @param T1 transform to be transformed
    */
   public void computeTransform (RigidTransform3d TR, RigidTransform3d T1) {
      TR.set (T1);
      TR.mulAffineLeft (myX, myPolarD.getR());
   }

   /**
    * Transforms an affine transform <code>X1</code> and returns the result in
    * <code>XR</code>. If
    * <pre>
    *      [  A1   p1 ]
    * X1 = [          ]
    *      [  0    1  ]
    * </pre>
    * the transform is computed according to
    * <pre>
    *      [  F A1   F p1 + pf ]
    * XR = [                   ]
    *      [   0         1     ]
    * </pre>
    *
    * This method provides the low level implementation for the transformation
    * of affine transforms and does not do any saving or restoring of data.
    * 
    * @param XR transformed transform
    * @param X1 transform to be transformed
    */
   public void computeTransform (AffineTransform3d XR, AffineTransform3d X1) {
      XR.mul (myX, X1);
   }
   
   /**
    * Transforms a rotation matrix <code>R1</code>, located at reference
    * position <code>ref</code>, and returns the result in <code>RR</code>.
    * The transform is computed according to
    * <pre>
    * RR = RF R1
    * </pre>
    * where PF RF = F is the left polar decomposition of F.
    * The reference position is ignored since affine transforms are position
    * invariant.
    * 
    * This method provides the low level implementation for the transformation
    * of rotation matrices and does not do any saving or restoring of data.
    *
    * @param RR transformed rotation
    * @param R1 rotation to be transformed
    * @param r reference position of the rotation (ignored)
    */
   public void computeTransform (
      RotationMatrix3d RR, RotationMatrix3d R1, Vector3d r) {

      RR.mul (myPolarD.getR(), R1);
   }

   /**
    * Transforms a general 3 X 3 matrix <code>M1</code>, located at reference
    * position <code>ref</code>, and returns the result in <code>MR</code>.
    * The transform is computed according to
    * <pre>
    * MR = F M1
    * </pre>
    * The reference position is ignored since affine transforms are position
    * invariant.
    * 
    * This method provides the low level implementation for the transformation
    * of 3 X 3 matrices and does not do any saving or restoring of data.
    *
    * @param MR transformed matrix
    * @param M1 matrix to be transformed
    * @param r reference position of the matrix (ignored)
    */
   public void computeTransform (Matrix3d MR, Matrix3d M1, Vector3d r) {

      MR.mul (myX.A, M1);
   }

   /**
    * Transforms a plane <code>p1</code>, located at reference position
    * <code>ref</code>, and returns the result in <code>pr</code>.
    * Assume that <code>p1</code> is defined by a normal <code>n1</code>
    * and offset <code>o1</code> such that all planar points <code>x</code>
    * satisfy
    * <pre>
    * n1^T x = o1
    * </pre>
    * Then the transformed normal <code>nr</code> and offset <code>or</code>
    * are computed according to
    * <pre>
    * nr = inv(F)^T n1
    * or = o1 + nr^T pf
    * mag = ||nr||
    * nr = nr/mag, or = or/mag
    * </pre>
    * The reference position is ignored since affine transforms are position
    * invariant.
    *
    * This method provides the low level implementation for the transformation
    * of planes and does not do any saving or restoring of data.
    *
    * @param pr transformed plane
    * @param p1 plane to be transformed
    * @param r reference position of the plane (ignored)
    */
   public void computeTransform (Plane pr, Plane p1, Vector3d r) {
      pr.transform (myX, p1);
   }

}
=======
package maspack.geometry;

import maspack.matrix.*;

/**
 * A GeometryTransformer that implements a linear affine transformation.
 * For points, this can be expressed in homogenous coordinates as
 *<pre> 
 * [ p' ]     [ p ]       [  F   pf  ]
 * [    ] = X [   ],  X = [          ]
 * [ 1  ]     [ 1 ]       [  0    1  ]
 *</pre>
 * where F is a general 3 X 3 matrix and pf is an offset vector.
 * 
 * @author John E Lloyd
 *
 */
public class AffineTransformer extends GeometryTransformer {

   AffineTransform3d myX;
   PolarDecomposition3d myPolarD;
   AffineTransform3d myInvX;
   boolean myReflectingP = false;
   boolean myInvertibleP;

   /**
    * Creates a new AffineTransformer from a specified affine transform.
    *
    * @param X affine transform defining the transformation
    */
   public AffineTransformer (AffineTransform3d X) {
      myX = new AffineTransform3d (X);
      myPolarD = new PolarDecomposition3d();
      myPolarD.factorLeft (X.A);
      myReflectingP = myX.A.determinant() < 0;
   }

   /**
    * Returns <code>false</code>, since this transformer does not implement a
    * linear rigid transform.
    */
   public boolean isRigid() {
      return false;
   }

   /**
    * Returns <code>true</code>, since this transformer does implement a
    * linear affine transform.
    */
   public boolean isAffine() {
      return true;
   }
   
   /**
    * Returns <code>true</code> if this transformer is reflecting.
    */
   public boolean isReflecting() {
      return myReflectingP;
   }
   
   /**
    * Returns <code>true</code>, since this transformer is invertible.
    */
   public boolean isInvertible() {
      return true;
   }

   private void updateInverse() {
      if (myInvX == null) {
         myInvX = new AffineTransform3d (myX);
         myInvertibleP = myInvX.invert();
      }
   }

   /**
    * Returns a transformer that implements the inverse operation of this
    * transformer.
    * 
    * @return inverse transformer
    */
   public AffineTransformer getInverse() {
      updateInverse();
      return new AffineTransformer (myInvX);
   }

   /**
    * Transforms a point <code>p</code> and returns the result in
    * <code>pr</code>. The transform is computed according to
    * <pre>
    * pr = F p + pf
    * </pre>
    * This method provides the low level implementation for point
    * transformations and does not do any saving or restoring of data.
    * 
    * @param pr transformed point
    * @param p point to be transformed
    */
   public void computeTransformPnt (Point3d pr, Point3d p) {
      pr.transform (myX, p);
   }

   /**
    * Transforms a vector <code>v</code>, and returns the result in
    * <code>vr</code>. 
    * The reference position <code>r</code> is ignored since affine transforms
    * are position invariant.
    * The transform is computed according to
    * <pre>
    * vr = F v
    * </pre>
    *
    * This method provides the low level implementation for vector
    * transformations and does not do any saving or restoring of data.
    *
    * @param vr transformed vector
    * @param v vector to be transformed
    * @param r reference position of the vector (ignored)
    */
   public void computeTransformVec (Vector3d vr, Vector3d v, Vector3d r) {
      vr.transform (myX, v);
   }
   
   /**
    * Computes the matrices <code>PL</code> and <code>N</code> that transform
    * points <code>xl</code> local to a coordinate frame <code>T</code> after
    * that frame is itself transformed.  The updated local coordinates are
    * given by
    * <pre>
    * xl' = N PL xl
    * <pre>
    * where <code>PL</code> is symmetric positive definite and
    * <code>N</code> is a diagonal matrix that is either the identity,
    * or a reflection that flips a single axis. See the documentation
    * for {@link GeometryTransformer#computeLocalTransforms}.
    * The quantities <code>F</code> and <code>f(p)</code>
    * described there correspond to <code>F</code> and
    * <code>pf</code> for this transformer.
    *
    * @param PL primary transformation matrix
    * @param Ndiag if non-null, returns the diagonal components of N
    * @param T rigid transform for which the local transforms are computed
    */
   public void computeLocalTransforms (
      Matrix3d PL, Vector3d Ndiag, RigidTransform3d T) {
      
      if (Ndiag != null) {
         myPolarD.getN (Ndiag);
      }
      PL.mulTransposeLeft (myPolarD.getQ(), myX.A);
      PL.inverseTransform (T.R);
   }

   /**
    * Transforms a normal vector <code>n</code>, and returns the result in
    * <code>nr</code>. 
    * The reference position <code>r</code> is ignored since affine transforms
    * are position invariant.
    * The transform is computed according to
    * <pre>
    *       -1 T
    * nr = F     n
    * </pre>
    * The result is <i>not</i> normalized since the unnormalized form could be
    * useful in some contexts.
    *
    * This method provides the low level implementation for normal
    * transformations and does not do any saving or restoring of data.
    *
    * @param nr transformed normal
    * @param n normal to be transformed
    * @param r reference position of the normal (ignored)
    */
   public void computeTransformNormal (Vector3d nr, Vector3d n, Vector3d r) {
      updateInverse();
      myInvX.A.mulTranspose (nr, n);
   }
 
   /**
    * Transforms an affine transform <code>X</code> and returns the result in
    * <code>XR</code>. If
    * <pre>
    *     [  A  p ]
    * X = [       ]
    *     [  0  1 ]
    * </pre>
    * the transform is computed according to
    * <pre>
    *      [  F A   F p + pf ]
    * XR = [                 ]
    *      [   0       1     ]
    * </pre>
    *
    * This method provides the low level implementation for the transformation
    * of affine transforms and does not do any saving or restoring of data.
    * 
    * @param XR transformed transform
    * @param X transform to be transformed
    */
   public void computeTransform (AffineTransform3d XR, AffineTransform3d X) {
      XR.mul (myX, X);
   }
   
   /**
    * Transforms a rotation matrix <code>R</code> and returns the result in
    * <code>RR</code>. The reference position <code>r</code> is ignored since
    * affine transforms are position invariant. This transform takes the form
    * <pre>
    * RR = Q R N 
    * </pre>
    * where <code>Q</code> is the orthogonal matrix from the left polar
    * decomposition <code>F = P Q</code>, and <code>N</code> is matrix that
    * flips an axis to ensure that <code>Q R N</code> remains right-handed.
    * For additional details, see the documentation for {@link
    * #transform(RotationMatrix3d,RotationMatrix3d,Vector3d) transform(RR,R,r)}.
    * 
    * This method provides the low level implementation for the transformation
    * of rotation matrices and does not do any saving or restoring of data.
    *
    * @param RR transformed rotation
    * @param R rotation to be transformed
    * @param r reference position of the rotation (ignored)
    */
   public void computeTransform (
      RotationMatrix3d RR, Vector3d Ndiag, RotationMatrix3d R, Vector3d r) {

      RR.mul (myPolarD.getQ(), R);
      if (Ndiag != null) {
         myPolarD.getN (Ndiag);
      }
      if (!myPolarD.isRightHanded()) {
         RR.negateColumn (myPolarD.getMaxQDiagIndex());
      }
   }

   /**
    * Transforms a general 3 X 3 matrix <code>M</code> and returns the result
    * in <code>MR</code>.
    * The reference position <code>r</code> is ignored since affine transforms
    * are position invariant.
    * The transform is computed according to
    * <pre>
    * MR = F M
    * </pre>
    * 
    * This method provides the low level implementation for the transformation
    * of 3 X 3 matrices and does not do any saving or restoring of data.
    *
    * @param MR transformed matrix
    * @param M matrix to be transformed
    * @param r reference position of the matrix (ignored)
    */
   public void computeTransform (Matrix3d MR, Matrix3d M, Vector3d r) {
      MR.mul (myX.A, M);
   }

   /**
    * Transforms a plane <code>p</code> and returns the result in <code>pr</code>.
    * The reference position <code>r</code> is ignored since affine transforms
    * are position invariant.
    * Assume that <code>p</code> is defined by a normal <code>n</code>
    * and offset <code>o</code> such that all planar points <code>x</code>
    * satisfy
    * <pre>
    * n^T x = o
    * </pre>
    * Then the transformed normal <code>nr</code> and offset <code>or</code>
    * are computed according to
    * <pre>
    * nr = inv(F)^T n
    * or = o + nr^T pf
    * mag = ||nr||
    * nr = nr/mag, or = or/mag
    * </pre>
    *
    * This method provides the low level implementation for the transformation
    * of planes and does not do any saving or restoring of data.
    *
    * @param pr transformed plane
    * @param p plane to be transformed
    * @param r reference position of the plane (ignored)
    */
   public void computeTransform (Plane pr, Plane p, Vector3d r) {
      pr.transform (myX, p);
   }

}
>>>>>>> aa0a296b
<|MERGE_RESOLUTION|>--- conflicted
+++ resolved
@@ -1,4 +1,3 @@
-<<<<<<< HEAD
 package maspack.geometry;
 
 import maspack.matrix.*;
@@ -85,259 +84,6 @@
    }
 
    /**
-    * Transforms a point <code>p1</code> and returns the result in
-    * <code>pr</code>. The transform is computed according to
-    * <pre>
-    * pr = F p1 + pf
-    * </pre>
-    * This method provides the low level implementation for point
-    * transformations and does not do any saving or restoring of data.
-    * 
-    * @param pr transformed point
-    * @param p1 point to be transformed
-    */
-   public void computeTransformPnt (Point3d pr, Point3d p1) {
-      pr.transform (myX, p1);
-   }
-
-   /**
-    * Transforms a vector <code>v1</code>, and returns the result in
-    * <code>vr</code>. 
-    * The transform is computed according to
-    * <pre>
-    * vr = F v1
-    * </pre>
-    * The reference position is ignored since affine transforms are position
-    * invariant.
-    *
-    * This method provides the low level implementation for vector
-    * transformations and does not do any saving or restoring of data.
-    *
-    * @param vr transformed vector
-    * @param v1 vector to be transformed
-    * @param r reference position of the vector (ignored)
-    */
-   public void computeTransformVec (Vector3d vr, Vector3d v1, Vector3d r) {
-      vr.transform (myX, v1);
-   }
-
-   /**
-    * Transforms a rigid transform <code>T1</code> and returns the result in
-    * <code>TR</code>. If
-    * <pre>
-    *      [  R1   p1 ]
-    * T1 = [          ]
-    *      [  0    1  ]
-    * </pre>
-    * the transform is computed according to
-    * <pre>
-    *      [  RF R1   F p1 + pf ]
-    * TR = [                    ]
-    *      [    0          1    ]
-    * </pre>
-    * where PF RF = F is the left polar decomposition of F.
-    * 
-    * This method provides the low level implementation for the transformation
-    * of rigid transforms and does not do any saving or restoring of data.
-    *
-    * @param TR transformed transform
-    * @param T1 transform to be transformed
-    */
-   public void computeTransform (RigidTransform3d TR, RigidTransform3d T1) {
-      TR.set (T1);
-      TR.mulAffineLeft (myX, myPolarD.getR());
-   }
-
-   /**
-    * Transforms an affine transform <code>X1</code> and returns the result in
-    * <code>XR</code>. If
-    * <pre>
-    *      [  A1   p1 ]
-    * X1 = [          ]
-    *      [  0    1  ]
-    * </pre>
-    * the transform is computed according to
-    * <pre>
-    *      [  F A1   F p1 + pf ]
-    * XR = [                   ]
-    *      [   0         1     ]
-    * </pre>
-    *
-    * This method provides the low level implementation for the transformation
-    * of affine transforms and does not do any saving or restoring of data.
-    * 
-    * @param XR transformed transform
-    * @param X1 transform to be transformed
-    */
-   public void computeTransform (AffineTransform3d XR, AffineTransform3d X1) {
-      XR.mul (myX, X1);
-   }
-   
-   /**
-    * Transforms a rotation matrix <code>R1</code>, located at reference
-    * position <code>ref</code>, and returns the result in <code>RR</code>.
-    * The transform is computed according to
-    * <pre>
-    * RR = RF R1
-    * </pre>
-    * where PF RF = F is the left polar decomposition of F.
-    * The reference position is ignored since affine transforms are position
-    * invariant.
-    * 
-    * This method provides the low level implementation for the transformation
-    * of rotation matrices and does not do any saving or restoring of data.
-    *
-    * @param RR transformed rotation
-    * @param R1 rotation to be transformed
-    * @param r reference position of the rotation (ignored)
-    */
-   public void computeTransform (
-      RotationMatrix3d RR, RotationMatrix3d R1, Vector3d r) {
-
-      RR.mul (myPolarD.getR(), R1);
-   }
-
-   /**
-    * Transforms a general 3 X 3 matrix <code>M1</code>, located at reference
-    * position <code>ref</code>, and returns the result in <code>MR</code>.
-    * The transform is computed according to
-    * <pre>
-    * MR = F M1
-    * </pre>
-    * The reference position is ignored since affine transforms are position
-    * invariant.
-    * 
-    * This method provides the low level implementation for the transformation
-    * of 3 X 3 matrices and does not do any saving or restoring of data.
-    *
-    * @param MR transformed matrix
-    * @param M1 matrix to be transformed
-    * @param r reference position of the matrix (ignored)
-    */
-   public void computeTransform (Matrix3d MR, Matrix3d M1, Vector3d r) {
-
-      MR.mul (myX.A, M1);
-   }
-
-   /**
-    * Transforms a plane <code>p1</code>, located at reference position
-    * <code>ref</code>, and returns the result in <code>pr</code>.
-    * Assume that <code>p1</code> is defined by a normal <code>n1</code>
-    * and offset <code>o1</code> such that all planar points <code>x</code>
-    * satisfy
-    * <pre>
-    * n1^T x = o1
-    * </pre>
-    * Then the transformed normal <code>nr</code> and offset <code>or</code>
-    * are computed according to
-    * <pre>
-    * nr = inv(F)^T n1
-    * or = o1 + nr^T pf
-    * mag = ||nr||
-    * nr = nr/mag, or = or/mag
-    * </pre>
-    * The reference position is ignored since affine transforms are position
-    * invariant.
-    *
-    * This method provides the low level implementation for the transformation
-    * of planes and does not do any saving or restoring of data.
-    *
-    * @param pr transformed plane
-    * @param p1 plane to be transformed
-    * @param r reference position of the plane (ignored)
-    */
-   public void computeTransform (Plane pr, Plane p1, Vector3d r) {
-      pr.transform (myX, p1);
-   }
-
-}
-=======
-package maspack.geometry;
-
-import maspack.matrix.*;
-
-/**
- * A GeometryTransformer that implements a linear affine transformation.
- * For points, this can be expressed in homogenous coordinates as
- *<pre> 
- * [ p' ]     [ p ]       [  F   pf  ]
- * [    ] = X [   ],  X = [          ]
- * [ 1  ]     [ 1 ]       [  0    1  ]
- *</pre>
- * where F is a general 3 X 3 matrix and pf is an offset vector.
- * 
- * @author John E Lloyd
- *
- */
-public class AffineTransformer extends GeometryTransformer {
-
-   AffineTransform3d myX;
-   PolarDecomposition3d myPolarD;
-   AffineTransform3d myInvX;
-   boolean myReflectingP = false;
-   boolean myInvertibleP;
-
-   /**
-    * Creates a new AffineTransformer from a specified affine transform.
-    *
-    * @param X affine transform defining the transformation
-    */
-   public AffineTransformer (AffineTransform3d X) {
-      myX = new AffineTransform3d (X);
-      myPolarD = new PolarDecomposition3d();
-      myPolarD.factorLeft (X.A);
-      myReflectingP = myX.A.determinant() < 0;
-   }
-
-   /**
-    * Returns <code>false</code>, since this transformer does not implement a
-    * linear rigid transform.
-    */
-   public boolean isRigid() {
-      return false;
-   }
-
-   /**
-    * Returns <code>true</code>, since this transformer does implement a
-    * linear affine transform.
-    */
-   public boolean isAffine() {
-      return true;
-   }
-   
-   /**
-    * Returns <code>true</code> if this transformer is reflecting.
-    */
-   public boolean isReflecting() {
-      return myReflectingP;
-   }
-   
-   /**
-    * Returns <code>true</code>, since this transformer is invertible.
-    */
-   public boolean isInvertible() {
-      return true;
-   }
-
-   private void updateInverse() {
-      if (myInvX == null) {
-         myInvX = new AffineTransform3d (myX);
-         myInvertibleP = myInvX.invert();
-      }
-   }
-
-   /**
-    * Returns a transformer that implements the inverse operation of this
-    * transformer.
-    * 
-    * @return inverse transformer
-    */
-   public AffineTransformer getInverse() {
-      updateInverse();
-      return new AffineTransformer (myInvX);
-   }
-
-   /**
     * Transforms a point <code>p</code> and returns the result in
     * <code>pr</code>. The transform is computed according to
     * <pre>
@@ -537,5 +283,4 @@
       pr.transform (myX, p);
    }
 
-}
->>>>>>> aa0a296b
+}