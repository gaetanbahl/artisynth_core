<<<<<<< HEAD
/**
 * Copyright (c) 2017, by the Authors: Bruce Haines (UBC), Antonio Sanchez
 * (UBC), John E Lloyd (UBC)
 *
 * This software is freely available under a 2-clause BSD license. Please see
 * the LICENSE file in the ArtiSynth distribution directory for details.
 */
package maspack.geometry;

import java.awt.Color;
import java.io.BufferedReader;
import java.util.ArrayList;
import java.util.Arrays;
import java.util.LinkedHashMap;
import java.util.HashSet;
import java.util.HashMap;
import java.util.LinkedList;

import maspack.matrix.AffineTransform3dBase;
import maspack.matrix.*;
import maspack.matrix.Vector3d;
import maspack.matrix.Vector3i;
import maspack.matrix.Matrix3d;
import maspack.render.PointLineRenderProps;
import maspack.render.RenderList;
import maspack.render.RenderObject;
import maspack.render.RenderProps;
import maspack.render.Renderable;
import maspack.render.Renderer;
import maspack.render.Renderer.DrawMode;
import maspack.render.Renderer.LineStyle;
import maspack.render.Renderer.PointStyle;
import maspack.render.Renderer.Shading;
import maspack.util.StringHolder;
import maspack.util.DoubleHolder;
import maspack.util.ArraySupport;
import maspack.util.QuadraticSolver;
import maspack.util.InternalErrorException;

/**
 * Implements a distance field for fixed triangular mesh. One common
 * use of such a field is to detect point penetration distances and normals for
 * use in collision handling.
 *
 * <p>The field is implemented using a regular 3D grid composed of
 * <code>numVX</code> X <code>numVY</code> X <code>numVZ</code> vertices along
 * the x, y and z directions, dividing the volume into <code>(numVX-1)</code> X
 * <code>(numVY-1)</code> X <code>(numVZ-1)</code> cells. For vertices close to
 * the mesh, nearby Features are examined to determine the distance from the mesh
 * to the vertex. A sweep method and ray-casting are then used to propogate
 * distance values throughout the volume and determine whether vertices are
 * inside or outside. The algorithm is based on C++ code provided by Robert
 * Bridson at UBC.
 *
 * <p>The grid is constructed in local mesh coordinates, and all queries are
 * assumed to be performed in local mesh coordinates. The mesh is assumed to be
 * closed; if it is not, the results are undefined. The distance field is
 * defined so as to be negative within the mesh and positive outside
 * it. Normals are computed at each vertex using numeric differentation of the
 * distances associated with the surrounding vertices. Trilinear interpolation
 * of vertex values across each cell is used to compute the distance and normal
 * for a general point within the grid volume.
 */
public class DistanceGrid implements Renderable {

   protected Vector3d myCellWidths;     // cell widths along x, y, z
   protected double[] myPhi;            // distance values at each vertex
   protected Vector3d[] myNormals;      // normal values at each vertex
   public static double OUTSIDE = Double.MAX_VALUE;

   // colors, colorMap and color indices which can be used to assign colors to
   // the different vertices for rendering purposes
   protected LinkedHashMap<Color,Integer> myColorMap;
   protected ArrayList<Color> myColors;
   protected int[] myColorIndices;
   protected RenderProps myRenderProps = null;
   protected int[] myRenderRanges = null;
   //protected String myRenderProps = null;

   protected RenderObject myRob;      // render object used for rendering
   protected boolean myRobValid = false;

   /**
    * Maximum of the distance field, in mesh coordinates.
    */
   protected Point3d myMaxCoord = new Point3d();
   /**
    * Minimum of the distance field, in mesh coordinates.
    */
   protected Point3d myMinCoord = new Point3d();

   /**
    * Diamter of the grid
    */
   private double myDiameter;

   protected int numVX = 0;  // number of vertices along X
   protected int numVY = 0;  // number of vertices along Y
   protected int numVZ = 0;  // number of vertices along Z
   protected int numVXxVY = 0; // numVX*numVY


   /**
    * An array giving the index of the nearest Feature to each vertex.
    */
   protected int[] myClosestFeatureIdxs;
   
   protected Feature[] myFeatures;
   protected AffineTransform3dBase myWorldTransform;

   DistanceGrid () {
      myRenderProps = createRenderProps();
   }
   
   /**
    * Sets a transform to be used to map between local and world coordinates
    * @param trans local-to-world transform
    */
   public void setWorldTransform(AffineTransform3dBase trans) {
      myWorldTransform = trans;
   }
   
   /**
    * Converts point to local coordinates, if the distance grid has a world transform
    * @param local populated local coordinates
    * @param world world coordinates
    */
   public void getLocalCoordinates(Point3d local, Point3d world) {
      if (local != world) {
         local.set(world);
      }
      if (myWorldTransform != null) {
         local.inverseTransform(myWorldTransform);
      }
   }
   
   /**
    * Converts point to world coordinates, if the distance grid has a world transform
    * @param world populated world coordinates
    * @param local local coordinates
    */
   public void getWorldCoordinates(Point3d world, Point3d local) {
      if (local != world) {
         world.set(local);
      }
      if (myWorldTransform != null) {
         world.transform(myWorldTransform);
      }
   }
   
   /**
    * Converts a normal to world coordinates
    * @param world populated world normal
    * @param local local normal
    */
   private void getWorldNormal(Vector3d world, Vector3d local) {
      if (local != world) {
         world.set(local);
      }
      if (myWorldTransform != null) {
         myWorldTransform.getMatrix().mulInverseTranspose(world);
      }
   }

   /**
    * Converts a normal to local coordinates
    * @param local populated local normal
    * @param world world normal
    */
   public void getLocalNormal(Vector3d local, Vector3d world) {
      if (local != world) {
         local.set(world);
      }
      if (myWorldTransform != null) {
         myWorldTransform.getMatrix().mulTranspose(local);
      }
   }

   /**
    * Creates a new distance grid for a specified set of features. The feature is
    * created as for {@link
    * #DistanceGrid(Feature[],double,Vector3i)},
    * with the number of cells along each axis given by 25.
    *
    * @param features features for which the grid should be created
    * @param marginFraction multiplied by the width in each direction to
    * determine the margin for that direction
    */
   public DistanceGrid (Feature[] features, double marginFraction) {
      this (features, marginFraction, new Vector3i (25, 25, 25));
   }

   private void setFeaturesAndBounds (
      Vector3d widths, Vector3d margin,
      Feature[] features, double marginFraction) {
      
      myMinCoord.set(Double.POSITIVE_INFINITY, Double.POSITIVE_INFINITY, Double.POSITIVE_INFINITY);
      myMaxCoord.set(Double.NEGATIVE_INFINITY, Double.NEGATIVE_INFINITY, Double.NEGATIVE_INFINITY);
      for (Feature f : features) {
         f.updateBounds(myMinCoord, myMaxCoord);
      }
            
      widths.sub (myMaxCoord, myMinCoord);
      margin.scale(marginFraction, widths);
      widths.scaledAdd(2, margin);     
   }

   private void enforceEvenResolution (Vector3i res) {
      if ((res.x%2) == 1) {
         res.x++;
      }
      if ((res.y%2) == 1) {
         res.y++;
      }
      if ((res.z%2) == 1) {
         res.z++;
      }
   }

   /**
    * Creates a new distance grid for a specified list of features. 
    * The grid is aligned with the x, y, z axes, is centered on the features, and has cells of
    * uniform size. Its widths are first determined using the feature bounds and
    * <code>marginFraction</code>. The axis with maximum
    * width is then divided into <code>maxResolution</code> cells, while the
    * other axes are divided into a number of cells {@code <= maxResolution}
    * with the same cell width, with the overall axis widths grown as necessary
    * to accommodate this.
    * 
    * @param features list of features for which the grid should be created
    * @param marginFraction multiplied by the width in each direction
    * to determine the (initial) margin for that direction
    * @param maxResolution number of grid cells along the axis of maximum
    * width
    */
   public DistanceGrid (
      Feature[] features, double marginFraction, int maxResolution) {
      this();

      Vector3d widths = new Vector3d();
      Vector3d margin = new Vector3d();
      setFeaturesAndBounds (widths, margin, features, marginFraction);
      
      double cwidth = widths.maxElement()/maxResolution;
      Vector3i resolution = new Vector3i (
         (int)(Math.ceil(widths.x/cwidth)),
         (int)(Math.ceil(widths.y/cwidth)),
         (int)(Math.ceil(widths.y/cwidth)));
      enforceEvenResolution (resolution);
      numVX = resolution.x+1;
      numVY = resolution.y+1;
      numVZ = resolution.z+1;
      numVXxVY = numVX*numVY;      
      myCellWidths = new Vector3d (cwidth, cwidth, cwidth);
      // margin increases to accommodate uniform cell width
      margin.x += ((numVX-1)*cwidth - widths.x)/2;
      margin.y += ((numVY-1)*cwidth - widths.y)/2;
      margin.z += ((numVZ-1)*cwidth - widths.z)/2;
      // adjust max and min coords
      myMaxCoord.add(margin);
      myMinCoord.sub(margin);
      myDiameter = myMaxCoord.distance(myMinCoord);
      
      calculatePhi (features, margin.norm());      
      clearColors();
      myRenderRanges = new int[] {0, numVX, 0, numVY, 0, numVZ};
   }
   
   /**
    * Creates a new distance grid for a specified features. The grid is
    * aligned with the x, y, z axes and centered on the features. Its width along
    * each axis is computed from the features' maximum and minimum bounds, and
    * then enlarged by a margin computed by multiplying the width by
    * <code>marginFraction</code>. The width along each axis is therefore
    * <pre>
    *   width = (1 + 2*marginFraction)*boundsWidth
    * </pre>
    * where <code>boundsWidth</code> is the width determined from the feature
    * bounds.
    * 
    * @param features features for which the grid should be created
    * @param marginFraction multiplied by the width in each direction
    * to determine the margin for that direction
    * @param resolution number of grid cells that should be used along
    * each axis
    */
   public DistanceGrid (
      Feature[] features, double marginFraction, Vector3i resolution) {

      this();

      Vector3d widths = new Vector3d();
      Vector3d margin = new Vector3d();
      setFeaturesAndBounds (widths, margin, features, marginFraction);

      enforceEvenResolution (resolution);      
      myCellWidths = new Vector3d ();
      myCellWidths.x = widths.x / resolution.x;
      myCellWidths.y = widths.y / resolution.y;
      myCellWidths.z = widths.z / resolution.z;

      numVX = resolution.x+1;
      numVY = resolution.y+1;
      numVZ = resolution.z+1;
      numVXxVY = numVX*numVY;      

      // adjust max and min coords
      myMaxCoord.add(margin);
      myMinCoord.sub(margin);
      
      calculatePhi (features, margin.norm());
      clearColors();
      myRenderRanges = new int[] {0, numVX, 0, numVY, 0, numVZ};
   }

   public DistanceGrid (
      Vector3d widths, Vector3i resolution) {

      this();

      enforceEvenResolution (resolution);

      myCellWidths = new Vector3d ();
      myCellWidths.x = widths.x / resolution.x;
      myCellWidths.y = widths.y / resolution.y;
      myCellWidths.z = widths.z / resolution.z;

      numVX = resolution.x+1;
      numVY = resolution.y+1;
      numVZ = resolution.z+1;
      numVXxVY = numVX*numVY;      

      // adjust max and min coords
      myMaxCoord.scale ( 0.5, widths);
      myMinCoord.scale (-0.5, widths);

      myPhi = new double[numVX*numVY*numVZ];
      clearColors();
      myRenderRanges = new int[] {0, numVX, 0, numVY, 0, numVZ};
   }

   /**
    * Clears the colors used to render the vertices.
    */
   public void clearColors() {
      myColorMap = null;
      myRobValid = false;
   }

   private void initColorMap() {
      myColorMap = new LinkedHashMap<Color,Integer>();
      myColors = new ArrayList<Color>();
      myColors.add (Color.GREEN);
      for (int i=0; i<myColorIndices.length; i++) {
         myColorIndices[i] = 0;
      }
   }

   /**
    * Sets the color used to render a specified vertex.
    * 
    * @param idx vertex index
    * @param color rendering color
    */
   public void setVertexColor (int idx, Color color) {
      if (myColorMap == null) {
         initColorMap();
      }
      Integer cidx = myColorMap.get(color);
      if (cidx == null) {
         cidx = myColors.size();
         myColorMap.put (color, cidx);
         myColors.add (color);
      }
      myColorIndices[idx] = cidx;
      myRobValid = false;
   }
   
   /**
    * Returns the color used for rendering a specified vertex.
    * 
    * @param idx vertex index
    * @return rendering color
    */
   public Color getVertexColor (int idx) {
      if (myColorMap == null) {
         return null;
      }
      else {
         return myColors.get(myColorIndices[idx]);
      }
   }

   public void setDefaultVertexColor (Color color) {
      if (myColorMap == null) {
         initColorMap();
      }
      myColors.set (0, color);
      myRobValid = false;
   }

   public Color getDefaultVertexColor() {
      if (myColorMap == null) {
         return null;
      }
      else {
         return myColors.get(0);
      }
   }
   
   /** 
    * Calculates the distance field.
    */
   protected void calculatePhi (Feature[] features, double marginDist) {
      // Logger logger = Logger.getSystemLogger();
      //logger.info ("Calculating Distance Field...");

      myFeatures = features;
      
      double maxDist = myMaxCoord.distance (myMinCoord);
      int numV = numVX*numVY*numVZ;

      myPhi = new double [numV];
      myNormals = new Vector3d [numV];
      myColorIndices = new int [numV];

      for (int p = 0; p < myPhi.length; p++) {
         myPhi[p] = maxDist;
      }
      // The index of closestFeature matches with phi.
      // Each entry in closestFeature is the index of the closest 
      // Feature to the grid vertex.
      myClosestFeatureIdxs = new int[myPhi.length];
      int zIntersectionCount[] = new int[myPhi.length];
      
      for (int i = 0; i < myPhi.length; i++) {
         myClosestFeatureIdxs[i] = -1;
         zIntersectionCount[i] = 0;
      }
      Point3d featureMin          = new Point3d();
      Point3d featureMax          = new Point3d();
      Point3d closestPoint     = new Point3d();
      Point3d currentPointFeature = new Point3d();
      Point3d pc = new Point3d(); // A temp variable passed in for performance.
      Point3d p1 = new Point3d(); // A temp variable passed in for performance.

      // For every feature
      for (int t=0; t<features.length; ++t) {
         Feature feature = features[t];
         featureMin.set (Double.POSITIVE_INFINITY,
            Double.POSITIVE_INFINITY,
            Double.POSITIVE_INFINITY);
         featureMax.set (Double.NEGATIVE_INFINITY,
            Double.NEGATIVE_INFINITY, 
            Double.NEGATIVE_INFINITY);
         feature.updateBounds (featureMin, featureMax);
         // Converting features min/max to grid coordinates.
         int featureMinX = (int)((featureMin.x - myMinCoord.x) / myCellWidths.x);
         int featureMinY = (int)((featureMin.y - myMinCoord.y) / myCellWidths.y);
         int featureMinZ = (int)((featureMin.z - myMinCoord.z) / myCellWidths.z);
         if (featureMinX < 0) {
            featureMinX = 0;
         }
         if (featureMinY < 0) {
            featureMinY = 0;
         }
         if (featureMinZ < 0) {
            featureMinZ = 0;
         }
         int featureMaxX = (int)((featureMax.x - myMinCoord.x) / myCellWidths.x) + 1;
         int featureMaxY = (int)((featureMax.y - myMinCoord.y) / myCellWidths.y) + 1;
         int featureMaxZ = (int)((featureMax.z - myMinCoord.z) / myCellWidths.z) + 1;
         if (featureMaxX > numVX - 1) {
            featureMaxX = numVX - 1;
         }
         if (featureMaxY > numVY - 1) {
            featureMaxY = numVY - 1;
         }
         if (featureMaxZ > numVZ - 1) {
            featureMaxZ = numVZ - 1;
         }

         // Now go through the entire parallelpiped. Calculate distance and
         // closestFeature.
         for (int z = featureMinZ; z <= featureMaxZ; z++) {
            for (int y = featureMinY; y <= featureMaxY; y++) {
               for (int x = featureMinX; x <= featureMaxX; x++) {
                  // Get features coordinates
                  getLocalVertexCoords (currentPointFeature, x, y, z);
                  // Get the distance from this point to the Feature.
                  feature.nearestPoint (closestPoint, currentPointFeature);
                  double distance = currentPointFeature.distance (closestPoint);
                  int index = xyzIndicesToVertex (x, y, z);
                  if (distance < myPhi[index]) {
                     myPhi[index] = distance;
                     myClosestFeatureIdxs [index] = t;
                  }
               }
            }
         }
      }

      // Done all triangles.
      // Sweep, propagating values throughout the grid volume.
      for (int pass = 0; pass < 2; pass++) {
         sweep(+1, +1, +1, pc, p1);
         sweep(-1, -1, -1, pc, p1);
         sweep(+1, +1, -1, pc, p1);
         sweep(-1, -1, +1, pc, p1);
         sweep(+1, -1, +1, pc, p1);
         sweep(-1, +1, -1, pc, p1);
         sweep(+1, -1, -1, pc, p1);
         sweep(-1, +1, +1, pc, p1);
      }
      
   }

   /** 
    * Calculates the normal at a vertex on the grid, using numeric
    * differentiation.
    *
    * @param x x coordinate on grid.
    * @param y y coordinate on grid.
    * @param z z coordinate on grid.
    * @return normal to the features at this point.
    */
   private Vector3d calcNormal (int x, int y, int z) {

      Vector3d nrm = new Vector3d();
      //********************************************************************
      if (x == numVX - 1) {
         nrm.x = getVertexDistance (x, y, z) - getVertexDistance (x-1, y, z);
         nrm.x /= myCellWidths.x;
      }
      else if (x == 0) {
         nrm.x = getVertexDistance (x+1, y, z) - getVertexDistance (x, y, z);
         nrm.x /= myCellWidths.x;
      }
      else {
         nrm.x = getVertexDistance (x+1, y, z) - getVertexDistance (x-1, y, z);
         nrm.x /= (myCellWidths.x * 2);
      }
      //********************************************************************
      if (y == numVY - 1) {
         nrm.y = getVertexDistance (x, y, z) - getVertexDistance (x, y-1, z) ;
         nrm.y /= myCellWidths.y;
      }
      else if (y == 0) {
         nrm.y = getVertexDistance (x, y+1, z) - getVertexDistance (x, y, z);
         nrm.y /= myCellWidths.y;
      }
      else {
         nrm.y = getVertexDistance (x, y+1, z) - getVertexDistance (x, y-1, z);
         nrm.y /= (myCellWidths.y * 2);
      }
      //********************************************************************
      if (z == numVZ - 1) {
         nrm.z = getVertexDistance (x, y, z) - getVertexDistance (x, y, z-1);
         nrm.z /= myCellWidths.z;
      }
      else if (z == 0) {
         nrm.z = getVertexDistance (x, y, z+1) - getVertexDistance (x, y, z);
         nrm.z /= myCellWidths.z;
      }
      else {
         nrm.z = getVertexDistance (x, y, z+1) - getVertexDistance (x, y, z-1);
         nrm.z /= (myCellWidths.z * 2);
      }
      //********************************************************************
      nrm.normalize ();
      myNormals[xyzIndicesToVertex (x, y, z)] = nrm;
      return nrm;
   }

   /** 
    * Calculates the distance and normal at an arbitrary point. These values
    * are determined by multilinear interpolation of the vertex values
    * for the grid cell containing the point. If the point lies outside
    * the grid volume, {@link #OUTSIDE} is returned.
    *
    * @param norm returns the normal (in local coordinates)
    * @param x x coordinate of point (in local coordinates).
    * @param y y coordinate of point (in local coordinates).
    * @param z z coordinate of point (in local coordinates).
    * @return distance to the nearest feature
    */
   public double getLocalDistanceAndNormal (
      Vector3d norm, double x, double y, double z) {
      Point3d point = new Point3d (x, y, z);
      return getLocalDistanceAndNormal (norm, null, point);
   }
   
   /** 
    * Calculates the distance and normal at an arbitrary world point. These values
    * are determined by multilinear interpolation of the vertex values
    * for the grid cell containing the point. If the point lies outside
    * the grid volume, {@link #OUTSIDE} is returned.
    *
    * @param norm returns the normal (in world coordinates)
    * @param x x coordinate of point (in world coordinates).
    * @param y y coordinate of point (in world coordinates).
    * @param z z coordinate of point (in world coordinates).
    * @return distance to the nearest feature
    */
   public double getWorldDistanceAndNormal(Vector3d norm, double x, double y, double z) {
      Point3d point = new Point3d(x,y,z);
      getLocalCoordinates(point, point);
      double d = getLocalDistanceAndNormal(norm, null, point);
      // transform normal by inverse transform
      if (norm != null) {
         getWorldNormal(norm, norm);
      }
      return d;
   }
   
   /** 
    * Calculates the distance and gradient at an arbitrary point. These values
    * are determined by multilinear interpolation of the vertex values
    * for the grid cell containing the point. If the point lies outside
    * the grid volume, {@link #OUTSIDE} is returned.
    *
    * @param grad returns the gradient (in local coordinates)
    * @param x x coordinate of point (in local coordinates).
    * @param y y coordinate of point (in local coordinates).
    * @param z z coordinate of point (in local coordinates).
    * @return distance to the nearest feature
    */
   public double getLocalDistanceAndGradient(
      Vector3d grad, double x, double y, double z) {
      Point3d point = new Point3d(x, y, z);
      return getLocalDistanceAndGradient(grad, point);
   }
   
   /** 
    * Calculates the distance and gradient at an arbitrary world point. These values
    * are determined by multilinear interpolation of the vertex values
    * for the grid cell containing the point. If the point lies outside
    * the grid volume, {@link #OUTSIDE} is returned.
    *
    * @param grad returns the gradient (in world coordinates)
    * @param x x coordinate of point (in world coordinates).
    * @param y y coordinate of point (in world coordinates).
    * @param z z coordinate of point (in world coordinates).
    * @return distance to the nearest feature
    */
   public double getWorldDistanceAndGradient (
      Vector3d grad, double x, double y, double z) {
      Point3d point = new Point3d(x,y,z);
      return getWorldDistanceAndGradient(grad, point);
   }
   
   /**
    * Determines nearest feature to a point
    * @param nearest populates with the nearest point on the feature
    * @param point point for which to find nearest feature (in local coordinates)
    * @return nearest feature, or null if outside of domain
    */
   public Feature getNearestLocalFeature(Point3d nearest, Point3d point) {
      
      Vector3d cpos = new Vector3d();
      Vector3i vidx = new Vector3i();
      if (getCellCoords (vidx, cpos, point) == null) {
         return null;
      }
      Point3d tmp = new Point3d();
      double dmin = Double.POSITIVE_INFINITY;
      Feature nf = null;
      
      int[] coords = {vidx.x, vidx.y, vidx.z, 
                    vidx.x+1, vidx.y, vidx.z,
                    vidx.x, vidx.y+1, vidx.z,
                    vidx.x, vidx.y, vidx.z+1,
                    vidx.x+1, vidx.y+1, vidx.z,
                    vidx.x+1, vidx.y, vidx.z+1,
                    vidx.x, vidx.y+1, vidx.z+1,
                    vidx.x+1, vidx.y+1, vidx.z+1};
      
      // check 8 nearest features from corners
      for (int i=0; i<coords.length; i+=3) {
         int idx = xyzIndicesToVertex(coords[i], coords[i+1], coords[i+2]);
         Feature f = myFeatures[idx];
         f.nearestPoint(tmp, point);
         double d = tmp.distance(point);
         if (d < dmin) {
            dmin = d;
            if (nearest != null) {
               nearest.set(tmp);
            }
            nf = f;
         }   
      }
      
      return nf; 
      
   }
   
   /**
    * Determines nearest feature to a point
    * @param nearest populates with the nearest point on the feature
    * @param point point for which to find nearest feature (in world coordinates)
    * @return nearest feature, or null if outside of domain
    */
   public Feature getNearestWorldFeature(Point3d nearest, Point3d point) {
      Point3d lpnt = new Point3d();
      getLocalCoordinates(lpnt, point);
      Feature out = getNearestLocalFeature(nearest, lpnt);
      getWorldCoordinates(nearest, nearest);
      return out;
   }

   /** 
    * Calculates the distance at an arbitrary point. These values
    * are determined by multilinear interpolation of the vertex values
    * for the grid cell containing the point. If the point lies outside
    * the grid volume, {@link #OUTSIDE} is returned.
    *
    * @param point point at which to calculate the normal and distance
    * (in local coordinates).
    * @return distance to the nearest feature
    */
   public double getLocalDistance(Point3d point) {
      return getLocalDistanceAndNormal(null, null, point);
   }
   
   public double getWorldDistance(Point3d point) {
      Point3d lpnt = new Point3d();
      getLocalCoordinates(lpnt, point);
      return getLocalDistance(lpnt);
   }
   
   private void clipToGrid (Vector3d p) {
      if (p.x < myMinCoord.x) {
         p.x = 0;
      }
      else if (p.x > myMaxCoord.x) {
         p.x = myMaxCoord.x;
      }
      if (p.y < myMinCoord.y) {
         p.y = 0;
      }
      else if (p.y > myMaxCoord.y) {
         p.y = myMaxCoord.y;
      }
      if (p.z < myMinCoord.z) {
         p.z = 0;
      }
      else if (p.z > myMaxCoord.z) {
         p.z = myMaxCoord.z;
      }
   }      

   private boolean isOutside (Vector3d p) {
      return (p.x < myMinCoord.x || p.x > myMaxCoord.x ||
              p.y < myMinCoord.y || p.y > myMaxCoord.y ||
              p.z < myMinCoord.z || p.z > myMaxCoord.z);
   }      

   protected Vector3i getCellCoords (
      Vector3i xyzi, Vector3d coords, Point3d point) {
      if (isOutside (point)) {
         return null;
      }
      double tempPointX = (point.x - myMinCoord.x) / myCellWidths.x;
      double tempPointY = (point.y - myMinCoord.y) / myCellWidths.y;
      double tempPointZ = (point.z - myMinCoord.z) / myCellWidths.z;

      if (xyzi == null) {
         xyzi = new Vector3i();
      }
      xyzi.x = (int)tempPointX;
      xyzi.y = (int)tempPointY;
      xyzi.z = (int)tempPointZ;

      if (tempPointX == numVX - 1) {
         xyzi.x -= 1;
      }
      if (tempPointY == numVY - 1) {
         xyzi.y -= 1;
      }
      if (tempPointZ == numVZ - 1) {
         xyzi.z -= 1;
      }
      if (coords != null) {
         coords.x = tempPointX - xyzi.x;
         coords.y = tempPointY - xyzi.y;
         coords.z = tempPointZ - xyzi.z;
      }
      return xyzi;
   }

   /**
    * Returns the x, y, z indices of the minimum vertex of the cell containing
    * <code>point</code>. If <code>point</code> is outside the grid,
    * <code>null</code> is returned.
    *
    * @param xyzi returns the x, y, z indices. If specified as
    * <code>null</code>, then the containing vector is allocated internally.
    * @param point point for which the cell vertex is desired
    * @return vector containing the cell vertex indices, or
    * <code>null</code> if <code>point</code> is outside the grid.
    */
   public Vector3i getCellVertex (Vector3i xyzi, Point3d point) {
      return getCellCoords (xyzi, null, point);
   }      

   /** 
    * Calculates the distance and normal at an arbitrary point. These values
    * are determined by multilinear interpolation of the vertex values
    * for the grid cell containing the point. If the point lies outside
    * the grid volume, {@link #OUTSIDE} is returned.
    *
    * @param norm returns the normal (in local coordinates)
    * @param point point at which to calculate the normal and distance
    * (in local coordinates).
    * @return distance to the nearest feature
    */
   public double getLocalDistanceAndNormal (
      Vector3d norm, Point3d point) {
      return getLocalDistanceAndNormal(norm, null, point);
   }
   
   /** 
    * Calculates the distance and normal at an arbitrary point. These values
    * are determined by multilinear interpolation of the vertex values
    * for the grid cell containing the point. If the point lies outside
    * the grid volume, {@link #OUTSIDE} is returned.
    *
    * @param norm returns the normal (in local coordinates)
    * @param Dnrm returns the normal derivative (in local coordinates)
    * @param point point at which to calculate the normal and distance
    * (in local coordinates).
    * @return distance to the nearest feature
    */
   public double getLocalDistanceAndNormal (
      Vector3d norm, Matrix3d Dnrm, Point3d point) {

      Vector3d coords = new Vector3d();
      Vector3i vidx = new Vector3i();
      if (getCellCoords (vidx, coords, point) == null) {
         return OUTSIDE;
      }
      double dx = coords.x;
      double dy = coords.y;
      double dz = coords.z;

      // Compute weights w000, w001, w010, etc. for trilinear interpolation.
      
      // w001z, w011z, etc. are the derivatives of the weights
      // with respect to dz. Can use to compute weights, and also
      // to compute Dnrm if needed
      double w001z = (1-dx)*(1-dy);
      double w011z = (1-dx)*dy;
      double w101z = dx*(1-dy);
      double w111z = dx*dy;

      double w000  = w001z*(1-dz);
      double w001  = w001z*dz;
      double w010  = w011z*(1-dz);
      double w011  = w011z*dz;
      double w100  = w101z*(1-dz);
      double w101  = w101z*dz;
      double w110  = w111z*(1-dz);
      double w111  = w111z*dz;

      double d000  = getVertexDistance (vidx.x  , vidx.y  , vidx.z  );
      double d001  = getVertexDistance (vidx.x  , vidx.y  , vidx.z+1);
      double d010  = getVertexDistance (vidx.x  , vidx.y+1, vidx.z  );
      double d011  = getVertexDistance (vidx.x  , vidx.y+1, vidx.z+1);
      double d100  = getVertexDistance (vidx.x+1, vidx.y  , vidx.z  );
      double d101  = getVertexDistance (vidx.x+1, vidx.y  , vidx.z+1);
      double d110  = getVertexDistance (vidx.x+1, vidx.y+1, vidx.z  );
      double d111  = getVertexDistance (vidx.x+1, vidx.y+1, vidx.z+1);

      double d =
         w000*d000 + w001*d001 + w010*d010 + w011*d011 +
         w100*d100 + w101*d101 + w110*d110 + w111*d111;
      
      if (norm != null || Dnrm != null) {
         Vector3d n000 = getLocalVertexNormal (vidx.x  , vidx.y  , vidx.z  );
         Vector3d n001 = getLocalVertexNormal (vidx.x  , vidx.y  , vidx.z+1);
         Vector3d n010 = getLocalVertexNormal (vidx.x  , vidx.y+1, vidx.z  );
         Vector3d n011 = getLocalVertexNormal (vidx.x  , vidx.y+1, vidx.z+1);
         Vector3d n100 = getLocalVertexNormal (vidx.x+1, vidx.y  , vidx.z  );
         Vector3d n101 = getLocalVertexNormal (vidx.x+1, vidx.y  , vidx.z+1);
         Vector3d n110 = getLocalVertexNormal (vidx.x+1, vidx.y+1, vidx.z  );
         Vector3d n111 = getLocalVertexNormal (vidx.x+1, vidx.y+1, vidx.z+1);

         if (norm == null && Dnrm != null) {
            norm = new Vector3d();
         }
         
         if (norm != null) {
            norm.setZero();
            norm.scaledAdd (w000, n000);
            norm.scaledAdd (w001, n001);
            norm.scaledAdd (w010, n010);
            norm.scaledAdd (w011, n011);
            norm.scaledAdd (w100, n100);
            norm.scaledAdd (w101, n101);
            norm.scaledAdd (w110, n110);
            norm.scaledAdd (w111, n111);
            //norm.normalize();
         }
         
         if (Dnrm != null) {
            // compute weight derivatives with respect to dx and dy
            double w100x = (1-dy)*(1-dz);
            double w101x = (1-dy)*dz;
            double w110x = dy*(1-dz);
            double w111x = dy*dz;

            double w010y = (1-dx)*(1-dz);
            double w011y = (1-dx)*dz;
            double w110y = dx*(1-dz);
            double w111y = dx*dz;           

            if (true) {
               
            Dnrm.m00 =
               (-w100x*n000.x - w101x*n001.x - w110x*n010.x - w111x*n011.x
                +w100x*n100.x + w101x*n101.x + w110x*n110.x + w111x*n111.x);
            Dnrm.m10 =
               (-w100x*n000.y - w101x*n001.y - w110x*n010.y - w111x*n011.y
                +w100x*n100.y + w101x*n101.y + w110x*n110.y + w111x*n111.y);
            Dnrm.m20 =
               (-w100x*n000.z - w101x*n001.z - w110x*n010.z - w111x*n011.z
                +w100x*n100.z + w101x*n101.z + w110x*n110.z + w111x*n111.z);

            double s = d/myCellWidths.x;
            Dnrm.m00 *= s;
            Dnrm.m10 *= s;
            Dnrm.m20 *= s;
            
            Dnrm.m01 =
               (-w010y*n000.x - w011y*n001.x + w010y*n010.x + w011y*n011.x
                -w110y*n100.x - w111y*n101.x + w110y*n110.x + w111y*n111.x);
            Dnrm.m11 =
               (-w010y*n000.y - w011y*n001.y + w010y*n010.y + w011y*n011.y
                -w110y*n100.y - w111y*n101.y + w110y*n110.y + w111y*n111.y);
            Dnrm.m21 =
               (-w010y*n000.z - w011y*n001.z + w010y*n010.z + w011y*n011.z
                -w110y*n100.z - w111y*n101.z + w110y*n110.z + w111y*n111.z);

            s = d/myCellWidths.y;
            Dnrm.m01 *= s;
            Dnrm.m11 *= s;
            Dnrm.m21 *= s;

            Dnrm.m02 =
               (-w001z*n000.x + w001z*n001.x - w011z*n010.x + w011z*n011.x
                -w101z*n100.x + w101z*n101.x - w111z*n110.x + w111z*n111.x);
            Dnrm.m12 =
               (-w001z*n000.y + w001z*n001.y - w011z*n010.y + w011z*n011.y
                -w101z*n100.y + w101z*n101.y - w111z*n110.y + w111z*n111.y);
            Dnrm.m22 =
               (-w001z*n000.z + w001z*n001.z - w011z*n010.z + w011z*n011.z
                -w101z*n100.z + w101z*n101.z - w111z*n110.z + w111z*n111.z);
            
            s = d/myCellWidths.z;
            Dnrm.m02 *= s;
            Dnrm.m12 *= s;
            Dnrm.m22 *= s;
            }
            else {
               Dnrm.setZero();
            }
               
            Vector3d grad = new Vector3d();

            grad.x = (-w100x*d000 - w101x*d001 - w110x*d010 - w111x*d011
                      +w100x*d100 + w101x*d101 + w110x*d110 + w111x*d111);
            grad.y = (-w010y*d000 - w011y*d001 + w010y*d010 + w011y*d011
                      -w110y*d100 - w111y*d101 + w110y*d110 + w111y*d111);
            grad.z = (-w001z*d000 + w001z*d001 - w011z*d010 + w011z*d011
                      -w101z*d100 + w101z*d101 - w111z*d110 + w111z*d111);
            
            grad.x /= myCellWidths.x;
            grad.y /= myCellWidths.y;
            grad.z /= myCellWidths.z;
            Dnrm.addOuterProduct (norm, grad);
         }
      }
      return d;
   }
   
   /** 
    * Calculates the distance and normal at an arbitrary point. These values
    * are determined by multilinear interpolation of the vertex values
    * for the grid cell containing the point. If the point lies outside
    * the grid volume, {@link #OUTSIDE} is returned.
    *
    * @param norm returns the normal (in world coordinates)
    * @param point point at which to calculate the normal and distance
    * (in world coordinates).
    * @return distance to the nearest feature
    */
   public double getWorldDistanceAndNormal (Vector3d norm, Point3d point) {
      Point3d lpnt = new Point3d();
      getLocalCoordinates(lpnt, point);
      double d = getLocalDistanceAndNormal(norm, null, lpnt);
      if (norm != null) {
         getWorldNormal(norm, norm);
      }
      return d;
   }

   /** 
    * Calculates the distance and gradient at an arbitrary point. These values
    * are determined by multilinear interpolation of the vertex values
    * for the grid cell containing the point. If the point lies outside
    * the grid volume, {@link #OUTSIDE} is returned.
    *
    * @param grad returns the gradient direction (in local coordinates)
    * @param point point at which to calculate the gradient and distance
    * (in local coordinates).
    * @return distance to the nearest feature
    */
   public double getLocalDistanceAndGradient (Vector3d grad, Point3d point) {

      Vector3d coords = new Vector3d();
      Vector3i vidx = new Vector3i();
      if (getCellCoords (vidx, coords, point) == null) {
         return OUTSIDE;
      }
      double dx = coords.x;
      double dy = coords.y;
      double dz = coords.z;

      double w100x = (1-dy)*(1-dz);
      double w101x = (1-dy)*dz;
      double w110x = dy*(1-dz);
      double w111x = dy*dz;

      double w010y = (1-dx)*(1-dz);
      double w011y = (1-dx)*dz;
      double w110y = dx*(1-dz);
      double w111y = dx*dz;

      double w001z = (1-dx)*(1-dy);
      double w011z = (1-dx)*dy;
      double w101z = dx*(1-dy);
      double w111z = dx*dy;

      double w000  = w001z*(1-dz);
      double w001  = w001z*dz;
      double w010  = w011z*(1-dz);
      double w011  = w011z*dz;
      double w100  = w101z*(1-dz);
      double w101  = w101z*dz;
      double w110  = w111z*(1-dz);
      double w111  = w111z*dz;
      
      double d000  = getVertexDistance (vidx.x  , vidx.y  , vidx.z  );
      double d001  = getVertexDistance (vidx.x  , vidx.y  , vidx.z+1);
      double d010  = getVertexDistance (vidx.x  , vidx.y+1, vidx.z  );
      double d011  = getVertexDistance (vidx.x  , vidx.y+1, vidx.z+1);
      double d100  = getVertexDistance (vidx.x+1, vidx.y  , vidx.z  );
      double d101  = getVertexDistance (vidx.x+1, vidx.y  , vidx.z+1);
      double d110  = getVertexDistance (vidx.x+1, vidx.y+1, vidx.z  );
      double d111  = getVertexDistance (vidx.x+1, vidx.y+1, vidx.z+1);

      if (grad != null) {
         grad.x = (-w100x*d000 - w101x*d001 - w110x*d010 - w111x*d011
                   +w100x*d100 + w101x*d101 + w110x*d110 + w111x*d111);
         grad.y = (-w010y*d000 - w011y*d001 + w010y*d010 + w011y*d011
                   -w110y*d100 - w111y*d101 + w110y*d110 + w111y*d111);
         grad.z = (-w001z*d000 + w001z*d001 - w011z*d010 + w011z*d011
                   -w101z*d100 + w101z*d101 - w111z*d110 + w111z*d111);
         
         grad.x /= myCellWidths.x;
         grad.y /= myCellWidths.y;
         grad.z /= myCellWidths.z;
      }

      return (w000*d000 + w001*d001 + w010*d010 + w011*d011 +
              w100*d100 + w101*d101 + w110*d110 + w111*d111);
   }

   /** 
    * Calculates the distance and gradient at an arbitrary point. These values
    * are determined by multilinear interpolation of the vertex values
    * for the grid cell containing the point. If the point lies outside
    * the grid volume, {@link #OUTSIDE} is returned.
    *
    * @param grad returns the gradient (in world coordinates)
    * @param point point at which to calculate the gradient and distance
    * (in world coordinates).
    * @return distance to the nearest feature
    */
   public double getWorldDistanceAndGradient (Vector3d grad, Point3d point) {
      Point3d lpnt = new Point3d();
      getLocalCoordinates(lpnt, point);
      double d = getLocalDistanceAndGradient(grad, lpnt);
      if (grad != null) {
         // gradients transform like normals
         getWorldNormal(grad, grad);
      }
      return d;
   }
   
   
   /**
    * Given a vertex index <code>vi</code>, compute the corresponding
    * x, y, z indices.
    * 
    * @param vxyz returns the x, y, z indices. 
    * @param vi global index
    * @return reference to <code>vxyz</code> 
    */
   public Vector3i vertexToXyzIndices (Vector3i vxyz, int vi) {
      vxyz.z = vi / (numVXxVY);
      vxyz.y = (vi - vxyz.z * numVXxVY) / numVX;
      vxyz.x = vi % numVX;
      return vxyz;
   }
   
   /**
    * Given the x, y, z indices for a vertex, compute the corresponding
    * vertex index.
    * 
    * @param vxyz x, y, z indices
    * @return vertex index
    */
   private int xyzIndicesToVertex (Vector3i vxyz) {
      return vxyz.x + vxyz.y*numVX + vxyz.z*numVXxVY;
   }
   
   /**
    * Given the x, y, z indices for a vertex, compute the corresponding
    * vertex index.
    * 
    * @param xi x vertex index
    * @param yj y vertex index
    * @param zk z vertex index
    * @return vertex index
    */
   protected int xyzIndicesToVertex (int xi, int yj, int zk) {
      return xi + yj*numVX + zk*numVXxVY;
   }
   
   /**
    * Returns the resolution of this grid along each axis. This
    * equals the number of cells along each axis.
    * 
    * @return number of cells along each axis
    */
   public Vector3i getResolution() {
      return new Vector3i (numVX-1, numVY-1, numVZ-1);
   }
   
   /**
    * Returns the grid cell widths along each axis. For each axis 
    * <code>i</code>, this equals {@code w_i/res_i}, where {@code w_i}
    * and {@code res_i} are the overall width and resolution associated
    * with that axis.
    * 
    * @return grid cell widths in each direction
    */
   public Vector3d getCellWidths() {
      return new Vector3d(myCellWidths);
   }
   
   /**
    * Returns the coordinates of the vertex with minimum x,y,z values
    * 
    * @return minimum vertex coordinates
    */
   public Point3d getMinCoords() {
      return new Point3d(myMinCoord);
   }
   
   /**
    * Returns the coordinates of the vertex with maximum x,y,z values
    * 
    * @return maximum vertex coordinates
    */
   public Point3d getMaxCoords() {
      return new Point3d(myMaxCoord);
   }

   /**
    * Returns the diameter of this grid, defined as the distance
    * between the maximum and minimum coordinates.
    *
    * @return diameter of this grid
    */
   public double getDiameter() {
      return myDiameter;
   }

   /**
    * Returns the normal to the nearest feature at a vertex, as specified by
    * its x, y, z indices.
    * 
    * @param xi x vertex index
    * @param yj y vertex index
    * @param zk z vertex index
    * @return nearest feature normal at the vertex (must not be modified)
    */
   protected Vector3d getLocalVertexNormal (int xi, int yj, int zk) {
      Vector3d nrm = myNormals[xyzIndicesToVertex(xi, yj, zk)];
      if (nrm == null) {
         nrm = calcNormal (xi, yj, zk);
      }
      return nrm;
   }
   
   /**
    * Returns the full array of distances to the features at each vertex.
    * The array is indexed such that for vertex indices xi, yj, zk,
    * the corresponding index into this array is
    * <pre>
    * idx = xi + numVX*yj + (numVX*numVY)*zk
    * </pre>
    * where <code>numVX</code> and <code>numVY</code> are the number
    * of vertices along x and y axes.
    * 
    * @return array of distances
    */
   public double[] getDistances() {
      return myPhi;
   }
   
   /**
    * Returns the distance to the features at a specified vertex, as specified
    * by x, y, z indices.
    * 
    * @param vxyz x, y, z vertex indices
    * @return mesh distance at the vertex
    */
   public double getVertexDistance (Vector3i vxyz) {
      return myPhi[xyzIndicesToVertex(vxyz)];
   }
   
   /**
    * Returns the distance to the features at a specified vertex, as specified
    * by x, y, z indices.
    * 
    * @param xi x vertex index
    * @param yj y vertex index
    * @param zk z vertex index
    * @return nearest feature distance at the vertex
    */   
   protected double getVertexDistance (int xi, int yj, int zk) {
      return myPhi[xyzIndicesToVertex(xi, yj, zk)];
   }

   /**
    * Utility method for the {@link #sweep sweep} method. Compares a given 
    * vertex with one of its neighbours.
    * 
    * @param xi x vertex index
    * @param yj y vertex index
    * @param zk z vertex index
    * @param dx x value of the neighbouring vertex
    * @param dy y value of the neighbouring vertex
    * @param dz z value of the neighbouring vertex
    */
   private void checkNeighbouringVertex (
      int xi, int yj, int zk, int dx, int dy, int dz, 
      Point3d closestPointOnFeature, Point3d p1) {
      
      // dx, dy, dz represent a point +- 1 grid cell away from out current
      // point. There are 26 neighbours.
      int neighbourIndex = xyzIndicesToVertex (dx, dy, dz);
      if (myClosestFeatureIdxs[neighbourIndex] >= 0 ) {
         // Everything is in local coordinates.
         getLocalVertexCoords (p1, xi, yj, zk);
         Feature neighbourFeature = myFeatures[myClosestFeatureIdxs[neighbourIndex]];
         neighbourFeature.nearestPoint (closestPointOnFeature, p1);
         double distanceToNeighbourFeature = p1.distance (closestPointOnFeature);
         int index = xyzIndicesToVertex (xi, yj, zk);
         if (distanceToNeighbourFeature < myPhi[index]) {
            myPhi[index] = distanceToNeighbourFeature;
            // gridCellArray [index].setDistance (distanceToNeighbourFeature);
            myClosestFeatureIdxs [index] = 
               myClosestFeatureIdxs [neighbourIndex];
         }
      }
   }

   /**
    * Sweeps across the entire grid, propagating distance values.
    * 
    * @param dx x direction of sweep
    * @param dy y direction of sweep
    * @param dz z direction of sweep
    * @param pc temporary variable
    */
   protected void sweep (int dx, int dy, int dz, Point3d pc, Point3d p1) {
      int x0, x1;
      if (dx > 0) {
         x0 = 1;
         x1 = numVX;
      }
      else {
         x0 = numVX-2;  // sweeps backwards
         x1 = -1;
      }
      int y0, y1;
      if (dy > 0) { 
         y0 = 1;
         y1 = numVY;
      }
      else { 
         y0 = numVY-2;
         y1 = -1;
      }
      int z0, z1;
      if (dz > 0) {
         z0 = 1;
         z1 = numVZ;
      }
      else {
         z0 = numVZ-2;
         z1 = -1;
      }
      for (int z = z0; z != z1; z += dz) {
         for(int y = y0; y != y1; y += dy) {
            for (int x = x0; x != x1; x += dx) {
               // What are the neighbours? Depending on dx,dy,dz...
               checkNeighbouringVertex (x, y, z, x-dx, y,    z   , pc, p1);
               checkNeighbouringVertex (x, y, z, x,    y-dy, z   , pc, p1);
               checkNeighbouringVertex (x, y, z, x-dx, y-dy, z   , pc, p1);
               checkNeighbouringVertex (x, y, z, x,    y,    z-dz, pc, p1);
               checkNeighbouringVertex (x, y, z, x-dx, y,    z-dz, pc, p1);
               checkNeighbouringVertex (x, y, z, x,    y-dy, z-dz, pc, p1);
               checkNeighbouringVertex (x, y, z, x-dx, y-dy, z-dz, pc, p1);
            }
         }
      }
   }

   /**
    * Creates a new render object for rendering the points and normals
    * of this grid.
    * 
    * @return new render object
    */
   RenderObject buildRenderObject() {
      RenderObject rob = new RenderObject();

      Vector3d widths = getCellWidths();
      double len = 0.66*widths.minElement();

      if (myColorMap != null) {
         for (Color color : myColors) {
            rob.addColor (color);
         }
      }
      int vidx=0;
      Vector3d coords = new Vector3d();
      for (int xi=myRenderRanges[0]; xi<myRenderRanges[1]; xi++) {
         for (int yj=myRenderRanges[2]; yj<myRenderRanges[3]; yj++) {
            for (int zk=myRenderRanges[4]; zk<myRenderRanges[5]; zk++) {

               getLocalVertexCoords (coords, xi, yj, zk);
               int vi = xyzIndicesToVertex (xi, yj, zk);
               int cidx = myColorMap != null ? myColorIndices[vi] : -1;
               rob.addPosition (coords);
               rob.addVertex (vidx, -1, cidx, -1);
               coords.scaledAdd (len, getLocalVertexNormal (xi, yj, zk));
               rob.addPosition (coords);
               rob.addVertex (vidx+1, -1, cidx, -1);

               rob.addPoint (vidx);
               rob.addLine (vidx, vidx+1);
               vidx += 2;
            }
         }
      }
      return rob;
   }

   // renderable implementation ...

   /**
    * {@inheritDoc}
    */
   public RenderProps getRenderProps() {
      return myRenderProps;
   }

   /**
    * {@inheritDoc}
    */
   public RenderProps createRenderProps() {
      return new PointLineRenderProps();
   }  

   /**
    * {@inheritDoc}
    */
   public void setRenderProps (RenderProps props) {
      if (props == null) {
         throw new IllegalArgumentException ("Render props cannot be null");
      }
      myRenderProps = createRenderProps();
      myRenderProps.set (props);
   }

   public void getSelection (LinkedList<Object> list, int qid) {
   }
   
   public boolean isSelectable() {
      return false;
   }

   public int numSelectionQueriesNeeded() {
      return -1;
   }

   /**
    * {@inheritDoc}
    */
   public void prerender (RenderList list) {
      if (myRob == null || !myRobValid) {
         myRob = buildRenderObject();
         myRobValid = true;
      }
   }

   /**
    * {@inheritDoc}
    */
   public void render (Renderer renderer, int flags) {
      render (renderer, myRenderProps, flags);
   }
   
   public void render (Renderer renderer, RenderProps props, int flags) {

      if (myWorldTransform != null) {
         renderer.pushModelMatrix();
         renderer.mulModelMatrix (myWorldTransform);
      }

      if (false) {
         Shading savedShading = renderer.getShading();
         renderer.setShading (Shading.NONE);
         renderer.setColor (0, 0, 1);
         
         Vector3d maxGrid = new Vector3d();
         maxGrid.x = myMinCoord.x + (numVX-1) * myCellWidths.x;
         maxGrid.y = myMinCoord.y + (numVY-1) * myCellWidths.y; 
         maxGrid.z = myMinCoord.z + (numVZ-1) * myCellWidths.z;

         renderer.beginDraw (DrawMode.LINES); // Draw 4 vertical lines.
         renderer.addVertex (maxGrid.x, maxGrid.y, maxGrid.z);
         renderer.addVertex (maxGrid.x, maxGrid.y, myMinCoord.z);
         renderer.addVertex (myMinCoord.x, maxGrid.y, maxGrid.z);
         renderer.addVertex (myMinCoord.x, maxGrid.y, myMinCoord.z);
         renderer.addVertex (myMinCoord.x, myMinCoord.y, maxGrid.z);
         renderer.addVertex (myMinCoord.x, myMinCoord.y, myMinCoord.z);
         renderer.addVertex (maxGrid.x, myMinCoord.y, maxGrid.z);
         renderer.addVertex (maxGrid.x, myMinCoord.y, myMinCoord.z);
         // Draw a diagonal line from max to min.
         renderer.addVertex (myMinCoord.x, myMinCoord.y, myMinCoord.z);
         renderer.addVertex (maxGrid.x, maxGrid.y, maxGrid.z);
         renderer.endDraw();
         // getGridCells();
         
         renderer.setShading (savedShading);
      }

      Vector3d widths = getCellWidths();
      double r = 0.05*widths.minElement();

      RenderObject rob = myRob;

      if (rob != null) {
         if (props.getPointStyle() == PointStyle.POINT) {
            if (props.getPointSize() != 0) {
               renderer.setColor (props.getPointColor());
               renderer.drawPoints (rob, PointStyle.POINT, props.getPointSize());
            }
         }
         else {
            if (props.getPointRadius() > 0) {
               renderer.setColor (props.getPointColor());
               renderer.drawPoints (
                  rob, props.getPointStyle(), props.getPointRadius());
            }
         }
         if (props.getLineStyle() == LineStyle.LINE) {
            if (props.getLineWidth() != 0) {
               renderer.setColor (props.getLineColor());
               renderer.drawLines (rob, LineStyle.LINE, props.getLineWidth());
            }
         }
         else {
            if (props.getLineRadius() > 0) {
               renderer.setColor (props.getLineColor());
               renderer.drawLines (
                  rob, props.getLineStyle(), props.getLineRadius());
            }
         }
      }

      if (myWorldTransform != null) {
         renderer.popModelMatrix();
      }
   }

   /**
    * {@inheritDoc}
    */
   public void updateBounds (Vector3d pmin, Vector3d pmax) {
      Point3d w = new Point3d();
      getWorldCoordinates(w, myMinCoord);
      w.updateBounds(pmin, pmax);
      getWorldCoordinates(w, myMaxCoord);
      w.updateBounds(pmin, pmax);
   }

   /**
    * {@inheritDoc}
    */
   public int getRenderHints() {
      return 0;
   }

   /** 
    * Returns the closest Feature to the vertex indexed by <code>idx</code>.
    *
    * @param idx vertex index
    * @return nearest Feature to the vertex
    */
   public Feature getClosestFeature(int idx) {
      return myFeatures[myClosestFeatureIdxs[idx]];
   }

   /** 
    * Returns the index of the closest vertex to a point.
    *
    * @param point point for which to calculate closest vertex
    * @return index of closest vertex to <code>point</code>
    */
   public int getClosestVertex (Point3d point) {

      // Change to grid coordinates
      int xi = (int)Math.rint((point.x - myMinCoord.x) / myCellWidths.x);
      int yi = (int)Math.rint((point.y - myMinCoord.y) / myCellWidths.y);
      int zi = (int)Math.rint((point.z - myMinCoord.z) / myCellWidths.z);
      if (xi < 0) {
         xi = 0;
      }
      else if (xi > numVX-1) {
         xi = numVX-1;
      }
      if (yi < 0) {
         yi = 0;
      }
      else if (yi > numVY-1) {
         yi = numVY-1;
      }
      if (zi < 0) {
         zi = 0;
      }
      else if (zi > numVZ-1) {
         zi = numVZ-1;
      }
      return xyzIndicesToVertex (xi, yi, zi);
   }


   /**
    * Find the coordinates at a vertex, as specified by
    * its x, y, z indices.
    * 
    * @param coords returns the coordinates
    * @param xi x vertex index
    * @param yj y vertex index
    * @param zk z vertex index
    * @return coords
    */
   protected Vector3d getLocalVertexCoords (
      Vector3d coords, int xi, int yj, int zk) {
      coords.x = xi * myCellWidths.x + myMinCoord.x;
      coords.y = yj * myCellWidths.y + myMinCoord.y;
      coords.z = zk * myCellWidths.z + myMinCoord.z;
      return coords;
   }

   /**
    * Find the coordinates at a vertex, as specified by
    * its x, y, z indices.
    * 
    * @param coords returns the coordinates
    * @param vxyz x, y, z vertex indices
    * @return coords
    */
   public Vector3d getLocalVertexCoords (Vector3d coords, Vector3i vxyz) {
      coords.x = vxyz.x * myCellWidths.x + myMinCoord.x;
      coords.y = vxyz.y * myCellWidths.y + myMinCoord.y;
      coords.z = vxyz.z * myCellWidths.z + myMinCoord.z;
      return coords;
   }

   /**
    * Find the world coordinates at a vertex, as specified by
    * its x, y, z indices.
    * 
    * @param coords returns the coordinates
    * @param vxyz x, y, z vertex indices
    * @return coords
    */
   public Vector3d getWorldVertexCoords (Vector3d coords, Vector3i vxyz) {
      Point3d pnt = new Point3d();
      getLocalVertexCoords (pnt, vxyz);
      getWorldCoordinates (pnt, pnt);
      coords.set(pnt);
      return coords;
   }

   static int parsePositiveInt (String str) {
      int value = -1;
      try {
         value = Integer.parseInt (str);
      }
      catch (NumberFormatException e) {
         // ignore
      }
      return value;
   }

   public String getRenderRanges() {
      StringBuilder sbuild = new StringBuilder();
      int[] numv = new int[] { numVX, numVY, numVZ };
      for (int i=0; i<3; i++) {
         int lo = myRenderRanges[2*i];
         int hi = myRenderRanges[2*i+1]-1;
         if (lo == 0 && hi == numv[i]-1) {
            sbuild.append ("*");
         }
         else if (lo == hi) {
            sbuild.append (lo);
         }
         else {
            sbuild.append (lo + ":" + hi);
         }
         if (i < 2) {
            sbuild.append (" ");
         }
      }
      return sbuild.toString();
   }

   public void setRenderRanges (String str) {
      StringHolder errMsg = new StringHolder();
      int[] ranges = parseRenderRanges (str, errMsg);
      if (ranges != null) {
         myRenderRanges = ranges;
         myRobValid = false;
      }
      else {
         throw new IllegalArgumentException (
            "Error parsing string: " + errMsg.value);
      }
   }

   public int[] parseRenderRanges (String str, StringHolder errorMsg) {

      String[] strs = str.split ("\\s+");
      if (strs.length > 0 && strs[0].equals ("")) {
         strs = Arrays.copyOfRange (strs, 1, strs.length);
      }
      int numv[] = new int[] { numVX, numVY, numVZ };

      int[] ranges = new int[6];
      String error = null;
      if (strs.length == 1 && strs[0].equals ("*")) {
         ranges[0] = 0;
         ranges[1] = numv[0];
         ranges[2] = 0;
         ranges[3] = numv[1];
         ranges[4] = 0;
         ranges[5] = numv[2];
      }
      else if (strs.length > 3) {
         error = "More than three subranges specified";
      }
      else {
         int i = 0;
         for (String s : strs) {
            int lo = -1;
            int hi = -1;
            if (s.equals ("*")) {
               lo = 0;
               hi = numv[i]-1;
            }
            else if (s.indexOf(':') != -1) {
               String[] substrs = s.split (":");
               if (substrs.length > 2) {
                  error = "More than one ':' in subrange";
                  break;
               }
               if (substrs.length < 2 || substrs[0].equals ("")) {
                  error = "Missing low or high value in subrange";
                  break;
               }
               lo = parsePositiveInt (substrs[0]);
               hi = parsePositiveInt (substrs[1]);
               if (lo < 0 || hi < 0) {
                  error = "Malformed or negative integer";
                  break;
               }
               if (lo > hi) {
                  error = "Low > high in subrange";
                  break;
               }
               if (lo > numv[i]-1 || hi > numv[i]-1) {
                  error = "Range error in subrange";
                  break;
               }
            }
            else {
               lo = parsePositiveInt (s);
               if (lo < 0) {
                  error = "Malformed or negative integer";
                  break;
               }
               if (lo > numv[i]-1) {
                  error = "Range error in subrange";
                  break;
               }
               hi = lo;
            }
            ranges[2*i] = lo;
            ranges[2*i+1] = hi+1;
            i++;
         }
         if (i < 3 && error == null) {
            error = "Less than three subranges specified";
         }
      }
      if (error != null) {
         ranges = null;
      }
      if (errorMsg != null) {
         errorMsg.value = error;
      }
      return ranges;
   }

   static String readLine (BufferedReader reader) {
      try {
         return reader.readLine();
      }
      catch (Exception e) {
         return null;
      }
   }


   /**
    * Apply the smoothing operation n times
    * @param n
    */
   public void smooth(int n) {
      for (int i=0; i<n; ++i) {
         smooth();
      }
   }
   
   /**
    * For each point, computes the inverse-distance-weighted difference with neighbours
    *   (an approximation of the gradient) and adds a fraction of this weighted difference to phi(xi)
    * 
    * @param alpha scale factor for added gradient, positive for contraction, negative for expansion
    */
   private void smoothIter(double alpha) {
      double[] sphi = new double[myPhi.length];
      for (int i=0; i<numVX; ++i) {
         for (int j=0; j<numVY; ++j) {
            for (int k=0; k<numVZ; ++k) {
               
               // loop through 3x3x3 neighbourhood
               double wtotal = 0; 
               double p = 0;
               
               for (int ii=Math.max(i-1, 0); ii<Math.min(i+2, numVX); ++ii) {
                  for (int jj=Math.max(j-1, 0); jj<Math.min(j+2, numVY); ++jj) {
                     for (int kk=Math.max(k-1, 0); kk<Math.min(k+2, numVZ); ++kk) {
                        if (ii != i || jj != j || kk != k) {
                           int idx = xyzIndicesToVertex(ii,jj,kk);
                           // squared distance
                           double d2 = (ii-i)*(ii-i)*myCellWidths.x*myCellWidths.x + 
                              (jj-j)*(jj-j)*myCellWidths.y*myCellWidths.y +
                              (kk-k)*(kk-k)*myCellWidths.z*myCellWidths.z;
                           double w = 1.0/Math.sqrt(d2);
                           p += w*myPhi[idx];  // weighted by inverse distance
                           wtotal += w;
                        }
                     }
                  }
               }
               
               int idx = xyzIndicesToVertex(i, j, k);
               sphi[idx] = myPhi[idx] + alpha*p/wtotal;
            }
         }
      }
      
      myPhi = sphi;
   }
   
   /**
    * Taubin Smoothing
    * 
    * @param lambda > 0, fraction of gradient to shrink
    * @param mu < 0, fraction of gradient to expand
    */
   public void smooth(double lambda, double mu) {
      smoothIter(lambda);
      smoothIter(mu);
   }
   
   /**
    * Applies Taubin smoothing
    * @param lambda > 0, fraction of gradient to shrink
    * @param mu < 0, fraction of gradient to expand
    * @param iters number of applications
    */
   public void smooth(double lambda, double mu, int iters) {
      for (int i=0; i<iters; ++i) {
         smoothIter(lambda);
         smoothIter(mu);
      }
   }
   
   /**
    * Applies a simple Laplacian smoothing operation to the distance grid
    */
   public void smooth() {
      
      double[] sphi = new double[myPhi.length];
      for (int i=0; i<numVX; ++i) {
         for (int j=0; j<numVY; ++j) {
            for (int k=0; k<numVZ; ++k) {
               
               // loop through 3x3x3 neighbourhood
               int N = 0; 
               double p = 0;
               for (int ii=Math.max(i-1, 0); ii<Math.min(i+2, numVX); ++ii) {
                  for (int jj=Math.max(j-1, 0); jj<Math.min(j+2, numVY); ++jj) {
                     for (int kk=Math.max(k-1, 0); kk<Math.min(k+2, numVZ); ++kk) {
                        int idx = xyzIndicesToVertex(ii,jj,kk);
                        p += myPhi[idx];
                        ++N;
                     }
                  }
               }
               
               int idx = xyzIndicesToVertex(i, j, k);
               sphi[idx] = p/N;
            }
         }
      }
      
      myPhi = sphi;
      
   }

   public PolygonalMesh computeDistanceSurface() {
      MarchingTetrahedra marcher = new MarchingTetrahedra();

      return marcher.createMesh (
         myPhi, myMinCoord, myCellWidths, getResolution(), /*iso=*/0);
   }
   
   public PolygonalMesh computeDistanceSurface(double val) {
      MarchingTetrahedra marcher = new MarchingTetrahedra();

      return marcher.createMesh (
         myPhi, myMinCoord, myCellWidths, getResolution(), val);
   }

   public PolygonalMesh computeQuadraticDistanceSurface (double val, int res) {
      MarchingTetrahedra marcher = new MarchingTetrahedra();

      // sample at a 3 X higher resolution so we can get
      // a better sense of the smooth surface
      Vector3i cellRes = new Vector3i(getResolution());
      cellRes.scale (res);

      int numVX = cellRes.x+1;
      int numVY = cellRes.y+1;
      int numVZ = cellRes.z+1;
      double[] dists = new double[numVX*numVY*numVZ];
      Vector3d cellWidths = new Vector3d(myCellWidths);
      cellWidths.scale (1.0/res);

      Point3d q = new Point3d();
      for (int i=0; i<numVX; i++) {
         for (int j=0; j<numVY; j++) {
            for (int k=0; k<numVZ; k++) {
               q.set (i*cellWidths.x, j*cellWidths.y, k*cellWidths.z);
               q.add (myMinCoord);
               clipToGrid (q);
               dists[i + j*numVX + k*numVX*numVY] =
                  getQuadraticDistanceAndGradient (null, q);
            }
         }
      }
      return marcher.createMesh (
         dists, myMinCoord, cellWidths, cellRes, val);
   }

   public AffineTransform3dBase getWorldTransform() {
      return myWorldTransform;
   }
   
   public double getRadius() {
      return myMaxCoord.distance(myMinCoord)/2;
   }


   // XXXXXXXXXXXXXXXXXXXXXXXXXXXXXXXXXXXXXXXXXXXXXXXXXXXXXXXXXXXXXXXXXXXXXX
   // 
   // All code below this point is for getQuadraticDistanceAndGradient() and
   // findQuadraticSurfaceTangent(), which is used in the implementation of
   // strand wrapping. Still very messy and under development. Keep out!
   //
   // XXXXXXXXXXXXXXXXXXXXXXXXXXXXXXXXXXXXXXXXXXXXXXXXXXXXXXXXXXXXXXXXXXXXXX


   public enum PlaneType {
      YZ,
      ZX,
      XY
   };

   protected HashMap<TetFace,TetDesc> myFaceTets;
   protected HashMap<TetEdge,TetDesc[]> myEdgeTets;
   protected ArrayList<TetDesc[]> myNodeTets;

   protected int[] myTetOffsets0156;
   protected int[] myTetOffsets0456;
   protected int[] myTetOffsets0476;
   protected int[] myTetOffsets0126;
   protected int[] myTetOffsets0326;
   protected int[] myTetOffsets0376;
   protected int[] myQuadHexOffsets;
   protected int[] myTetFaceOffsets;

   /**
    * Identifies a sub tet within a hex cell. The numbers identify the
    * corresponding hex nodes.
    */
   public enum TetID {
      TET0516,
      TET0456,
      TET0746,
      TET0126,
      TET0236,
      TET0376;

      public int intValue() {
         switch (this) {
            case TET0516: {
               return 0;
            }
            case TET0456: {
               return 1;
            }
            case TET0746: {
               return 2;
            }
            case TET0126: {
               return 3;
            }
            case TET0236: {
               return 4;
            }
            case TET0376: {
               return 5;
            }
            default: {
               throw new InternalErrorException (
                  "Unimplemented tet " + this);
            }
         }
      }

      public static TetID fromInt (int num) {
         switch (num) {
            case 0: return TET0516;
            case 1: return TET0456;
            case 2: return TET0746;
            case 3: return TET0126;
            case 4: return TET0236;
            case 5: return TET0376;
            default: {
               throw new InternalErrorException (
                  "num=" + num + ", must be in the range [0-5]");
            }
         }
      }

      public int[] getNodes() {
         switch (this) {
            case TET0516: return new int[] { 0, 5, 1, 6 }; 
            case TET0126: return new int[] { 0, 1, 2, 6 }; 
            case TET0236: return new int[] { 0, 2, 3, 6 }; 
            case TET0376: return new int[] { 0, 3, 7, 6 }; 
            case TET0746: return new int[] { 0, 7, 4, 6 }; 
            case TET0456: return new int[] { 0, 4, 5, 6 }; 
            default: {
               throw new InternalErrorException (
                  "Unimplemented tet " + this);
            }
         }
      }

      public int[] getMiddleNodeOffsets() {
         switch (this) {
            case TET0516: return new int[] { 2, 2, 0, 2, 0, 0 }; 
            case TET0126: return new int[] { 2, 0, 0, 2, 0, 2 };
            case TET0236: return new int[] { 2, 0, 2, 0, 0, 2 };
            case TET0376: return new int[] { 0, 0, 2, 0, 2, 2 };
            case TET0746: return new int[] { 0, 2, 2, 0, 2, 0 };
            case TET0456: return new int[] { 0, 2, 0, 2, 2, 0 };
            default: {
               throw new InternalErrorException (
                  "Unimplemented tet " + this);
            }
         }
      }


      boolean isInside (double x, double y, double z) {
         if (x < 0 || x > 1 || y < 0 || y > 1 || z < 0 || z > 1) {
            return false;
         }
         else {
            return findSubTet (x, y, z) == this;
         }
      }

      boolean isInside (Point3d p) {
         if (p.x < 0 || p.x > 1 || p.y < 0 || p.y > 1 || p.z < 0 || p.z > 1) {
            return false;
         }
         else {
            return findSubTet (p.x, p.y, p.z) == this;
         }
      }

      /**
       * Finds the sub-tet within a hex cell, based on the x, y, z coordinates of
       * a point within the cell. These coordinates are assumed to be normalized
       * to [0,1] to correspond to the cell dimensions.
       */
      static TetID findSubTet (double x, double y, double z) {
         if (y >= z) {
            if (x >= z) {
               if (x >= y) {
                  return TetID.TET0516;
               }
               else {
                  return TetID.TET0456;
               }
            }
            else {
               return TetID.TET0746;
            }
         }
         else {
            if (x >= y) {
               if (x >= z) {
                  return TetID.TET0126;
               }
               else {
                  return TetID.TET0236;
               }
            }
            else {
               return TetID.TET0376;
            }
         }
      }  
      
   };

   public int[] getTetVertices (TetID tetId, int xi, int yj, int zk) {
      createTetOffsetsIfNecessary();

      int[] vertices = new int[4];
      int vbase = xyzIndicesToVertex (xi, yj, zk);
      int[] nodes = tetId.getNodes();
      for (int i=0; i<nodes.length; i++) {
         vertices[i] = vbase + myQuadHexOffsets[nodes[i]];
      }
      return vertices;
   }

   protected boolean isInsideTet (TetID tetId, double x, double y, double z) {
      if (x < 0 || x > 1 || y < 0 || y > 1 || z < 0 || z > 1) {
         return false;
      }
      else {
         return findSubTet (x, y, z) == tetId;
      }
   }

   /**
    * Finds the sub-tet within a hex cell, based on the x, y, z coordinates of
    * a point within the cell. These coordinates are assumed to be normalized
    * to [0,1] to correspond to the cell dimensions.
    */
   protected TetID findSubTet (double x, double y, double z) {
      if (y >= z) {
         if (x >= z) {
            if (x >= y) {
               return TetID.TET0516;
            }
            else {
               return TetID.TET0456;
            }
         }
         else {
            return TetID.TET0746;
         }
      }
      else {
         if (x >= y) {
            if (x >= z) {
               return TetID.TET0126;
            }
            else {
               return TetID.TET0236;
            }
         }
         else {
            return TetID.TET0376;
         }
      }
   }  

   public static class TetFeature {
   }

   public static class TetNode extends TetFeature {
      int myNode0;

      public TetNode (int node0) {
         myNode0 = node0;
      }

      public int getNode() {
         return myNode0;
      }  

      public String toString() {
         return ""+myNode0;
      }
   }

   public static class TetEdge extends TetFeature {
      int myNode0;
      int myNode1;

      TetEdge (int node0, int node1) {
         if (node0 > node1) {
            myNode0 = node1;
            myNode1 = node0;
         }
         else {
            myNode0 = node0;
            myNode1 = node1;
         }
      }

      public boolean equals (Object obj) {
         if (obj instanceof TetEdge) {
            TetEdge edge = (TetEdge)obj;
            return edge.myNode0 == myNode0 && edge.myNode1 == myNode1;
         }
         else {
            return false;
         }
      }

      public int hashCode() {
         return myNode0 + 11*myNode1;
      }

      public String toString() {
         return "" + myNode0 + "-" + myNode1;
      }
   }

   private static class TetFace extends TetFeature {
      int myNode0;
      int myNode1;
      int myNode2;

      TetFace (int node0, int node1, int node2) {
         Vector3i nodes = new Vector3i (node0, node1, node2);
         int minIdx = nodes.minAbsIndex();
         myNode0 = nodes.get(minIdx);
         myNode1 = nodes.get((minIdx+1)%3);
         myNode2 = nodes.get((minIdx+2)%3);
      }

      public boolean equals (Object obj) {
         if (obj instanceof TetFace) {
            TetFace edge = (TetFace)obj;
            return (edge.myNode0 == myNode0 &&
                    edge.myNode1 == myNode1 &&
                    edge.myNode2 == myNode2);
         }
         else {
            return false;
         }
      }

      public int hashCode() {
         return myNode0 + 11*myNode1 + 71*myNode2;
      }

      public String toString() {
         return "" + myNode0 + "-" + myNode1 + "-" + myNode2;
      }
   }

   int findRefVertex (int vidx) {
      for (int i=0; i<myQuadHexOffsets.length; i++) {
         if (vidx == myQuadHexOffsets[i]) {
            return i;
         }
      }
      return -1;
   }

   protected Vector3i getQuadCellCoords (
      Vector3i xyzi, Vector3d coords, Point3d point) {

      if ((numVX-1)%2 != 0 || (numVY-1)%2 != 0 || (numVZ-1)%2 != 0) {
         throw new IllegalStateException (
            "Grid must have an even number of cells along all dimensions");
      }
      xyzi = getCellCoords (xyzi, coords, point);
      if (xyzi == null) {
         return null;
      }
      // round down to even vertices
      if ((xyzi.x%2) != 0) {
         xyzi.x--;
         if (coords != null) coords.x += 1;
      }
      if ((xyzi.y%2) != 0) {
         xyzi.y--;
         if (coords != null) coords.y += 1;
      }
      if ((xyzi.z%2) != 0) {
         xyzi.z--;
         if (coords != null) coords.z += 1;
      }      
      // and scale coords by half 
      if (coords != null) {
         coords.scale (0.5);
      }
      return xyzi;
   }

   protected Vector3i createEdgeNode (Vector3i v0, Vector3i v1) {
      Vector3i en = new Vector3i();
      en.x = (v0.x+v1.x)/2;
      en.y = (v0.y+v1.y)/2;
      en.z = (v0.z+v1.z)/2;
      return en;
   }

   protected int[] createTetOffsets (
      Vector3i v0, Vector3i v1, Vector3i v2, Vector3i v3) {

      Vector3i e01 = createEdgeNode (v0, v1);
      Vector3i e12 = createEdgeNode (v1, v2);
      Vector3i e23 = createEdgeNode (v2, v3);
      Vector3i e02 = createEdgeNode (v0, v2);
      Vector3i e13 = createEdgeNode (v1, v3);
      Vector3i e03 = createEdgeNode (v0, v3);

      Vector3i[] nodes = new Vector3i[] {
         v0, v1, v2, v3, e01, e12, e23, e02, e13, e03 };
      int[] offsets = new int[nodes.length];
      for (int i=0; i<nodes.length; i++) {
         offsets[i] = xyzIndicesToVertex (nodes[i]);
      }
      return offsets;
   }

   protected void createTetOffsetsIfNecessary() {
      if (myTetOffsets0156 == null) {
         Vector3i v0 = new Vector3i (0, 0, 0);
         Vector3i v1 = new Vector3i (2, 0, 0);
         Vector3i v2 = new Vector3i (2, 0, 2);
         Vector3i v3 = new Vector3i (0, 0, 2);
         
         Vector3i v4 = new Vector3i (0, 2, 0);
         Vector3i v5 = new Vector3i (2, 2, 0);
         Vector3i v6 = new Vector3i (2, 2, 2);
         Vector3i v7 = new Vector3i (0, 2, 2);
         
         myTetOffsets0156 = createTetOffsets (v0, v1, v5, v6);
         myTetOffsets0126 = createTetOffsets (v0, v1, v2, v6);
         myTetOffsets0326 = createTetOffsets (v0, v3, v2, v6);
         myTetOffsets0376 = createTetOffsets (v0, v3, v7, v6);
         myTetOffsets0476 = createTetOffsets (v0, v4, v7, v6);
         myTetOffsets0456 = createTetOffsets (v0, v4, v5, v6);

         Vector3i[] nodes = new Vector3i[] {v0, v1, v2, v3, v4, v5, v6, v7};
         myQuadHexOffsets = new int[8];
         for (int i=0; i<nodes.length; i++) {
            myQuadHexOffsets[i] = xyzIndicesToVertex (nodes[i]);
         }
         
         //createTetFaceOffsets();
         createConnectivity();
      }
   }

   void maybeAddFace (
      HashMap<TetFace,TetDesc> faceTets,
      int vi0, int vi1, int vi2, TetDesc tdesc) {
      
      int ref0, ref1, ref2;
      if ((ref0=findRefVertex (vi0)) != -1 &&
          (ref1=findRefVertex (vi1)) != -1 &&
          (ref2=findRefVertex (vi2)) != -1) {
         TetFace tface = new TetFace (ref0, ref2, ref1);
         if (faceTets.get (tdesc) != null) {
            System.out.println (
               "Error: face "+tface+" already assigned tet " +
               faceTets.get (tface));
         }
         faceTets.put (tface, tdesc);
      }
   }

   void maybeAddEdge (
      HashMap<TetEdge,HashSet<TetDesc>> edgeTets,
      int vi0, int vi1, TetDesc tdesc) {
      
      int ref0, ref1;
      if ((ref0=findRefVertex (vi0)) != -1 &&
          (ref1=findRefVertex (vi1)) != -1) {
         TetEdge tedge = new TetEdge (ref0, ref1);
         HashSet<TetDesc> tets = edgeTets.get(tedge);
         if (tets == null) {
            tets = new HashSet<TetDesc>();
            edgeTets.put (tedge, tets);
         }
         if (tets.contains(tdesc)) {
            System.out.println (
               "Error: edge "+tedge+" already assigned tet " + tdesc);
         }
         tets.add (tdesc);
      }
   }

   private void createConnectivity () {
      createTetOffsetsIfNecessary();

      myFaceTets = new HashMap<TetFace,TetDesc>();

      ArrayList<HashSet<TetDesc>> nodeTets = new ArrayList<HashSet<TetDesc>>();
      for (int i=0; i<8; i++) {
         nodeTets.add (new HashSet<TetDesc>());
      }
      HashMap<TetEdge,HashSet<TetDesc>> edgeTets =
         new HashMap<TetEdge,HashSet<TetDesc>>();

      for (int i=-1; i<=1; i++) {
         for (int j=-1; j<=1; j++) {
            for (int k=-1; k<=1; k++) {
               for (TetID tetId : TetID.values()) {
                  TetDesc tdesc =
                     new TetDesc (new Vector3i (2*i, 2*j, 2*k), tetId);
                  int[] verts = tdesc.getVertices ();
                  for (int vi=0; vi<verts.length; vi++) {
                     int refVtx = findRefVertex (verts[vi]);
                     if (refVtx != -1) {
                        nodeTets.get(refVtx).add (tdesc);
                     }
                  }
                  maybeAddFace (myFaceTets, verts[0], verts[1], verts[2], tdesc);
                  maybeAddFace (myFaceTets, verts[0], verts[2], verts[3], tdesc);
                  maybeAddFace (myFaceTets, verts[2], verts[1], verts[3], tdesc);
                  maybeAddFace (myFaceTets, verts[1], verts[0], verts[3], tdesc);

                  maybeAddEdge (edgeTets, verts[0], verts[1], tdesc);
                  maybeAddEdge (edgeTets, verts[1], verts[2], tdesc);
                  maybeAddEdge (edgeTets, verts[2], verts[0], tdesc);
                  maybeAddEdge (edgeTets, verts[0], verts[3], tdesc);
                  maybeAddEdge (edgeTets, verts[1], verts[3], tdesc);
                  maybeAddEdge (edgeTets, verts[2], verts[3], tdesc);
               }
            }
         }
      }

      myNodeTets = new ArrayList<TetDesc[]>();
      for (int i=0; i<nodeTets.size(); i++) {
         myNodeTets.add (nodeTets.get(i).toArray(new TetDesc[0]));
      }

      myEdgeTets = new HashMap<TetEdge,TetDesc[]>();
      for (TetEdge edge : edgeTets.keySet()) {
         myEdgeTets.put (edge, edgeTets.get(edge).toArray(new TetDesc[0]));
      }
   }

   void printConnectivity() {
      
      System.out.println ("Nodes:");
      for (int i=0; i<8; i++) {
         TetDesc[] tdescs = myNodeTets.get(i);
         System.out.print (" "+i+"("+tdescs.length+") : ");
         for (TetDesc tdesc : tdescs) {
            System.out.print (tdesc + " ");
         }
         System.out.println ("");
      }

      System.out.println ("Edges:");
      for (TetEdge edge : myEdgeTets.keySet()) {
         System.out.print (" "+edge+": ");
         for (TetDesc tdesc : myEdgeTets.get(edge)) {
            System.out.print (tdesc + " ");
         }
         System.out.println ("");
      }
      
      System.out.println ("Faces:");
      for (TetFace face : myFaceTets.keySet()) {
         System.out.println (
            " "+face+": " + myFaceTets.get(face));
      }
   }         

   /** 
    */
   public double getQuadraticDistanceAndGradient (Vector3d grad, Point3d point) {
      // Change to grid coordinates
      if ((numVX-1)%2 != 0 || (numVY-1)%2 != 0 || (numVZ-1)%2 != 0) {
         throw new IllegalStateException (
            "Grid must have an even number of cells along all dimensions");
      }
      Vector3d coords = new Vector3d();
      Vector3i vidx = new Vector3i();
      if (getQuadCellCoords (vidx, coords, point) == null) {
         return OUTSIDE;
      }
      double dx = coords.x;
      double dy = coords.y;
      double dz = coords.z;

      double[] c = new double[10];
      TetDesc tdesc = new TetDesc (vidx, TetID.findSubTet (dx, dy, dz));
      tdesc.computeQuadCoefs (c);
      if (grad != null) {
         tdesc.computeGradient (grad, c, dx, dy, dz);
      }
      return tdesc.computeDistance (c, dx, dy, dz);
   }
   
   public boolean findQuadraticSurfaceTangent (
      Point3d pt, Point3d p0, Point3d pa, Vector3d nrm) {

      // transform p0, pa and nrm into grid local coordinates
      Point3d p0Loc = new Point3d();
      getLocalCoordinates (p0Loc, p0);
      Point3d paLoc = new Point3d();
      getLocalCoordinates (paLoc, pa);
      Vector3d nrmLoc = new Vector3d(nrm);
      getLocalNormal (nrmLoc, nrm);
      nrmLoc.normalize();

      // System.out.println (
      //    "findSurfaceTangent nrmLoc=" + nrmLoc.toString("%8.3f"));

      // generate a plane from the normal and p0
      Plane planeLoc = new Plane (nrmLoc, p0Loc);

      // Dynamic array to store tet/plane intersections
      ArrayList<TetPlaneIntersection> isects =
         new ArrayList<TetPlaneIntersection>();
      isects.add (new TetPlaneIntersection()); // will need at least one

      // temporary storage for computed tet vertex coordinates
      Point3d[] vpnts = new Point3d[] {
         new Point3d(), new Point3d(), new Point3d(), new Point3d() };      

      int icnt = 0;
      int maxIters = 2;
      int code = NONE;
      TetDesc tdesc = null;
      TanSearchInfo sinfo = new TanSearchInfo();
      int sgnDotGrad = 0;
      Point3d ps = new Point3d(p0Loc);

      Vector3d grad = new Vector3d();
      double d = getQuadraticDistanceAndGradient (grad, p0Loc);
      if (d == OUTSIDE) {
         // shouldn't happen - p0 should be inside by definition
         return false;
      }
      grad.scaledAdd (-grad.dot(nrmLoc), nrmLoc); // project grad into plane
      grad.normalize();
      
      Vector3i vxyz = new Vector3i();
      Vector3d xyz = new Vector3d();
      if (getQuadCellCoords (vxyz, xyz, p0Loc) == null) {
         // shouldn't happen - grid should have enough margin to prevent this
         return false;
      }
      tdesc =
         new TetDesc (vxyz, TetID.findSubTet (xyz.x, xyz.y, xyz.z));      
      tdesc.getVertexCoords (vpnts);
      TetPlaneIntersection isect = isects.get(0);
      if (!intersectTetAndPlane (isect, tdesc, vpnts, planeLoc)) {
         // shouldn't happen - p0 should be on the plane
         return false;
      }

      PlaneType planeType = null;
      Vector3d nrmCell = new Vector3d();
      transformNormalToCell (nrmCell, planeLoc.normal);
      switch (nrmCell.maxAbsIndex()) {
         case 0: planeType = PlaneType.YZ; break;
         case 1: planeType = PlaneType.ZX; break;
         case 2: planeType = PlaneType.XY; break;
      }
      int planeSgn = (nrmCell.get(nrmCell.maxAbsIndex()) > 0 ? 1 : -1);

      double[] srng = new double[] { -Double.MAX_VALUE, Double.MAX_VALUE };
      DoubleHolder edgeS = new DoubleHolder();
      int edgeIdx = isect.intersectRay (
         srng, edgeS, p0Loc, grad, planeType, planeSgn);
      if (edgeIdx == -1) {
         // shouldn't happen - p0 should be in the tet
         return false;
      }
      TetFeature lastFeat = isect.getFeature (edgeS.value, edgeIdx);

      HashSet<TetDesc> visitedTets = new HashSet<TetDesc>();
      visitedTets.add (tdesc);

      while (findSurfaceIntersectionInTet (
                ps, isect, srng, p0Loc, grad, planeLoc) == CONTINUE) {
          int ntets = getFeatureAdjacentTets (
             isects, tdesc, lastFeat, planeLoc, visitedTets);
          TetPlaneIntersection ibest = null;
          double bestLen = 0;
          int bestEdgeIdx = -1;
          double bestS = -1;          
          for (int k=0; k<ntets; k++) {
             isect = isects.get(k);
             double[] irng =
                new double[] { -Double.MAX_VALUE, Double.MAX_VALUE };
             edgeIdx = isect.intersectRay (
                irng, edgeS, p0Loc, grad, planeType, planeSgn);
             if (edgeIdx != -1) {
                double ilen = irng[1]-irng[0];
                if (ilen > bestLen) {
                   bestLen = ilen;
                   ibest = isect;
                   bestEdgeIdx = edgeIdx;
                   bestS = edgeS.value;
                   srng[0] = irng[0];
                   srng[1] = irng[1];
                }
             }
          }
          if (bestEdgeIdx == -1) {
             return false;
          }
          else {
             lastFeat = ibest.getFeature (bestS, bestEdgeIdx);
             isect = ibest;
             tdesc = isect.myTetDesc;
             visitedTets.add (tdesc);
          }
      }

      // System.out.println ("  intersection ps=" + ps.toString("%8.5f"));
      // System.out.println ("               p0=" + p0Loc.toString("%8.5f"));

      d = getQuadraticDistanceAndGradient (grad, ps);
      if (d == OUTSIDE) {
         // shouldn't happen - ps should be inside by definition
         return false;
      }
      grad.scaledAdd (-grad.dot(nrmLoc), nrmLoc); // project grad into plane
      Vector3d dela0 = new Vector3d();
      dela0.sub (ps, paLoc);
      sgnDotGrad = (dela0.dot(grad) > 0 ? 1 : -1);       
      
      //System.out.println ("findSurfaceTangent(A) for " + tdesc);
      code = findSurfaceTangent (
         pt, sinfo, isect, null, sgnDotGrad, paLoc, planeLoc);
      if (code == DONE) {
         // tangent found
         getWorldCoordinates (pt, pt);
         //System.out.println ("  found pt=" + pt.toString ("%8.3f"));
         return true;
      }

      visitedTets.clear();
      visitedTets.add (tdesc);

      while (code != NONE) {
         int ntets = getFeatureAdjacentTets (
            isects, tdesc, sinfo.lastFeat, planeLoc, visitedTets);
         TetPlaneIntersection ibest = null;
         //System.out.println ("ntets= " + ntets);
         if (ntets > 1) {
            // find the tet that best intersects the current curve tangent
            double maxLen = -1;
            int maxTet = -1;
            for (int k=0; k<ntets; k++) {
               double len = isects.get(k).tanIntersectOverlap (
                  pt, sinfo.lastGrad, planeType);
               if (len > maxLen) {
                  maxLen = len;
                  maxTet = k;
               }
            }
            ibest = isects.get(maxTet);
         }
         else if (ntets > 0) {
            ibest = isects.get(0);
         }
         else {
            System.out.println ("  Couldn't find tangent");
            code = NONE;
            continue;
         }
         tdesc = ibest.myTetDesc;
         visitedTets.add (tdesc);
         //System.out.println ("findSurfaceTangent(B) for " + tdesc);
         code = findSurfaceTangent (
            pt, sinfo, ibest, pt, sgnDotGrad, paLoc, planeLoc);
         int tidx = 0;
         while (code == NONE && tidx < ntets) {
            isect = isects.get(tidx++);
            tdesc = isect.myTetDesc;
            visitedTets.add (tdesc);         
            code = findSurfaceTangent (
               pt, sinfo, isect, pt, sgnDotGrad, paLoc, planeLoc);
         }
         if (code == DONE) {
            getWorldCoordinates (pt, pt);
            //System.out.println ("  found pt=" + pt.toString ("%8.3f"));
            return true;
         }
      }
      getWorldCoordinates (pt, ps);
      //System.out.println ("  fallback pt=" + pt.toString ("%8.3f"));
      return false;
   }

   protected int findTangentPoints (
      Vector2d[] pnts, double b[], double pax, double pay) {

      double ax = (b[3] + 2*b[0]*pax + b[2]*pay);
      double ay = (b[4] + 2*b[1]*pay + b[2]*pax);
      double ab = (2*b[5] + b[3]*pax + b[4]*pay);

      double[] roots = new double[2];
      int nr;
      if (Math.abs(ax) >= Math.abs(ay)) {
         // x = r0 y + r1,  r0 = -ay/ax, r1 = -ab/ax
         double r0 = -ay/ax;
         double r1 = -ab/ax;
         double aa = b[0]*r0*r0 + b[2]*r0 + b[1];
         double bb = 2*b[0]*r0*r1 + b[2]*r1 + b[3]*r0 + b[4];
         double cc = b[0]*r1*r1 + b[3]*r1 + b[5];
         nr = QuadraticSolver.getRoots (roots, aa, bb, cc);
         for (int i=0; i<nr; i++) {
            double y = roots[i];
            pnts[i].y = y;
            pnts[i].x = r0*y + r1;
         }
      }
      else {
         // y = r0 x + r1,  r0 = -ax/ay, r1 = -ab/ay
         double r0 = -ax/ay;
         double r1 = -ab/ay;
         double aa = b[1]*r0*r0 + b[2]*r0 + b[0];
         double bb = 2*b[1]*r0*r1 + b[2]*r1 + b[4]*r0 + b[3];
         double cc = b[1]*r1*r1 + b[4]*r1 + b[5];
         nr = QuadraticSolver.getRoots (roots, aa, bb, cc);
         for (int i=0; i<nr; i++) {
            double x = roots[i];
            pnts[i].x = x;
            pnts[i].y = r0*x + r1;
         }
      }
      return nr;
   }

   private double computeDist (double[] c, double x, double y, double z) {
      return (c[0]*x*x + c[1]*y*y + c[2]*z*z +
              c[3]*y*z + c[4]*x*z + c[5]*x*y +
              c[6]*x + c[7]*y + c[8]*z + c[9]);
   }

   private double computePerp (
      double[] c, double x, double y, double z, Vector3d p) {

      Vector3d grad = new Vector3d();

      grad.x = 2*c[0]*x + c[4]*z + c[5]*y + c[6];
      grad.y = 2*c[1]*y + c[3]*z + c[5]*x + c[7];
      grad.z = 2*c[2]*z + c[3]*y + c[4]*x + c[8];
      Vector3d diff = new Vector3d(x, y, z);
      diff.sub (p);
      return diff.dot(grad)/(grad.norm()*diff.norm());
   }

   private double computePlanePerp (
      double[] b, double x, double y, double px, double py) {

      Vector2d grad = new Vector2d();

      grad.x = 2*b[0]*x + b[2]*y + b[3];
      grad.y = 2*b[1]*y + b[2]*x + b[4];
      Vector2d diff = new Vector2d(x, y);
      diff.x -= px;
      diff.y -= py;
      return diff.dot(grad)/(grad.norm()*diff.norm());
   }

   private double computePlaneDist (
      double[] b, double x, double y) {

      return b[0]*x*x + b[1]*y*y + b[2]*x*y + b[3]*x + b[4]*y + b[5];
   }

   public class TetDesc {

      int myXi;
      int myYj;
      int myZk;
      int myVoff;
      TetID myTetId;
      
      public TetDesc (Vector3i vxyz, TetID tetId) {
         this (vxyz.x, vxyz.y, vxyz.z, tetId);
      }

      public TetDesc (TetDesc tdesc) {
         myXi = tdesc.myXi;
         myYj = tdesc.myYj;
         myZk = tdesc.myZk;
         myVoff = tdesc.myVoff;
         myTetId = tdesc.myTetId;
      }

      public TetDesc (int xi, int yj, int zk, TetID tetId) {
         myXi = xi;
         myYj = yj;
         myZk = zk;
         myTetId = tetId;
         myVoff = xyzIndicesToVertex (xi, yj, zk);
      }

      public TetDesc (int tnum) {
         myVoff = (tnum/6);
         int num = tnum%6;
         if (num < 0) {
            myVoff -= 1;
            num += 6;
         }
         myTetId = TetID.fromInt (num);
         Vector3i vxyz = new Vector3i();
         vertexToXyzIndices (vxyz, myVoff);
         myXi = vxyz.x;
         myYj = vxyz.y;
         myZk = vxyz.z;
      }

      public void addOffset (TetDesc tdesc) {
         myXi += tdesc.myXi;
         myYj += tdesc.myYj;
         myZk += tdesc.myZk;
         myVoff += tdesc.myVoff;
      }

      public boolean inRange () {
         return (myXi >= 0 && myXi < numVX-2 &&
                 myYj >= 0 && myYj < numVY-2 &&
                 myZk >= 0 && myZk < numVZ-2);
      }

      public int getNumber() {
         return 6*myVoff + myTetId.intValue();
      }

      public boolean equals (Object obj) {
         if (obj instanceof TetDesc) {
            TetDesc tdesc = (TetDesc)obj;
            return (myVoff == tdesc.myVoff && myTetId == tdesc.myTetId);
         }
         else {
            return false;
         }
      }

      public void transformToQuadCell (Point3d pc, Point3d pl) {
         Point3d pbase = new Point3d();
         getLocalVertexCoords (pbase, myXi, myYj, myZk);

         pc.sub (pl, pbase);
         pc.x /= (2*myCellWidths.x);
         pc.y /= (2*myCellWidths.y);
         pc.z /= (2*myCellWidths.z);
      }

      public void transformToQuadCell (Vector3d vc, Vector3d v1) {
         vc.x = v1.x / (2*myCellWidths.x);
         vc.y = v1.y / (2*myCellWidths.y);
         vc.z = v1.z / (2*myCellWidths.z);
      }

      public void transformFromQuadCell (
         Point3d pl, double x, double y, double z) {

         Point3d pbase = new Point3d();
         getLocalVertexCoords (pbase, myXi, myYj, myZk);
         pl.x = x * (2*myCellWidths.x);
         pl.y = y * (2*myCellWidths.y);
         pl.z = z * (2*myCellWidths.z);
         pl.add (pbase);
      }

      public void transformFromQuadCell (
         Point3d pl, Point3d pc) {

         Point3d pbase = new Point3d();
         getLocalVertexCoords (pbase, myXi, myYj, myZk);
         pl.x = pc.x * (2*myCellWidths.x);
         pl.y = pc.y * (2*myCellWidths.y);
         pl.z = pc.z * (2*myCellWidths.z);
         pl.add (pbase);
      }

      public void transformPlaneToCell (Plane pc, Plane pl) {
         if (pc != pl) {
            pc.set (pl);
         }
         Point3d pbase = new Point3d();
         getLocalVertexCoords (pbase, myXi, myYj, myZk);
         pc.offset -= pc.normal.dot (pbase);
         pc.normal.x *= (2*myCellWidths.x);
         pc.normal.y *= (2*myCellWidths.y);
         pc.normal.z *= (2*myCellWidths.z);
         // normalize
         double mag = pc.normal.norm();
         pc.normal.scale (1/mag);
         pc.offset /= mag;         
      }

      public int hashCode() {
         return 6*myVoff + myTetId.intValue();
      }

      public void getVertexCoords (Point3d[] v) {
         v[0].x = myXi * myCellWidths.x + myMinCoord.x;
         v[0].y = myYj * myCellWidths.y + myMinCoord.y;
         v[0].z = myZk * myCellWidths.z + myMinCoord.z;
         
         int[] offs = myTetId.getMiddleNodeOffsets();

         v[1].x = (myXi+offs[0]) * myCellWidths.x + myMinCoord.x;
         v[1].y = (myYj+offs[1]) * myCellWidths.y + myMinCoord.y;
         v[1].z = (myZk+offs[2]) * myCellWidths.z + myMinCoord.z;

         v[2].x = (myXi+offs[3]) * myCellWidths.x + myMinCoord.x;
         v[2].y = (myYj+offs[4]) * myCellWidths.y + myMinCoord.y;
         v[2].z = (myZk+offs[5]) * myCellWidths.z + myMinCoord.z;

         v[3].x = (myXi+2) * myCellWidths.x + myMinCoord.x;
         v[3].y = (myYj+2) * myCellWidths.y + myMinCoord.y;
         v[3].z = (myZk+2) * myCellWidths.z + myMinCoord.z;
      }

      private void computeQuadCoefs (
         double[] c, int[] nodeOffs, int xi, int yi, int zi) {
      
         double v0  = myPhi[myVoff+nodeOffs[0]];
         double v1  = myPhi[myVoff+nodeOffs[1]];
         double v2  = myPhi[myVoff+nodeOffs[2]];
         double v3  = myPhi[myVoff+nodeOffs[3]];
         double v4  = myPhi[myVoff+nodeOffs[4]];
         double v5  = myPhi[myVoff+nodeOffs[5]];
         double v6  = myPhi[myVoff+nodeOffs[6]];
         double v7  = myPhi[myVoff+nodeOffs[7]];
         double v8  = myPhi[myVoff+nodeOffs[8]];
         double v9  = myPhi[myVoff+nodeOffs[9]];

         c[xi] =  2*v0 + 2*v1 - 4*v4;
         c[yi] =  2*v1 + 2*v2 - 4*v5;
         c[zi] =  2*v2 + 2*v3 - 4*v6;

         c[3+xi] = -4*v2 + 4*v5 + 4*v6 - 4*v8;
         c[3+yi] = -4*v5 + 4*v7 + 4*v8 - 4*v9;
         c[3+zi] = -4*v1 + 4*v4 + 4*v5 - 4*v7;

         c[6+xi] = -3*v0 -   v1 + 4*v4;
         c[6+yi] =    v1 -   v2 - 4*v4 + 4*v7;
         c[6+zi] =    v2 -   v3 - 4*v7 + 4*v9;

         c[9] = v0;
      }

      double computeDistance (
         double[] c, double dx, double dy, double dz) {

         double d =
            c[0]*dx*dx + c[1]*dy*dy + c[2]*dz*dz +
            c[3]*dy*dz + c[4]*dx*dz + c[5]*dx*dy +
            c[6]*dx + c[7]*dy + c[8]*dz + c[9];
         return d;
      }

      void computeGradient (
         Vector3d grad, double[] c, double dx, double dy, double dz) {

         grad.x = 2*c[0]*dx + c[5]*dy + c[4]*dz + c[6];
         grad.y = 2*c[1]*dy + c[5]*dx + c[3]*dz + c[7];
         grad.z = 2*c[2]*dz + c[4]*dx + c[3]*dy + c[8];
            
         grad.x /= (2*myCellWidths.x);
         grad.y /= (2*myCellWidths.y);
         grad.z /= (2*myCellWidths.z);
      }

      public PlaneType computeBCoefs (
         double[] b, Vector3d r, double[] c, Plane planeCell) {

         double rx, ry, rz;
         Vector3d nrmCell = planeCell.normal;
         double off = planeCell.offset;

         PlaneType planeType;
         switch (nrmCell.maxAbsIndex()) {
            case 0: {
               rx = nrmCell.y/nrmCell.x;
               ry = nrmCell.z/nrmCell.x;
               rz = off/nrmCell.x;

               b[0] = c[1] + c[0]*rx*rx - c[5]*rx;
               b[1] = c[2] + c[0]*ry*ry - c[4]*ry;
               b[2] = c[3] + 2*c[0]*rx*ry - c[5]*ry - c[4]*rx;
               b[3] = c[7] - 2*c[0]*rz*rx + c[5]*rz - c[6]*rx;
               b[4] = c[8] - 2*c[0]*rz*ry + c[4]*rz - c[6]*ry;
               b[5] = c[9] + c[0]*rz*rz + c[6]*rz;

               planeType = PlaneType.YZ;
               break;
            }
            case 1: {
               rx = nrmCell.z/nrmCell.y;
               ry = nrmCell.x/nrmCell.y;
               rz = off/nrmCell.y;


               b[0] = c[2] + c[1]*rx*rx - c[3]*rx;
               b[1] = c[0] + c[1]*ry*ry - c[5]*ry;
               b[2] = c[4] + 2*c[1]*rx*ry - c[3]*ry - c[5]*rx;
               b[3] = c[8] - 2*c[1]*rz*rx + c[3]*rz - c[7]*rx;
               b[4] = c[6] - 2*c[1]*rz*ry + c[5]*rz - c[7]*ry;
               b[5] = c[9] + c[1]*rz*rz + c[7]*rz;

               planeType = PlaneType.ZX;
               break;
            }
            case 2: {
               rx = nrmCell.x/nrmCell.z;
               ry = nrmCell.y/nrmCell.z;
               rz = off/nrmCell.z;

               b[0] = c[0] + c[2]*rx*rx - c[4]*rx;
               b[1] = c[1] + c[2]*ry*ry - c[3]*ry;
               b[2] = c[5] + 2*c[2]*rx*ry - c[4]*ry - c[3]*rx;
               b[3] = c[6] - 2*c[2]*rz*rx + c[4]*rz - c[8]*rx;
               b[4] = c[7] - 2*c[2]*rz*ry + c[3]*rz - c[8]*ry;
               b[5] = c[9] + c[2]*rz*rz + c[8]*rz;

               planeType = PlaneType.XY;
               break;
            }
            default: {
               throw new InternalErrorException (
                  "Vector3d.maxAbsIndex() returned value "+nrmCell.maxAbsIndex());
            }
         }
         if (r != null) {
            r.x = rx;
            r.y = ry;
            r.z = rz;
         }
         return planeType;
      }


      public void computeQuadCoefs (double[] c) {
         
         createTetOffsetsIfNecessary();
         switch (myTetId) {
            case TET0516: {
               computeQuadCoefs (c, myTetOffsets0156, 0, 1, 2);
               break;
            }
            case TET0456: {
               computeQuadCoefs (c, myTetOffsets0456, 1, 0, 2);
               break;
            }
            case TET0746: {
               computeQuadCoefs (c, myTetOffsets0476, 1, 2, 0);
               break;
            }
            case TET0126: {
               computeQuadCoefs (c, myTetOffsets0126, 0, 2, 1);
               break;
            }
            case TET0236: {
               computeQuadCoefs (c, myTetOffsets0326, 2, 0, 1);
               break;
            }
            case TET0376: {
               computeQuadCoefs (c, myTetOffsets0376, 2, 1, 0);
               break;
            }
            default: {
               throw new InternalErrorException ("Unknown tet type " + myTetId);
            }
         }
      }

      public int[] getVertices () {
         int[] vertices = new int[4];
         int[] nodes = myTetId.getNodes();
         for (int i=0; i<nodes.length; i++) {
            vertices[i] = myVoff + myQuadHexOffsets[nodes[i]];
         }
         return vertices;
      }
      
      public String toString() {
         return myTetId + "("+myXi+","+myYj+","+myZk+")";
      }
   }

   protected void addAdjacentTets (
      ArrayList<Integer> tets, int vbase, int hexNode) {
      switch (hexNode) {
         case 0:
         case 6: {
            for (int i=0; i<6; i++) {
               tets.add (vbase + i);
            }
            break;
         }
         case 1: {
            tets.add (vbase + TetID.TET0516.intValue());
            tets.add (vbase + TetID.TET0126.intValue());
            break;
         }
         case 2: {
            tets.add (vbase + TetID.TET0126.intValue());
            tets.add (vbase + TetID.TET0236.intValue());
            break;
         }
         case 3: {
            tets.add (vbase + TetID.TET0236.intValue());
            tets.add (vbase + TetID.TET0376.intValue());
            break;
         }
         case 4: {
            tets.add (vbase + TetID.TET0456.intValue());
            tets.add (vbase + TetID.TET0746.intValue());
            break;
         }
         case 5: {
            tets.add (vbase + TetID.TET0516.intValue());
            tets.add (vbase + TetID.TET0456.intValue());
            break;
         }
         case 7: {
            tets.add (vbase + TetID.TET0376.intValue());
            tets.add (vbase + TetID.TET0746.intValue());
            break;
         }
      }
   }      

   public static class TetPlaneIntersection {
      private static final double EPS = 1e-12;

      TetDesc myTetDesc;
      public int myNumSides;
      int myN0;
      int myN1;
      int myN2;
      int myN3;

      double myS0;
      double myS1;
      double myS2;
      double myS3;

      public Point3d myP0;
      public Point3d myP1;
      public Point3d myP2;
      public Point3d myP3;

      int myCCW; // 1 or -1 if the intersection is CCW or CW WRT the plane

      public TetPlaneIntersection () {
         myP0 = new Point3d();
         myP1 = new Point3d();
         myP2 = new Point3d();
         myP3 = new Point3d();
      }

      double triS (int i) {
         switch (i%3) {
            case 0: return myS1;
            case 1: return myS2;
            case 2: return myS3;
            default: {
               // can't get here
               return 0;
            }
         }         
      }

      int triN (int i) {
         switch (i%3) {
            case 0: return myN1;
            case 1: return myN2;
            case 2: return myN3;
            default: {
               // can't get here
               return 0;
            }
         }         
      }

     TetFeature getTriangleFeature (double s, int ei) {
         if (s <= EPS) {
            double s1 = triS(ei);
            // must lie on edge myN0, N(ei)
            if (s1 <= EPS) {
               return new TetNode (myN0);
            }
            else if (s1 >= 1-EPS) {
               return new TetNode (triN(ei));
            }
            else {
               return new TetEdge (myN0, triN(ei));
            }
         }
         else if (s >= 1-EPS) {
            double s2 = triS(ei+1);
            // must lie on edge myN0, N(ei+1)
            if (s2 <= EPS) {
               return new TetNode (myN0);
            }
            else if (s2 >= 1-EPS) {
               return new TetNode (triN(ei+1));
            }
            else {
               return new TetEdge (myN0, triN(ei+1));
            }
         }
         else {
            double s1 = triS(ei);
            double s2 = triS(ei+1);
            if (s1 >= 1-EPS && s2 >= 1-EPS) {
               // lies on edge N(ei), N(ei+1)
               return new TetEdge (triN(ei), triN(ei+1));
            }
            else {
               // lies on face myN0,  N(ei+1), N(ei)
               return new TetFace (myN0, triN(ei+1), triN(ei));
            }
         }
      }

      double quadS (int i) {
         switch (i%4) {
            case 0: return myS0;
            case 1: return myS1;
            case 2: return myS2;
            case 3: return myS3;
            default: {
               // can't get here
               return 0;
            }
         }         
      }

      int quadN (int i) {
         switch (i%4) {
            case 0: return myN0;
            case 1: return myN1;
            case 2: return myN2;
            case 3: return myN3;
            default: {
               // can't get here
               return 0;
            }
         }         
      }

      TetFeature getQuadFeature (double s, int ei) {
         if (s <= EPS) {
            // must lie on edge N(ei), N(ei+1)
            double s1 = quadS(ei+1);
            if (s1 <= EPS) {
               return new TetNode (quadN(ei));
            }
            else if (s1 >= 1-EPS) {
               return new TetNode (quadN(ei+1));
            }
            else {
               return new TetEdge (quadN(ei), quadN(ei+1));
            }
         }
         else if (s >= 1-EPS) {
            // must lie on edge N(ei+1), N(ei+2)
            double s2 = quadS(ei+2);
            if (s2 <= EPS) {
               return new TetNode (quadN(ei+1));
            }
            else if (s2 >= 1-EPS) {
               return new TetNode (quadN(ei+2));
            }
            else {
               return new TetEdge (quadN(ei+1), quadN(ei+2));
            }
         }
         else {
            double s1 = quadS(ei+1);
            if (s1 >= 1-EPS) {
               // then s2 must be close to 0, with intersection at N(ei+1)
               return new TetNode (quadN(ei+1));
            }
            else {
               int n0 = quadN(ei);
               int n1 = quadN(ei+1);
               int n2 = quadN(ei+2);
               if (n0 == myN0 || n0 == myN2) {
                  return new TetFace (n0, n1, n2);
               }
               else {
                  // need to flip
                  return new TetFace (n0, n2, n1);
               }
            }
         }
      }

      TetFeature getFeature (double s, int ei) {
         if (myNumSides == 3) {
            return getTriangleFeature (s, ei);
         }
         else if (myNumSides == 4) {
            return getQuadFeature (s, ei);
         }
         else {
            throw new InternalErrorException (
               "Uninitialized myNumSides field of TetPlaneIntersection");
         }
      }

      int getNode (int nidx) {
         switch (nidx) {
            case 0: return myN0;
            case 1: return myN1;
            case 2: return myN2;
            case 3: return myN3;
            default: {
               throw new InternalErrorException (
                  "nidx=" + nidx + ", must be in the range [0,3]");
            }
         }
      }

      boolean clipRange (
         double[] rng, DoubleHolder edgeS, int ccw, 
         double ax, double ay, double bx, double by, double cx, double cy) {

         boolean clippedUpper = false;
         double aXb = ax*by - ay*bx;
         if (aXb != 0) {
            // double s = (cx*by - cy*bx)/aXb;
            // if (s >= 0.0 && s <= 1.0) {
               double t = (cx*ay - cy*ax)/aXb;
               if (ccw*aXb > 0) {
                  // solution is lower bound
                  if (t > rng[0]) {
                     rng[0] = t;
                  }
               }
               else {
                  // solution is upper bound
                  if (t < rng[1]) {
                     rng[1] = t;
                     edgeS.value = (cx*by - cy*bx)/aXb;
                     clippedUpper = true;
                  }
               }
               //}
         }
         return clippedUpper;
      }

      int intersectRay (
         double[] rng,
         DoubleHolder edgeS, Point3d q, Vector3d dir,
         PlaneType planeType, int planeSgn) {
         
         Point3d[] pi = new Point3d[] {
            myP0, myP1, myP2, myP3};

         int[] ni;
         if (myNumSides == 4) {
            ni = new int[] { myN0, myN1, myN2, myN3};
         }
         else {
            ni = new int[] { myN1, myN2, myN3};
         }

         Point3d p0 = pi[0];
         int upperIdx = -1;
         int ccw = planeSgn*myCCW;
         for (int i=0; i<myNumSides; i++) {
            Point3d p1 = i<myNumSides-1 ? pi[i+1] : pi[0];
            switch (planeType) {
               case YZ: {
                  if (clipRange (
                         rng, edgeS, ccw, p1.y-p0.y, p1.z-p0.z,
                         dir.y, dir.z, q.y-p0.y, q.z-p0.z)) {
                     upperIdx = i;
                  }
                  break;
               }
               case ZX: {
                  if (clipRange (
                         rng, edgeS, ccw, p1.z-p0.z, p1.x-p0.x,
                         dir.z, dir.x, q.z-p0.z, q.x-p0.x)) {
                     upperIdx = i;
                  }
                  break;
               }
               case XY: {
                  if (clipRange (
                         rng, edgeS, ccw, p1.x-p0.x, p1.y-p0.y,
                         dir.x, dir.y, q.x-p0.x, q.y-p0.y)) {
                     upperIdx = i;
                  }
                  break;
               }
            }
            p0 = p1;
         }
         return upperIdx;
      }

      void updateRange (
         double[] rng, double ax, double ay, double bx, double by) {

         double aXb = ax*by - ay*bx;
         if (aXb < rng[0]) {
            rng[0] = aXb;
         }
         else if (aXb > rng[1]) {
            rng[1] = aXb;
         }
      }

      double tanIntersectOverlap (
         Point3d q, Vector3d grad, PlaneType planeType) {

         double[] rng = new double[2];

         switch (planeType) {
            case YZ: {
               updateRange (rng, -grad.z, grad.y, myP0.y-q.y, myP0.z-q.z);
               updateRange (rng, -grad.z, grad.y, myP1.y-q.y, myP1.z-q.z);
               updateRange (rng, -grad.z, grad.y, myP2.y-q.y, myP2.z-q.z);
               if (myNumSides == 4) {
                  updateRange (rng, -grad.z, grad.y, myP3.y-q.y, myP3.z-q.z);
               }
               break;
            }
            case ZX: {
               updateRange (rng, -grad.x, grad.z, myP0.z-q.z, myP0.x-q.x);
               updateRange (rng, -grad.x, grad.z, myP1.z-q.z, myP1.x-q.x);
               updateRange (rng, -grad.x, grad.z, myP2.z-q.z, myP2.x-q.x);
               if (myNumSides == 4) {
                  updateRange (rng, -grad.x, grad.z, myP3.z-q.z, myP3.x-q.x);
               }
               break;
            }
            case XY: {
               updateRange (rng, -grad.y, grad.x, myP0.x-q.x, myP0.y-q.y);
               updateRange (rng, -grad.y, grad.x, myP1.x-q.x, myP1.y-q.y);
               updateRange (rng, -grad.y, grad.x, myP2.x-q.x, myP2.y-q.y);
               if (myNumSides == 4) {
                  updateRange (rng, -grad.y, grad.x, myP3.x-q.x, myP3.y-q.y);
               }
               break;
            }
         }
         if (rng[0]*rng[1] < 0) {
            return Math.min(Math.abs(rng[0]), Math.abs(rng[1]));
         }
         else {
            return -Math.min(Math.abs(rng[0]), Math.abs(rng[1]));
         }
      }
   }

   void intersectTriangle (
      TetPlaneIntersection isect,
      int n0, double d0, Point3d p0, int n1, double d1, Point3d p1, 
      int n2, double d2, Point3d p2, int n3, double d3, Point3d p3) {
      
      double EPS = 1e-8;

      double s1 = d0/(d0-d1);
      double s2 = d0/(d0-d2);
      double s3 = d0/(d0-d3);

      int numsmall = 0;
      if (s1 <= EPS) {
         numsmall++;
      }
      if (s2 <= EPS) {
         numsmall++;
      }
      if (s3 <= EPS) {
         numsmall++;
      }
      if (numsmall > 1) {
         isect.myNumSides = 0;
      }
      isect.myN0 = n0;
      isect.myP0.combine (1-s1, p0, s1, p1);
      isect.myN1 = n1;
      isect.myS1 = s1;
      isect.myP1.combine (1-s2, p0, s2, p2);
      isect.myN2 = n2;
      isect.myS2 = s2;
      isect.myP2.combine (1-s3, p0, s3, p3);
      isect.myN3 = n3;
      isect.myS3 = s3;
      isect.myNumSides = 3;
      isect.myCCW = d0 < 0 ? 1 : -1;
   }

   void intersectQuad (
      TetPlaneIntersection isect,
      int n0, double d0, Point3d p0, int n1, double d1, Point3d p1, 
      int n2, double d2, Point3d p2, int n3, double d3, Point3d p3) {
      
      double EPS = 1e-8;

      double s1 = d0/(d0-d1);
      double s2 = d1/(d1-d2);
      double s3 = d2/(d2-d3);
      double s0 = d3/(d3-d0);

      if (s1 <= EPS) {
         if (s3 <= EPS) {
            // quad meets at points p0 and p2, so is degenerate
            isect.myNumSides = 0;
         }
      }
      else if (s2 <= EPS) {
         if (s0 < EPS) {
            // quad meets at points p1 and p3, so is degenerate
            isect.myNumSides = 0;
         }
      }
      isect.myN0 = n0;
      isect.myS0 = s0;
      isect.myP0.combine (1-s1, p0, s1, p1);
      isect.myN1 = n1;
      isect.myS1 = s1;
      isect.myP1.combine (1-s2, p1, s2, p2);
      isect.myN2 = n2;
      isect.myS2 = s2;
      isect.myP2.combine (1-s3, p2, s3, p3);
      isect.myN3 = n3;
      isect.myS3 = s3;
      isect.myP3.combine (1-s0, p3, s0, p0);
      isect.myNumSides = 4;
      isect.myCCW = d0 > 0 ? 1 : -1;
   }

   public boolean intersectTetAndPlane (
      TetPlaneIntersection isect, TetDesc tdesc, Point3d[] vpnts, Plane plane) {

      Point3d p0 = vpnts[0];
      Point3d p1 = vpnts[1];
      Point3d p2 = vpnts[2];
      Point3d p3 = vpnts[3];

      double d0 = plane.distance(vpnts[0]);
      double d1 = plane.distance(vpnts[1]);
      double d2 = plane.distance(vpnts[2]);
      double d3 = plane.distance(vpnts[3]);

      int[] nodes = tdesc.myTetId.getNodes();
      int n0 = nodes[0];
      int n1 = nodes[1];
      int n2 = nodes[2];
      int n3 = nodes[3];
      
      int sgn0 = (d0 >= 0 ? 1 : -1);
      int sgn1 = (d1 >= 0 ? 1 : -1);
      int sgn2 = (d2 >= 0 ? 1 : -1);
      int sgn3 = (d3 >= 0 ? 1 : -1);

      if (sgn0*sgn1 == 1) {
         if (sgn0*sgn2 == 1) {
            if (sgn0*sgn3 == 1) {
               // + + +   nothing
               isect.myNumSides = 0;
            }
            else {
               // + + -   3-0 3-1 3-2
               intersectTriangle (
                  isect, n3, d3, p3, n0, d0, p0, n1, d1, p1, n2, d2, p2);
            }
         }
         else {
            if (sgn0*sgn3 == 1) {
               // + - +   2-0 2-3 2-1
               intersectTriangle (
                  isect, n2, d2, p2, n0, d0, p0, n3, d3, p3, n1, d1, p1);
            }
            else {
               // + - -   0-3 3-1 1-2 2-0
               intersectQuad (
                  isect, n0, d0, p0, n3, d3, p3, n1, d1, p1, n2, d2, p2);
            }
         }
      }
      else {
         if (sgn0*sgn2 == 1) {
            if (sgn0*sgn3 == 1) {
               // - + +   1-0 1-2 1-3
               intersectTriangle (
                  isect, n1, d1, p1, n0, d0, p0, n2, d2, p2, n3, d3, p3);
            }
            else {
               // - + -   0-1 1-2 2-3 3-0
               intersectQuad (
                  isect, n0, d0, p0, n1, d1, p1, n2, d2, p2, n3, d3, p3);
            }
         }
         else {
            if (sgn0*sgn3 == 1) {
               // - - +   0-2 2-3 3-1 1-0
               intersectQuad (
                  isect, n0, d0, p0, n2, d2, p2, n3, d3, p3, n1, d1, p1);
            }
            else {
               // - - -   0-1 0-3 0-2
               intersectTriangle (
                  isect, n0, d0, p0, n1, d1, p1, n3, d3, p3, n2, d2, p2);
            }
         } 
      }
      if (isect.myNumSides != 0) {
         isect.myTetDesc = tdesc;
         return true;
      }
      else {
         return false;
      }
   }

   private int[] oppNodes = new int[] { 6, 7, 4, 5, 2, 3, 0, 1 };

   /**
    * Return all tets adjacent to a given node
    */
   protected int[] getTetNodeNeighbours (int vbase, int nidx) {
      createTetOffsetsIfNecessary();      

      ArrayList<Integer> tets = new ArrayList<Integer>();
      int nbase = vbase + myQuadHexOffsets[nidx] - myQuadHexOffsets[6];
      for (int i=0; i<8; i++) {
         int base = nbase + myQuadHexOffsets[i];
         if (base != vbase && base >= 0) {
            addAdjacentTets (tets, base, oppNodes[i]);
         }
      }
      return ArraySupport.toIntArray (tets);
   }

   /**
    * Return all tets adjacent to a given edge
    */
   protected int[] getTetEdgeNeighbours (int vbase, int nidx0, int nidx1) {
      createTetOffsetsIfNecessary();      
      return new int[0];
   }

//   /**
//    * Returns the single tet adjacent to a given face
//    */
//   protected int getTetFaceNeighbour (int vbase, FaceID faceId) {
//
//      createTetOffsetsIfNecessary();      
//      return 0;
//   }

   protected int intersectCurveWithTetBoundary (
      Vector2d[] pnts, double[] b, Vector3d r, int minCoord, int maxCoord) {

      return 0;
   }

   protected boolean findSurfaceTangentInTet (
      Point3d ptLoc, TetDesc tdesc, 
      Point3d paLoc, Plane planeLoc) {
      // XXX convert normal, off, and pa to tet coordinates

      Plane planeCell = new Plane();
      Point3d paCell = new Point3d();
      tdesc.transformPlaneToCell (planeCell, planeLoc);
      tdesc.transformToQuadCell (paCell, paLoc);

      double[] c = new double[10];
      double[] b = new double[6];
      tdesc.computeQuadCoefs (c);
      PlaneType planeType;

      Vector2d[] pnts = new Vector2d[] { new Vector2d(), new Vector2d() };

      Vector3d r = new Vector3d();
      planeType = tdesc.computeBCoefs (b, r, c, planeCell);
      double x = 0, y = 0, z = 0;
      boolean found = false;

      switch (planeType) {
         case YZ: {
            int nr = findTangentPoints (pnts, b, paCell.y, paCell.z);
            for (int i=0; i<nr; i++) {
               y = pnts[i].x;
               z = pnts[i].y;
               x = r.z - r.x*y - r.y*z;
               if (tdesc.myTetId.isInside (x, y, z)) {
                  found = true;
                  break;
               }
            }
            break;
         }
         case ZX: {

            int nr = findTangentPoints (pnts, b, paCell.z, paCell.x);
            for (int i=0; i<nr; i++) {
               z = pnts[i].x;
               x = pnts[i].y;
               y = r.z - r.x*z - r.y*x;
               if (tdesc.myTetId.isInside (x, y, z)) {
                  found = true;
                  break;
               }
            }
            break;
         }
         case XY: {
            int nr = findTangentPoints (pnts, b, paCell.x, paCell.y);
            for (int i=0; i<nr; i++) {
               x = pnts[i].x;
               y = pnts[i].y;
               z = r.z - r.x*x - r.y*y;
               if (tdesc.myTetId.isInside (x, y, z)) {
                  found = true;
                  break;
               }
            }
            break;
         }
      }
      if (found) {
         //System.out.println ("dist=" + computeDist (c, x, y, z));
         //System.out.println ("perp=" + computePerp (c, x, y, z, paCell));
         tdesc.transformFromQuadCell (ptLoc, x, y, z);
         return true;
      }
      else {
         return false;
      }
   }

   protected boolean findSurfaceTangentCell (
      Point3d ptCell, TetDesc tdesc,
      double[] b, Vector3d r, PlaneType planeType,
      Point3d paCell) {
      // XXX convert normal, off, and pa to tet coordinates

      Vector2d[] pnts = new Vector2d[] { new Vector2d(), new Vector2d() };

      double x = 0, y = 0, z = 0;

      switch (planeType) {
         case YZ: {
            int nr = findTangentPoints (pnts, b, paCell.y, paCell.z);
            for (int i=0; i<nr; i++) {
               y = pnts[i].x;
               z = pnts[i].y;
               x = r.z - r.x*y - r.y*z;
               if (tdesc.myTetId.isInside (x, y, z)) {
                  ptCell.set (x, y, z);
                  return true;
               }
            }
            break;
         }
         case ZX: {
            int nr = findTangentPoints (pnts, b, paCell.z, paCell.x);
            for (int i=0; i<nr; i++) {
               z = pnts[i].x;
               x = pnts[i].y;
               y = r.z - r.x*z - r.y*x;
               if (tdesc.myTetId.isInside (x, y, z)) {
                  ptCell.set (x, y, z);
                  return true;
               }
            }
            break;
         }
         case XY: {
            int nr = findTangentPoints (pnts, b, paCell.x, paCell.y);
            for (int i=0; i<nr; i++) {
               x = pnts[i].x;
               y = pnts[i].y;
               z = r.z - r.x*x - r.y*y;
               if (tdesc.myTetId.isInside (x, y, z)) {
                  ptCell.set (x, y, z);
                  return true;
               }
            }
            break;
         }
      }
      return false;
   }

   protected double findSurfaceIntersectionCell (
      TetDesc tdesc,
      double[] b, PlaneType planeType,
      double[] srng, Point3d pc, Vector3d dc) {
      // XXX convert normal, off, and pa to tet coordinates

      double[] svals = new double[2];
      double smax = Double.MAX_VALUE;
      double x = 0, y = 0, z = 0;

      int nr = 0;
      switch (planeType) {
         case YZ: {
            nr = intersectSurfaceAndRay (
               svals, b, pc.y, dc.y, pc.z, dc.z, srng[0], srng[1]);
            break;
         }
         case ZX: {
            nr = intersectSurfaceAndRay (
               svals, b, pc.z, dc.z, pc.x, dc.x, srng[0], srng[1]);
            break;
         }
         case XY: {
            nr = intersectSurfaceAndRay (
               svals, b, pc.x, dc.x, pc.y, dc.y, srng[0], srng[1]);
            break;
         }
      }
      if (nr > 0) {
         // choose one nearest the ray origin
         return svals[nr-1];
      }
      else {
         return -1;
      }
   }

   public static class TanSearchInfo {
      TetFeature lastFeat;
      Vector3d lastGrad;

      TanSearchInfo() {
         lastGrad = new Vector3d();
      }            
   }

   public boolean findQuadraticSurfaceIntersection (
      Point3d pi, Point3d p0, Point3d pa, Vector3d nrm) {

      // transform p0, pa and nrm into grid local coordinates
      Point3d p0Loc = new Point3d();
      getLocalCoordinates (p0Loc, p0);
      Point3d paLoc = new Point3d();
      getLocalCoordinates (paLoc, pa);
      Vector3d nrmLoc = new Vector3d(nrm);
      getLocalNormal (nrmLoc, nrm);
      nrmLoc.normalize();

      // generate a plane from the normal and p0
      Plane planeLoc = new Plane (nrmLoc, p0Loc);

      // Dynamic array to store tet/plane intersections
      ArrayList<TetPlaneIntersection> isects =
         new ArrayList<TetPlaneIntersection>();
      isects.add (new TetPlaneIntersection()); // will need at least one

      // temporary storage for computed tet vertex coordinates
      Point3d[] vpnts = new Point3d[] {
         new Point3d(), new Point3d(), new Point3d(), new Point3d() };      

      int icnt = 0;
      int maxIters = 2;
      int code = NONE;
      TetDesc tdesc = null;
      TanSearchInfo sinfo = new TanSearchInfo();
      int sgnDotGrad = 0;
      Point3d ps = new Point3d(p0Loc);

      Vector3d dirLoc = new Vector3d();
      dirLoc.sub (paLoc, p0Loc);
      if (dirLoc.normSquared() == 0) {
         return false;
      }
      dirLoc.normalize();
      
      Vector3i vxyz = new Vector3i();
      Vector3d xyz = new Vector3d();
      if (getQuadCellCoords (vxyz, xyz, p0Loc) == null) {
         // shouldn't happen - grid should have enough margin to prevent this
         return false;
      }
      tdesc =
         new TetDesc (vxyz, TetID.findSubTet (xyz.x, xyz.y, xyz.z));      
      tdesc.getVertexCoords (vpnts);
      TetPlaneIntersection isect = isects.get(0);
      if (!intersectTetAndPlane (isect, tdesc, vpnts, planeLoc)) {
         // shouldn't happen - p0 should be on the plane
         return false;
      }

      PlaneType planeType = null;
      Vector3d nrmCell = new Vector3d();
      transformNormalToCell (nrmCell, planeLoc.normal);
      switch (nrmCell.maxAbsIndex()) {
         case 0: planeType = PlaneType.YZ; break;
         case 1: planeType = PlaneType.ZX; break;
         case 2: planeType = PlaneType.XY; break;
      }
      int planeSgn = (nrmCell.get(nrmCell.maxAbsIndex()) > 0 ? 1 : -1);

      double[] srng = new double[] { -Double.MAX_VALUE, Double.MAX_VALUE };
      DoubleHolder edgeS = new DoubleHolder();
      int edgeIdx = isect.intersectRay (
         srng, edgeS, p0Loc, dirLoc, planeType, planeSgn);
      if (edgeIdx == -1) {
         // shouldn't happen - p0 should be in the tet
         return false;
      }
      TetFeature lastFeat = isect.getFeature (edgeS.value, edgeIdx);

      HashSet<TetDesc> visitedTets = new HashSet<TetDesc>();
      visitedTets.add (tdesc);
      
      while (findSurfaceIntersectionInTet (
                pi, isect, srng, p0Loc, dirLoc, planeLoc) == CONTINUE) {
          int ntets = getFeatureAdjacentTets (
             isects, tdesc, lastFeat, planeLoc, visitedTets);
          TetPlaneIntersection ibest = null;
          double bestLen = 0;
          int bestEdgeIdx = -1;
          double bestS = -1;          
          for (int k=0; k<ntets; k++) {
             isect = isects.get(k);
             double[] irng =
                new double[] { -Double.MAX_VALUE, Double.MAX_VALUE };
             edgeIdx = isect.intersectRay (
                irng, edgeS, p0Loc, dirLoc, planeType, planeSgn);
             if (edgeIdx != -1) {
                double ilen = irng[1]-irng[0];
                if (ilen > bestLen) {
                   bestLen = ilen;
                   ibest = isect;
                   bestEdgeIdx = edgeIdx;
                   bestS = edgeS.value;
                   srng[0] = irng[0];
                   srng[1] = irng[1];
                }
             }
          }
          if (bestEdgeIdx == -1) {
             return false;
          }
          else {
             lastFeat = ibest.getFeature (bestS, bestEdgeIdx);
             isect = ibest;
             tdesc = isect.myTetDesc;
             visitedTets.add (tdesc);
          }
      }
      getWorldCoordinates (pi, pi);
      return true;
   }
         
   private int intersectSurfaceAndRay (
      double[] roots, double[] b,
      double px, double dx, double py, double dy, double smin, double smax) {

      double aa =
         b[0]*dx*dx + b[1]*dy*dy + b[2]*dx*dy;
      double bb =
         2*b[0]*px*dx + 2*b[1]*py*dy + b[2]*(px*dy + dx*py) + b[3]*dx + b[4]*dy;
      double cc =
         b[0]*px*px + b[1]*py*py + b[2]*px*py + b[3]*px + b[4]*py + b[5];

      return QuadraticSolver.getRoots (roots, aa, bb, cc, smin, smax);
   }

   private final int NONE = 0;
   private final int CONTINUE = 1;
   private final int DONE = 2;

   int findSurfaceIntersectionInTet (
      Point3d pi, TetPlaneIntersection isect,
      double[] srng, Point3d p0, Vector3d dir, Plane plane) {

      if (srng[0] >= srng[1]) {
         return CONTINUE;
      }

      double[] c = new double[10];
      TetDesc tdesc = isect.myTetDesc;
      tdesc.computeQuadCoefs (c);         

      Point3d p0Cell = new Point3d();
      tdesc.transformToQuadCell (p0Cell, p0);
      Vector3d dirCell = new Vector3d();
      tdesc.transformToQuadCell (dirCell, dir);
      Plane planeCell = new Plane();
      tdesc.transformPlaneToCell (planeCell, plane);

      double[] b = new double[6];
      Vector3d r = new Vector3d();
      PlaneType planeType = tdesc.computeBCoefs (b, r, c, planeCell);
      

      double s = findSurfaceIntersectionCell (
         tdesc, b, planeType, srng, p0Cell, dirCell);
      if (s != -1) {
         pi.scaledAdd (s, dir, p0);
         return DONE;
      }
      else {
         return CONTINUE;
      }
   }

   int findSurfaceTangent (
      Point3d pt, TanSearchInfo sinfo, TetPlaneIntersection isect,
      Point3d pold, int sgnDotGrad, Point3d pa, Plane plane) {

      double[] c = new double[10];
      TetDesc tdesc = isect.myTetDesc;
      tdesc.computeQuadCoefs (c);         

      //System.out.println ("  checking " + tdesc); 

      Point3d paCell = new Point3d();
      tdesc.transformToQuadCell (paCell, pa);
      Plane planeCell = new Plane();
      tdesc.transformPlaneToCell (planeCell, plane);
      double[] b = new double[6];
      Vector3d r = new Vector3d();
      PlaneType planeType = tdesc.computeBCoefs (b, r, c, planeCell);

      if (pold != null) {
         Point3d pc = new Point3d();
         Vector3d grad = new Vector3d();
         Vector3d dela0 = new Vector3d();
         tdesc.transformToQuadCell (pc, pold);
         // compute gradient and project it into the plane
         tdesc.computeGradient (grad, c, pc.x, pc.y, pc.z);
         grad.scaledAdd (-grad.dot(plane.normal), plane.normal);
         dela0.sub (pold, pa);
         int newSgnDotGrad = (dela0.dot(grad) > 0 ? 1 : -1);
         if (newSgnDotGrad*sgnDotGrad < 0) {
            // sign change, so accept pold
            pt.set (pold);
            return DONE;
         }
      }
      
      if (findSurfaceTangentCell (
             pt, tdesc, b, r, planeType, paCell)) {
         tdesc.transformFromQuadCell (pt, pt);
         return DONE;
      }
      else {
         // find the intersection points, if any, of the curve with each
         // of the boundary edges
         Point3d[] ip = new Point3d[] {
            isect.myP0, isect.myP1, isect.myP2, isect.myP3 };         

         Point3d pl0 = ip[0];
         Point3d pl1 = null;
         Point3d pc0 = new Point3d();
         Point3d pc1 = new Point3d();
         tdesc.transformToQuadCell (pc0, pl0);

         double EPS = 1e-12;
         double[] svals = new double[2];
         int bestEdgeIdx = -1; // index of edge containing the best next point
         double bestDistToA = -1; 
         double bestS = -1; 
         for (int i=0; i<isect.myNumSides; i++) {
            pl1 = i<isect.myNumSides-1 ? ip[i+1] : ip[0];
            tdesc.transformToQuadCell (pc1, pl1);

            int nr = 0;
            switch (planeType) {
               case YZ: {
                  nr = intersectSurfaceAndRay (
                     svals, b, pc0.y, pc1.y-pc0.y, pc0.z, pc1.z-pc0.z, 0.0, 1.0);
                  break;
               }
               case ZX: {
                  nr = intersectSurfaceAndRay (
                     svals, b, pc0.z, pc1.z-pc0.z, pc0.x, pc1.x-pc0.x, 0.0, 1.0);
                  break;
               }
               case XY: {
                  nr = intersectSurfaceAndRay (
                     svals, b, pc0.x, pc1.x-pc0.x, pc0.y, pc1.y-pc0.y, 0.0, 1.0);
                  break;
               }
            }
            if (nr > 0) {
               Point3d pi = new Point3d();
               Vector3d grad = new Vector3d();
               Vector3d dela0 = new Vector3d();
               for (int j=0; j<nr; j++) {
                  // compute gradient at the intersection point, and
                  // project it into the plane
                  pi.combine (1-svals[j], pc0, svals[j], pc1);
                  tdesc.computeGradient (grad, c, pi.x, pi.y, pi.z);
                  grad.scaledAdd (-grad.dot(plane.normal), plane.normal);
                  pi.combine (1-svals[j], pl0, svals[j], pl1);
                  dela0.sub (pi, pa);
                  if (pold != null && pi.distance (pold) <= myDiameter*EPS) {
                     // same as initial point, ignore
                     continue;
                  }
                  if (dela0.dot(grad)*sgnDotGrad < 0) {
                     // tangent direction switched sides; can't
                     // be part of the same curve section, ignore
                     continue;
                  }
                  double distToA = pa.distance (pi);
                  // if sgnDotGrad > 0, want to move towards pa.
                  // otherwise, want to move away
                  if (bestEdgeIdx == -1 ||
                      (sgnDotGrad > 0 && distToA < bestDistToA) ||
                      (sgnDotGrad < 0 && distToA > bestDistToA)) {
                     bestEdgeIdx = i;
                     bestDistToA = distToA;
                     bestS = svals[j];
                     sinfo.lastGrad.set (grad);
                     pt.set (pi);
                  }
               }
            }
            pl0 = pl1;
            pc0.set (pc1);
         }
         if (bestEdgeIdx != -1) {
            // need to find the feature associated with this point
            sinfo.lastFeat = isect.getFeature (bestS, bestEdgeIdx);
            //System.out.println ("setting feat=" + sinfo.lastFeat);
            return CONTINUE;
         }
         else {
            return NONE;
         }
      }
   }

   public TetDesc getTetDesc (int xi, int yj, int zk, TetID tetId) {
      return new TetDesc (xi, yj, zk, tetId);
   }

   public void transformNormalToCell (Vector3d nc, Vector3d nl) {
      if (nc != nl) {
         nc.set (nl);
      }
      nc.x *= myCellWidths.x;
      nc.y *= myCellWidths.y;
      nc.z *= myCellWidths.z;
      nc.normalize();
   }

   public int getFeatureAdjacentTets (
      ArrayList<TetPlaneIntersection> isects, 
      TetDesc tdesc, TetFeature feat, Plane plane,
      HashSet<TetDesc> visited) {
      
      createTetOffsetsIfNecessary();

      Point3d[] vpnts = new Point3d[] {
         new Point3d(), new Point3d(), new Point3d(), new Point3d() };

      if (feat instanceof TetFace) {
         TetDesc adjDesc = myFaceTets.get((TetFace)feat);
         TetDesc adesc = new TetDesc(adjDesc);
         adesc.addOffset (tdesc);
         if (adesc.inRange() && !visited.contains(adesc)) {
            adesc.getVertexCoords (vpnts);
            if (isects.size() == 0) {
               isects.add (new TetPlaneIntersection());
            }
            TetPlaneIntersection isect = isects.get(0);
            if (intersectTetAndPlane (isect, adesc, vpnts, plane)) {
               return 1;
            }
         }
         return 0;
      }
      else {
         TetDesc[] adjDescs = null;
         if (feat instanceof TetNode) {
            adjDescs = myNodeTets.get(((TetNode)feat).getNode());
         }
         else { // feat instanceof TetEdge
            adjDescs = myEdgeTets.get((TetEdge)feat);
         }
         int numi = 0;
         for (int i=0; i<adjDescs.length; i++) {
            TetDesc adesc = new TetDesc(adjDescs[i]);
            adesc.addOffset (tdesc);
            if (adesc.inRange() && !visited.contains(adesc)) {
               // for node-adjacent tets, only allow those whose quad hex is
               // different from that of tdesc
               if ((feat instanceof TetNode && adesc.myVoff != tdesc.myVoff) ||
                   (feat instanceof TetEdge && !adesc.equals(tdesc))) {
                  adesc.getVertexCoords (vpnts);
                  if (isects.size() == numi) {
                     isects.add (new TetPlaneIntersection());
                  }
                  TetPlaneIntersection isect = isects.get(numi);
                  if (intersectTetAndPlane (isect, adesc, vpnts, plane)) {
                     numi++;
                  }
               }
            }
         }
         return numi;
      }
   }

   public static void main (String[] args) {
      DistanceGrid grid =
         new DistanceGrid (new Vector3d (2, 1, 1), new Vector3i (6, 4, 4));

      grid.createConnectivity();
      grid.printConnectivity();
   }
   
 
}
=======
/**
 * Copyright (c) 2017, by the Authors: Bruce Haines (UBC), Antonio Sanchez
 * (UBC), John E Lloyd (UBC)
 *
 * This software is freely available under a 2-clause BSD license. Please see
 * the LICENSE file in the ArtiSynth distribution directory for details.
 */
package maspack.geometry;

import java.awt.Color;
import java.io.BufferedReader;
import java.util.ArrayList;
import java.util.Arrays;
import java.util.Collection;
import java.util.LinkedHashMap;
import java.util.HashSet;
import java.util.HashMap;
import java.util.LinkedList;

import maspack.matrix.AffineTransform3dBase;
import maspack.matrix.*;
import maspack.matrix.Vector3d;
import maspack.matrix.Vector3i;
import maspack.matrix.Matrix3d;
import maspack.render.PointLineRenderProps;
import maspack.render.RenderList;
import maspack.render.RenderObject;
import maspack.render.RenderProps;
import maspack.render.Renderable;
import maspack.render.Renderer;
import maspack.render.Renderer.DrawMode;
import maspack.render.Renderer.LineStyle;
import maspack.render.Renderer.PointStyle;
import maspack.render.Renderer.Shading;
import maspack.util.StringHolder;
import maspack.util.DoubleHolder;
import maspack.util.ArraySupport;
import maspack.util.QuadraticSolver;
import maspack.util.InternalErrorException;

/**
 * Implements a distance field for fixed triangular mesh. One common
 * use of such a field is to detect point penetration distances and normals for
 * use in collision handling.
 *
 * <p>The field is implemented using a regular 3D grid composed of
 * <code>numVX</code> X <code>numVY</code> X <code>numVZ</code> vertices along
 * the x, y and z directions, dividing the volume into <code>(numVX-1)</code> X
 * <code>(numVY-1)</code> X <code>(numVZ-1)</code> cells. For vertices close to
 * the mesh, nearby Features are examined to determine the distance from the mesh
 * to the vertex. A sweep method and ray-casting are then used to propogate
 * distance values throughout the volume and determine whether vertices are
 * inside or outside. The algorithm is based on C++ code provided by Robert
 * Bridson at UBC.
 *
 * <p>The grid is constructed in local mesh coordinates, and all queries are
 * assumed to be performed in local mesh coordinates. The mesh is assumed to be
 * closed; if it is not, the results are undefined. The distance field is
 * defined so as to be negative within the mesh and positive outside
 * it. Normals are computed at each vertex using numeric differentation of the
 * distances associated with the surrounding vertices. Trilinear interpolation
 * of vertex values across each cell is used to compute the distance and normal
 * for a general point within the grid volume.
 */
public class DistanceGrid implements Renderable {

   protected Vector3d myCellWidths;     // cell widths along x, y, z
   protected double[] myPhi;            // distance values at each vertex
   protected Vector3d[] myNormals;      // normal values at each vertex
   public static double OUTSIDE = Double.MAX_VALUE;

   // colors, colorMap and color indices which can be used to assign colors to
   // the different vertices for rendering purposes
   protected LinkedHashMap<Color,Integer> myColorMap;
   protected ArrayList<Color> myColors;
   protected int[] myColorIndices;
   protected RenderProps myRenderProps = null;
   protected int[] myRenderRanges = null;
   //protected String myRenderProps = null;

   protected RenderObject myRob;      // render object used for rendering
   protected boolean myRobValid = false;

   /**
    * Maximum of the distance field, in mesh coordinates.
    */
   protected Point3d myMaxCoord = new Point3d();
   /**
    * Minimum of the distance field, in mesh coordinates.
    */
   protected Point3d myMinCoord = new Point3d();

   /**
    * Diamter of the grid
    */
   private double myDiameter;

   /**
    * True if the distances are signed
    */
   protected boolean mySignedP = false;

   protected int numVX = 0;  // number of vertices along X
   protected int numVY = 0;  // number of vertices along Y
   protected int numVZ = 0;  // number of vertices along Z
   protected int numVXxVY = 0; // numVX*numVY

   protected static final double INF = Double.POSITIVE_INFINITY;

   /**
    * An array giving the index of the nearest Feature to each vertex.
    */
   protected int[] myClosestFeatureIdxs;
   
   protected Feature[] myFeatures;
   protected AffineTransform3dBase myWorldTransform;

   DistanceGrid () {
      myRenderProps = createRenderProps();
   }
   
   /**
    * Sets a transform to be used to map between local and world coordinates
    * @param trans local-to-world transform
    */
   public void setWorldTransform(AffineTransform3dBase trans) {
      myWorldTransform = trans;
   }
   
   /**
    * Converts point to local coordinates, if the distance grid has a world transform
    * @param local populated local coordinates
    * @param world world coordinates
    */
   public void getLocalCoordinates(Point3d local, Point3d world) {
      if (local != world) {
         local.set(world);
      }
      if (myWorldTransform != null) {
         local.inverseTransform(myWorldTransform);
      }
   }
   
   /**
    * Converts point to world coordinates, if the distance grid has a world transform
    * @param world populated world coordinates
    * @param local local coordinates
    */
   public void getWorldCoordinates(Point3d world, Point3d local) {
      if (local != world) {
         world.set(local);
      }
      if (myWorldTransform != null) {
         world.transform(myWorldTransform);
      }
   }
   
   /**
    * Converts a normal to world coordinates
    * @param world populated world normal
    * @param local local normal
    */
   private void getWorldNormal(Vector3d world, Vector3d local) {
      if (local != world) {
         world.set(local);
      }
      if (myWorldTransform != null) {
         myWorldTransform.getMatrix().mulInverseTranspose(world);
      }
   }

   /**
    * Converts a normal to local coordinates
    * @param local populated local normal
    * @param world world normal
    */
   public void getLocalNormal(Vector3d local, Vector3d world) {
      if (local != world) {
         local.set(world);
      }
      if (myWorldTransform != null) {
         myWorldTransform.getMatrix().mulTranspose(local);
      }
   }

   /**
    * Creates a new distance grid for a specified set of features. The feature is
    * created as for {@link
    * #DistanceGrid(Feature[],double,Vector3i, boolean)},
    * with the number of cells along each axis given by 25.
    *
    * @param features features for which the grid should be created
    * @param marginFraction multiplied by the width in each direction to
    * determine the margin for that direction
    */
   public DistanceGrid (Feature[] features, double marginFraction) {
      this (features, marginFraction, new Vector3i (25, 25, 25), false);
   }

   /**
    * Creates a new distance grid for a specified set of features. The feature is
    * created as for {@link
    * #DistanceGrid(Feature[],double,Vector3i, boolean)},
    * with the number of cells along each axis given by 25.
    *
    * @param features features for which the grid should be created
    * @param marginFraction multiplied by the width in each direction to
    * determine the margin for that direction
    * @param signed if <code>true</code>, specifies that the
    * grid should be signed.
    */
   public DistanceGrid (Feature[] features, double marginFraction, boolean signed) {
      this (features, marginFraction, new Vector3i (25, 25, 25), signed);
   }

   private void setFeaturesAndBounds (
      Vector3d widths, Vector3d margin,
      Feature[] features, double marginFraction) {
      
      myMinCoord.set(INF, INF, INF);
      myMaxCoord.set(-INF, -INF, -INF);
      for (Feature f : features) {
         f.updateBounds(myMinCoord, myMaxCoord);
      }
            
      widths.sub (myMaxCoord, myMinCoord);
      margin.scale(marginFraction, widths);
      widths.scaledAdd(2, margin);     
   }

   private void enforceEvenResolution (Vector3i res) {
      if ((res.x%2) == 1) {
         res.x++;
      }
      if ((res.y%2) == 1) {
         res.y++;
      }
      if ((res.z%2) == 1) {
         res.z++;
      }
   }

   /**
    * Creates a new distance grid for a specified list of features. 
    * The grid is aligned with the x, y, z axes, is centered on the features, and has cells of
    * uniform size. Its widths are first determined using the feature bounds and
    * <code>marginFraction</code>. The axis with maximum
    * width is then divided into <code>maxResolution</code> cells, while the
    * other axes are divided into a number of cells {@code <= maxResolution}
    * with the same cell width, with the overall axis widths grown as necessary
    * to accommodate this.
    * 
    * @param features list of features for which the grid should be created
    * @param marginFraction multiplied by the width in each direction
    * to determine the (initial) margin for that direction
    * @param maxResolution number of grid cells along the axis of maximum
    * width
    * @param signed if <code>true</code>, specifies that the
    * grid should be signed.
    */
   public DistanceGrid (
      Feature[] features, double marginFraction, int maxResolution, boolean signed) {
      this();

      Vector3d widths = new Vector3d();
      Vector3d margin = new Vector3d();
      setFeaturesAndBounds (widths, margin, features, marginFraction);
      
      double cwidth = widths.maxElement()/maxResolution;
      Vector3i resolution = new Vector3i (
         (int)(Math.ceil(widths.x/cwidth)),
         (int)(Math.ceil(widths.y/cwidth)),
         (int)(Math.ceil(widths.z/cwidth)));
      enforceEvenResolution (resolution);
      numVX = resolution.x+1;
      numVY = resolution.y+1;
      numVZ = resolution.z+1;
      numVXxVY = numVX*numVY;      
      myCellWidths = new Vector3d (cwidth, cwidth, cwidth);
      // margin increases to accommodate uniform cell width
      margin.x += ((numVX-1)*cwidth - widths.x)/2;
      margin.y += ((numVY-1)*cwidth - widths.y)/2;
      margin.z += ((numVZ-1)*cwidth - widths.z)/2;
      // adjust max and min coords
      myMaxCoord.add(margin);
      myMinCoord.sub(margin);
      myDiameter = myMaxCoord.distance(myMinCoord);
      
      calculatePhi (features, signed);      
      clearColors();
      myRenderRanges = new int[] {0, numVX, 0, numVY, 0, numVZ};
   }
   
   /**
    * Creates a new distance grid for a specified features. The grid is
    * aligned with the x, y, z axes and centered on the features. Its width along
    * each axis is computed from the features' maximum and minimum bounds, and
    * then enlarged by a margin computed by multiplying the width by
    * <code>marginFraction</code>. The width along each axis is therefore
    * <pre>
    *   width = (1 + 2*marginFraction)*boundsWidth
    * </pre>
    * where <code>boundsWidth</code> is the width determined from the feature
    * bounds.
    * 
    * @param features features for which the grid should be created
    * @param marginFraction multiplied by the width in each direction
    * to determine the margin for that direction
    * @param resolution number of grid cells that should be used along
    * each axis    
    * @param signed if <code>true</code>, specifies that the
    * grid should be signed.
    */
   public DistanceGrid (
      Feature[] features, double marginFraction, Vector3i resolution, boolean signed) {

      this();

      Vector3d widths = new Vector3d();
      Vector3d margin = new Vector3d();
      setFeaturesAndBounds (widths, margin, features, marginFraction);

      enforceEvenResolution (resolution);      
      myCellWidths = new Vector3d ();
      myCellWidths.x = widths.x / resolution.x;
      myCellWidths.y = widths.y / resolution.y;
      myCellWidths.z = widths.z / resolution.z;

      numVX = resolution.x+1;
      numVY = resolution.y+1;
      numVZ = resolution.z+1;
      numVXxVY = numVX*numVY;      

      // adjust max and min coords
      myMaxCoord.add(margin);
      myMinCoord.sub(margin);
      
      calculatePhi (features, signed);
      clearColors();
      myRenderRanges = new int[] {0, numVX, 0, numVY, 0, numVZ};
   }

   public DistanceGrid (
      Vector3d widths, Vector3i resolution) {

      this();

      enforceEvenResolution (resolution);

      myCellWidths = new Vector3d ();
      myCellWidths.x = widths.x / resolution.x;
      myCellWidths.y = widths.y / resolution.y;
      myCellWidths.z = widths.z / resolution.z;

      numVX = resolution.x+1;
      numVY = resolution.y+1;
      numVZ = resolution.z+1;
      numVXxVY = numVX*numVY;      

      // adjust max and min coords
      myMaxCoord.scale ( 0.5, widths);
      myMinCoord.scale (-0.5, widths);

      myPhi = new double[numVX*numVY*numVZ];
      clearColors();
      myRenderRanges = new int[] {0, numVX, 0, numVY, 0, numVZ};
   }

   /**
    * Clears the colors used to render the vertices.
    */
   public void clearColors() {
      myColorMap = null;
      myRobValid = false;
   }

   private void initColorMap() {
      myColorMap = new LinkedHashMap<Color,Integer>();
      myColors = new ArrayList<Color>();
      myColors.add (Color.GREEN);
      for (int i=0; i<myColorIndices.length; i++) {
         myColorIndices[i] = 0;
      }
   }

   /**
    * Sets the color used to render a specified vertex.
    * 
    * @param idx vertex index
    * @param color rendering color
    */
   public void setVertexColor (int idx, Color color) {
      if (myColorMap == null) {
         initColorMap();
      }
      Integer cidx = myColorMap.get(color);
      if (cidx == null) {
         cidx = myColors.size();
         myColorMap.put (color, cidx);
         myColors.add (color);
      }
      myColorIndices[idx] = cidx;
      myRobValid = false;
   }
   
   /**
    * Returns the color used for rendering a specified vertex.
    * 
    * @param idx vertex index
    * @return rendering color
    */
   public Color getVertexColor (int idx) {
      if (myColorMap == null) {
         return null;
      }
      else {
         return myColors.get(myColorIndices[idx]);
      }
   }

   public void setDefaultVertexColor (Color color) {
      if (myColorMap == null) {
         initColorMap();
      }
      myColors.set (0, color);
      myRobValid = false;
   }

   public Color getDefaultVertexColor() {
      if (myColorMap == null) {
         return null;
      }
      else {
         return myColors.get(0);
      }
   }
   
   /** 
    * Calculates the distance field.
    */
   public void calculatePhi (
      Collection<? extends Feature> features, boolean signed) {
      
      calculatePhi (features.toArray(new Feature[0]), signed);
   }
   
   /** 
    * Calculates the distance field.
    */
   public void calculatePhi (Feature[] features, boolean signed) {
      
      // Logger logger = Logger.getSystemLogger();
      //logger.info ("Calculating Distance Field...");

      myFeatures = features;
      
      double maxDist = myMaxCoord.distance (myMinCoord);
      int numV = numVX*numVY*numVZ;

      myPhi = new double [numV];
      myNormals = new Vector3d [numV];
      myColorIndices = new int [numV];

      for (int p = 0; p < myPhi.length; p++) {
         myPhi[p] = maxDist;
      }
      // The index of closestFeature matches with phi.
      // Each entry in closestFeature is the index of the closest 
      // Feature to the grid vertex.
      myClosestFeatureIdxs = new int[myPhi.length];
      for (int i = 0; i < myPhi.length; i++) {
         myClosestFeatureIdxs[i] = -1;
      }
      int zIntersectCount[] = null;
      if (signed) {
         zIntersectCount = new int[myPhi.length];
         for (int i = 0; i < myPhi.length; i++) {
            zIntersectCount[i] = 0;
         }
      }
      Point3d featMin          = new Point3d();
      Point3d featMax          = new Point3d();
      Vector3i gridMin         = new Vector3i();
      Vector3i gridMax         = new Vector3i();
      Point3d closestPoint     = new Point3d();
      Point3d currentPointFeat = new Point3d();

      // For every feature ...
      for (int t=0; t<features.length; ++t) {
         // Find the vertex-aligned parallelpiped containing the feature's
         // bounding box.
         Feature feature = features[t];
         featMin.set (INF, INF, INF);
         featMax.set (-INF, -INF, -INF);
         feature.updateBounds (featMin, featMax);
         // Convert feature min/max to grid coordinates:
         transformToGrid (featMin, featMin);
         gridMin.set (featMin);
         // add cell widths to round the max coordinates up
         featMax.add (myCellWidths);
         transformToGrid (featMax, featMax);
         gridMax.set (featMax);

         // Go through the entire parallelpiped. Calculate distance and
         // closestFeature.
         for (int zk = gridMin.z; zk <= gridMax.z; zk++) {
            for (int yj = gridMin.y; yj <= gridMax.y; yj++) {
               for (int xi = gridMin.x; xi <= gridMax.x; xi++) {
                  // Get features coordinates
                  getLocalVertexCoords (currentPointFeat, xi, yj, zk);
                  // Get the distance from this point to the Feature.
                  feature.nearestPoint (closestPoint, currentPointFeat);
                  double distance = currentPointFeat.distance (closestPoint);
                  int index = xyzIndicesToVertex (xi, yj, zk);
                  if (distance < myPhi[index]) {
                     myPhi[index] = distance;
                     myClosestFeatureIdxs [index] = t;
                  }
               }
            }
         }

         if (signed) {
            if (!(feature instanceof Face)) {
               throw new IllegalArgumentException (
                  "Signed grid can only be created if all features are Faces");
            }
            Face face = (Face)feature;
            Point3d bot = new Point3d();
            Point3d top = new Point3d();
            // Ray-casts from bottom x-y plane, upwards, counting intersections.
            // We're building intersectionCount[] to use in ray casting below.
            for (int yj = gridMin.y; yj <= gridMax.y; yj++) {
               currentPointFeat.y = yj * myCellWidths.y + myMinCoord.y;
               for (int xi = gridMin.x; xi <= gridMax.x; xi++) {
                  currentPointFeat.x = xi * myCellWidths.x + myMinCoord.x;

                  bot.x = currentPointFeat.x;
                  bot.y = currentPointFeat.y;
                  bot.z = myMinCoord.z-1;
                  top.x = currentPointFeat.x;
                  top.y = currentPointFeat.y;
                  top.z = myMaxCoord.z+1;

                  Point3d ipnt = new Point3d();
                  int res = RobustPreds.intersectSegmentTriangle (
                     ipnt, bot, top, face, maxDist, /*worldCoords=*/false);

                  if (res > 0) {
                     currentPointFeat.z = ipnt.z;
                     // We should now use the z value in grid coordinates.
                     // Extract it from currentPointFeat
                     double currentPointZ =
                        (currentPointFeat.z - myMinCoord.z) / myCellWidths.z;
                     int zInterval = (int)currentPointZ + 1;
                     // intersection counted in next grid square
                     if (zInterval < 0) {
                        ++zIntersectCount [xyzIndicesToVertex (xi, yj, 0)];
                     }
                     else if (zInterval < numVZ) {
                        ++zIntersectCount[xyzIndicesToVertex(xi, yj, zInterval)];
                     }
                  } // point in triangle
               } // x
            } // y 
         }
      }

      // Done all triangles.
      // Sweep, propagating values throughout the grid volume.
      for (int pass = 0; pass < 2; pass++) {
         sweep(+1, +1, +1);
         sweep(-1, -1, -1);
         sweep(+1, +1, -1);
         sweep(-1, -1, +1);
         sweep(+1, -1, +1);
         sweep(-1, +1, -1);
         sweep(+1, -1, -1);
         sweep(-1, +1, +1);
      }

      if (signed) {
         // This is a ray-casting implementation to find the sign of each
         // vertex in the grid.
         for (int xi = 0; xi < numVX; xi++) {
            for (int yj = 0; yj < numVY; yj++) {
               int total_count = 0;
               //Count the intersections of the x axis
               for (int zk = 0; zk < numVZ; zk++) {
                  int index = xyzIndicesToVertex (xi, yj, zk);
                  total_count += zIntersectCount [index];
                  
                  // If parity of intersections so far is odd, we are inside the 
                  // mesh.
                  if (total_count % 2 == 1) {
                     myPhi[index] =- myPhi[index];
                  }
               }
            }
         }         
      }
      mySignedP = signed;      
   }

   /** 
    * Calculates the normal at a vertex on the grid, using numeric
    * differentiation.
    *
    * @param x x coordinate on grid.
    * @param y y coordinate on grid.
    * @param z z coordinate on grid.
    * @return normal to the features at this point.
    */
   private Vector3d calcNormal (int x, int y, int z) {

      Vector3d nrm = new Vector3d();
      //********************************************************************
      if (x == numVX - 1) {
         nrm.x = getVertexDistance (x, y, z) - getVertexDistance (x-1, y, z);
         nrm.x /= myCellWidths.x;
      }
      else if (x == 0) {
         nrm.x = getVertexDistance (x+1, y, z) - getVertexDistance (x, y, z);
         nrm.x /= myCellWidths.x;
      }
      else {
         nrm.x = getVertexDistance (x+1, y, z) - getVertexDistance (x-1, y, z);
         nrm.x /= (myCellWidths.x * 2);
      }
      //********************************************************************
      if (y == numVY - 1) {
         nrm.y = getVertexDistance (x, y, z) - getVertexDistance (x, y-1, z) ;
         nrm.y /= myCellWidths.y;
      }
      else if (y == 0) {
         nrm.y = getVertexDistance (x, y+1, z) - getVertexDistance (x, y, z);
         nrm.y /= myCellWidths.y;
      }
      else {
         nrm.y = getVertexDistance (x, y+1, z) - getVertexDistance (x, y-1, z);
         nrm.y /= (myCellWidths.y * 2);
      }
      //********************************************************************
      if (z == numVZ - 1) {
         nrm.z = getVertexDistance (x, y, z) - getVertexDistance (x, y, z-1);
         nrm.z /= myCellWidths.z;
      }
      else if (z == 0) {
         nrm.z = getVertexDistance (x, y, z+1) - getVertexDistance (x, y, z);
         nrm.z /= myCellWidths.z;
      }
      else {
         nrm.z = getVertexDistance (x, y, z+1) - getVertexDistance (x, y, z-1);
         nrm.z /= (myCellWidths.z * 2);
      }
      //********************************************************************
      nrm.normalize ();
      myNormals[xyzIndicesToVertex (x, y, z)] = nrm;
      return nrm;
   }

   /** 
    * Calculates the distance and normal at an arbitrary point. These values
    * are determined by multilinear interpolation of the vertex values
    * for the grid cell containing the point. If the point lies outside
    * the grid volume, {@link #OUTSIDE} is returned.
    *
    * @param norm returns the normal (in local coordinates)
    * @param x x coordinate of point (in local coordinates).
    * @param y y coordinate of point (in local coordinates).
    * @param z z coordinate of point (in local coordinates).
    * @return distance to the nearest feature
    */
   public double getLocalDistanceAndNormal (
      Vector3d norm, double x, double y, double z) {
      Point3d point = new Point3d (x, y, z);
      return getLocalDistanceAndNormal (norm, null, point);
   }
   
   /** 
    * Calculates the distance and normal at an arbitrary world point. These values
    * are determined by multilinear interpolation of the vertex values
    * for the grid cell containing the point. If the point lies outside
    * the grid volume, {@link #OUTSIDE} is returned.
    *
    * @param norm returns the normal (in world coordinates)
    * @param x x coordinate of point (in world coordinates).
    * @param y y coordinate of point (in world coordinates).
    * @param z z coordinate of point (in world coordinates).
    * @return distance to the nearest feature
    */
   public double getWorldDistanceAndNormal(Vector3d norm, double x, double y, double z) {
      Point3d point = new Point3d(x,y,z);
      getLocalCoordinates(point, point);
      double d = getLocalDistanceAndNormal(norm, null, point);
      // transform normal by inverse transform
      if (norm != null) {
         getWorldNormal(norm, norm);
      }
      return d;
   }
   
   /** 
    * Calculates the distance and gradient at an arbitrary point. These values
    * are determined by multilinear interpolation of the vertex values
    * for the grid cell containing the point. If the point lies outside
    * the grid volume, {@link #OUTSIDE} is returned.
    *
    * @param grad returns the gradient (in local coordinates)
    * @param x x coordinate of point (in local coordinates).
    * @param y y coordinate of point (in local coordinates).
    * @param z z coordinate of point (in local coordinates).
    * @return distance to the nearest feature
    */
   public double getLocalDistanceAndGradient(
      Vector3d grad, double x, double y, double z) {
      Point3d point = new Point3d(x, y, z);
      return getLocalDistanceAndGradient(grad, point);
   }
   
   /** 
    * Calculates the distance and gradient at an arbitrary world point. These values
    * are determined by multilinear interpolation of the vertex values
    * for the grid cell containing the point. If the point lies outside
    * the grid volume, {@link #OUTSIDE} is returned.
    *
    * @param grad returns the gradient (in world coordinates)
    * @param x x coordinate of point (in world coordinates).
    * @param y y coordinate of point (in world coordinates).
    * @param z z coordinate of point (in world coordinates).
    * @return distance to the nearest feature
    */
   public double getWorldDistanceAndGradient (
      Vector3d grad, double x, double y, double z) {
      Point3d point = new Point3d(x,y,z);
      return getWorldDistanceAndGradient(grad, point);
   }
   
   /**
    * Determines nearest feature to a point
    * @param nearest populates with the nearest point on the feature
    * @param point point for which to find nearest feature (in local coordinates)
    * @return nearest feature, or null if outside of domain
    */
   public Feature getNearestLocalFeature(Point3d nearest, Point3d point) {
      
      Vector3d cpos = new Vector3d();
      Vector3i vidx = new Vector3i();
      if (!getCellCoords (vidx, cpos, point)) {
         return null;
      }
      Point3d tmp = new Point3d();
      double dmin = INF;
      Feature nf = null;
      
      int[] coords = {vidx.x, vidx.y, vidx.z, 
                    vidx.x+1, vidx.y, vidx.z,
                    vidx.x, vidx.y+1, vidx.z,
                    vidx.x, vidx.y, vidx.z+1,
                    vidx.x+1, vidx.y+1, vidx.z,
                    vidx.x+1, vidx.y, vidx.z+1,
                    vidx.x, vidx.y+1, vidx.z+1,
                    vidx.x+1, vidx.y+1, vidx.z+1};
      
      // check 8 nearest features from corners
      for (int i=0; i<coords.length; i+=3) {
         int idx = xyzIndicesToVertex(coords[i], coords[i+1], coords[i+2]);
         Feature f = myFeatures[idx];
         f.nearestPoint(tmp, point);
         double d = tmp.distance(point);
         if (d < dmin) {
            dmin = d;
            if (nearest != null) {
               nearest.set(tmp);
            }
            nf = f;
         }   
      }
      
      return nf; 
      
   }
   
   /**
    * Determines nearest feature to a point
    * @param nearest populates with the nearest point on the feature
    * @param point point for which to find nearest feature (in world coordinates)
    * @return nearest feature, or null if outside of domain
    */
   public Feature getNearestWorldFeature(Point3d nearest, Point3d point) {
      Point3d lpnt = new Point3d();
      getLocalCoordinates(lpnt, point);
      Feature out = getNearestLocalFeature(nearest, lpnt);
      getWorldCoordinates(nearest, nearest);
      return out;
   }

   /** 
    * Calculates the distance at an arbitrary point. These values
    * are determined by multilinear interpolation of the vertex values
    * for the grid cell containing the point. If the point lies outside
    * the grid volume, {@link #OUTSIDE} is returned.
    *
    * @param point point at which to calculate the normal and distance
    * (in local coordinates).
    * @return distance to the nearest feature
    */
   public double getLocalDistance(Point3d point) {
      return getLocalDistanceAndNormal(null, null, point);
   }
   
   public double getWorldDistance(Point3d point) {
      Point3d lpnt = new Point3d();
      getLocalCoordinates(lpnt, point);
      return getLocalDistance(lpnt);
   }
   
   private void clipToGrid (Vector3d p) {
      if (p.x < myMinCoord.x) {
         p.x = 0;
      }
      else if (p.x > myMaxCoord.x) {
         p.x = myMaxCoord.x;
      }
      if (p.y < myMinCoord.y) {
         p.y = 0;
      }
      else if (p.y > myMaxCoord.y) {
         p.y = myMaxCoord.y;
      }
      if (p.z < myMinCoord.z) {
         p.z = 0;
      }
      else if (p.z > myMaxCoord.z) {
         p.z = myMaxCoord.z;
      }
   }      

   protected boolean transformToGrid (Vector3d pgrid, Point3d ploc) {
      boolean inside = true;

      pgrid.x = (ploc.x - myMinCoord.x)/myCellWidths.x;
      pgrid.y = (ploc.y - myMinCoord.y)/myCellWidths.y;
      pgrid.z = (ploc.z - myMinCoord.z)/myCellWidths.z;
      
      if (pgrid.x < 0) {
         pgrid.x = 0;
         inside = false;
      }
      else if (pgrid.x > numVX-1) {
         pgrid.x = numVX-1;
         inside = false;
      }
      if (pgrid.y < 0) {
         pgrid.y = 0;
         inside = false;
      }
      else if (pgrid.y > numVY-1) {
         pgrid.y = numVY-1;
         inside = false;
      }
      if (pgrid.z < 0) {
         pgrid.z = 0;
         inside = false;
      }
      else if (pgrid.z > numVZ-1) {
         pgrid.z = numVZ-1;
         inside = false;
      }
      return inside;
   }

   protected boolean getCellCoords (
      Vector3i xyzi, Vector3d coords, Point3d point) {

      Vector3d pgrid = new Vector3d();
      boolean inside = transformToGrid (pgrid, point);

      xyzi.set (pgrid);

      if (xyzi.x == numVX - 1) {
         xyzi.x -= 1;
      }
      if (xyzi.y == numVY - 1) {
         xyzi.y -= 1;
      }
      if (xyzi.z == numVZ - 1) {
         xyzi.z -= 1;
      }
      if (coords != null) {
         coords.x = pgrid.x - xyzi.x;
         coords.y = pgrid.y - xyzi.y;
         coords.z = pgrid.z - xyzi.z;
      }
      return inside;
   }

   /**
    * Returns the x, y, z indices of the minimum vertex of the cell containing
    * <code>point</code>. If <code>point</code> is outside the grid,
    * <code>null</code> is returned.
    *
    * @param xyzi returns the x, y, z indices. If specified as
    * <code>null</code>, then the containing vector is allocated internally.
    * @param point point for which the cell vertex is desired
    * @return vector containing the cell vertex indices, or
    * <code>null</code> if <code>point</code> is outside the grid.
    */
   public Vector3i getCellVertex (Vector3i xyzi, Point3d point) {
      if (xyzi == null) {
         xyzi = new Vector3i();
      }
      if (getCellCoords (xyzi, null, point)) {
         return xyzi;
      }
      else {
         return null;
      }
   }      

   /** 
    * Calculates the distance and normal at an arbitrary point. These values
    * are determined by multilinear interpolation of the vertex values
    * for the grid cell containing the point. If the point lies outside
    * the grid volume, {@link #OUTSIDE} is returned.
    *
    * @param norm returns the normal (in local coordinates)
    * @param point point at which to calculate the normal and distance
    * (in local coordinates).
    * @return distance to the nearest feature
    */
   public double getLocalDistanceAndNormal (
      Vector3d norm, Point3d point) {
      return getLocalDistanceAndNormal(norm, null, point);
   }
   
   /** 
    * Calculates the distance and normal at an arbitrary point. These values
    * are determined by multilinear interpolation of the vertex values
    * for the grid cell containing the point. If the point lies outside
    * the grid volume, {@link #OUTSIDE} is returned.
    *
    * @param norm returns the normal (in local coordinates)
    * @param Dnrm returns the normal derivative (in local coordinates)
    * @param point point at which to calculate the normal and distance
    * (in local coordinates).
    * @return distance to the nearest feature
    */
   public double getLocalDistanceAndNormal (
      Vector3d norm, Matrix3d Dnrm, Point3d point) {

      Vector3d coords = new Vector3d();
      Vector3i vidx = new Vector3i();
      if (!getCellCoords (vidx, coords, point)) {
         return OUTSIDE;
      }
      double dx = coords.x;
      double dy = coords.y;
      double dz = coords.z;

      // Compute weights w000, w001, w010, etc. for trilinear interpolation.
      
      // w001z, w011z, etc. are the derivatives of the weights
      // with respect to dz. Can use to compute weights, and also
      // to compute Dnrm if needed
      double w001z = (1-dx)*(1-dy);
      double w011z = (1-dx)*dy;
      double w101z = dx*(1-dy);
      double w111z = dx*dy;

      double w000  = w001z*(1-dz);
      double w001  = w001z*dz;
      double w010  = w011z*(1-dz);
      double w011  = w011z*dz;
      double w100  = w101z*(1-dz);
      double w101  = w101z*dz;
      double w110  = w111z*(1-dz);
      double w111  = w111z*dz;

      double d000  = getVertexDistance (vidx.x  , vidx.y  , vidx.z  );
      double d001  = getVertexDistance (vidx.x  , vidx.y  , vidx.z+1);
      double d010  = getVertexDistance (vidx.x  , vidx.y+1, vidx.z  );
      double d011  = getVertexDistance (vidx.x  , vidx.y+1, vidx.z+1);
      double d100  = getVertexDistance (vidx.x+1, vidx.y  , vidx.z  );
      double d101  = getVertexDistance (vidx.x+1, vidx.y  , vidx.z+1);
      double d110  = getVertexDistance (vidx.x+1, vidx.y+1, vidx.z  );
      double d111  = getVertexDistance (vidx.x+1, vidx.y+1, vidx.z+1);

      double d =
         w000*d000 + w001*d001 + w010*d010 + w011*d011 +
         w100*d100 + w101*d101 + w110*d110 + w111*d111;
      
      if (norm != null || Dnrm != null) {
         Vector3d n000 = getLocalVertexNormal (vidx.x  , vidx.y  , vidx.z  );
         Vector3d n001 = getLocalVertexNormal (vidx.x  , vidx.y  , vidx.z+1);
         Vector3d n010 = getLocalVertexNormal (vidx.x  , vidx.y+1, vidx.z  );
         Vector3d n011 = getLocalVertexNormal (vidx.x  , vidx.y+1, vidx.z+1);
         Vector3d n100 = getLocalVertexNormal (vidx.x+1, vidx.y  , vidx.z  );
         Vector3d n101 = getLocalVertexNormal (vidx.x+1, vidx.y  , vidx.z+1);
         Vector3d n110 = getLocalVertexNormal (vidx.x+1, vidx.y+1, vidx.z  );
         Vector3d n111 = getLocalVertexNormal (vidx.x+1, vidx.y+1, vidx.z+1);

         if (norm == null && Dnrm != null) {
            norm = new Vector3d();
         }
         
         if (norm != null) {
            norm.setZero();
            norm.scaledAdd (w000, n000);
            norm.scaledAdd (w001, n001);
            norm.scaledAdd (w010, n010);
            norm.scaledAdd (w011, n011);
            norm.scaledAdd (w100, n100);
            norm.scaledAdd (w101, n101);
            norm.scaledAdd (w110, n110);
            norm.scaledAdd (w111, n111);
            //norm.normalize();
         }
         
         if (Dnrm != null) {
            // compute weight derivatives with respect to dx and dy
            double w100x = (1-dy)*(1-dz);
            double w101x = (1-dy)*dz;
            double w110x = dy*(1-dz);
            double w111x = dy*dz;

            double w010y = (1-dx)*(1-dz);
            double w011y = (1-dx)*dz;
            double w110y = dx*(1-dz);
            double w111y = dx*dz;           

            if (true) {
               
            Dnrm.m00 =
               (-w100x*n000.x - w101x*n001.x - w110x*n010.x - w111x*n011.x
                +w100x*n100.x + w101x*n101.x + w110x*n110.x + w111x*n111.x);
            Dnrm.m10 =
               (-w100x*n000.y - w101x*n001.y - w110x*n010.y - w111x*n011.y
                +w100x*n100.y + w101x*n101.y + w110x*n110.y + w111x*n111.y);
            Dnrm.m20 =
               (-w100x*n000.z - w101x*n001.z - w110x*n010.z - w111x*n011.z
                +w100x*n100.z + w101x*n101.z + w110x*n110.z + w111x*n111.z);

            double s = d/myCellWidths.x;
            Dnrm.m00 *= s;
            Dnrm.m10 *= s;
            Dnrm.m20 *= s;
            
            Dnrm.m01 =
               (-w010y*n000.x - w011y*n001.x + w010y*n010.x + w011y*n011.x
                -w110y*n100.x - w111y*n101.x + w110y*n110.x + w111y*n111.x);
            Dnrm.m11 =
               (-w010y*n000.y - w011y*n001.y + w010y*n010.y + w011y*n011.y
                -w110y*n100.y - w111y*n101.y + w110y*n110.y + w111y*n111.y);
            Dnrm.m21 =
               (-w010y*n000.z - w011y*n001.z + w010y*n010.z + w011y*n011.z
                -w110y*n100.z - w111y*n101.z + w110y*n110.z + w111y*n111.z);

            s = d/myCellWidths.y;
            Dnrm.m01 *= s;
            Dnrm.m11 *= s;
            Dnrm.m21 *= s;

            Dnrm.m02 =
               (-w001z*n000.x + w001z*n001.x - w011z*n010.x + w011z*n011.x
                -w101z*n100.x + w101z*n101.x - w111z*n110.x + w111z*n111.x);
            Dnrm.m12 =
               (-w001z*n000.y + w001z*n001.y - w011z*n010.y + w011z*n011.y
                -w101z*n100.y + w101z*n101.y - w111z*n110.y + w111z*n111.y);
            Dnrm.m22 =
               (-w001z*n000.z + w001z*n001.z - w011z*n010.z + w011z*n011.z
                -w101z*n100.z + w101z*n101.z - w111z*n110.z + w111z*n111.z);
            
            s = d/myCellWidths.z;
            Dnrm.m02 *= s;
            Dnrm.m12 *= s;
            Dnrm.m22 *= s;
            }
            else {
               Dnrm.setZero();
            }
               
            Vector3d grad = new Vector3d();

            grad.x = (-w100x*d000 - w101x*d001 - w110x*d010 - w111x*d011
                      +w100x*d100 + w101x*d101 + w110x*d110 + w111x*d111);
            grad.y = (-w010y*d000 - w011y*d001 + w010y*d010 + w011y*d011
                      -w110y*d100 - w111y*d101 + w110y*d110 + w111y*d111);
            grad.z = (-w001z*d000 + w001z*d001 - w011z*d010 + w011z*d011
                      -w101z*d100 + w101z*d101 - w111z*d110 + w111z*d111);
            
            grad.x /= myCellWidths.x;
            grad.y /= myCellWidths.y;
            grad.z /= myCellWidths.z;
            Dnrm.addOuterProduct (norm, grad);
         }
      }
      return d;
   }
   
   /** 
    * Calculates the distance and normal at an arbitrary point. These values
    * are determined by multilinear interpolation of the vertex values
    * for the grid cell containing the point. If the point lies outside
    * the grid volume, {@link #OUTSIDE} is returned.
    *
    * @param norm returns the normal (in world coordinates)
    * @param point point at which to calculate the normal and distance
    * (in world coordinates).
    * @return distance to the nearest feature
    */
   public double getWorldDistanceAndNormal (Vector3d norm, Point3d point) {
      Point3d lpnt = new Point3d();
      getLocalCoordinates(lpnt, point);
      double d = getLocalDistanceAndNormal(norm, null, lpnt);
      if (norm != null) {
         getWorldNormal(norm, norm);
      }
      return d;
   }

   /** 
    * Calculates the distance and gradient at an arbitrary point. These values
    * are determined by multilinear interpolation of the vertex values
    * for the grid cell containing the point. If the point lies outside
    * the grid volume, {@link #OUTSIDE} is returned.
    *
    * @param grad returns the gradient direction (in local coordinates)
    * @param point point at which to calculate the gradient and distance
    * (in local coordinates).
    * @return distance to the nearest feature
    */
   public double getLocalDistanceAndGradient (Vector3d grad, Point3d point) {

      Vector3d coords = new Vector3d();
      Vector3i vidx = new Vector3i();
      if (!getCellCoords (vidx, coords, point)) {
         return OUTSIDE;
      }
      double dx = coords.x;
      double dy = coords.y;
      double dz = coords.z;

      double w100x = (1-dy)*(1-dz);
      double w101x = (1-dy)*dz;
      double w110x = dy*(1-dz);
      double w111x = dy*dz;

      double w010y = (1-dx)*(1-dz);
      double w011y = (1-dx)*dz;
      double w110y = dx*(1-dz);
      double w111y = dx*dz;

      double w001z = (1-dx)*(1-dy);
      double w011z = (1-dx)*dy;
      double w101z = dx*(1-dy);
      double w111z = dx*dy;

      double w000  = w001z*(1-dz);
      double w001  = w001z*dz;
      double w010  = w011z*(1-dz);
      double w011  = w011z*dz;
      double w100  = w101z*(1-dz);
      double w101  = w101z*dz;
      double w110  = w111z*(1-dz);
      double w111  = w111z*dz;
      
      double d000  = getVertexDistance (vidx.x  , vidx.y  , vidx.z  );
      double d001  = getVertexDistance (vidx.x  , vidx.y  , vidx.z+1);
      double d010  = getVertexDistance (vidx.x  , vidx.y+1, vidx.z  );
      double d011  = getVertexDistance (vidx.x  , vidx.y+1, vidx.z+1);
      double d100  = getVertexDistance (vidx.x+1, vidx.y  , vidx.z  );
      double d101  = getVertexDistance (vidx.x+1, vidx.y  , vidx.z+1);
      double d110  = getVertexDistance (vidx.x+1, vidx.y+1, vidx.z  );
      double d111  = getVertexDistance (vidx.x+1, vidx.y+1, vidx.z+1);

      if (grad != null) {
         grad.x = (-w100x*d000 - w101x*d001 - w110x*d010 - w111x*d011
                   +w100x*d100 + w101x*d101 + w110x*d110 + w111x*d111);
         grad.y = (-w010y*d000 - w011y*d001 + w010y*d010 + w011y*d011
                   -w110y*d100 - w111y*d101 + w110y*d110 + w111y*d111);
         grad.z = (-w001z*d000 + w001z*d001 - w011z*d010 + w011z*d011
                   -w101z*d100 + w101z*d101 - w111z*d110 + w111z*d111);
         
         grad.x /= myCellWidths.x;
         grad.y /= myCellWidths.y;
         grad.z /= myCellWidths.z;
      }

      return (w000*d000 + w001*d001 + w010*d010 + w011*d011 +
              w100*d100 + w101*d101 + w110*d110 + w111*d111);
   }

   /** 
    * Calculates the distance and gradient at an arbitrary point. These values
    * are determined by multilinear interpolation of the vertex values
    * for the grid cell containing the point. If the point lies outside
    * the grid volume, {@link #OUTSIDE} is returned.
    *
    * @param grad returns the gradient (in world coordinates)
    * @param point point at which to calculate the gradient and distance
    * (in world coordinates).
    * @return distance to the nearest feature
    */
   public double getWorldDistanceAndGradient (Vector3d grad, Point3d point) {
      Point3d lpnt = new Point3d();
      getLocalCoordinates(lpnt, point);
      double d = getLocalDistanceAndGradient(grad, lpnt);
      if (grad != null) {
         // gradients transform like normals
         getWorldNormal(grad, grad);
      }
      return d;
   }
   
   
   /**
    * Given a vertex index <code>vi</code>, compute the corresponding
    * x, y, z indices.
    * 
    * @param vxyz returns the x, y, z indices. 
    * @param vi global index
    * @return reference to <code>vxyz</code> 
    */
   public Vector3i vertexToXyzIndices (Vector3i vxyz, int vi) {
      vxyz.z = vi / (numVXxVY);
      vxyz.y = (vi - vxyz.z * numVXxVY) / numVX;
      vxyz.x = vi % numVX;
      return vxyz;
   }
   
   /**
    * Given the x, y, z indices for a vertex, compute the corresponding
    * vertex index.
    * 
    * @param vxyz x, y, z indices
    * @return vertex index
    */
   private int xyzIndicesToVertex (Vector3i vxyz) {
      return vxyz.x + vxyz.y*numVX + vxyz.z*numVXxVY;
   }
   
   /**
    * Given the x, y, z indices for a vertex, compute the corresponding
    * vertex index.
    * 
    * @param xi x vertex index
    * @param yj y vertex index
    * @param zk z vertex index
    * @return vertex index
    */
   protected int xyzIndicesToVertex (int xi, int yj, int zk) {
      return xi + yj*numVX + zk*numVXxVY;
   }
   
   /**
    * Returns the resolution of this grid along each axis. This
    * equals the number of cells along each axis.
    * 
    * @return number of cells along each axis
    */
   public Vector3i getResolution() {
      return new Vector3i (numVX-1, numVY-1, numVZ-1);
   }
   
   /**
    * Returns the grid cell widths along each axis. For each axis 
    * <code>i</code>, this equals {@code w_i/res_i}, where {@code w_i}
    * and {@code res_i} are the overall width and resolution associated
    * with that axis.
    * 
    * @return grid cell widths in each direction
    */
   public Vector3d getCellWidths() {
      return new Vector3d(myCellWidths);
   }
   
   /**
    * Returns the coordinates of the vertex with minimum x,y,z values
    * 
    * @return minimum vertex coordinates
    */
   public Point3d getMinCoords() {
      return new Point3d(myMinCoord);
   }
   
   /**
    * Returns the coordinates of the vertex with maximum x,y,z values
    * 
    * @return maximum vertex coordinates
    */
   public Point3d getMaxCoords() {
      return new Point3d(myMaxCoord);
   }

   /**
    * Returns the diameter of this grid, defined as the distance
    * between the maximum and minimum coordinates.
    *
    * @return diameter of this grid
    */
   public double getDiameter() {
      return myDiameter;
   }

   /**
    * Queries whether or not this grid is signed.
    *
    * @return <code>true</code> if this grid is signed.
    */
   public boolean isSigned() {
      return mySignedP;
   }

   /**
    * Returns the normal to the nearest feature at a vertex, as specified by
    * its x, y, z indices.
    * 
    * @param xi x vertex index
    * @param yj y vertex index
    * @param zk z vertex index
    * @return nearest feature normal at the vertex (must not be modified)
    */
   protected Vector3d getLocalVertexNormal (int xi, int yj, int zk) {
      Vector3d nrm = myNormals[xyzIndicesToVertex(xi, yj, zk)];
      if (nrm == null) {
         nrm = calcNormal (xi, yj, zk);
      }
      return nrm;
   }
   
   /**
    * Returns the full array of distances to the features at each vertex.
    * The array is indexed such that for vertex indices xi, yj, zk,
    * the corresponding index into this array is
    * <pre>
    * idx = xi + numVX*yj + (numVX*numVY)*zk
    * </pre>
    * where <code>numVX</code> and <code>numVY</code> are the number
    * of vertices along x and y axes.
    * 
    * @return array of distances
    */
   public double[] getDistances() {
      return myPhi;
   }
   
   /**
    * Returns the distance to the features at a specified vertex, as specified
    * by x, y, z indices.
    * 
    * @param vxyz x, y, z vertex indices
    * @return mesh distance at the vertex
    */
   public double getVertexDistance (Vector3i vxyz) {
      return myPhi[xyzIndicesToVertex(vxyz)];
   }
   
   /**
    * Returns the distance to the features at a specified vertex, as specified
    * by x, y, z indices.
    * 
    * @param xi x vertex index
    * @param yj y vertex index
    * @param zk z vertex index
    * @return nearest feature distance at the vertex
    */   
   protected double getVertexDistance (int xi, int yj, int zk) {
      return myPhi[xyzIndicesToVertex(xi, yj, zk)];
   }

   /**
    * Utility method for the {@link #sweep sweep} method. Compares a given 
    * vertex with one of its neighbours.
    * 
    * @param xi x vertex index
    * @param yj y vertex index
    * @param zk z vertex index
    * @param dx x value of the neighbouring vertex
    * @param dy y value of the neighbouring vertex
    * @param dz z value of the neighbouring vertex
    */
   private void checkNeighbouringVertex (
      int xi, int yj, int zk, int dx, int dy, int dz, 
      Point3d closestPointOnFeature, Point3d p1) {
      
      // dx, dy, dz represent a point +- 1 grid cell away from out current
      // point. There are 26 neighbours.
      int neighbourIndex = xyzIndicesToVertex (dx, dy, dz);
      if (myClosestFeatureIdxs[neighbourIndex] >= 0 ) {
         // Everything is in local coordinates.
         getLocalVertexCoords (p1, xi, yj, zk);
         Feature neighbourFeature = myFeatures[myClosestFeatureIdxs[neighbourIndex]];
         neighbourFeature.nearestPoint (closestPointOnFeature, p1);
         double distanceToNeighbourFeature = p1.distance (closestPointOnFeature);
         int index = xyzIndicesToVertex (xi, yj, zk);
         if (distanceToNeighbourFeature < myPhi[index]) {
            myPhi[index] = distanceToNeighbourFeature;
            // gridCellArray [index].setDistance (distanceToNeighbourFeature);
            myClosestFeatureIdxs [index] = 
               myClosestFeatureIdxs [neighbourIndex];
         }
      }
   }

   /**
    * Sweeps across the entire grid, propagating distance values.
    * 
    * @param dx x direction of sweep
    * @param dy y direction of sweep
    * @param dz z direction of sweep
    */
   protected void sweep (int dx, int dy, int dz) {

      Point3d pc = new Point3d();
      Point3d p1 = new Point3d();

      int x0, x1;
      if (dx > 0) {
         x0 = 1;
         x1 = numVX;
      }
      else {
         x0 = numVX-2;  // sweeps backwards
         x1 = -1;
      }
      int y0, y1;
      if (dy > 0) { 
         y0 = 1;
         y1 = numVY;
      }
      else { 
         y0 = numVY-2;
         y1 = -1;
      }
      int z0, z1;
      if (dz > 0) {
         z0 = 1;
         z1 = numVZ;
      }
      else {
         z0 = numVZ-2;
         z1 = -1;
      }
      for (int z = z0; z != z1; z += dz) {
         for(int y = y0; y != y1; y += dy) {
            for (int x = x0; x != x1; x += dx) {
               // What are the neighbours? Depending on dx,dy,dz...
               checkNeighbouringVertex (x, y, z, x-dx, y,    z   , pc, p1);
               checkNeighbouringVertex (x, y, z, x,    y-dy, z   , pc, p1);
               checkNeighbouringVertex (x, y, z, x-dx, y-dy, z   , pc, p1);
               checkNeighbouringVertex (x, y, z, x,    y,    z-dz, pc, p1);
               checkNeighbouringVertex (x, y, z, x-dx, y,    z-dz, pc, p1);
               checkNeighbouringVertex (x, y, z, x,    y-dy, z-dz, pc, p1);
               checkNeighbouringVertex (x, y, z, x-dx, y-dy, z-dz, pc, p1);
            }
         }
      }
   }

   /**
    * Creates a new render object for rendering the points and normals
    * of this grid.
    * 
    * @return new render object
    */
   RenderObject buildRenderObject() {
      RenderObject rob = new RenderObject();

      Vector3d widths = getCellWidths();
      double len = 0.66*widths.minElement();

      if (myColorMap != null) {
         for (Color color : myColors) {
            rob.addColor (color);
         }
      }
      int vidx=0;
      Vector3d coords = new Vector3d();
      for (int xi=myRenderRanges[0]; xi<myRenderRanges[1]; xi++) {
         for (int yj=myRenderRanges[2]; yj<myRenderRanges[3]; yj++) {
            for (int zk=myRenderRanges[4]; zk<myRenderRanges[5]; zk++) {

               getLocalVertexCoords (coords, xi, yj, zk);
               int vi = xyzIndicesToVertex (xi, yj, zk);
               int cidx = myColorMap != null ? myColorIndices[vi] : -1;
               rob.addPosition (coords);
               rob.addVertex (vidx, -1, cidx, -1);
               coords.scaledAdd (len, getLocalVertexNormal (xi, yj, zk));
               rob.addPosition (coords);
               rob.addVertex (vidx+1, -1, cidx, -1);

               rob.addPoint (vidx);
               rob.addLine (vidx, vidx+1);
               vidx += 2;
            }
         }
      }
      return rob;
   }

   // renderable implementation ...

   /**
    * {@inheritDoc}
    */
   public RenderProps getRenderProps() {
      return myRenderProps;
   }

   /**
    * {@inheritDoc}
    */
   public RenderProps createRenderProps() {
      return new PointLineRenderProps();
   }  

   /**
    * {@inheritDoc}
    */
   public void setRenderProps (RenderProps props) {
      if (props == null) {
         throw new IllegalArgumentException ("Render props cannot be null");
      }
      myRenderProps = createRenderProps();
      myRenderProps.set (props);
   }

   public void getSelection (LinkedList<Object> list, int qid) {
   }
   
   public boolean isSelectable() {
      return false;
   }

   public int numSelectionQueriesNeeded() {
      return -1;
   }

   /**
    * {@inheritDoc}
    */
   public void prerender (RenderList list) {
      if (myRob == null || !myRobValid) {
         myRob = buildRenderObject();
         myRobValid = true;
      }
   }

   /**
    * {@inheritDoc}
    */
   public void render (Renderer renderer, int flags) {
      render (renderer, myRenderProps, flags);
   }
   
   public void render (Renderer renderer, RenderProps props, int flags) {

      if (myWorldTransform != null) {
         renderer.pushModelMatrix();
         renderer.mulModelMatrix (myWorldTransform);
      }

      if (false) {
         Shading savedShading = renderer.getShading();
         renderer.setShading (Shading.NONE);
         renderer.setColor (0, 0, 1);
         
         Vector3d maxGrid = new Vector3d();
         maxGrid.x = myMinCoord.x + (numVX-1) * myCellWidths.x;
         maxGrid.y = myMinCoord.y + (numVY-1) * myCellWidths.y; 
         maxGrid.z = myMinCoord.z + (numVZ-1) * myCellWidths.z;

         renderer.beginDraw (DrawMode.LINES); // Draw 4 vertical lines.
         renderer.addVertex (maxGrid.x, maxGrid.y, maxGrid.z);
         renderer.addVertex (maxGrid.x, maxGrid.y, myMinCoord.z);
         renderer.addVertex (myMinCoord.x, maxGrid.y, maxGrid.z);
         renderer.addVertex (myMinCoord.x, maxGrid.y, myMinCoord.z);
         renderer.addVertex (myMinCoord.x, myMinCoord.y, maxGrid.z);
         renderer.addVertex (myMinCoord.x, myMinCoord.y, myMinCoord.z);
         renderer.addVertex (maxGrid.x, myMinCoord.y, maxGrid.z);
         renderer.addVertex (maxGrid.x, myMinCoord.y, myMinCoord.z);
         // Draw a diagonal line from max to min.
         renderer.addVertex (myMinCoord.x, myMinCoord.y, myMinCoord.z);
         renderer.addVertex (maxGrid.x, maxGrid.y, maxGrid.z);
         renderer.endDraw();
         // getGridCells();
         
         renderer.setShading (savedShading);
      }

      Vector3d widths = getCellWidths();
      double r = 0.05*widths.minElement();

      RenderObject rob = myRob;

      if (rob != null) {
         if (props.getPointStyle() == PointStyle.POINT) {
            if (props.getPointSize() != 0) {
               renderer.setColor (props.getPointColor());
               renderer.drawPoints (rob, PointStyle.POINT, props.getPointSize());
            }
         }
         else {
            if (props.getPointRadius() > 0) {
               renderer.setColor (props.getPointColor());
               renderer.drawPoints (
                  rob, props.getPointStyle(), props.getPointRadius());
            }
         }
         if (props.getLineStyle() == LineStyle.LINE) {
            if (props.getLineWidth() != 0) {
               renderer.setColor (props.getLineColor());
               renderer.drawLines (rob, LineStyle.LINE, props.getLineWidth());
            }
         }
         else {
            if (props.getLineRadius() > 0) {
               renderer.setColor (props.getLineColor());
               renderer.drawLines (
                  rob, props.getLineStyle(), props.getLineRadius());
            }
         }
      }

      if (myWorldTransform != null) {
         renderer.popModelMatrix();
      }
   }

   /**
    * {@inheritDoc}
    */
   public void updateBounds (Vector3d pmin, Vector3d pmax) {
      Point3d w = new Point3d();
      getWorldCoordinates(w, myMinCoord);
      w.updateBounds(pmin, pmax);
      getWorldCoordinates(w, myMaxCoord);
      w.updateBounds(pmin, pmax);
   }

   /**
    * {@inheritDoc}
    */
   public int getRenderHints() {
      return 0;
   }

   /** 
    * Returns the closest Feature to the vertex indexed by <code>idx</code>.
    *
    * @param idx vertex index
    * @return nearest Feature to the vertex
    */
   public Feature getClosestFeature(int idx) {
      return myFeatures[myClosestFeatureIdxs[idx]];
   }

   /** 
    * Returns the index of the closest vertex to a point.
    *
    * @param point point for which to calculate closest vertex
    * @return index of closest vertex to <code>point</code>
    */
   public int getClosestVertex (Point3d point) {

      // Change to grid coordinates
      int xi = (int)Math.rint((point.x - myMinCoord.x) / myCellWidths.x);
      int yi = (int)Math.rint((point.y - myMinCoord.y) / myCellWidths.y);
      int zi = (int)Math.rint((point.z - myMinCoord.z) / myCellWidths.z);
      if (xi < 0) {
         xi = 0;
      }
      else if (xi > numVX-1) {
         xi = numVX-1;
      }
      if (yi < 0) {
         yi = 0;
      }
      else if (yi > numVY-1) {
         yi = numVY-1;
      }
      if (zi < 0) {
         zi = 0;
      }
      else if (zi > numVZ-1) {
         zi = numVZ-1;
      }
      return xyzIndicesToVertex (xi, yi, zi);
   }


   /**
    * Find the coordinates at a vertex, as specified by
    * its x, y, z indices.
    * 
    * @param coords returns the coordinates
    * @param xi x vertex index
    * @param yj y vertex index
    * @param zk z vertex index
    * @return coords
    */
   protected Vector3d getLocalVertexCoords (
      Vector3d coords, int xi, int yj, int zk) {
      coords.x = xi * myCellWidths.x + myMinCoord.x;
      coords.y = yj * myCellWidths.y + myMinCoord.y;
      coords.z = zk * myCellWidths.z + myMinCoord.z;
      return coords;
   }

   /**
    * Find the coordinates at a vertex, as specified by
    * its x, y, z indices.
    * 
    * @param coords returns the coordinates
    * @param vxyz x, y, z vertex indices
    * @return coords
    */
   public Vector3d getLocalVertexCoords (Vector3d coords, Vector3i vxyz) {
      coords.x = vxyz.x * myCellWidths.x + myMinCoord.x;
      coords.y = vxyz.y * myCellWidths.y + myMinCoord.y;
      coords.z = vxyz.z * myCellWidths.z + myMinCoord.z;
      return coords;
   }

   /**
    * Find the world coordinates at a vertex, as specified by
    * its x, y, z indices.
    * 
    * @param coords returns the coordinates
    * @param vxyz x, y, z vertex indices
    * @return coords
    */
   public Vector3d getWorldVertexCoords (Vector3d coords, Vector3i vxyz) {
      Point3d pnt = new Point3d();
      getLocalVertexCoords (pnt, vxyz);
      getWorldCoordinates (pnt, pnt);
      coords.set(pnt);
      return coords;
   }

   static int parsePositiveInt (String str) {
      int value = -1;
      try {
         value = Integer.parseInt (str);
      }
      catch (NumberFormatException e) {
         // ignore
      }
      return value;
   }

   public String getRenderRanges() {
      StringBuilder sbuild = new StringBuilder();
      int[] numv = new int[] { numVX, numVY, numVZ };
      for (int i=0; i<3; i++) {
         int lo = myRenderRanges[2*i];
         int hi = myRenderRanges[2*i+1]-1;
         if (lo == 0 && hi == numv[i]-1) {
            sbuild.append ("*");
         }
         else if (lo == hi) {
            sbuild.append (lo);
         }
         else {
            sbuild.append (lo + ":" + hi);
         }
         if (i < 2) {
            sbuild.append (" ");
         }
      }
      return sbuild.toString();
   }

   public void setRenderRanges (String str) {
      StringHolder errMsg = new StringHolder();
      int[] ranges = parseRenderRanges (str, errMsg);
      if (ranges != null) {
         myRenderRanges = ranges;
         myRobValid = false;
      }
      else {
         throw new IllegalArgumentException (
            "Error parsing string: " + errMsg.value);
      }
   }

   public int[] parseRenderRanges (String str, StringHolder errorMsg) {

      String[] strs = str.split ("\\s+");
      if (strs.length > 0 && strs[0].equals ("")) {
         strs = Arrays.copyOfRange (strs, 1, strs.length);
      }
      int numv[] = new int[] { numVX, numVY, numVZ };

      int[] ranges = new int[6];
      String error = null;
      if (strs.length == 1 && strs[0].equals ("*")) {
         ranges[0] = 0;
         ranges[1] = numv[0];
         ranges[2] = 0;
         ranges[3] = numv[1];
         ranges[4] = 0;
         ranges[5] = numv[2];
      }
      else if (strs.length > 3) {
         error = "More than three subranges specified";
      }
      else {
         int i = 0;
         for (String s : strs) {
            int lo = -1;
            int hi = -1;
            if (s.equals ("*")) {
               lo = 0;
               hi = numv[i]-1;
            }
            else if (s.indexOf(':') != -1) {
               String[] substrs = s.split (":");
               if (substrs.length > 2) {
                  error = "More than one ':' in subrange";
                  break;
               }
               if (substrs.length < 2 || substrs[0].equals ("")) {
                  error = "Missing low or high value in subrange";
                  break;
               }
               lo = parsePositiveInt (substrs[0]);
               hi = parsePositiveInt (substrs[1]);
               if (lo < 0 || hi < 0) {
                  error = "Malformed or negative integer";
                  break;
               }
               if (lo > hi) {
                  error = "Low > high in subrange";
                  break;
               }
               if (lo > numv[i]-1 || hi > numv[i]-1) {
                  error = "Range error in subrange";
                  break;
               }
            }
            else {
               lo = parsePositiveInt (s);
               if (lo < 0) {
                  error = "Malformed or negative integer";
                  break;
               }
               if (lo > numv[i]-1) {
                  error = "Range error in subrange";
                  break;
               }
               hi = lo;
            }
            ranges[2*i] = lo;
            ranges[2*i+1] = hi+1;
            i++;
         }
         if (i < 3 && error == null) {
            error = "Less than three subranges specified";
         }
      }
      if (error != null) {
         ranges = null;
      }
      if (errorMsg != null) {
         errorMsg.value = error;
      }
      return ranges;
   }

   static String readLine (BufferedReader reader) {
      try {
         return reader.readLine();
      }
      catch (Exception e) {
         return null;
      }
   }


   /**
    * Apply the smoothing operation n times
    * @param n
    */
   public void smooth(int n) {
      for (int i=0; i<n; ++i) {
         smooth();
      }
   }
   
   /**
    * For each point, computes the inverse-distance-weighted difference with neighbours
    *   (an approximation of the gradient) and adds a fraction of this weighted difference to phi(xi)
    * 
    * @param alpha scale factor for added gradient, positive for contraction, negative for expansion
    */
   private void smoothIter(double alpha) {
      double[] sphi = new double[myPhi.length];
      for (int i=0; i<numVX; ++i) {
         for (int j=0; j<numVY; ++j) {
            for (int k=0; k<numVZ; ++k) {
               
               // loop through 3x3x3 neighbourhood
               double wtotal = 0; 
               double p = 0;
               
               for (int ii=Math.max(i-1, 0); ii<Math.min(i+2, numVX); ++ii) {
                  for (int jj=Math.max(j-1, 0); jj<Math.min(j+2, numVY); ++jj) {
                     for (int kk=Math.max(k-1, 0); kk<Math.min(k+2, numVZ); ++kk) {
                        if (ii != i || jj != j || kk != k) {
                           int idx = xyzIndicesToVertex(ii,jj,kk);
                           // squared distance
                           double d2 = (ii-i)*(ii-i)*myCellWidths.x*myCellWidths.x + 
                              (jj-j)*(jj-j)*myCellWidths.y*myCellWidths.y +
                              (kk-k)*(kk-k)*myCellWidths.z*myCellWidths.z;
                           double w = 1.0/Math.sqrt(d2);
                           p += w*myPhi[idx];  // weighted by inverse distance
                           wtotal += w;
                        }
                     }
                  }
               }
               
               int idx = xyzIndicesToVertex(i, j, k);
               sphi[idx] = myPhi[idx] + alpha*p/wtotal;
            }
         }
      }
      
      myPhi = sphi;
   }
   
   /**
    * Taubin Smoothing
    * 
    * @param lambda > 0, fraction of gradient to shrink
    * @param mu < 0, fraction of gradient to expand
    */
   public void smooth(double lambda, double mu) {
      smoothIter(lambda);
      smoothIter(mu);
   }
   
   /**
    * Applies Taubin smoothing
    * @param lambda > 0, fraction of gradient to shrink
    * @param mu < 0, fraction of gradient to expand
    * @param iters number of applications
    */
   public void smooth(double lambda, double mu, int iters) {
      for (int i=0; i<iters; ++i) {
         smoothIter(lambda);
         smoothIter(mu);
      }
   }
   
   /**
    * Applies a simple Laplacian smoothing operation to the distance grid
    */
   public void smooth() {
      
      double[] sphi = new double[myPhi.length];
      for (int i=0; i<numVX; ++i) {
         for (int j=0; j<numVY; ++j) {
            for (int k=0; k<numVZ; ++k) {
               
               // loop through 3x3x3 neighbourhood
               int N = 0; 
               double p = 0;
               for (int ii=Math.max(i-1, 0); ii<Math.min(i+2, numVX); ++ii) {
                  for (int jj=Math.max(j-1, 0); jj<Math.min(j+2, numVY); ++jj) {
                     for (int kk=Math.max(k-1, 0); kk<Math.min(k+2, numVZ); ++kk) {
                        int idx = xyzIndicesToVertex(ii,jj,kk);
                        p += myPhi[idx];
                        ++N;
                     }
                  }
               }
               
               int idx = xyzIndicesToVertex(i, j, k);
               sphi[idx] = p/N;
            }
         }
      }
      
      myPhi = sphi;
      
   }

   public PolygonalMesh createDistanceSurface() {
      MarchingTetrahedra marcher = new MarchingTetrahedra();

      return marcher.createMesh (
         myPhi, myMinCoord, myCellWidths, getResolution(), /*iso=*/0);
   }
   
   public PolygonalMesh createDistanceSurface(double val) {
      MarchingTetrahedra marcher = new MarchingTetrahedra();

      return marcher.createMesh (
         myPhi, myMinCoord, myCellWidths, getResolution(), val);
   }

   public PolygonalMesh createQuadraticDistanceSurface (double val, int res) {
      MarchingTetrahedra marcher = new MarchingTetrahedra();

      // sample at a 3 X higher resolution so we can get
      // a better sense of the smooth surface
      Vector3i cellRes = new Vector3i(getResolution());
      cellRes.scale (res);

      int numVX = cellRes.x+1;
      int numVY = cellRes.y+1;
      int numVZ = cellRes.z+1;
      double[] dists = new double[numVX*numVY*numVZ];
      Vector3d cellWidths = new Vector3d(myCellWidths);
      cellWidths.scale (1.0/res);

      Point3d q = new Point3d();
      for (int i=0; i<numVX; i++) {
         for (int j=0; j<numVY; j++) {
            for (int k=0; k<numVZ; k++) {
               q.set (i*cellWidths.x, j*cellWidths.y, k*cellWidths.z);
               q.add (myMinCoord);
               clipToGrid (q);
               dists[i + j*numVX + k*numVX*numVY] =
                  getQuadraticDistanceAndGradient (null, q);
            }
         }
      }
      return marcher.createMesh (
         dists, myMinCoord, cellWidths, cellRes, val);
   }

   public AffineTransform3dBase getWorldTransform() {
      return myWorldTransform;
   }
   
   public double getRadius() {
      return myMaxCoord.distance(myMinCoord)/2;
   }


   // XXXXXXXXXXXXXXXXXXXXXXXXXXXXXXXXXXXXXXXXXXXXXXXXXXXXXXXXXXXXXXXXXXXXXX
   // 
   // All code below this point is for getQuadraticDistanceAndGradient() and
   // findQuadraticSurfaceTangent(), which is used in the implementation of
   // strand wrapping. Still very messy and under development. Keep out!
   //
   // XXXXXXXXXXXXXXXXXXXXXXXXXXXXXXXXXXXXXXXXXXXXXXXXXXXXXXXXXXXXXXXXXXXXXX

   protected int[] myTetOffsets0156;
   protected int[] myTetOffsets0456;
   protected int[] myTetOffsets0476;
   protected int[] myTetOffsets0126;
   protected int[] myTetOffsets0326;
   protected int[] myTetOffsets0376;

   protected static Vector3i[] myBaseQuadCellXyzi = new Vector3i[] {
      new Vector3i (0, 0, 0),
      new Vector3i (2, 0, 0),
      new Vector3i (2, 0, 2),
      new Vector3i (0, 0, 2),
      new Vector3i (0, 2, 0),
      new Vector3i (2, 2, 0),
      new Vector3i (2, 2, 2),
      new Vector3i (0, 2, 2)
   };      

   /**
    * Identifies a sub tet within a hex cell. The numbers identify the
    * corresponding hex nodes.
    */
   public enum TetID {
      TET0516,
      TET0456,
      TET0746,
      TET0126,
      TET0236,
      TET0376;

      public int intValue() {
         switch (this) {
            case TET0516: {
               return 0;
            }
            case TET0456: {
               return 1;
            }
            case TET0746: {
               return 2;
            }
            case TET0126: {
               return 3;
            }
            case TET0236: {
               return 4;
            }
            case TET0376: {
               return 5;
            }
            default: {
               throw new InternalErrorException (
                  "Unimplemented tet " + this);
            }
         }
      }

      public static TetID fromInt (int num) {
         switch (num) {
            case 0: return TET0516;
            case 1: return TET0456;
            case 2: return TET0746;
            case 3: return TET0126;
            case 4: return TET0236;
            case 5: return TET0376;
            default: {
               throw new InternalErrorException (
                  "num=" + num + ", must be in the range [0-5]");
            }
         }
      }

      public int[] getNodes() {
         switch (this) {
            case TET0516: return new int[] { 0, 5, 1, 6 }; 
            case TET0126: return new int[] { 0, 1, 2, 6 }; 
            case TET0236: return new int[] { 0, 2, 3, 6 }; 
            case TET0376: return new int[] { 0, 3, 7, 6 }; 
            case TET0746: return new int[] { 0, 7, 4, 6 }; 
            case TET0456: return new int[] { 0, 4, 5, 6 }; 
            default: {
               throw new InternalErrorException (
                  "Unimplemented tet " + this);
            }
         }
      }

      public int[] getMiddleNodeOffsets() {
         switch (this) {
            case TET0516: return new int[] { 2, 2, 0, 2, 0, 0 }; 
            case TET0126: return new int[] { 2, 0, 0, 2, 0, 2 };
            case TET0236: return new int[] { 2, 0, 2, 0, 0, 2 };
            case TET0376: return new int[] { 0, 0, 2, 0, 2, 2 };
            case TET0746: return new int[] { 0, 2, 2, 0, 2, 0 };
            case TET0456: return new int[] { 0, 2, 0, 2, 2, 0 };
            default: {
               throw new InternalErrorException (
                  "Unimplemented tet " + this);
            }
         }
      }

      boolean isInside (double x, double y, double z) {
         if (x < 0 || x > 1 || y < 0 || y > 1 || z < 0 || z > 1) {
            return false;
         }
         else {
            return findSubTet (x, y, z) == this;
         }
      }

      /**
       * Finds the sub-tet within a hex cell, based on the x, y, z coordinates of
       * a point within the cell. These coordinates are assumed to be normalized
       * to [0,1] to correspond to the cell dimensions.
       */
      static TetID findSubTet (double x, double y, double z) {
         if (y >= z) {
            if (x >= z) {
               if (x >= y) {
                  return TetID.TET0516;
               }
               else {
                  return TetID.TET0456;
               }
            }
            else {
               return TetID.TET0746;
            }
         }
         else {
            if (x >= y) {
               if (x >= z) {
                  return TetID.TET0126;
               }
               else {
                  return TetID.TET0236;
               }
            }
            else {
               return TetID.TET0376;
            }
         }
      }  
      
   };
   
   public static class TetDesc {

      int myXi;
      int myYj;
      int myZk;
      TetID myTetId;
      
      public TetDesc (Vector3i vxyz, TetID tetId) {
         this (vxyz.x, vxyz.y, vxyz.z, tetId);
      }

      public TetDesc (TetDesc tdesc) {
         myXi = tdesc.myXi;
         myYj = tdesc.myYj;
         myZk = tdesc.myZk;
         myTetId = tdesc.myTetId;
      }

      public TetDesc (int xi, int yj, int zk, TetID tetId) {
         myXi = xi;
         myYj = yj;
         myZk = zk;
         myTetId = tetId;
      }

      public void addOffset (TetDesc tdesc) {
         myXi += tdesc.myXi;
         myYj += tdesc.myYj;
         myZk += tdesc.myZk;
      }

      public boolean equals (Object obj) {
         if (obj instanceof TetDesc) {
            TetDesc tdesc = (TetDesc)obj;
            return (cellEquals (tdesc) && myTetId == tdesc.myTetId);
         }
         else {
            return false;
         }
      }
      
      public boolean cellEquals (TetDesc tdesc) {
         return myXi == tdesc.myXi && myYj == tdesc.myYj && myZk == tdesc.myZk;
      }

      public int hashCode() {
         // assume grid not likely bigger than 300 x 300 x 300, so
         // pick prime numbers close to 300 and 300^2
         return 6*(myXi + myYj*307 + myZk*90017) + myTetId.intValue();
      }

      public Vector3i[] getVertices () {
         Vector3i[] vertices = new Vector3i[4];
         int[] nodes = myTetId.getNodes();
         for (int i=0; i<nodes.length; i++) {
            Vector3i vtx = new Vector3i (myXi, myYj, myZk);
            vtx.add(myBaseQuadCellXyzi[nodes[i]]);
            vertices[i] = vtx;
         }
         return vertices;
      }

      public String toString() {
         return myTetId + "("+myXi+","+myYj+","+myZk+")";
      }
   }

   protected int[] createTetOffsets (
      Vector3i v0, Vector3i v1, Vector3i v2, Vector3i v3) {

      Vector3i e01 = createEdgeNode (v0, v1);
      Vector3i e12 = createEdgeNode (v1, v2);
      Vector3i e23 = createEdgeNode (v2, v3);
      Vector3i e02 = createEdgeNode (v0, v2);
      Vector3i e13 = createEdgeNode (v1, v3);
      Vector3i e03 = createEdgeNode (v0, v3);

      Vector3i[] nodes = new Vector3i[] {
         v0, v1, v2, v3, e01, e12, e23, e02, e13, e03 };
      int[] offsets = new int[nodes.length];
      for (int i=0; i<nodes.length; i++) {
         offsets[i] = xyzIndicesToVertex (nodes[i]);
      }
      return offsets;
   }

   protected void createTetOffsetsIfNecessary() {
      if (myTetOffsets0156 == null) {
         Vector3i v0 = new Vector3i (0, 0, 0);
         Vector3i v1 = new Vector3i (2, 0, 0);
         Vector3i v2 = new Vector3i (2, 0, 2);
         Vector3i v3 = new Vector3i (0, 0, 2);
         
         Vector3i v4 = new Vector3i (0, 2, 0);
         Vector3i v5 = new Vector3i (2, 2, 0);
         Vector3i v6 = new Vector3i (2, 2, 2);
         Vector3i v7 = new Vector3i (0, 2, 2);
         
         myTetOffsets0156 = createTetOffsets (v0, v1, v5, v6);
         myTetOffsets0126 = createTetOffsets (v0, v1, v2, v6);
         myTetOffsets0326 = createTetOffsets (v0, v3, v2, v6);
         myTetOffsets0376 = createTetOffsets (v0, v3, v7, v6);
         myTetOffsets0476 = createTetOffsets (v0, v4, v7, v6);
         myTetOffsets0456 = createTetOffsets (v0, v4, v5, v6);
      }
   }

   protected Vector3i getQuadCellCoords (
      Vector3i xyzi, Vector3d coords, Point3d point) {

      if ((numVX-1)%2 != 0 || (numVY-1)%2 != 0 || (numVZ-1)%2 != 0) {
         throw new IllegalStateException (
            "Grid must have an even number of cells along all dimensions");
      }
      if (xyzi == null) {
         xyzi = new Vector3i();
      }
      if (!getCellCoords (xyzi, coords, point)) {
         return null;
      }
      // round down to even vertices
      if ((xyzi.x%2) != 0) {
         xyzi.x--;
         if (coords != null) coords.x += 1;
      }
      if ((xyzi.y%2) != 0) {
         xyzi.y--;
         if (coords != null) coords.y += 1;
      }
      if ((xyzi.z%2) != 0) {
         xyzi.z--;
         if (coords != null) coords.z += 1;
      }      
      // and scale coords by half 
      if (coords != null) {
         coords.scale (0.5);
      }
      return xyzi;
   }

   public void transformToQuadCell (Point3d pc, Point3d pl, TetDesc tdesc) {
      Point3d pbase = new Point3d();
      getLocalVertexCoords (pbase, tdesc.myXi, tdesc.myYj, tdesc.myZk);

      pc.sub (pl, pbase);
      pc.x /= (2*myCellWidths.x);
      pc.y /= (2*myCellWidths.y);
      pc.z /= (2*myCellWidths.z);
   }

   public void transformToQuadCell (Vector3d vc, Vector3d v1, TetDesc tdesc) {
      vc.x = v1.x / (2*myCellWidths.x);
      vc.y = v1.y / (2*myCellWidths.y);
      vc.z = v1.z / (2*myCellWidths.z);
   }

   public void transformFromQuadCell (
      Point3d pl, double x, double y, double z, TetDesc tdesc) {

      Point3d pbase = new Point3d();
      getLocalVertexCoords (pbase, tdesc.myXi, tdesc.myYj, tdesc.myZk);
      pl.x = x * (2*myCellWidths.x);
      pl.y = y * (2*myCellWidths.y);
      pl.z = z * (2*myCellWidths.z);
      pl.add (pbase);
   }

   public void transformFromQuadCell (
      Point3d pl, Point3d pc, TetDesc tdesc) {

      Point3d pbase = new Point3d();
      getLocalVertexCoords (pbase, tdesc.myXi, tdesc.myYj, tdesc.myZk);
      pl.x = pc.x * (2*myCellWidths.x);
      pl.y = pc.y * (2*myCellWidths.y);
      pl.z = pc.z * (2*myCellWidths.z);
      pl.add (pbase);
   }

   protected Vector3i createEdgeNode (Vector3i v0, Vector3i v1) {
      Vector3i en = new Vector3i();
      en.x = (v0.x+v1.x)/2;
      en.y = (v0.y+v1.y)/2;
      en.z = (v0.z+v1.z)/2;
      return en;
   }

   /** 
    */
   public double getQuadraticDistanceAndGradient (Vector3d grad, Point3d point) {
      // Change to grid coordinates
      if ((numVX-1)%2 != 0 || (numVY-1)%2 != 0 || (numVZ-1)%2 != 0) {
         throw new IllegalStateException (
            "Grid must have an even number of cells along all dimensions");
      }
      Vector3d coords = new Vector3d();
      Vector3i vidx = new Vector3i();
      if (getQuadCellCoords (vidx, coords, point) == null) {
         return OUTSIDE;
      }
      double dx = coords.x;
      double dy = coords.y;
      double dz = coords.z;

      double[] c = new double[10];
      TetDesc tdesc = new TetDesc (vidx, TetID.findSubTet (dx, dy, dz));
      computeQuadCoefs (c, tdesc);
      if (grad != null) {
         computeQuadGradient (grad, c, dx, dy, dz);
      }
      return computeQuadDistance (c, dx, dy, dz);
   }
   
   private void computeQuadCoefs (
      double[] c, int voff, int[] nodeOffs, int xi, int yi, int zi) {
      
      double v0  = myPhi[voff+nodeOffs[0]];
      double v1  = myPhi[voff+nodeOffs[1]];
      double v2  = myPhi[voff+nodeOffs[2]];
      double v3  = myPhi[voff+nodeOffs[3]];
      double v4  = myPhi[voff+nodeOffs[4]];
      double v5  = myPhi[voff+nodeOffs[5]];
      double v6  = myPhi[voff+nodeOffs[6]];
      double v7  = myPhi[voff+nodeOffs[7]];
      double v8  = myPhi[voff+nodeOffs[8]];
      double v9  = myPhi[voff+nodeOffs[9]];

      c[xi] =  2*v0 + 2*v1 - 4*v4;
      c[yi] =  2*v1 + 2*v2 - 4*v5;
      c[zi] =  2*v2 + 2*v3 - 4*v6;

      c[3+xi] = -4*v2 + 4*v5 + 4*v6 - 4*v8;
      c[3+yi] = -4*v5 + 4*v7 + 4*v8 - 4*v9;
      c[3+zi] = -4*v1 + 4*v4 + 4*v5 - 4*v7;

      c[6+xi] = -3*v0 -   v1 + 4*v4;
      c[6+yi] =    v1 -   v2 - 4*v4 + 4*v7;
      c[6+zi] =    v2 -   v3 - 4*v7 + 4*v9;

      c[9] = v0;
   }

   public void computeQuadCoefs (double[] c, TetDesc tdesc) {
         
      createTetOffsetsIfNecessary();
      int voff = xyzIndicesToVertex (tdesc.myXi, tdesc.myYj, tdesc.myZk);
      switch (tdesc.myTetId) {
         case TET0516: {
            computeQuadCoefs (c, voff, myTetOffsets0156, 0, 1, 2);
            break;
         }
         case TET0456: {
            computeQuadCoefs (c, voff, myTetOffsets0456, 1, 0, 2);
            break;
         }
         case TET0746: {
            computeQuadCoefs (c, voff, myTetOffsets0476, 1, 2, 0);
            break;
         }
         case TET0126: {
            computeQuadCoefs (c, voff, myTetOffsets0126, 0, 2, 1);
            break;
         }
         case TET0236: {
            computeQuadCoefs (c, voff, myTetOffsets0326, 2, 0, 1);
            break;
         }
         case TET0376: {
            computeQuadCoefs (c, voff, myTetOffsets0376, 2, 1, 0);
            break;
         }
         default: {
            throw new InternalErrorException (
               "Unknown tet type " + tdesc.myTetId);
         }
      }
   }

   double computeQuadDistance (
      double[] c, double dx, double dy, double dz) {

      double d =
         c[0]*dx*dx + c[1]*dy*dy + c[2]*dz*dz +
         c[3]*dy*dz + c[4]*dx*dz + c[5]*dx*dy +
         c[6]*dx + c[7]*dy + c[8]*dz + c[9];
      return d;
   }

   void computeQuadGradient (
      Vector3d grad, double[] c, double dx, double dy, double dz) {

      grad.x = 2*c[0]*dx + c[5]*dy + c[4]*dz + c[6];
      grad.y = 2*c[1]*dy + c[5]*dx + c[3]*dz + c[7];
      grad.z = 2*c[2]*dz + c[4]*dx + c[3]*dy + c[8];
            
      grad.x /= (2*myCellWidths.x);
      grad.y /= (2*myCellWidths.y);
      grad.z /= (2*myCellWidths.z);
   }

   public boolean inRange (TetDesc tdesc) {
      return (tdesc.myXi >= 0 && tdesc.myXi < numVX-2 &&
              tdesc.myYj >= 0 && tdesc.myYj < numVY-2 &&
              tdesc.myZk >= 0 && tdesc.myZk < numVZ-2);
   }
      
   public boolean findQuadraticSurfaceTangent (
      Point3d pt, Point3d p0, Point3d pa, Vector3d nrm) {

      DistanceGridSurfCalc calc = new DistanceGridSurfCalc(this);
      return calc.findQuadraticSurfaceTangent (pt, p0, pa, nrm);
   }

   public boolean findQuadraticSurfaceIntersection (
      Point3d pi, Point3d p0, Point3d pa, Vector3d nrm) {

      DistanceGridSurfCalc calc = new DistanceGridSurfCalc(this);
      return calc.findQuadraticSurfaceIntersection (pi, p0, pa, nrm);
   }
         
 
}
>>>>>>> fa243182
<|MERGE_RESOLUTION|>--- conflicted
+++ resolved
@@ -1,4 +1,3 @@
-<<<<<<< HEAD
 /**
  * Copyright (c) 2017, by the Authors: Bruce Haines (UBC), Antonio Sanchez
  * (UBC), John E Lloyd (UBC)
@@ -12,6 +11,7 @@
 import java.io.BufferedReader;
 import java.util.ArrayList;
 import java.util.Arrays;
+import java.util.Collection;
 import java.util.LinkedHashMap;
 import java.util.HashSet;
 import java.util.HashMap;
@@ -95,11 +95,17 @@
     */
    private double myDiameter;
 
+   /**
+    * True if the distances are signed
+    */
+   protected boolean mySignedP = false;
+
    protected int numVX = 0;  // number of vertices along X
    protected int numVY = 0;  // number of vertices along Y
    protected int numVZ = 0;  // number of vertices along Z
    protected int numVXxVY = 0; // numVX*numVY
 
+   protected static final double INF = Double.POSITIVE_INFINITY;
 
    /**
     * An array giving the index of the nearest Feature to each vertex.
@@ -180,7 +186,7 @@
    /**
     * Creates a new distance grid for a specified set of features. The feature is
     * created as for {@link
-    * #DistanceGrid(Feature[],double,Vector3i)},
+    * #DistanceGrid(Feature[],double,Vector3i, boolean)},
     * with the number of cells along each axis given by 25.
     *
     * @param features features for which the grid should be created
@@ -188,15 +194,31 @@
     * determine the margin for that direction
     */
    public DistanceGrid (Feature[] features, double marginFraction) {
-      this (features, marginFraction, new Vector3i (25, 25, 25));
+      this (features, marginFraction, new Vector3i (25, 25, 25), false);
+   }
+
+   /**
+    * Creates a new distance grid for a specified set of features. The feature is
+    * created as for {@link
+    * #DistanceGrid(Feature[],double,Vector3i, boolean)},
+    * with the number of cells along each axis given by 25.
+    *
+    * @param features features for which the grid should be created
+    * @param marginFraction multiplied by the width in each direction to
+    * determine the margin for that direction
+    * @param signed if <code>true</code>, specifies that the
+    * grid should be signed.
+    */
+   public DistanceGrid (Feature[] features, double marginFraction, boolean signed) {
+      this (features, marginFraction, new Vector3i (25, 25, 25), signed);
    }
 
    private void setFeaturesAndBounds (
       Vector3d widths, Vector3d margin,
       Feature[] features, double marginFraction) {
       
-      myMinCoord.set(Double.POSITIVE_INFINITY, Double.POSITIVE_INFINITY, Double.POSITIVE_INFINITY);
-      myMaxCoord.set(Double.NEGATIVE_INFINITY, Double.NEGATIVE_INFINITY, Double.NEGATIVE_INFINITY);
+      myMinCoord.set(INF, INF, INF);
+      myMaxCoord.set(-INF, -INF, -INF);
       for (Feature f : features) {
          f.updateBounds(myMinCoord, myMaxCoord);
       }
@@ -233,9 +255,11 @@
     * to determine the (initial) margin for that direction
     * @param maxResolution number of grid cells along the axis of maximum
     * width
+    * @param signed if <code>true</code>, specifies that the
+    * grid should be signed.
     */
    public DistanceGrid (
-      Feature[] features, double marginFraction, int maxResolution) {
+      Feature[] features, double marginFraction, int maxResolution, boolean signed) {
       this();
 
       Vector3d widths = new Vector3d();
@@ -246,7 +270,7 @@
       Vector3i resolution = new Vector3i (
          (int)(Math.ceil(widths.x/cwidth)),
          (int)(Math.ceil(widths.y/cwidth)),
-         (int)(Math.ceil(widths.y/cwidth)));
+         (int)(Math.ceil(widths.z/cwidth)));
       enforceEvenResolution (resolution);
       numVX = resolution.x+1;
       numVY = resolution.y+1;
@@ -262,7 +286,7 @@
       myMinCoord.sub(margin);
       myDiameter = myMaxCoord.distance(myMinCoord);
       
-      calculatePhi (features, margin.norm());      
+      calculatePhi (features, signed);      
       clearColors();
       myRenderRanges = new int[] {0, numVX, 0, numVY, 0, numVZ};
    }
@@ -283,10 +307,12 @@
     * @param marginFraction multiplied by the width in each direction
     * to determine the margin for that direction
     * @param resolution number of grid cells that should be used along
-    * each axis
+    * each axis    
+    * @param signed if <code>true</code>, specifies that the
+    * grid should be signed.
     */
    public DistanceGrid (
-      Feature[] features, double marginFraction, Vector3i resolution) {
+      Feature[] features, double marginFraction, Vector3i resolution, boolean signed) {
 
       this();
 
@@ -309,7 +335,7 @@
       myMaxCoord.add(margin);
       myMinCoord.sub(margin);
       
-      calculatePhi (features, margin.norm());
+      calculatePhi (features, signed);
       clearColors();
       myRenderRanges = new int[] {0, numVX, 0, numVY, 0, numVZ};
    }
@@ -412,7 +438,17 @@
    /** 
     * Calculates the distance field.
     */
-   protected void calculatePhi (Feature[] features, double marginDist) {
+   public void calculatePhi (
+      Collection<? extends Feature> features, boolean signed) {
+      
+      calculatePhi (features.toArray(new Feature[0]), signed);
+   }
+   
+   /** 
+    * Calculates the distance field.
+    */
+   public void calculatePhi (Feature[] features, boolean signed) {
+      
       // Logger logger = Logger.getSystemLogger();
       //logger.info ("Calculating Distance Field...");
 
@@ -432,66 +468,50 @@
       // Each entry in closestFeature is the index of the closest 
       // Feature to the grid vertex.
       myClosestFeatureIdxs = new int[myPhi.length];
-      int zIntersectionCount[] = new int[myPhi.length];
-      
       for (int i = 0; i < myPhi.length; i++) {
          myClosestFeatureIdxs[i] = -1;
-         zIntersectionCount[i] = 0;
-      }
-      Point3d featureMin          = new Point3d();
-      Point3d featureMax          = new Point3d();
+      }
+      int zIntersectCount[] = null;
+      if (signed) {
+         zIntersectCount = new int[myPhi.length];
+         for (int i = 0; i < myPhi.length; i++) {
+            zIntersectCount[i] = 0;
+         }
+      }
+      Point3d featMin          = new Point3d();
+      Point3d featMax          = new Point3d();
+      Vector3i gridMin         = new Vector3i();
+      Vector3i gridMax         = new Vector3i();
       Point3d closestPoint     = new Point3d();
-      Point3d currentPointFeature = new Point3d();
-      Point3d pc = new Point3d(); // A temp variable passed in for performance.
-      Point3d p1 = new Point3d(); // A temp variable passed in for performance.
-
-      // For every feature
+      Point3d currentPointFeat = new Point3d();
+
+      // For every feature ...
       for (int t=0; t<features.length; ++t) {
+         // Find the vertex-aligned parallelpiped containing the feature's
+         // bounding box.
          Feature feature = features[t];
-         featureMin.set (Double.POSITIVE_INFINITY,
-            Double.POSITIVE_INFINITY,
-            Double.POSITIVE_INFINITY);
-         featureMax.set (Double.NEGATIVE_INFINITY,
-            Double.NEGATIVE_INFINITY, 
-            Double.NEGATIVE_INFINITY);
-         feature.updateBounds (featureMin, featureMax);
-         // Converting features min/max to grid coordinates.
-         int featureMinX = (int)((featureMin.x - myMinCoord.x) / myCellWidths.x);
-         int featureMinY = (int)((featureMin.y - myMinCoord.y) / myCellWidths.y);
-         int featureMinZ = (int)((featureMin.z - myMinCoord.z) / myCellWidths.z);
-         if (featureMinX < 0) {
-            featureMinX = 0;
-         }
-         if (featureMinY < 0) {
-            featureMinY = 0;
-         }
-         if (featureMinZ < 0) {
-            featureMinZ = 0;
-         }
-         int featureMaxX = (int)((featureMax.x - myMinCoord.x) / myCellWidths.x) + 1;
-         int featureMaxY = (int)((featureMax.y - myMinCoord.y) / myCellWidths.y) + 1;
-         int featureMaxZ = (int)((featureMax.z - myMinCoord.z) / myCellWidths.z) + 1;
-         if (featureMaxX > numVX - 1) {
-            featureMaxX = numVX - 1;
-         }
-         if (featureMaxY > numVY - 1) {
-            featureMaxY = numVY - 1;
-         }
-         if (featureMaxZ > numVZ - 1) {
-            featureMaxZ = numVZ - 1;
-         }
-
-         // Now go through the entire parallelpiped. Calculate distance and
+         featMin.set (INF, INF, INF);
+         featMax.set (-INF, -INF, -INF);
+         feature.updateBounds (featMin, featMax);
+         // Convert feature min/max to grid coordinates:
+         transformToGrid (featMin, featMin);
+         gridMin.set (featMin);
+         // add cell widths to round the max coordinates up
+         featMax.add (myCellWidths);
+         transformToGrid (featMax, featMax);
+         gridMax.set (featMax);
+
+         // Go through the entire parallelpiped. Calculate distance and
          // closestFeature.
-         for (int z = featureMinZ; z <= featureMaxZ; z++) {
-            for (int y = featureMinY; y <= featureMaxY; y++) {
-               for (int x = featureMinX; x <= featureMaxX; x++) {
+         for (int zk = gridMin.z; zk <= gridMax.z; zk++) {
+            for (int yj = gridMin.y; yj <= gridMax.y; yj++) {
+               for (int xi = gridMin.x; xi <= gridMax.x; xi++) {
                   // Get features coordinates
-                  getLocalVertexCoords (currentPointFeature, x, y, z);
+                  getLocalVertexCoords (currentPointFeat, xi, yj, zk);
                   // Get the distance from this point to the Feature.
-                  feature.nearestPoint (closestPoint, currentPointFeature);
-                  double distance = currentPointFeature.distance (closestPoint);
-                  int index = xyzIndicesToVertex (x, y, z);
+                  feature.nearestPoint (closestPoint, currentPointFeat);
+                  double distance = currentPointFeat.distance (closestPoint);
+                  int index = xyzIndicesToVertex (xi, yj, zk);
                   if (distance < myPhi[index]) {
                      myPhi[index] = distance;
                      myClosestFeatureIdxs [index] = t;
@@ -499,21 +519,87 @@
                }
             }
          }
+
+         if (signed) {
+            if (!(feature instanceof Face)) {
+               throw new IllegalArgumentException (
+                  "Signed grid can only be created if all features are Faces");
+            }
+            Face face = (Face)feature;
+            Point3d bot = new Point3d();
+            Point3d top = new Point3d();
+            // Ray-casts from bottom x-y plane, upwards, counting intersections.
+            // We're building intersectionCount[] to use in ray casting below.
+            for (int yj = gridMin.y; yj <= gridMax.y; yj++) {
+               currentPointFeat.y = yj * myCellWidths.y + myMinCoord.y;
+               for (int xi = gridMin.x; xi <= gridMax.x; xi++) {
+                  currentPointFeat.x = xi * myCellWidths.x + myMinCoord.x;
+
+                  bot.x = currentPointFeat.x;
+                  bot.y = currentPointFeat.y;
+                  bot.z = myMinCoord.z-1;
+                  top.x = currentPointFeat.x;
+                  top.y = currentPointFeat.y;
+                  top.z = myMaxCoord.z+1;
+
+                  Point3d ipnt = new Point3d();
+                  int res = RobustPreds.intersectSegmentTriangle (
+                     ipnt, bot, top, face, maxDist, /*worldCoords=*/false);
+
+                  if (res > 0) {
+                     currentPointFeat.z = ipnt.z;
+                     // We should now use the z value in grid coordinates.
+                     // Extract it from currentPointFeat
+                     double currentPointZ =
+                        (currentPointFeat.z - myMinCoord.z) / myCellWidths.z;
+                     int zInterval = (int)currentPointZ + 1;
+                     // intersection counted in next grid square
+                     if (zInterval < 0) {
+                        ++zIntersectCount [xyzIndicesToVertex (xi, yj, 0)];
+                     }
+                     else if (zInterval < numVZ) {
+                        ++zIntersectCount[xyzIndicesToVertex(xi, yj, zInterval)];
+                     }
+                  } // point in triangle
+               } // x
+            } // y 
+         }
       }
 
       // Done all triangles.
       // Sweep, propagating values throughout the grid volume.
       for (int pass = 0; pass < 2; pass++) {
-         sweep(+1, +1, +1, pc, p1);
-         sweep(-1, -1, -1, pc, p1);
-         sweep(+1, +1, -1, pc, p1);
-         sweep(-1, -1, +1, pc, p1);
-         sweep(+1, -1, +1, pc, p1);
-         sweep(-1, +1, -1, pc, p1);
-         sweep(+1, -1, -1, pc, p1);
-         sweep(-1, +1, +1, pc, p1);
-      }
-      
+         sweep(+1, +1, +1);
+         sweep(-1, -1, -1);
+         sweep(+1, +1, -1);
+         sweep(-1, -1, +1);
+         sweep(+1, -1, +1);
+         sweep(-1, +1, -1);
+         sweep(+1, -1, -1);
+         sweep(-1, +1, +1);
+      }
+
+      if (signed) {
+         // This is a ray-casting implementation to find the sign of each
+         // vertex in the grid.
+         for (int xi = 0; xi < numVX; xi++) {
+            for (int yj = 0; yj < numVY; yj++) {
+               int total_count = 0;
+               //Count the intersections of the x axis
+               for (int zk = 0; zk < numVZ; zk++) {
+                  int index = xyzIndicesToVertex (xi, yj, zk);
+                  total_count += zIntersectCount [index];
+                  
+                  // If parity of intersections so far is odd, we are inside the 
+                  // mesh.
+                  if (total_count % 2 == 1) {
+                     myPhi[index] =- myPhi[index];
+                  }
+               }
+            }
+         }         
+      }
+      mySignedP = signed;      
    }
 
    /** 
@@ -660,11 +746,11 @@
       
       Vector3d cpos = new Vector3d();
       Vector3i vidx = new Vector3i();
-      if (getCellCoords (vidx, cpos, point) == null) {
+      if (!getCellCoords (vidx, cpos, point)) {
          return null;
       }
       Point3d tmp = new Point3d();
-      double dmin = Double.POSITIVE_INFINITY;
+      double dmin = INF;
       Feature nf = null;
       
       int[] coords = {vidx.x, vidx.y, vidx.z, 
@@ -750,43 +836,63 @@
       }
    }      
 
-   private boolean isOutside (Vector3d p) {
-      return (p.x < myMinCoord.x || p.x > myMaxCoord.x ||
-              p.y < myMinCoord.y || p.y > myMaxCoord.y ||
-              p.z < myMinCoord.z || p.z > myMaxCoord.z);
-   }      
-
-   protected Vector3i getCellCoords (
+   protected boolean transformToGrid (Vector3d pgrid, Point3d ploc) {
+      boolean inside = true;
+
+      pgrid.x = (ploc.x - myMinCoord.x)/myCellWidths.x;
+      pgrid.y = (ploc.y - myMinCoord.y)/myCellWidths.y;
+      pgrid.z = (ploc.z - myMinCoord.z)/myCellWidths.z;
+      
+      if (pgrid.x < 0) {
+         pgrid.x = 0;
+         inside = false;
+      }
+      else if (pgrid.x > numVX-1) {
+         pgrid.x = numVX-1;
+         inside = false;
+      }
+      if (pgrid.y < 0) {
+         pgrid.y = 0;
+         inside = false;
+      }
+      else if (pgrid.y > numVY-1) {
+         pgrid.y = numVY-1;
+         inside = false;
+      }
+      if (pgrid.z < 0) {
+         pgrid.z = 0;
+         inside = false;
+      }
+      else if (pgrid.z > numVZ-1) {
+         pgrid.z = numVZ-1;
+         inside = false;
+      }
+      return inside;
+   }
+
+   protected boolean getCellCoords (
       Vector3i xyzi, Vector3d coords, Point3d point) {
-      if (isOutside (point)) {
-         return null;
-      }
-      double tempPointX = (point.x - myMinCoord.x) / myCellWidths.x;
-      double tempPointY = (point.y - myMinCoord.y) / myCellWidths.y;
-      double tempPointZ = (point.z - myMinCoord.z) / myCellWidths.z;
-
-      if (xyzi == null) {
-         xyzi = new Vector3i();
-      }
-      xyzi.x = (int)tempPointX;
-      xyzi.y = (int)tempPointY;
-      xyzi.z = (int)tempPointZ;
-
-      if (tempPointX == numVX - 1) {
+
+      Vector3d pgrid = new Vector3d();
+      boolean inside = transformToGrid (pgrid, point);
+
+      xyzi.set (pgrid);
+
+      if (xyzi.x == numVX - 1) {
          xyzi.x -= 1;
       }
-      if (tempPointY == numVY - 1) {
+      if (xyzi.y == numVY - 1) {
          xyzi.y -= 1;
       }
-      if (tempPointZ == numVZ - 1) {
+      if (xyzi.z == numVZ - 1) {
          xyzi.z -= 1;
       }
       if (coords != null) {
-         coords.x = tempPointX - xyzi.x;
-         coords.y = tempPointY - xyzi.y;
-         coords.z = tempPointZ - xyzi.z;
-      }
-      return xyzi;
+         coords.x = pgrid.x - xyzi.x;
+         coords.y = pgrid.y - xyzi.y;
+         coords.z = pgrid.z - xyzi.z;
+      }
+      return inside;
    }
 
    /**
@@ -801,7 +907,15 @@
     * <code>null</code> if <code>point</code> is outside the grid.
     */
    public Vector3i getCellVertex (Vector3i xyzi, Point3d point) {
-      return getCellCoords (xyzi, null, point);
+      if (xyzi == null) {
+         xyzi = new Vector3i();
+      }
+      if (getCellCoords (xyzi, null, point)) {
+         return xyzi;
+      }
+      else {
+         return null;
+      }
    }      
 
    /** 
@@ -837,7 +951,7 @@
 
       Vector3d coords = new Vector3d();
       Vector3i vidx = new Vector3i();
-      if (getCellCoords (vidx, coords, point) == null) {
+      if (!getCellCoords (vidx, coords, point)) {
          return OUTSIDE;
       }
       double dx = coords.x;
@@ -1020,7 +1134,7 @@
 
       Vector3d coords = new Vector3d();
       Vector3i vidx = new Vector3i();
-      if (getCellCoords (vidx, coords, point) == null) {
+      if (!getCellCoords (vidx, coords, point)) {
          return OUTSIDE;
       }
       double dx = coords.x;
@@ -1187,6 +1301,15 @@
     */
    public double getDiameter() {
       return myDiameter;
+   }
+
+   /**
+    * Queries whether or not this grid is signed.
+    *
+    * @return <code>true</code> if this grid is signed.
+    */
+   public boolean isSigned() {
+      return mySignedP;
    }
 
    /**
@@ -1286,9 +1409,12 @@
     * @param dx x direction of sweep
     * @param dy y direction of sweep
     * @param dz z direction of sweep
-    * @param pc temporary variable
-    */
-   protected void sweep (int dx, int dy, int dz, Point3d pc, Point3d p1) {
+    */
+   protected void sweep (int dx, int dy, int dz) {
+
+      Point3d pc = new Point3d();
+      Point3d p1 = new Point3d();
+
       int x0, x1;
       if (dx > 0) {
          x0 = 1;
@@ -1862,21 +1988,21 @@
       
    }
 
-   public PolygonalMesh computeDistanceSurface() {
+   public PolygonalMesh createDistanceSurface() {
       MarchingTetrahedra marcher = new MarchingTetrahedra();
 
       return marcher.createMesh (
          myPhi, myMinCoord, myCellWidths, getResolution(), /*iso=*/0);
    }
    
-   public PolygonalMesh computeDistanceSurface(double val) {
+   public PolygonalMesh createDistanceSurface(double val) {
       MarchingTetrahedra marcher = new MarchingTetrahedra();
 
       return marcher.createMesh (
          myPhi, myMinCoord, myCellWidths, getResolution(), val);
    }
 
-   public PolygonalMesh computeQuadraticDistanceSurface (double val, int res) {
+   public PolygonalMesh createQuadraticDistanceSurface (double val, int res) {
       MarchingTetrahedra marcher = new MarchingTetrahedra();
 
       // sample at a 3 X higher resolution so we can get
@@ -1924,25 +2050,23 @@
    //
    // XXXXXXXXXXXXXXXXXXXXXXXXXXXXXXXXXXXXXXXXXXXXXXXXXXXXXXXXXXXXXXXXXXXXXX
 
-
-   public enum PlaneType {
-      YZ,
-      ZX,
-      XY
-   };
-
-   protected HashMap<TetFace,TetDesc> myFaceTets;
-   protected HashMap<TetEdge,TetDesc[]> myEdgeTets;
-   protected ArrayList<TetDesc[]> myNodeTets;
-
    protected int[] myTetOffsets0156;
    protected int[] myTetOffsets0456;
    protected int[] myTetOffsets0476;
    protected int[] myTetOffsets0126;
    protected int[] myTetOffsets0326;
    protected int[] myTetOffsets0376;
-   protected int[] myQuadHexOffsets;
-   protected int[] myTetFaceOffsets;
+
+   protected static Vector3i[] myBaseQuadCellXyzi = new Vector3i[] {
+      new Vector3i (0, 0, 0),
+      new Vector3i (2, 0, 0),
+      new Vector3i (2, 0, 2),
+      new Vector3i (0, 0, 2),
+      new Vector3i (0, 2, 0),
+      new Vector3i (2, 2, 0),
+      new Vector3i (2, 2, 2),
+      new Vector3i (0, 2, 2)
+   };      
 
    /**
     * Identifies a sub tet within a hex cell. The numbers identify the
@@ -2028,22 +2152,12 @@
          }
       }
 
-
       boolean isInside (double x, double y, double z) {
          if (x < 0 || x > 1 || y < 0 || y > 1 || z < 0 || z > 1) {
             return false;
          }
          else {
             return findSubTet (x, y, z) == this;
-         }
-      }
-
-      boolean isInside (Point3d p) {
-         if (p.x < 0 || p.x > 1 || p.y < 0 || p.y > 1 || p.z < 0 || p.z > 1) {
-            return false;
-         }
-         else {
-            return findSubTet (p.x, p.y, p.z) == this;
          }
       }
 
@@ -2082,195 +2196,72 @@
       }  
       
    };
-
-   public int[] getTetVertices (TetID tetId, int xi, int yj, int zk) {
-      createTetOffsetsIfNecessary();
-
-      int[] vertices = new int[4];
-      int vbase = xyzIndicesToVertex (xi, yj, zk);
-      int[] nodes = tetId.getNodes();
-      for (int i=0; i<nodes.length; i++) {
-         vertices[i] = vbase + myQuadHexOffsets[nodes[i]];
-      }
-      return vertices;
-   }
-
-   protected boolean isInsideTet (TetID tetId, double x, double y, double z) {
-      if (x < 0 || x > 1 || y < 0 || y > 1 || z < 0 || z > 1) {
-         return false;
-      }
-      else {
-         return findSubTet (x, y, z) == tetId;
-      }
-   }
-
-   /**
-    * Finds the sub-tet within a hex cell, based on the x, y, z coordinates of
-    * a point within the cell. These coordinates are assumed to be normalized
-    * to [0,1] to correspond to the cell dimensions.
-    */
-   protected TetID findSubTet (double x, double y, double z) {
-      if (y >= z) {
-         if (x >= z) {
-            if (x >= y) {
-               return TetID.TET0516;
-            }
-            else {
-               return TetID.TET0456;
-            }
-         }
-         else {
-            return TetID.TET0746;
-         }
-      }
-      else {
-         if (x >= y) {
-            if (x >= z) {
-               return TetID.TET0126;
-            }
-            else {
-               return TetID.TET0236;
-            }
-         }
-         else {
-            return TetID.TET0376;
-         }
-      }
-   }  
-
-   public static class TetFeature {
-   }
-
-   public static class TetNode extends TetFeature {
-      int myNode0;
-
-      public TetNode (int node0) {
-         myNode0 = node0;
-      }
-
-      public int getNode() {
-         return myNode0;
-      }  
-
-      public String toString() {
-         return ""+myNode0;
-      }
-   }
-
-   public static class TetEdge extends TetFeature {
-      int myNode0;
-      int myNode1;
-
-      TetEdge (int node0, int node1) {
-         if (node0 > node1) {
-            myNode0 = node1;
-            myNode1 = node0;
-         }
-         else {
-            myNode0 = node0;
-            myNode1 = node1;
-         }
+   
+   public static class TetDesc {
+
+      int myXi;
+      int myYj;
+      int myZk;
+      TetID myTetId;
+      
+      public TetDesc (Vector3i vxyz, TetID tetId) {
+         this (vxyz.x, vxyz.y, vxyz.z, tetId);
+      }
+
+      public TetDesc (TetDesc tdesc) {
+         myXi = tdesc.myXi;
+         myYj = tdesc.myYj;
+         myZk = tdesc.myZk;
+         myTetId = tdesc.myTetId;
+      }
+
+      public TetDesc (int xi, int yj, int zk, TetID tetId) {
+         myXi = xi;
+         myYj = yj;
+         myZk = zk;
+         myTetId = tetId;
+      }
+
+      public void addOffset (TetDesc tdesc) {
+         myXi += tdesc.myXi;
+         myYj += tdesc.myYj;
+         myZk += tdesc.myZk;
       }
 
       public boolean equals (Object obj) {
-         if (obj instanceof TetEdge) {
-            TetEdge edge = (TetEdge)obj;
-            return edge.myNode0 == myNode0 && edge.myNode1 == myNode1;
+         if (obj instanceof TetDesc) {
+            TetDesc tdesc = (TetDesc)obj;
+            return (cellEquals (tdesc) && myTetId == tdesc.myTetId);
          }
          else {
             return false;
          }
       }
+      
+      public boolean cellEquals (TetDesc tdesc) {
+         return myXi == tdesc.myXi && myYj == tdesc.myYj && myZk == tdesc.myZk;
+      }
 
       public int hashCode() {
-         return myNode0 + 11*myNode1;
+         // assume grid not likely bigger than 300 x 300 x 300, so
+         // pick prime numbers close to 300 and 300^2
+         return 6*(myXi + myYj*307 + myZk*90017) + myTetId.intValue();
+      }
+
+      public Vector3i[] getVertices () {
+         Vector3i[] vertices = new Vector3i[4];
+         int[] nodes = myTetId.getNodes();
+         for (int i=0; i<nodes.length; i++) {
+            Vector3i vtx = new Vector3i (myXi, myYj, myZk);
+            vtx.add(myBaseQuadCellXyzi[nodes[i]]);
+            vertices[i] = vtx;
+         }
+         return vertices;
       }
 
       public String toString() {
-         return "" + myNode0 + "-" + myNode1;
-      }
-   }
-
-   private static class TetFace extends TetFeature {
-      int myNode0;
-      int myNode1;
-      int myNode2;
-
-      TetFace (int node0, int node1, int node2) {
-         Vector3i nodes = new Vector3i (node0, node1, node2);
-         int minIdx = nodes.minAbsIndex();
-         myNode0 = nodes.get(minIdx);
-         myNode1 = nodes.get((minIdx+1)%3);
-         myNode2 = nodes.get((minIdx+2)%3);
-      }
-
-      public boolean equals (Object obj) {
-         if (obj instanceof TetFace) {
-            TetFace edge = (TetFace)obj;
-            return (edge.myNode0 == myNode0 &&
-                    edge.myNode1 == myNode1 &&
-                    edge.myNode2 == myNode2);
-         }
-         else {
-            return false;
-         }
-      }
-
-      public int hashCode() {
-         return myNode0 + 11*myNode1 + 71*myNode2;
-      }
-
-      public String toString() {
-         return "" + myNode0 + "-" + myNode1 + "-" + myNode2;
-      }
-   }
-
-   int findRefVertex (int vidx) {
-      for (int i=0; i<myQuadHexOffsets.length; i++) {
-         if (vidx == myQuadHexOffsets[i]) {
-            return i;
-         }
-      }
-      return -1;
-   }
-
-   protected Vector3i getQuadCellCoords (
-      Vector3i xyzi, Vector3d coords, Point3d point) {
-
-      if ((numVX-1)%2 != 0 || (numVY-1)%2 != 0 || (numVZ-1)%2 != 0) {
-         throw new IllegalStateException (
-            "Grid must have an even number of cells along all dimensions");
-      }
-      xyzi = getCellCoords (xyzi, coords, point);
-      if (xyzi == null) {
-         return null;
-      }
-      // round down to even vertices
-      if ((xyzi.x%2) != 0) {
-         xyzi.x--;
-         if (coords != null) coords.x += 1;
-      }
-      if ((xyzi.y%2) != 0) {
-         xyzi.y--;
-         if (coords != null) coords.y += 1;
-      }
-      if ((xyzi.z%2) != 0) {
-         xyzi.z--;
-         if (coords != null) coords.z += 1;
-      }      
-      // and scale coords by half 
-      if (coords != null) {
-         coords.scale (0.5);
-      }
-      return xyzi;
-   }
-
-   protected Vector3i createEdgeNode (Vector3i v0, Vector3i v1) {
-      Vector3i en = new Vector3i();
-      en.x = (v0.x+v1.x)/2;
-      en.y = (v0.y+v1.y)/2;
-      en.z = (v0.z+v1.z)/2;
-      return en;
+         return myTetId + "("+myXi+","+myYj+","+myZk+")";
+      }
    }
 
    protected int[] createTetOffsets (
@@ -2310,4190 +2301,6 @@
          myTetOffsets0376 = createTetOffsets (v0, v3, v7, v6);
          myTetOffsets0476 = createTetOffsets (v0, v4, v7, v6);
          myTetOffsets0456 = createTetOffsets (v0, v4, v5, v6);
-
-         Vector3i[] nodes = new Vector3i[] {v0, v1, v2, v3, v4, v5, v6, v7};
-         myQuadHexOffsets = new int[8];
-         for (int i=0; i<nodes.length; i++) {
-            myQuadHexOffsets[i] = xyzIndicesToVertex (nodes[i]);
-         }
-         
-         //createTetFaceOffsets();
-         createConnectivity();
-      }
-   }
-
-   void maybeAddFace (
-      HashMap<TetFace,TetDesc> faceTets,
-      int vi0, int vi1, int vi2, TetDesc tdesc) {
-      
-      int ref0, ref1, ref2;
-      if ((ref0=findRefVertex (vi0)) != -1 &&
-          (ref1=findRefVertex (vi1)) != -1 &&
-          (ref2=findRefVertex (vi2)) != -1) {
-         TetFace tface = new TetFace (ref0, ref2, ref1);
-         if (faceTets.get (tdesc) != null) {
-            System.out.println (
-               "Error: face "+tface+" already assigned tet " +
-               faceTets.get (tface));
-         }
-         faceTets.put (tface, tdesc);
-      }
-   }
-
-   void maybeAddEdge (
-      HashMap<TetEdge,HashSet<TetDesc>> edgeTets,
-      int vi0, int vi1, TetDesc tdesc) {
-      
-      int ref0, ref1;
-      if ((ref0=findRefVertex (vi0)) != -1 &&
-          (ref1=findRefVertex (vi1)) != -1) {
-         TetEdge tedge = new TetEdge (ref0, ref1);
-         HashSet<TetDesc> tets = edgeTets.get(tedge);
-         if (tets == null) {
-            tets = new HashSet<TetDesc>();
-            edgeTets.put (tedge, tets);
-         }
-         if (tets.contains(tdesc)) {
-            System.out.println (
-               "Error: edge "+tedge+" already assigned tet " + tdesc);
-         }
-         tets.add (tdesc);
-      }
-   }
-
-   private void createConnectivity () {
-      createTetOffsetsIfNecessary();
-
-      myFaceTets = new HashMap<TetFace,TetDesc>();
-
-      ArrayList<HashSet<TetDesc>> nodeTets = new ArrayList<HashSet<TetDesc>>();
-      for (int i=0; i<8; i++) {
-         nodeTets.add (new HashSet<TetDesc>());
-      }
-      HashMap<TetEdge,HashSet<TetDesc>> edgeTets =
-         new HashMap<TetEdge,HashSet<TetDesc>>();
-
-      for (int i=-1; i<=1; i++) {
-         for (int j=-1; j<=1; j++) {
-            for (int k=-1; k<=1; k++) {
-               for (TetID tetId : TetID.values()) {
-                  TetDesc tdesc =
-                     new TetDesc (new Vector3i (2*i, 2*j, 2*k), tetId);
-                  int[] verts = tdesc.getVertices ();
-                  for (int vi=0; vi<verts.length; vi++) {
-                     int refVtx = findRefVertex (verts[vi]);
-                     if (refVtx != -1) {
-                        nodeTets.get(refVtx).add (tdesc);
-                     }
-                  }
-                  maybeAddFace (myFaceTets, verts[0], verts[1], verts[2], tdesc);
-                  maybeAddFace (myFaceTets, verts[0], verts[2], verts[3], tdesc);
-                  maybeAddFace (myFaceTets, verts[2], verts[1], verts[3], tdesc);
-                  maybeAddFace (myFaceTets, verts[1], verts[0], verts[3], tdesc);
-
-                  maybeAddEdge (edgeTets, verts[0], verts[1], tdesc);
-                  maybeAddEdge (edgeTets, verts[1], verts[2], tdesc);
-                  maybeAddEdge (edgeTets, verts[2], verts[0], tdesc);
-                  maybeAddEdge (edgeTets, verts[0], verts[3], tdesc);
-                  maybeAddEdge (edgeTets, verts[1], verts[3], tdesc);
-                  maybeAddEdge (edgeTets, verts[2], verts[3], tdesc);
-               }
-            }
-         }
-      }
-
-      myNodeTets = new ArrayList<TetDesc[]>();
-      for (int i=0; i<nodeTets.size(); i++) {
-         myNodeTets.add (nodeTets.get(i).toArray(new TetDesc[0]));
-      }
-
-      myEdgeTets = new HashMap<TetEdge,TetDesc[]>();
-      for (TetEdge edge : edgeTets.keySet()) {
-         myEdgeTets.put (edge, edgeTets.get(edge).toArray(new TetDesc[0]));
-      }
-   }
-
-   void printConnectivity() {
-      
-      System.out.println ("Nodes:");
-      for (int i=0; i<8; i++) {
-         TetDesc[] tdescs = myNodeTets.get(i);
-         System.out.print (" "+i+"("+tdescs.length+") : ");
-         for (TetDesc tdesc : tdescs) {
-            System.out.print (tdesc + " ");
-         }
-         System.out.println ("");
-      }
-
-      System.out.println ("Edges:");
-      for (TetEdge edge : myEdgeTets.keySet()) {
-         System.out.print (" "+edge+": ");
-         for (TetDesc tdesc : myEdgeTets.get(edge)) {
-            System.out.print (tdesc + " ");
-         }
-         System.out.println ("");
-      }
-      
-      System.out.println ("Faces:");
-      for (TetFace face : myFaceTets.keySet()) {
-         System.out.println (
-            " "+face+": " + myFaceTets.get(face));
-      }
-   }         
-
-   /** 
-    */
-   public double getQuadraticDistanceAndGradient (Vector3d grad, Point3d point) {
-      // Change to grid coordinates
-      if ((numVX-1)%2 != 0 || (numVY-1)%2 != 0 || (numVZ-1)%2 != 0) {
-         throw new IllegalStateException (
-            "Grid must have an even number of cells along all dimensions");
-      }
-      Vector3d coords = new Vector3d();
-      Vector3i vidx = new Vector3i();
-      if (getQuadCellCoords (vidx, coords, point) == null) {
-         return OUTSIDE;
-      }
-      double dx = coords.x;
-      double dy = coords.y;
-      double dz = coords.z;
-
-      double[] c = new double[10];
-      TetDesc tdesc = new TetDesc (vidx, TetID.findSubTet (dx, dy, dz));
-      tdesc.computeQuadCoefs (c);
-      if (grad != null) {
-         tdesc.computeGradient (grad, c, dx, dy, dz);
-      }
-      return tdesc.computeDistance (c, dx, dy, dz);
-   }
-   
-   public boolean findQuadraticSurfaceTangent (
-      Point3d pt, Point3d p0, Point3d pa, Vector3d nrm) {
-
-      // transform p0, pa and nrm into grid local coordinates
-      Point3d p0Loc = new Point3d();
-      getLocalCoordinates (p0Loc, p0);
-      Point3d paLoc = new Point3d();
-      getLocalCoordinates (paLoc, pa);
-      Vector3d nrmLoc = new Vector3d(nrm);
-      getLocalNormal (nrmLoc, nrm);
-      nrmLoc.normalize();
-
-      // System.out.println (
-      //    "findSurfaceTangent nrmLoc=" + nrmLoc.toString("%8.3f"));
-
-      // generate a plane from the normal and p0
-      Plane planeLoc = new Plane (nrmLoc, p0Loc);
-
-      // Dynamic array to store tet/plane intersections
-      ArrayList<TetPlaneIntersection> isects =
-         new ArrayList<TetPlaneIntersection>();
-      isects.add (new TetPlaneIntersection()); // will need at least one
-
-      // temporary storage for computed tet vertex coordinates
-      Point3d[] vpnts = new Point3d[] {
-         new Point3d(), new Point3d(), new Point3d(), new Point3d() };      
-
-      int icnt = 0;
-      int maxIters = 2;
-      int code = NONE;
-      TetDesc tdesc = null;
-      TanSearchInfo sinfo = new TanSearchInfo();
-      int sgnDotGrad = 0;
-      Point3d ps = new Point3d(p0Loc);
-
-      Vector3d grad = new Vector3d();
-      double d = getQuadraticDistanceAndGradient (grad, p0Loc);
-      if (d == OUTSIDE) {
-         // shouldn't happen - p0 should be inside by definition
-         return false;
-      }
-      grad.scaledAdd (-grad.dot(nrmLoc), nrmLoc); // project grad into plane
-      grad.normalize();
-      
-      Vector3i vxyz = new Vector3i();
-      Vector3d xyz = new Vector3d();
-      if (getQuadCellCoords (vxyz, xyz, p0Loc) == null) {
-         // shouldn't happen - grid should have enough margin to prevent this
-         return false;
-      }
-      tdesc =
-         new TetDesc (vxyz, TetID.findSubTet (xyz.x, xyz.y, xyz.z));      
-      tdesc.getVertexCoords (vpnts);
-      TetPlaneIntersection isect = isects.get(0);
-      if (!intersectTetAndPlane (isect, tdesc, vpnts, planeLoc)) {
-         // shouldn't happen - p0 should be on the plane
-         return false;
-      }
-
-      PlaneType planeType = null;
-      Vector3d nrmCell = new Vector3d();
-      transformNormalToCell (nrmCell, planeLoc.normal);
-      switch (nrmCell.maxAbsIndex()) {
-         case 0: planeType = PlaneType.YZ; break;
-         case 1: planeType = PlaneType.ZX; break;
-         case 2: planeType = PlaneType.XY; break;
-      }
-      int planeSgn = (nrmCell.get(nrmCell.maxAbsIndex()) > 0 ? 1 : -1);
-
-      double[] srng = new double[] { -Double.MAX_VALUE, Double.MAX_VALUE };
-      DoubleHolder edgeS = new DoubleHolder();
-      int edgeIdx = isect.intersectRay (
-         srng, edgeS, p0Loc, grad, planeType, planeSgn);
-      if (edgeIdx == -1) {
-         // shouldn't happen - p0 should be in the tet
-         return false;
-      }
-      TetFeature lastFeat = isect.getFeature (edgeS.value, edgeIdx);
-
-      HashSet<TetDesc> visitedTets = new HashSet<TetDesc>();
-      visitedTets.add (tdesc);
-
-      while (findSurfaceIntersectionInTet (
-                ps, isect, srng, p0Loc, grad, planeLoc) == CONTINUE) {
-          int ntets = getFeatureAdjacentTets (
-             isects, tdesc, lastFeat, planeLoc, visitedTets);
-          TetPlaneIntersection ibest = null;
-          double bestLen = 0;
-          int bestEdgeIdx = -1;
-          double bestS = -1;          
-          for (int k=0; k<ntets; k++) {
-             isect = isects.get(k);
-             double[] irng =
-                new double[] { -Double.MAX_VALUE, Double.MAX_VALUE };
-             edgeIdx = isect.intersectRay (
-                irng, edgeS, p0Loc, grad, planeType, planeSgn);
-             if (edgeIdx != -1) {
-                double ilen = irng[1]-irng[0];
-                if (ilen > bestLen) {
-                   bestLen = ilen;
-                   ibest = isect;
-                   bestEdgeIdx = edgeIdx;
-                   bestS = edgeS.value;
-                   srng[0] = irng[0];
-                   srng[1] = irng[1];
-                }
-             }
-          }
-          if (bestEdgeIdx == -1) {
-             return false;
-          }
-          else {
-             lastFeat = ibest.getFeature (bestS, bestEdgeIdx);
-             isect = ibest;
-             tdesc = isect.myTetDesc;
-             visitedTets.add (tdesc);
-          }
-      }
-
-      // System.out.println ("  intersection ps=" + ps.toString("%8.5f"));
-      // System.out.println ("               p0=" + p0Loc.toString("%8.5f"));
-
-      d = getQuadraticDistanceAndGradient (grad, ps);
-      if (d == OUTSIDE) {
-         // shouldn't happen - ps should be inside by definition
-         return false;
-      }
-      grad.scaledAdd (-grad.dot(nrmLoc), nrmLoc); // project grad into plane
-      Vector3d dela0 = new Vector3d();
-      dela0.sub (ps, paLoc);
-      sgnDotGrad = (dela0.dot(grad) > 0 ? 1 : -1);       
-      
-      //System.out.println ("findSurfaceTangent(A) for " + tdesc);
-      code = findSurfaceTangent (
-         pt, sinfo, isect, null, sgnDotGrad, paLoc, planeLoc);
-      if (code == DONE) {
-         // tangent found
-         getWorldCoordinates (pt, pt);
-         //System.out.println ("  found pt=" + pt.toString ("%8.3f"));
-         return true;
-      }
-
-      visitedTets.clear();
-      visitedTets.add (tdesc);
-
-      while (code != NONE) {
-         int ntets = getFeatureAdjacentTets (
-            isects, tdesc, sinfo.lastFeat, planeLoc, visitedTets);
-         TetPlaneIntersection ibest = null;
-         //System.out.println ("ntets= " + ntets);
-         if (ntets > 1) {
-            // find the tet that best intersects the current curve tangent
-            double maxLen = -1;
-            int maxTet = -1;
-            for (int k=0; k<ntets; k++) {
-               double len = isects.get(k).tanIntersectOverlap (
-                  pt, sinfo.lastGrad, planeType);
-               if (len > maxLen) {
-                  maxLen = len;
-                  maxTet = k;
-               }
-            }
-            ibest = isects.get(maxTet);
-         }
-         else if (ntets > 0) {
-            ibest = isects.get(0);
-         }
-         else {
-            System.out.println ("  Couldn't find tangent");
-            code = NONE;
-            continue;
-         }
-         tdesc = ibest.myTetDesc;
-         visitedTets.add (tdesc);
-         //System.out.println ("findSurfaceTangent(B) for " + tdesc);
-         code = findSurfaceTangent (
-            pt, sinfo, ibest, pt, sgnDotGrad, paLoc, planeLoc);
-         int tidx = 0;
-         while (code == NONE && tidx < ntets) {
-            isect = isects.get(tidx++);
-            tdesc = isect.myTetDesc;
-            visitedTets.add (tdesc);         
-            code = findSurfaceTangent (
-               pt, sinfo, isect, pt, sgnDotGrad, paLoc, planeLoc);
-         }
-         if (code == DONE) {
-            getWorldCoordinates (pt, pt);
-            //System.out.println ("  found pt=" + pt.toString ("%8.3f"));
-            return true;
-         }
-      }
-      getWorldCoordinates (pt, ps);
-      //System.out.println ("  fallback pt=" + pt.toString ("%8.3f"));
-      return false;
-   }
-
-   protected int findTangentPoints (
-      Vector2d[] pnts, double b[], double pax, double pay) {
-
-      double ax = (b[3] + 2*b[0]*pax + b[2]*pay);
-      double ay = (b[4] + 2*b[1]*pay + b[2]*pax);
-      double ab = (2*b[5] + b[3]*pax + b[4]*pay);
-
-      double[] roots = new double[2];
-      int nr;
-      if (Math.abs(ax) >= Math.abs(ay)) {
-         // x = r0 y + r1,  r0 = -ay/ax, r1 = -ab/ax
-         double r0 = -ay/ax;
-         double r1 = -ab/ax;
-         double aa = b[0]*r0*r0 + b[2]*r0 + b[1];
-         double bb = 2*b[0]*r0*r1 + b[2]*r1 + b[3]*r0 + b[4];
-         double cc = b[0]*r1*r1 + b[3]*r1 + b[5];
-         nr = QuadraticSolver.getRoots (roots, aa, bb, cc);
-         for (int i=0; i<nr; i++) {
-            double y = roots[i];
-            pnts[i].y = y;
-            pnts[i].x = r0*y + r1;
-         }
-      }
-      else {
-         // y = r0 x + r1,  r0 = -ax/ay, r1 = -ab/ay
-         double r0 = -ax/ay;
-         double r1 = -ab/ay;
-         double aa = b[1]*r0*r0 + b[2]*r0 + b[0];
-         double bb = 2*b[1]*r0*r1 + b[2]*r1 + b[4]*r0 + b[3];
-         double cc = b[1]*r1*r1 + b[4]*r1 + b[5];
-         nr = QuadraticSolver.getRoots (roots, aa, bb, cc);
-         for (int i=0; i<nr; i++) {
-            double x = roots[i];
-            pnts[i].x = x;
-            pnts[i].y = r0*x + r1;
-         }
-      }
-      return nr;
-   }
-
-   private double computeDist (double[] c, double x, double y, double z) {
-      return (c[0]*x*x + c[1]*y*y + c[2]*z*z +
-              c[3]*y*z + c[4]*x*z + c[5]*x*y +
-              c[6]*x + c[7]*y + c[8]*z + c[9]);
-   }
-
-   private double computePerp (
-      double[] c, double x, double y, double z, Vector3d p) {
-
-      Vector3d grad = new Vector3d();
-
-      grad.x = 2*c[0]*x + c[4]*z + c[5]*y + c[6];
-      grad.y = 2*c[1]*y + c[3]*z + c[5]*x + c[7];
-      grad.z = 2*c[2]*z + c[3]*y + c[4]*x + c[8];
-      Vector3d diff = new Vector3d(x, y, z);
-      diff.sub (p);
-      return diff.dot(grad)/(grad.norm()*diff.norm());
-   }
-
-   private double computePlanePerp (
-      double[] b, double x, double y, double px, double py) {
-
-      Vector2d grad = new Vector2d();
-
-      grad.x = 2*b[0]*x + b[2]*y + b[3];
-      grad.y = 2*b[1]*y + b[2]*x + b[4];
-      Vector2d diff = new Vector2d(x, y);
-      diff.x -= px;
-      diff.y -= py;
-      return diff.dot(grad)/(grad.norm()*diff.norm());
-   }
-
-   private double computePlaneDist (
-      double[] b, double x, double y) {
-
-      return b[0]*x*x + b[1]*y*y + b[2]*x*y + b[3]*x + b[4]*y + b[5];
-   }
-
-   public class TetDesc {
-
-      int myXi;
-      int myYj;
-      int myZk;
-      int myVoff;
-      TetID myTetId;
-      
-      public TetDesc (Vector3i vxyz, TetID tetId) {
-         this (vxyz.x, vxyz.y, vxyz.z, tetId);
-      }
-
-      public TetDesc (TetDesc tdesc) {
-         myXi = tdesc.myXi;
-         myYj = tdesc.myYj;
-         myZk = tdesc.myZk;
-         myVoff = tdesc.myVoff;
-         myTetId = tdesc.myTetId;
-      }
-
-      public TetDesc (int xi, int yj, int zk, TetID tetId) {
-         myXi = xi;
-         myYj = yj;
-         myZk = zk;
-         myTetId = tetId;
-         myVoff = xyzIndicesToVertex (xi, yj, zk);
-      }
-
-      public TetDesc (int tnum) {
-         myVoff = (tnum/6);
-         int num = tnum%6;
-         if (num < 0) {
-            myVoff -= 1;
-            num += 6;
-         }
-         myTetId = TetID.fromInt (num);
-         Vector3i vxyz = new Vector3i();
-         vertexToXyzIndices (vxyz, myVoff);
-         myXi = vxyz.x;
-         myYj = vxyz.y;
-         myZk = vxyz.z;
-      }
-
-      public void addOffset (TetDesc tdesc) {
-         myXi += tdesc.myXi;
-         myYj += tdesc.myYj;
-         myZk += tdesc.myZk;
-         myVoff += tdesc.myVoff;
-      }
-
-      public boolean inRange () {
-         return (myXi >= 0 && myXi < numVX-2 &&
-                 myYj >= 0 && myYj < numVY-2 &&
-                 myZk >= 0 && myZk < numVZ-2);
-      }
-
-      public int getNumber() {
-         return 6*myVoff + myTetId.intValue();
-      }
-
-      public boolean equals (Object obj) {
-         if (obj instanceof TetDesc) {
-            TetDesc tdesc = (TetDesc)obj;
-            return (myVoff == tdesc.myVoff && myTetId == tdesc.myTetId);
-         }
-         else {
-            return false;
-         }
-      }
-
-      public void transformToQuadCell (Point3d pc, Point3d pl) {
-         Point3d pbase = new Point3d();
-         getLocalVertexCoords (pbase, myXi, myYj, myZk);
-
-         pc.sub (pl, pbase);
-         pc.x /= (2*myCellWidths.x);
-         pc.y /= (2*myCellWidths.y);
-         pc.z /= (2*myCellWidths.z);
-      }
-
-      public void transformToQuadCell (Vector3d vc, Vector3d v1) {
-         vc.x = v1.x / (2*myCellWidths.x);
-         vc.y = v1.y / (2*myCellWidths.y);
-         vc.z = v1.z / (2*myCellWidths.z);
-      }
-
-      public void transformFromQuadCell (
-         Point3d pl, double x, double y, double z) {
-
-         Point3d pbase = new Point3d();
-         getLocalVertexCoords (pbase, myXi, myYj, myZk);
-         pl.x = x * (2*myCellWidths.x);
-         pl.y = y * (2*myCellWidths.y);
-         pl.z = z * (2*myCellWidths.z);
-         pl.add (pbase);
-      }
-
-      public void transformFromQuadCell (
-         Point3d pl, Point3d pc) {
-
-         Point3d pbase = new Point3d();
-         getLocalVertexCoords (pbase, myXi, myYj, myZk);
-         pl.x = pc.x * (2*myCellWidths.x);
-         pl.y = pc.y * (2*myCellWidths.y);
-         pl.z = pc.z * (2*myCellWidths.z);
-         pl.add (pbase);
-      }
-
-      public void transformPlaneToCell (Plane pc, Plane pl) {
-         if (pc != pl) {
-            pc.set (pl);
-         }
-         Point3d pbase = new Point3d();
-         getLocalVertexCoords (pbase, myXi, myYj, myZk);
-         pc.offset -= pc.normal.dot (pbase);
-         pc.normal.x *= (2*myCellWidths.x);
-         pc.normal.y *= (2*myCellWidths.y);
-         pc.normal.z *= (2*myCellWidths.z);
-         // normalize
-         double mag = pc.normal.norm();
-         pc.normal.scale (1/mag);
-         pc.offset /= mag;         
-      }
-
-      public int hashCode() {
-         return 6*myVoff + myTetId.intValue();
-      }
-
-      public void getVertexCoords (Point3d[] v) {
-         v[0].x = myXi * myCellWidths.x + myMinCoord.x;
-         v[0].y = myYj * myCellWidths.y + myMinCoord.y;
-         v[0].z = myZk * myCellWidths.z + myMinCoord.z;
-         
-         int[] offs = myTetId.getMiddleNodeOffsets();
-
-         v[1].x = (myXi+offs[0]) * myCellWidths.x + myMinCoord.x;
-         v[1].y = (myYj+offs[1]) * myCellWidths.y + myMinCoord.y;
-         v[1].z = (myZk+offs[2]) * myCellWidths.z + myMinCoord.z;
-
-         v[2].x = (myXi+offs[3]) * myCellWidths.x + myMinCoord.x;
-         v[2].y = (myYj+offs[4]) * myCellWidths.y + myMinCoord.y;
-         v[2].z = (myZk+offs[5]) * myCellWidths.z + myMinCoord.z;
-
-         v[3].x = (myXi+2) * myCellWidths.x + myMinCoord.x;
-         v[3].y = (myYj+2) * myCellWidths.y + myMinCoord.y;
-         v[3].z = (myZk+2) * myCellWidths.z + myMinCoord.z;
-      }
-
-      private void computeQuadCoefs (
-         double[] c, int[] nodeOffs, int xi, int yi, int zi) {
-      
-         double v0  = myPhi[myVoff+nodeOffs[0]];
-         double v1  = myPhi[myVoff+nodeOffs[1]];
-         double v2  = myPhi[myVoff+nodeOffs[2]];
-         double v3  = myPhi[myVoff+nodeOffs[3]];
-         double v4  = myPhi[myVoff+nodeOffs[4]];
-         double v5  = myPhi[myVoff+nodeOffs[5]];
-         double v6  = myPhi[myVoff+nodeOffs[6]];
-         double v7  = myPhi[myVoff+nodeOffs[7]];
-         double v8  = myPhi[myVoff+nodeOffs[8]];
-         double v9  = myPhi[myVoff+nodeOffs[9]];
-
-         c[xi] =  2*v0 + 2*v1 - 4*v4;
-         c[yi] =  2*v1 + 2*v2 - 4*v5;
-         c[zi] =  2*v2 + 2*v3 - 4*v6;
-
-         c[3+xi] = -4*v2 + 4*v5 + 4*v6 - 4*v8;
-         c[3+yi] = -4*v5 + 4*v7 + 4*v8 - 4*v9;
-         c[3+zi] = -4*v1 + 4*v4 + 4*v5 - 4*v7;
-
-         c[6+xi] = -3*v0 -   v1 + 4*v4;
-         c[6+yi] =    v1 -   v2 - 4*v4 + 4*v7;
-         c[6+zi] =    v2 -   v3 - 4*v7 + 4*v9;
-
-         c[9] = v0;
-      }
-
-      double computeDistance (
-         double[] c, double dx, double dy, double dz) {
-
-         double d =
-            c[0]*dx*dx + c[1]*dy*dy + c[2]*dz*dz +
-            c[3]*dy*dz + c[4]*dx*dz + c[5]*dx*dy +
-            c[6]*dx + c[7]*dy + c[8]*dz + c[9];
-         return d;
-      }
-
-      void computeGradient (
-         Vector3d grad, double[] c, double dx, double dy, double dz) {
-
-         grad.x = 2*c[0]*dx + c[5]*dy + c[4]*dz + c[6];
-         grad.y = 2*c[1]*dy + c[5]*dx + c[3]*dz + c[7];
-         grad.z = 2*c[2]*dz + c[4]*dx + c[3]*dy + c[8];
-            
-         grad.x /= (2*myCellWidths.x);
-         grad.y /= (2*myCellWidths.y);
-         grad.z /= (2*myCellWidths.z);
-      }
-
-      public PlaneType computeBCoefs (
-         double[] b, Vector3d r, double[] c, Plane planeCell) {
-
-         double rx, ry, rz;
-         Vector3d nrmCell = planeCell.normal;
-         double off = planeCell.offset;
-
-         PlaneType planeType;
-         switch (nrmCell.maxAbsIndex()) {
-            case 0: {
-               rx = nrmCell.y/nrmCell.x;
-               ry = nrmCell.z/nrmCell.x;
-               rz = off/nrmCell.x;
-
-               b[0] = c[1] + c[0]*rx*rx - c[5]*rx;
-               b[1] = c[2] + c[0]*ry*ry - c[4]*ry;
-               b[2] = c[3] + 2*c[0]*rx*ry - c[5]*ry - c[4]*rx;
-               b[3] = c[7] - 2*c[0]*rz*rx + c[5]*rz - c[6]*rx;
-               b[4] = c[8] - 2*c[0]*rz*ry + c[4]*rz - c[6]*ry;
-               b[5] = c[9] + c[0]*rz*rz + c[6]*rz;
-
-               planeType = PlaneType.YZ;
-               break;
-            }
-            case 1: {
-               rx = nrmCell.z/nrmCell.y;
-               ry = nrmCell.x/nrmCell.y;
-               rz = off/nrmCell.y;
-
-
-               b[0] = c[2] + c[1]*rx*rx - c[3]*rx;
-               b[1] = c[0] + c[1]*ry*ry - c[5]*ry;
-               b[2] = c[4] + 2*c[1]*rx*ry - c[3]*ry - c[5]*rx;
-               b[3] = c[8] - 2*c[1]*rz*rx + c[3]*rz - c[7]*rx;
-               b[4] = c[6] - 2*c[1]*rz*ry + c[5]*rz - c[7]*ry;
-               b[5] = c[9] + c[1]*rz*rz + c[7]*rz;
-
-               planeType = PlaneType.ZX;
-               break;
-            }
-            case 2: {
-               rx = nrmCell.x/nrmCell.z;
-               ry = nrmCell.y/nrmCell.z;
-               rz = off/nrmCell.z;
-
-               b[0] = c[0] + c[2]*rx*rx - c[4]*rx;
-               b[1] = c[1] + c[2]*ry*ry - c[3]*ry;
-               b[2] = c[5] + 2*c[2]*rx*ry - c[4]*ry - c[3]*rx;
-               b[3] = c[6] - 2*c[2]*rz*rx + c[4]*rz - c[8]*rx;
-               b[4] = c[7] - 2*c[2]*rz*ry + c[3]*rz - c[8]*ry;
-               b[5] = c[9] + c[2]*rz*rz + c[8]*rz;
-
-               planeType = PlaneType.XY;
-               break;
-            }
-            default: {
-               throw new InternalErrorException (
-                  "Vector3d.maxAbsIndex() returned value "+nrmCell.maxAbsIndex());
-            }
-         }
-         if (r != null) {
-            r.x = rx;
-            r.y = ry;
-            r.z = rz;
-         }
-         return planeType;
-      }
-
-
-      public void computeQuadCoefs (double[] c) {
-         
-         createTetOffsetsIfNecessary();
-         switch (myTetId) {
-            case TET0516: {
-               computeQuadCoefs (c, myTetOffsets0156, 0, 1, 2);
-               break;
-            }
-            case TET0456: {
-               computeQuadCoefs (c, myTetOffsets0456, 1, 0, 2);
-               break;
-            }
-            case TET0746: {
-               computeQuadCoefs (c, myTetOffsets0476, 1, 2, 0);
-               break;
-            }
-            case TET0126: {
-               computeQuadCoefs (c, myTetOffsets0126, 0, 2, 1);
-               break;
-            }
-            case TET0236: {
-               computeQuadCoefs (c, myTetOffsets0326, 2, 0, 1);
-               break;
-            }
-            case TET0376: {
-               computeQuadCoefs (c, myTetOffsets0376, 2, 1, 0);
-               break;
-            }
-            default: {
-               throw new InternalErrorException ("Unknown tet type " + myTetId);
-            }
-         }
-      }
-
-      public int[] getVertices () {
-         int[] vertices = new int[4];
-         int[] nodes = myTetId.getNodes();
-         for (int i=0; i<nodes.length; i++) {
-            vertices[i] = myVoff + myQuadHexOffsets[nodes[i]];
-         }
-         return vertices;
-      }
-      
-      public String toString() {
-         return myTetId + "("+myXi+","+myYj+","+myZk+")";
-      }
-   }
-
-   protected void addAdjacentTets (
-      ArrayList<Integer> tets, int vbase, int hexNode) {
-      switch (hexNode) {
-         case 0:
-         case 6: {
-            for (int i=0; i<6; i++) {
-               tets.add (vbase + i);
-            }
-            break;
-         }
-         case 1: {
-            tets.add (vbase + TetID.TET0516.intValue());
-            tets.add (vbase + TetID.TET0126.intValue());
-            break;
-         }
-         case 2: {
-            tets.add (vbase + TetID.TET0126.intValue());
-            tets.add (vbase + TetID.TET0236.intValue());
-            break;
-         }
-         case 3: {
-            tets.add (vbase + TetID.TET0236.intValue());
-            tets.add (vbase + TetID.TET0376.intValue());
-            break;
-         }
-         case 4: {
-            tets.add (vbase + TetID.TET0456.intValue());
-            tets.add (vbase + TetID.TET0746.intValue());
-            break;
-         }
-         case 5: {
-            tets.add (vbase + TetID.TET0516.intValue());
-            tets.add (vbase + TetID.TET0456.intValue());
-            break;
-         }
-         case 7: {
-            tets.add (vbase + TetID.TET0376.intValue());
-            tets.add (vbase + TetID.TET0746.intValue());
-            break;
-         }
-      }
-   }      
-
-   public static class TetPlaneIntersection {
-      private static final double EPS = 1e-12;
-
-      TetDesc myTetDesc;
-      public int myNumSides;
-      int myN0;
-      int myN1;
-      int myN2;
-      int myN3;
-
-      double myS0;
-      double myS1;
-      double myS2;
-      double myS3;
-
-      public Point3d myP0;
-      public Point3d myP1;
-      public Point3d myP2;
-      public Point3d myP3;
-
-      int myCCW; // 1 or -1 if the intersection is CCW or CW WRT the plane
-
-      public TetPlaneIntersection () {
-         myP0 = new Point3d();
-         myP1 = new Point3d();
-         myP2 = new Point3d();
-         myP3 = new Point3d();
-      }
-
-      double triS (int i) {
-         switch (i%3) {
-            case 0: return myS1;
-            case 1: return myS2;
-            case 2: return myS3;
-            default: {
-               // can't get here
-               return 0;
-            }
-         }         
-      }
-
-      int triN (int i) {
-         switch (i%3) {
-            case 0: return myN1;
-            case 1: return myN2;
-            case 2: return myN3;
-            default: {
-               // can't get here
-               return 0;
-            }
-         }         
-      }
-
-     TetFeature getTriangleFeature (double s, int ei) {
-         if (s <= EPS) {
-            double s1 = triS(ei);
-            // must lie on edge myN0, N(ei)
-            if (s1 <= EPS) {
-               return new TetNode (myN0);
-            }
-            else if (s1 >= 1-EPS) {
-               return new TetNode (triN(ei));
-            }
-            else {
-               return new TetEdge (myN0, triN(ei));
-            }
-         }
-         else if (s >= 1-EPS) {
-            double s2 = triS(ei+1);
-            // must lie on edge myN0, N(ei+1)
-            if (s2 <= EPS) {
-               return new TetNode (myN0);
-            }
-            else if (s2 >= 1-EPS) {
-               return new TetNode (triN(ei+1));
-            }
-            else {
-               return new TetEdge (myN0, triN(ei+1));
-            }
-         }
-         else {
-            double s1 = triS(ei);
-            double s2 = triS(ei+1);
-            if (s1 >= 1-EPS && s2 >= 1-EPS) {
-               // lies on edge N(ei), N(ei+1)
-               return new TetEdge (triN(ei), triN(ei+1));
-            }
-            else {
-               // lies on face myN0,  N(ei+1), N(ei)
-               return new TetFace (myN0, triN(ei+1), triN(ei));
-            }
-         }
-      }
-
-      double quadS (int i) {
-         switch (i%4) {
-            case 0: return myS0;
-            case 1: return myS1;
-            case 2: return myS2;
-            case 3: return myS3;
-            default: {
-               // can't get here
-               return 0;
-            }
-         }         
-      }
-
-      int quadN (int i) {
-         switch (i%4) {
-            case 0: return myN0;
-            case 1: return myN1;
-            case 2: return myN2;
-            case 3: return myN3;
-            default: {
-               // can't get here
-               return 0;
-            }
-         }         
-      }
-
-      TetFeature getQuadFeature (double s, int ei) {
-         if (s <= EPS) {
-            // must lie on edge N(ei), N(ei+1)
-            double s1 = quadS(ei+1);
-            if (s1 <= EPS) {
-               return new TetNode (quadN(ei));
-            }
-            else if (s1 >= 1-EPS) {
-               return new TetNode (quadN(ei+1));
-            }
-            else {
-               return new TetEdge (quadN(ei), quadN(ei+1));
-            }
-         }
-         else if (s >= 1-EPS) {
-            // must lie on edge N(ei+1), N(ei+2)
-            double s2 = quadS(ei+2);
-            if (s2 <= EPS) {
-               return new TetNode (quadN(ei+1));
-            }
-            else if (s2 >= 1-EPS) {
-               return new TetNode (quadN(ei+2));
-            }
-            else {
-               return new TetEdge (quadN(ei+1), quadN(ei+2));
-            }
-         }
-         else {
-            double s1 = quadS(ei+1);
-            if (s1 >= 1-EPS) {
-               // then s2 must be close to 0, with intersection at N(ei+1)
-               return new TetNode (quadN(ei+1));
-            }
-            else {
-               int n0 = quadN(ei);
-               int n1 = quadN(ei+1);
-               int n2 = quadN(ei+2);
-               if (n0 == myN0 || n0 == myN2) {
-                  return new TetFace (n0, n1, n2);
-               }
-               else {
-                  // need to flip
-                  return new TetFace (n0, n2, n1);
-               }
-            }
-         }
-      }
-
-      TetFeature getFeature (double s, int ei) {
-         if (myNumSides == 3) {
-            return getTriangleFeature (s, ei);
-         }
-         else if (myNumSides == 4) {
-            return getQuadFeature (s, ei);
-         }
-         else {
-            throw new InternalErrorException (
-               "Uninitialized myNumSides field of TetPlaneIntersection");
-         }
-      }
-
-      int getNode (int nidx) {
-         switch (nidx) {
-            case 0: return myN0;
-            case 1: return myN1;
-            case 2: return myN2;
-            case 3: return myN3;
-            default: {
-               throw new InternalErrorException (
-                  "nidx=" + nidx + ", must be in the range [0,3]");
-            }
-         }
-      }
-
-      boolean clipRange (
-         double[] rng, DoubleHolder edgeS, int ccw, 
-         double ax, double ay, double bx, double by, double cx, double cy) {
-
-         boolean clippedUpper = false;
-         double aXb = ax*by - ay*bx;
-         if (aXb != 0) {
-            // double s = (cx*by - cy*bx)/aXb;
-            // if (s >= 0.0 && s <= 1.0) {
-               double t = (cx*ay - cy*ax)/aXb;
-               if (ccw*aXb > 0) {
-                  // solution is lower bound
-                  if (t > rng[0]) {
-                     rng[0] = t;
-                  }
-               }
-               else {
-                  // solution is upper bound
-                  if (t < rng[1]) {
-                     rng[1] = t;
-                     edgeS.value = (cx*by - cy*bx)/aXb;
-                     clippedUpper = true;
-                  }
-               }
-               //}
-         }
-         return clippedUpper;
-      }
-
-      int intersectRay (
-         double[] rng,
-         DoubleHolder edgeS, Point3d q, Vector3d dir,
-         PlaneType planeType, int planeSgn) {
-         
-         Point3d[] pi = new Point3d[] {
-            myP0, myP1, myP2, myP3};
-
-         int[] ni;
-         if (myNumSides == 4) {
-            ni = new int[] { myN0, myN1, myN2, myN3};
-         }
-         else {
-            ni = new int[] { myN1, myN2, myN3};
-         }
-
-         Point3d p0 = pi[0];
-         int upperIdx = -1;
-         int ccw = planeSgn*myCCW;
-         for (int i=0; i<myNumSides; i++) {
-            Point3d p1 = i<myNumSides-1 ? pi[i+1] : pi[0];
-            switch (planeType) {
-               case YZ: {
-                  if (clipRange (
-                         rng, edgeS, ccw, p1.y-p0.y, p1.z-p0.z,
-                         dir.y, dir.z, q.y-p0.y, q.z-p0.z)) {
-                     upperIdx = i;
-                  }
-                  break;
-               }
-               case ZX: {
-                  if (clipRange (
-                         rng, edgeS, ccw, p1.z-p0.z, p1.x-p0.x,
-                         dir.z, dir.x, q.z-p0.z, q.x-p0.x)) {
-                     upperIdx = i;
-                  }
-                  break;
-               }
-               case XY: {
-                  if (clipRange (
-                         rng, edgeS, ccw, p1.x-p0.x, p1.y-p0.y,
-                         dir.x, dir.y, q.x-p0.x, q.y-p0.y)) {
-                     upperIdx = i;
-                  }
-                  break;
-               }
-            }
-            p0 = p1;
-         }
-         return upperIdx;
-      }
-
-      void updateRange (
-         double[] rng, double ax, double ay, double bx, double by) {
-
-         double aXb = ax*by - ay*bx;
-         if (aXb < rng[0]) {
-            rng[0] = aXb;
-         }
-         else if (aXb > rng[1]) {
-            rng[1] = aXb;
-         }
-      }
-
-      double tanIntersectOverlap (
-         Point3d q, Vector3d grad, PlaneType planeType) {
-
-         double[] rng = new double[2];
-
-         switch (planeType) {
-            case YZ: {
-               updateRange (rng, -grad.z, grad.y, myP0.y-q.y, myP0.z-q.z);
-               updateRange (rng, -grad.z, grad.y, myP1.y-q.y, myP1.z-q.z);
-               updateRange (rng, -grad.z, grad.y, myP2.y-q.y, myP2.z-q.z);
-               if (myNumSides == 4) {
-                  updateRange (rng, -grad.z, grad.y, myP3.y-q.y, myP3.z-q.z);
-               }
-               break;
-            }
-            case ZX: {
-               updateRange (rng, -grad.x, grad.z, myP0.z-q.z, myP0.x-q.x);
-               updateRange (rng, -grad.x, grad.z, myP1.z-q.z, myP1.x-q.x);
-               updateRange (rng, -grad.x, grad.z, myP2.z-q.z, myP2.x-q.x);
-               if (myNumSides == 4) {
-                  updateRange (rng, -grad.x, grad.z, myP3.z-q.z, myP3.x-q.x);
-               }
-               break;
-            }
-            case XY: {
-               updateRange (rng, -grad.y, grad.x, myP0.x-q.x, myP0.y-q.y);
-               updateRange (rng, -grad.y, grad.x, myP1.x-q.x, myP1.y-q.y);
-               updateRange (rng, -grad.y, grad.x, myP2.x-q.x, myP2.y-q.y);
-               if (myNumSides == 4) {
-                  updateRange (rng, -grad.y, grad.x, myP3.x-q.x, myP3.y-q.y);
-               }
-               break;
-            }
-         }
-         if (rng[0]*rng[1] < 0) {
-            return Math.min(Math.abs(rng[0]), Math.abs(rng[1]));
-         }
-         else {
-            return -Math.min(Math.abs(rng[0]), Math.abs(rng[1]));
-         }
-      }
-   }
-
-   void intersectTriangle (
-      TetPlaneIntersection isect,
-      int n0, double d0, Point3d p0, int n1, double d1, Point3d p1, 
-      int n2, double d2, Point3d p2, int n3, double d3, Point3d p3) {
-      
-      double EPS = 1e-8;
-
-      double s1 = d0/(d0-d1);
-      double s2 = d0/(d0-d2);
-      double s3 = d0/(d0-d3);
-
-      int numsmall = 0;
-      if (s1 <= EPS) {
-         numsmall++;
-      }
-      if (s2 <= EPS) {
-         numsmall++;
-      }
-      if (s3 <= EPS) {
-         numsmall++;
-      }
-      if (numsmall > 1) {
-         isect.myNumSides = 0;
-      }
-      isect.myN0 = n0;
-      isect.myP0.combine (1-s1, p0, s1, p1);
-      isect.myN1 = n1;
-      isect.myS1 = s1;
-      isect.myP1.combine (1-s2, p0, s2, p2);
-      isect.myN2 = n2;
-      isect.myS2 = s2;
-      isect.myP2.combine (1-s3, p0, s3, p3);
-      isect.myN3 = n3;
-      isect.myS3 = s3;
-      isect.myNumSides = 3;
-      isect.myCCW = d0 < 0 ? 1 : -1;
-   }
-
-   void intersectQuad (
-      TetPlaneIntersection isect,
-      int n0, double d0, Point3d p0, int n1, double d1, Point3d p1, 
-      int n2, double d2, Point3d p2, int n3, double d3, Point3d p3) {
-      
-      double EPS = 1e-8;
-
-      double s1 = d0/(d0-d1);
-      double s2 = d1/(d1-d2);
-      double s3 = d2/(d2-d3);
-      double s0 = d3/(d3-d0);
-
-      if (s1 <= EPS) {
-         if (s3 <= EPS) {
-            // quad meets at points p0 and p2, so is degenerate
-            isect.myNumSides = 0;
-         }
-      }
-      else if (s2 <= EPS) {
-         if (s0 < EPS) {
-            // quad meets at points p1 and p3, so is degenerate
-            isect.myNumSides = 0;
-         }
-      }
-      isect.myN0 = n0;
-      isect.myS0 = s0;
-      isect.myP0.combine (1-s1, p0, s1, p1);
-      isect.myN1 = n1;
-      isect.myS1 = s1;
-      isect.myP1.combine (1-s2, p1, s2, p2);
-      isect.myN2 = n2;
-      isect.myS2 = s2;
-      isect.myP2.combine (1-s3, p2, s3, p3);
-      isect.myN3 = n3;
-      isect.myS3 = s3;
-      isect.myP3.combine (1-s0, p3, s0, p0);
-      isect.myNumSides = 4;
-      isect.myCCW = d0 > 0 ? 1 : -1;
-   }
-
-   public boolean intersectTetAndPlane (
-      TetPlaneIntersection isect, TetDesc tdesc, Point3d[] vpnts, Plane plane) {
-
-      Point3d p0 = vpnts[0];
-      Point3d p1 = vpnts[1];
-      Point3d p2 = vpnts[2];
-      Point3d p3 = vpnts[3];
-
-      double d0 = plane.distance(vpnts[0]);
-      double d1 = plane.distance(vpnts[1]);
-      double d2 = plane.distance(vpnts[2]);
-      double d3 = plane.distance(vpnts[3]);
-
-      int[] nodes = tdesc.myTetId.getNodes();
-      int n0 = nodes[0];
-      int n1 = nodes[1];
-      int n2 = nodes[2];
-      int n3 = nodes[3];
-      
-      int sgn0 = (d0 >= 0 ? 1 : -1);
-      int sgn1 = (d1 >= 0 ? 1 : -1);
-      int sgn2 = (d2 >= 0 ? 1 : -1);
-      int sgn3 = (d3 >= 0 ? 1 : -1);
-
-      if (sgn0*sgn1 == 1) {
-         if (sgn0*sgn2 == 1) {
-            if (sgn0*sgn3 == 1) {
-               // + + +   nothing
-               isect.myNumSides = 0;
-            }
-            else {
-               // + + -   3-0 3-1 3-2
-               intersectTriangle (
-                  isect, n3, d3, p3, n0, d0, p0, n1, d1, p1, n2, d2, p2);
-            }
-         }
-         else {
-            if (sgn0*sgn3 == 1) {
-               // + - +   2-0 2-3 2-1
-               intersectTriangle (
-                  isect, n2, d2, p2, n0, d0, p0, n3, d3, p3, n1, d1, p1);
-            }
-            else {
-               // + - -   0-3 3-1 1-2 2-0
-               intersectQuad (
-                  isect, n0, d0, p0, n3, d3, p3, n1, d1, p1, n2, d2, p2);
-            }
-         }
-      }
-      else {
-         if (sgn0*sgn2 == 1) {
-            if (sgn0*sgn3 == 1) {
-               // - + +   1-0 1-2 1-3
-               intersectTriangle (
-                  isect, n1, d1, p1, n0, d0, p0, n2, d2, p2, n3, d3, p3);
-            }
-            else {
-               // - + -   0-1 1-2 2-3 3-0
-               intersectQuad (
-                  isect, n0, d0, p0, n1, d1, p1, n2, d2, p2, n3, d3, p3);
-            }
-         }
-         else {
-            if (sgn0*sgn3 == 1) {
-               // - - +   0-2 2-3 3-1 1-0
-               intersectQuad (
-                  isect, n0, d0, p0, n2, d2, p2, n3, d3, p3, n1, d1, p1);
-            }
-            else {
-               // - - -   0-1 0-3 0-2
-               intersectTriangle (
-                  isect, n0, d0, p0, n1, d1, p1, n3, d3, p3, n2, d2, p2);
-            }
-         } 
-      }
-      if (isect.myNumSides != 0) {
-         isect.myTetDesc = tdesc;
-         return true;
-      }
-      else {
-         return false;
-      }
-   }
-
-   private int[] oppNodes = new int[] { 6, 7, 4, 5, 2, 3, 0, 1 };
-
-   /**
-    * Return all tets adjacent to a given node
-    */
-   protected int[] getTetNodeNeighbours (int vbase, int nidx) {
-      createTetOffsetsIfNecessary();      
-
-      ArrayList<Integer> tets = new ArrayList<Integer>();
-      int nbase = vbase + myQuadHexOffsets[nidx] - myQuadHexOffsets[6];
-      for (int i=0; i<8; i++) {
-         int base = nbase + myQuadHexOffsets[i];
-         if (base != vbase && base >= 0) {
-            addAdjacentTets (tets, base, oppNodes[i]);
-         }
-      }
-      return ArraySupport.toIntArray (tets);
-   }
-
-   /**
-    * Return all tets adjacent to a given edge
-    */
-   protected int[] getTetEdgeNeighbours (int vbase, int nidx0, int nidx1) {
-      createTetOffsetsIfNecessary();      
-      return new int[0];
-   }
-
-//   /**
-//    * Returns the single tet adjacent to a given face
-//    */
-//   protected int getTetFaceNeighbour (int vbase, FaceID faceId) {
-//
-//      createTetOffsetsIfNecessary();      
-//      return 0;
-//   }
-
-   protected int intersectCurveWithTetBoundary (
-      Vector2d[] pnts, double[] b, Vector3d r, int minCoord, int maxCoord) {
-
-      return 0;
-   }
-
-   protected boolean findSurfaceTangentInTet (
-      Point3d ptLoc, TetDesc tdesc, 
-      Point3d paLoc, Plane planeLoc) {
-      // XXX convert normal, off, and pa to tet coordinates
-
-      Plane planeCell = new Plane();
-      Point3d paCell = new Point3d();
-      tdesc.transformPlaneToCell (planeCell, planeLoc);
-      tdesc.transformToQuadCell (paCell, paLoc);
-
-      double[] c = new double[10];
-      double[] b = new double[6];
-      tdesc.computeQuadCoefs (c);
-      PlaneType planeType;
-
-      Vector2d[] pnts = new Vector2d[] { new Vector2d(), new Vector2d() };
-
-      Vector3d r = new Vector3d();
-      planeType = tdesc.computeBCoefs (b, r, c, planeCell);
-      double x = 0, y = 0, z = 0;
-      boolean found = false;
-
-      switch (planeType) {
-         case YZ: {
-            int nr = findTangentPoints (pnts, b, paCell.y, paCell.z);
-            for (int i=0; i<nr; i++) {
-               y = pnts[i].x;
-               z = pnts[i].y;
-               x = r.z - r.x*y - r.y*z;
-               if (tdesc.myTetId.isInside (x, y, z)) {
-                  found = true;
-                  break;
-               }
-            }
-            break;
-         }
-         case ZX: {
-
-            int nr = findTangentPoints (pnts, b, paCell.z, paCell.x);
-            for (int i=0; i<nr; i++) {
-               z = pnts[i].x;
-               x = pnts[i].y;
-               y = r.z - r.x*z - r.y*x;
-               if (tdesc.myTetId.isInside (x, y, z)) {
-                  found = true;
-                  break;
-               }
-            }
-            break;
-         }
-         case XY: {
-            int nr = findTangentPoints (pnts, b, paCell.x, paCell.y);
-            for (int i=0; i<nr; i++) {
-               x = pnts[i].x;
-               y = pnts[i].y;
-               z = r.z - r.x*x - r.y*y;
-               if (tdesc.myTetId.isInside (x, y, z)) {
-                  found = true;
-                  break;
-               }
-            }
-            break;
-         }
-      }
-      if (found) {
-         //System.out.println ("dist=" + computeDist (c, x, y, z));
-         //System.out.println ("perp=" + computePerp (c, x, y, z, paCell));
-         tdesc.transformFromQuadCell (ptLoc, x, y, z);
-         return true;
-      }
-      else {
-         return false;
-      }
-   }
-
-   protected boolean findSurfaceTangentCell (
-      Point3d ptCell, TetDesc tdesc,
-      double[] b, Vector3d r, PlaneType planeType,
-      Point3d paCell) {
-      // XXX convert normal, off, and pa to tet coordinates
-
-      Vector2d[] pnts = new Vector2d[] { new Vector2d(), new Vector2d() };
-
-      double x = 0, y = 0, z = 0;
-
-      switch (planeType) {
-         case YZ: {
-            int nr = findTangentPoints (pnts, b, paCell.y, paCell.z);
-            for (int i=0; i<nr; i++) {
-               y = pnts[i].x;
-               z = pnts[i].y;
-               x = r.z - r.x*y - r.y*z;
-               if (tdesc.myTetId.isInside (x, y, z)) {
-                  ptCell.set (x, y, z);
-                  return true;
-               }
-            }
-            break;
-         }
-         case ZX: {
-            int nr = findTangentPoints (pnts, b, paCell.z, paCell.x);
-            for (int i=0; i<nr; i++) {
-               z = pnts[i].x;
-               x = pnts[i].y;
-               y = r.z - r.x*z - r.y*x;
-               if (tdesc.myTetId.isInside (x, y, z)) {
-                  ptCell.set (x, y, z);
-                  return true;
-               }
-            }
-            break;
-         }
-         case XY: {
-            int nr = findTangentPoints (pnts, b, paCell.x, paCell.y);
-            for (int i=0; i<nr; i++) {
-               x = pnts[i].x;
-               y = pnts[i].y;
-               z = r.z - r.x*x - r.y*y;
-               if (tdesc.myTetId.isInside (x, y, z)) {
-                  ptCell.set (x, y, z);
-                  return true;
-               }
-            }
-            break;
-         }
-      }
-      return false;
-   }
-
-   protected double findSurfaceIntersectionCell (
-      TetDesc tdesc,
-      double[] b, PlaneType planeType,
-      double[] srng, Point3d pc, Vector3d dc) {
-      // XXX convert normal, off, and pa to tet coordinates
-
-      double[] svals = new double[2];
-      double smax = Double.MAX_VALUE;
-      double x = 0, y = 0, z = 0;
-
-      int nr = 0;
-      switch (planeType) {
-         case YZ: {
-            nr = intersectSurfaceAndRay (
-               svals, b, pc.y, dc.y, pc.z, dc.z, srng[0], srng[1]);
-            break;
-         }
-         case ZX: {
-            nr = intersectSurfaceAndRay (
-               svals, b, pc.z, dc.z, pc.x, dc.x, srng[0], srng[1]);
-            break;
-         }
-         case XY: {
-            nr = intersectSurfaceAndRay (
-               svals, b, pc.x, dc.x, pc.y, dc.y, srng[0], srng[1]);
-            break;
-         }
-      }
-      if (nr > 0) {
-         // choose one nearest the ray origin
-         return svals[nr-1];
-      }
-      else {
-         return -1;
-      }
-   }
-
-   public static class TanSearchInfo {
-      TetFeature lastFeat;
-      Vector3d lastGrad;
-
-      TanSearchInfo() {
-         lastGrad = new Vector3d();
-      }            
-   }
-
-   public boolean findQuadraticSurfaceIntersection (
-      Point3d pi, Point3d p0, Point3d pa, Vector3d nrm) {
-
-      // transform p0, pa and nrm into grid local coordinates
-      Point3d p0Loc = new Point3d();
-      getLocalCoordinates (p0Loc, p0);
-      Point3d paLoc = new Point3d();
-      getLocalCoordinates (paLoc, pa);
-      Vector3d nrmLoc = new Vector3d(nrm);
-      getLocalNormal (nrmLoc, nrm);
-      nrmLoc.normalize();
-
-      // generate a plane from the normal and p0
-      Plane planeLoc = new Plane (nrmLoc, p0Loc);
-
-      // Dynamic array to store tet/plane intersections
-      ArrayList<TetPlaneIntersection> isects =
-         new ArrayList<TetPlaneIntersection>();
-      isects.add (new TetPlaneIntersection()); // will need at least one
-
-      // temporary storage for computed tet vertex coordinates
-      Point3d[] vpnts = new Point3d[] {
-         new Point3d(), new Point3d(), new Point3d(), new Point3d() };      
-
-      int icnt = 0;
-      int maxIters = 2;
-      int code = NONE;
-      TetDesc tdesc = null;
-      TanSearchInfo sinfo = new TanSearchInfo();
-      int sgnDotGrad = 0;
-      Point3d ps = new Point3d(p0Loc);
-
-      Vector3d dirLoc = new Vector3d();
-      dirLoc.sub (paLoc, p0Loc);
-      if (dirLoc.normSquared() == 0) {
-         return false;
-      }
-      dirLoc.normalize();
-      
-      Vector3i vxyz = new Vector3i();
-      Vector3d xyz = new Vector3d();
-      if (getQuadCellCoords (vxyz, xyz, p0Loc) == null) {
-         // shouldn't happen - grid should have enough margin to prevent this
-         return false;
-      }
-      tdesc =
-         new TetDesc (vxyz, TetID.findSubTet (xyz.x, xyz.y, xyz.z));      
-      tdesc.getVertexCoords (vpnts);
-      TetPlaneIntersection isect = isects.get(0);
-      if (!intersectTetAndPlane (isect, tdesc, vpnts, planeLoc)) {
-         // shouldn't happen - p0 should be on the plane
-         return false;
-      }
-
-      PlaneType planeType = null;
-      Vector3d nrmCell = new Vector3d();
-      transformNormalToCell (nrmCell, planeLoc.normal);
-      switch (nrmCell.maxAbsIndex()) {
-         case 0: planeType = PlaneType.YZ; break;
-         case 1: planeType = PlaneType.ZX; break;
-         case 2: planeType = PlaneType.XY; break;
-      }
-      int planeSgn = (nrmCell.get(nrmCell.maxAbsIndex()) > 0 ? 1 : -1);
-
-      double[] srng = new double[] { -Double.MAX_VALUE, Double.MAX_VALUE };
-      DoubleHolder edgeS = new DoubleHolder();
-      int edgeIdx = isect.intersectRay (
-         srng, edgeS, p0Loc, dirLoc, planeType, planeSgn);
-      if (edgeIdx == -1) {
-         // shouldn't happen - p0 should be in the tet
-         return false;
-      }
-      TetFeature lastFeat = isect.getFeature (edgeS.value, edgeIdx);
-
-      HashSet<TetDesc> visitedTets = new HashSet<TetDesc>();
-      visitedTets.add (tdesc);
-      
-      while (findSurfaceIntersectionInTet (
-                pi, isect, srng, p0Loc, dirLoc, planeLoc) == CONTINUE) {
-          int ntets = getFeatureAdjacentTets (
-             isects, tdesc, lastFeat, planeLoc, visitedTets);
-          TetPlaneIntersection ibest = null;
-          double bestLen = 0;
-          int bestEdgeIdx = -1;
-          double bestS = -1;          
-          for (int k=0; k<ntets; k++) {
-             isect = isects.get(k);
-             double[] irng =
-                new double[] { -Double.MAX_VALUE, Double.MAX_VALUE };
-             edgeIdx = isect.intersectRay (
-                irng, edgeS, p0Loc, dirLoc, planeType, planeSgn);
-             if (edgeIdx != -1) {
-                double ilen = irng[1]-irng[0];
-                if (ilen > bestLen) {
-                   bestLen = ilen;
-                   ibest = isect;
-                   bestEdgeIdx = edgeIdx;
-                   bestS = edgeS.value;
-                   srng[0] = irng[0];
-                   srng[1] = irng[1];
-                }
-             }
-          }
-          if (bestEdgeIdx == -1) {
-             return false;
-          }
-          else {
-             lastFeat = ibest.getFeature (bestS, bestEdgeIdx);
-             isect = ibest;
-             tdesc = isect.myTetDesc;
-             visitedTets.add (tdesc);
-          }
-      }
-      getWorldCoordinates (pi, pi);
-      return true;
-   }
-         
-   private int intersectSurfaceAndRay (
-      double[] roots, double[] b,
-      double px, double dx, double py, double dy, double smin, double smax) {
-
-      double aa =
-         b[0]*dx*dx + b[1]*dy*dy + b[2]*dx*dy;
-      double bb =
-         2*b[0]*px*dx + 2*b[1]*py*dy + b[2]*(px*dy + dx*py) + b[3]*dx + b[4]*dy;
-      double cc =
-         b[0]*px*px + b[1]*py*py + b[2]*px*py + b[3]*px + b[4]*py + b[5];
-
-      return QuadraticSolver.getRoots (roots, aa, bb, cc, smin, smax);
-   }
-
-   private final int NONE = 0;
-   private final int CONTINUE = 1;
-   private final int DONE = 2;
-
-   int findSurfaceIntersectionInTet (
-      Point3d pi, TetPlaneIntersection isect,
-      double[] srng, Point3d p0, Vector3d dir, Plane plane) {
-
-      if (srng[0] >= srng[1]) {
-         return CONTINUE;
-      }
-
-      double[] c = new double[10];
-      TetDesc tdesc = isect.myTetDesc;
-      tdesc.computeQuadCoefs (c);         
-
-      Point3d p0Cell = new Point3d();
-      tdesc.transformToQuadCell (p0Cell, p0);
-      Vector3d dirCell = new Vector3d();
-      tdesc.transformToQuadCell (dirCell, dir);
-      Plane planeCell = new Plane();
-      tdesc.transformPlaneToCell (planeCell, plane);
-
-      double[] b = new double[6];
-      Vector3d r = new Vector3d();
-      PlaneType planeType = tdesc.computeBCoefs (b, r, c, planeCell);
-      
-
-      double s = findSurfaceIntersectionCell (
-         tdesc, b, planeType, srng, p0Cell, dirCell);
-      if (s != -1) {
-         pi.scaledAdd (s, dir, p0);
-         return DONE;
-      }
-      else {
-         return CONTINUE;
-      }
-   }
-
-   int findSurfaceTangent (
-      Point3d pt, TanSearchInfo sinfo, TetPlaneIntersection isect,
-      Point3d pold, int sgnDotGrad, Point3d pa, Plane plane) {
-
-      double[] c = new double[10];
-      TetDesc tdesc = isect.myTetDesc;
-      tdesc.computeQuadCoefs (c);         
-
-      //System.out.println ("  checking " + tdesc); 
-
-      Point3d paCell = new Point3d();
-      tdesc.transformToQuadCell (paCell, pa);
-      Plane planeCell = new Plane();
-      tdesc.transformPlaneToCell (planeCell, plane);
-      double[] b = new double[6];
-      Vector3d r = new Vector3d();
-      PlaneType planeType = tdesc.computeBCoefs (b, r, c, planeCell);
-
-      if (pold != null) {
-         Point3d pc = new Point3d();
-         Vector3d grad = new Vector3d();
-         Vector3d dela0 = new Vector3d();
-         tdesc.transformToQuadCell (pc, pold);
-         // compute gradient and project it into the plane
-         tdesc.computeGradient (grad, c, pc.x, pc.y, pc.z);
-         grad.scaledAdd (-grad.dot(plane.normal), plane.normal);
-         dela0.sub (pold, pa);
-         int newSgnDotGrad = (dela0.dot(grad) > 0 ? 1 : -1);
-         if (newSgnDotGrad*sgnDotGrad < 0) {
-            // sign change, so accept pold
-            pt.set (pold);
-            return DONE;
-         }
-      }
-      
-      if (findSurfaceTangentCell (
-             pt, tdesc, b, r, planeType, paCell)) {
-         tdesc.transformFromQuadCell (pt, pt);
-         return DONE;
-      }
-      else {
-         // find the intersection points, if any, of the curve with each
-         // of the boundary edges
-         Point3d[] ip = new Point3d[] {
-            isect.myP0, isect.myP1, isect.myP2, isect.myP3 };         
-
-         Point3d pl0 = ip[0];
-         Point3d pl1 = null;
-         Point3d pc0 = new Point3d();
-         Point3d pc1 = new Point3d();
-         tdesc.transformToQuadCell (pc0, pl0);
-
-         double EPS = 1e-12;
-         double[] svals = new double[2];
-         int bestEdgeIdx = -1; // index of edge containing the best next point
-         double bestDistToA = -1; 
-         double bestS = -1; 
-         for (int i=0; i<isect.myNumSides; i++) {
-            pl1 = i<isect.myNumSides-1 ? ip[i+1] : ip[0];
-            tdesc.transformToQuadCell (pc1, pl1);
-
-            int nr = 0;
-            switch (planeType) {
-               case YZ: {
-                  nr = intersectSurfaceAndRay (
-                     svals, b, pc0.y, pc1.y-pc0.y, pc0.z, pc1.z-pc0.z, 0.0, 1.0);
-                  break;
-               }
-               case ZX: {
-                  nr = intersectSurfaceAndRay (
-                     svals, b, pc0.z, pc1.z-pc0.z, pc0.x, pc1.x-pc0.x, 0.0, 1.0);
-                  break;
-               }
-               case XY: {
-                  nr = intersectSurfaceAndRay (
-                     svals, b, pc0.x, pc1.x-pc0.x, pc0.y, pc1.y-pc0.y, 0.0, 1.0);
-                  break;
-               }
-            }
-            if (nr > 0) {
-               Point3d pi = new Point3d();
-               Vector3d grad = new Vector3d();
-               Vector3d dela0 = new Vector3d();
-               for (int j=0; j<nr; j++) {
-                  // compute gradient at the intersection point, and
-                  // project it into the plane
-                  pi.combine (1-svals[j], pc0, svals[j], pc1);
-                  tdesc.computeGradient (grad, c, pi.x, pi.y, pi.z);
-                  grad.scaledAdd (-grad.dot(plane.normal), plane.normal);
-                  pi.combine (1-svals[j], pl0, svals[j], pl1);
-                  dela0.sub (pi, pa);
-                  if (pold != null && pi.distance (pold) <= myDiameter*EPS) {
-                     // same as initial point, ignore
-                     continue;
-                  }
-                  if (dela0.dot(grad)*sgnDotGrad < 0) {
-                     // tangent direction switched sides; can't
-                     // be part of the same curve section, ignore
-                     continue;
-                  }
-                  double distToA = pa.distance (pi);
-                  // if sgnDotGrad > 0, want to move towards pa.
-                  // otherwise, want to move away
-                  if (bestEdgeIdx == -1 ||
-                      (sgnDotGrad > 0 && distToA < bestDistToA) ||
-                      (sgnDotGrad < 0 && distToA > bestDistToA)) {
-                     bestEdgeIdx = i;
-                     bestDistToA = distToA;
-                     bestS = svals[j];
-                     sinfo.lastGrad.set (grad);
-                     pt.set (pi);
-                  }
-               }
-            }
-            pl0 = pl1;
-            pc0.set (pc1);
-         }
-         if (bestEdgeIdx != -1) {
-            // need to find the feature associated with this point
-            sinfo.lastFeat = isect.getFeature (bestS, bestEdgeIdx);
-            //System.out.println ("setting feat=" + sinfo.lastFeat);
-            return CONTINUE;
-         }
-         else {
-            return NONE;
-         }
-      }
-   }
-
-   public TetDesc getTetDesc (int xi, int yj, int zk, TetID tetId) {
-      return new TetDesc (xi, yj, zk, tetId);
-   }
-
-   public void transformNormalToCell (Vector3d nc, Vector3d nl) {
-      if (nc != nl) {
-         nc.set (nl);
-      }
-      nc.x *= myCellWidths.x;
-      nc.y *= myCellWidths.y;
-      nc.z *= myCellWidths.z;
-      nc.normalize();
-   }
-
-   public int getFeatureAdjacentTets (
-      ArrayList<TetPlaneIntersection> isects, 
-      TetDesc tdesc, TetFeature feat, Plane plane,
-      HashSet<TetDesc> visited) {
-      
-      createTetOffsetsIfNecessary();
-
-      Point3d[] vpnts = new Point3d[] {
-         new Point3d(), new Point3d(), new Point3d(), new Point3d() };
-
-      if (feat instanceof TetFace) {
-         TetDesc adjDesc = myFaceTets.get((TetFace)feat);
-         TetDesc adesc = new TetDesc(adjDesc);
-         adesc.addOffset (tdesc);
-         if (adesc.inRange() && !visited.contains(adesc)) {
-            adesc.getVertexCoords (vpnts);
-            if (isects.size() == 0) {
-               isects.add (new TetPlaneIntersection());
-            }
-            TetPlaneIntersection isect = isects.get(0);
-            if (intersectTetAndPlane (isect, adesc, vpnts, plane)) {
-               return 1;
-            }
-         }
-         return 0;
-      }
-      else {
-         TetDesc[] adjDescs = null;
-         if (feat instanceof TetNode) {
-            adjDescs = myNodeTets.get(((TetNode)feat).getNode());
-         }
-         else { // feat instanceof TetEdge
-            adjDescs = myEdgeTets.get((TetEdge)feat);
-         }
-         int numi = 0;
-         for (int i=0; i<adjDescs.length; i++) {
-            TetDesc adesc = new TetDesc(adjDescs[i]);
-            adesc.addOffset (tdesc);
-            if (adesc.inRange() && !visited.contains(adesc)) {
-               // for node-adjacent tets, only allow those whose quad hex is
-               // different from that of tdesc
-               if ((feat instanceof TetNode && adesc.myVoff != tdesc.myVoff) ||
-                   (feat instanceof TetEdge && !adesc.equals(tdesc))) {
-                  adesc.getVertexCoords (vpnts);
-                  if (isects.size() == numi) {
-                     isects.add (new TetPlaneIntersection());
-                  }
-                  TetPlaneIntersection isect = isects.get(numi);
-                  if (intersectTetAndPlane (isect, adesc, vpnts, plane)) {
-                     numi++;
-                  }
-               }
-            }
-         }
-         return numi;
-      }
-   }
-
-   public static void main (String[] args) {
-      DistanceGrid grid =
-         new DistanceGrid (new Vector3d (2, 1, 1), new Vector3i (6, 4, 4));
-
-      grid.createConnectivity();
-      grid.printConnectivity();
-   }
-   
- 
-}
-=======
-/**
- * Copyright (c) 2017, by the Authors: Bruce Haines (UBC), Antonio Sanchez
- * (UBC), John E Lloyd (UBC)
- *
- * This software is freely available under a 2-clause BSD license. Please see
- * the LICENSE file in the ArtiSynth distribution directory for details.
- */
-package maspack.geometry;
-
-import java.awt.Color;
-import java.io.BufferedReader;
-import java.util.ArrayList;
-import java.util.Arrays;
-import java.util.Collection;
-import java.util.LinkedHashMap;
-import java.util.HashSet;
-import java.util.HashMap;
-import java.util.LinkedList;
-
-import maspack.matrix.AffineTransform3dBase;
-import maspack.matrix.*;
-import maspack.matrix.Vector3d;
-import maspack.matrix.Vector3i;
-import maspack.matrix.Matrix3d;
-import maspack.render.PointLineRenderProps;
-import maspack.render.RenderList;
-import maspack.render.RenderObject;
-import maspack.render.RenderProps;
-import maspack.render.Renderable;
-import maspack.render.Renderer;
-import maspack.render.Renderer.DrawMode;
-import maspack.render.Renderer.LineStyle;
-import maspack.render.Renderer.PointStyle;
-import maspack.render.Renderer.Shading;
-import maspack.util.StringHolder;
-import maspack.util.DoubleHolder;
-import maspack.util.ArraySupport;
-import maspack.util.QuadraticSolver;
-import maspack.util.InternalErrorException;
-
-/**
- * Implements a distance field for fixed triangular mesh. One common
- * use of such a field is to detect point penetration distances and normals for
- * use in collision handling.
- *
- * <p>The field is implemented using a regular 3D grid composed of
- * <code>numVX</code> X <code>numVY</code> X <code>numVZ</code> vertices along
- * the x, y and z directions, dividing the volume into <code>(numVX-1)</code> X
- * <code>(numVY-1)</code> X <code>(numVZ-1)</code> cells. For vertices close to
- * the mesh, nearby Features are examined to determine the distance from the mesh
- * to the vertex. A sweep method and ray-casting are then used to propogate
- * distance values throughout the volume and determine whether vertices are
- * inside or outside. The algorithm is based on C++ code provided by Robert
- * Bridson at UBC.
- *
- * <p>The grid is constructed in local mesh coordinates, and all queries are
- * assumed to be performed in local mesh coordinates. The mesh is assumed to be
- * closed; if it is not, the results are undefined. The distance field is
- * defined so as to be negative within the mesh and positive outside
- * it. Normals are computed at each vertex using numeric differentation of the
- * distances associated with the surrounding vertices. Trilinear interpolation
- * of vertex values across each cell is used to compute the distance and normal
- * for a general point within the grid volume.
- */
-public class DistanceGrid implements Renderable {
-
-   protected Vector3d myCellWidths;     // cell widths along x, y, z
-   protected double[] myPhi;            // distance values at each vertex
-   protected Vector3d[] myNormals;      // normal values at each vertex
-   public static double OUTSIDE = Double.MAX_VALUE;
-
-   // colors, colorMap and color indices which can be used to assign colors to
-   // the different vertices for rendering purposes
-   protected LinkedHashMap<Color,Integer> myColorMap;
-   protected ArrayList<Color> myColors;
-   protected int[] myColorIndices;
-   protected RenderProps myRenderProps = null;
-   protected int[] myRenderRanges = null;
-   //protected String myRenderProps = null;
-
-   protected RenderObject myRob;      // render object used for rendering
-   protected boolean myRobValid = false;
-
-   /**
-    * Maximum of the distance field, in mesh coordinates.
-    */
-   protected Point3d myMaxCoord = new Point3d();
-   /**
-    * Minimum of the distance field, in mesh coordinates.
-    */
-   protected Point3d myMinCoord = new Point3d();
-
-   /**
-    * Diamter of the grid
-    */
-   private double myDiameter;
-
-   /**
-    * True if the distances are signed
-    */
-   protected boolean mySignedP = false;
-
-   protected int numVX = 0;  // number of vertices along X
-   protected int numVY = 0;  // number of vertices along Y
-   protected int numVZ = 0;  // number of vertices along Z
-   protected int numVXxVY = 0; // numVX*numVY
-
-   protected static final double INF = Double.POSITIVE_INFINITY;
-
-   /**
-    * An array giving the index of the nearest Feature to each vertex.
-    */
-   protected int[] myClosestFeatureIdxs;
-   
-   protected Feature[] myFeatures;
-   protected AffineTransform3dBase myWorldTransform;
-
-   DistanceGrid () {
-      myRenderProps = createRenderProps();
-   }
-   
-   /**
-    * Sets a transform to be used to map between local and world coordinates
-    * @param trans local-to-world transform
-    */
-   public void setWorldTransform(AffineTransform3dBase trans) {
-      myWorldTransform = trans;
-   }
-   
-   /**
-    * Converts point to local coordinates, if the distance grid has a world transform
-    * @param local populated local coordinates
-    * @param world world coordinates
-    */
-   public void getLocalCoordinates(Point3d local, Point3d world) {
-      if (local != world) {
-         local.set(world);
-      }
-      if (myWorldTransform != null) {
-         local.inverseTransform(myWorldTransform);
-      }
-   }
-   
-   /**
-    * Converts point to world coordinates, if the distance grid has a world transform
-    * @param world populated world coordinates
-    * @param local local coordinates
-    */
-   public void getWorldCoordinates(Point3d world, Point3d local) {
-      if (local != world) {
-         world.set(local);
-      }
-      if (myWorldTransform != null) {
-         world.transform(myWorldTransform);
-      }
-   }
-   
-   /**
-    * Converts a normal to world coordinates
-    * @param world populated world normal
-    * @param local local normal
-    */
-   private void getWorldNormal(Vector3d world, Vector3d local) {
-      if (local != world) {
-         world.set(local);
-      }
-      if (myWorldTransform != null) {
-         myWorldTransform.getMatrix().mulInverseTranspose(world);
-      }
-   }
-
-   /**
-    * Converts a normal to local coordinates
-    * @param local populated local normal
-    * @param world world normal
-    */
-   public void getLocalNormal(Vector3d local, Vector3d world) {
-      if (local != world) {
-         local.set(world);
-      }
-      if (myWorldTransform != null) {
-         myWorldTransform.getMatrix().mulTranspose(local);
-      }
-   }
-
-   /**
-    * Creates a new distance grid for a specified set of features. The feature is
-    * created as for {@link
-    * #DistanceGrid(Feature[],double,Vector3i, boolean)},
-    * with the number of cells along each axis given by 25.
-    *
-    * @param features features for which the grid should be created
-    * @param marginFraction multiplied by the width in each direction to
-    * determine the margin for that direction
-    */
-   public DistanceGrid (Feature[] features, double marginFraction) {
-      this (features, marginFraction, new Vector3i (25, 25, 25), false);
-   }
-
-   /**
-    * Creates a new distance grid for a specified set of features. The feature is
-    * created as for {@link
-    * #DistanceGrid(Feature[],double,Vector3i, boolean)},
-    * with the number of cells along each axis given by 25.
-    *
-    * @param features features for which the grid should be created
-    * @param marginFraction multiplied by the width in each direction to
-    * determine the margin for that direction
-    * @param signed if <code>true</code>, specifies that the
-    * grid should be signed.
-    */
-   public DistanceGrid (Feature[] features, double marginFraction, boolean signed) {
-      this (features, marginFraction, new Vector3i (25, 25, 25), signed);
-   }
-
-   private void setFeaturesAndBounds (
-      Vector3d widths, Vector3d margin,
-      Feature[] features, double marginFraction) {
-      
-      myMinCoord.set(INF, INF, INF);
-      myMaxCoord.set(-INF, -INF, -INF);
-      for (Feature f : features) {
-         f.updateBounds(myMinCoord, myMaxCoord);
-      }
-            
-      widths.sub (myMaxCoord, myMinCoord);
-      margin.scale(marginFraction, widths);
-      widths.scaledAdd(2, margin);     
-   }
-
-   private void enforceEvenResolution (Vector3i res) {
-      if ((res.x%2) == 1) {
-         res.x++;
-      }
-      if ((res.y%2) == 1) {
-         res.y++;
-      }
-      if ((res.z%2) == 1) {
-         res.z++;
-      }
-   }
-
-   /**
-    * Creates a new distance grid for a specified list of features. 
-    * The grid is aligned with the x, y, z axes, is centered on the features, and has cells of
-    * uniform size. Its widths are first determined using the feature bounds and
-    * <code>marginFraction</code>. The axis with maximum
-    * width is then divided into <code>maxResolution</code> cells, while the
-    * other axes are divided into a number of cells {@code <= maxResolution}
-    * with the same cell width, with the overall axis widths grown as necessary
-    * to accommodate this.
-    * 
-    * @param features list of features for which the grid should be created
-    * @param marginFraction multiplied by the width in each direction
-    * to determine the (initial) margin for that direction
-    * @param maxResolution number of grid cells along the axis of maximum
-    * width
-    * @param signed if <code>true</code>, specifies that the
-    * grid should be signed.
-    */
-   public DistanceGrid (
-      Feature[] features, double marginFraction, int maxResolution, boolean signed) {
-      this();
-
-      Vector3d widths = new Vector3d();
-      Vector3d margin = new Vector3d();
-      setFeaturesAndBounds (widths, margin, features, marginFraction);
-      
-      double cwidth = widths.maxElement()/maxResolution;
-      Vector3i resolution = new Vector3i (
-         (int)(Math.ceil(widths.x/cwidth)),
-         (int)(Math.ceil(widths.y/cwidth)),
-         (int)(Math.ceil(widths.z/cwidth)));
-      enforceEvenResolution (resolution);
-      numVX = resolution.x+1;
-      numVY = resolution.y+1;
-      numVZ = resolution.z+1;
-      numVXxVY = numVX*numVY;      
-      myCellWidths = new Vector3d (cwidth, cwidth, cwidth);
-      // margin increases to accommodate uniform cell width
-      margin.x += ((numVX-1)*cwidth - widths.x)/2;
-      margin.y += ((numVY-1)*cwidth - widths.y)/2;
-      margin.z += ((numVZ-1)*cwidth - widths.z)/2;
-      // adjust max and min coords
-      myMaxCoord.add(margin);
-      myMinCoord.sub(margin);
-      myDiameter = myMaxCoord.distance(myMinCoord);
-      
-      calculatePhi (features, signed);      
-      clearColors();
-      myRenderRanges = new int[] {0, numVX, 0, numVY, 0, numVZ};
-   }
-   
-   /**
-    * Creates a new distance grid for a specified features. The grid is
-    * aligned with the x, y, z axes and centered on the features. Its width along
-    * each axis is computed from the features' maximum and minimum bounds, and
-    * then enlarged by a margin computed by multiplying the width by
-    * <code>marginFraction</code>. The width along each axis is therefore
-    * <pre>
-    *   width = (1 + 2*marginFraction)*boundsWidth
-    * </pre>
-    * where <code>boundsWidth</code> is the width determined from the feature
-    * bounds.
-    * 
-    * @param features features for which the grid should be created
-    * @param marginFraction multiplied by the width in each direction
-    * to determine the margin for that direction
-    * @param resolution number of grid cells that should be used along
-    * each axis    
-    * @param signed if <code>true</code>, specifies that the
-    * grid should be signed.
-    */
-   public DistanceGrid (
-      Feature[] features, double marginFraction, Vector3i resolution, boolean signed) {
-
-      this();
-
-      Vector3d widths = new Vector3d();
-      Vector3d margin = new Vector3d();
-      setFeaturesAndBounds (widths, margin, features, marginFraction);
-
-      enforceEvenResolution (resolution);      
-      myCellWidths = new Vector3d ();
-      myCellWidths.x = widths.x / resolution.x;
-      myCellWidths.y = widths.y / resolution.y;
-      myCellWidths.z = widths.z / resolution.z;
-
-      numVX = resolution.x+1;
-      numVY = resolution.y+1;
-      numVZ = resolution.z+1;
-      numVXxVY = numVX*numVY;      
-
-      // adjust max and min coords
-      myMaxCoord.add(margin);
-      myMinCoord.sub(margin);
-      
-      calculatePhi (features, signed);
-      clearColors();
-      myRenderRanges = new int[] {0, numVX, 0, numVY, 0, numVZ};
-   }
-
-   public DistanceGrid (
-      Vector3d widths, Vector3i resolution) {
-
-      this();
-
-      enforceEvenResolution (resolution);
-
-      myCellWidths = new Vector3d ();
-      myCellWidths.x = widths.x / resolution.x;
-      myCellWidths.y = widths.y / resolution.y;
-      myCellWidths.z = widths.z / resolution.z;
-
-      numVX = resolution.x+1;
-      numVY = resolution.y+1;
-      numVZ = resolution.z+1;
-      numVXxVY = numVX*numVY;      
-
-      // adjust max and min coords
-      myMaxCoord.scale ( 0.5, widths);
-      myMinCoord.scale (-0.5, widths);
-
-      myPhi = new double[numVX*numVY*numVZ];
-      clearColors();
-      myRenderRanges = new int[] {0, numVX, 0, numVY, 0, numVZ};
-   }
-
-   /**
-    * Clears the colors used to render the vertices.
-    */
-   public void clearColors() {
-      myColorMap = null;
-      myRobValid = false;
-   }
-
-   private void initColorMap() {
-      myColorMap = new LinkedHashMap<Color,Integer>();
-      myColors = new ArrayList<Color>();
-      myColors.add (Color.GREEN);
-      for (int i=0; i<myColorIndices.length; i++) {
-         myColorIndices[i] = 0;
-      }
-   }
-
-   /**
-    * Sets the color used to render a specified vertex.
-    * 
-    * @param idx vertex index
-    * @param color rendering color
-    */
-   public void setVertexColor (int idx, Color color) {
-      if (myColorMap == null) {
-         initColorMap();
-      }
-      Integer cidx = myColorMap.get(color);
-      if (cidx == null) {
-         cidx = myColors.size();
-         myColorMap.put (color, cidx);
-         myColors.add (color);
-      }
-      myColorIndices[idx] = cidx;
-      myRobValid = false;
-   }
-   
-   /**
-    * Returns the color used for rendering a specified vertex.
-    * 
-    * @param idx vertex index
-    * @return rendering color
-    */
-   public Color getVertexColor (int idx) {
-      if (myColorMap == null) {
-         return null;
-      }
-      else {
-         return myColors.get(myColorIndices[idx]);
-      }
-   }
-
-   public void setDefaultVertexColor (Color color) {
-      if (myColorMap == null) {
-         initColorMap();
-      }
-      myColors.set (0, color);
-      myRobValid = false;
-   }
-
-   public Color getDefaultVertexColor() {
-      if (myColorMap == null) {
-         return null;
-      }
-      else {
-         return myColors.get(0);
-      }
-   }
-   
-   /** 
-    * Calculates the distance field.
-    */
-   public void calculatePhi (
-      Collection<? extends Feature> features, boolean signed) {
-      
-      calculatePhi (features.toArray(new Feature[0]), signed);
-   }
-   
-   /** 
-    * Calculates the distance field.
-    */
-   public void calculatePhi (Feature[] features, boolean signed) {
-      
-      // Logger logger = Logger.getSystemLogger();
-      //logger.info ("Calculating Distance Field...");
-
-      myFeatures = features;
-      
-      double maxDist = myMaxCoord.distance (myMinCoord);
-      int numV = numVX*numVY*numVZ;
-
-      myPhi = new double [numV];
-      myNormals = new Vector3d [numV];
-      myColorIndices = new int [numV];
-
-      for (int p = 0; p < myPhi.length; p++) {
-         myPhi[p] = maxDist;
-      }
-      // The index of closestFeature matches with phi.
-      // Each entry in closestFeature is the index of the closest 
-      // Feature to the grid vertex.
-      myClosestFeatureIdxs = new int[myPhi.length];
-      for (int i = 0; i < myPhi.length; i++) {
-         myClosestFeatureIdxs[i] = -1;
-      }
-      int zIntersectCount[] = null;
-      if (signed) {
-         zIntersectCount = new int[myPhi.length];
-         for (int i = 0; i < myPhi.length; i++) {
-            zIntersectCount[i] = 0;
-         }
-      }
-      Point3d featMin          = new Point3d();
-      Point3d featMax          = new Point3d();
-      Vector3i gridMin         = new Vector3i();
-      Vector3i gridMax         = new Vector3i();
-      Point3d closestPoint     = new Point3d();
-      Point3d currentPointFeat = new Point3d();
-
-      // For every feature ...
-      for (int t=0; t<features.length; ++t) {
-         // Find the vertex-aligned parallelpiped containing the feature's
-         // bounding box.
-         Feature feature = features[t];
-         featMin.set (INF, INF, INF);
-         featMax.set (-INF, -INF, -INF);
-         feature.updateBounds (featMin, featMax);
-         // Convert feature min/max to grid coordinates:
-         transformToGrid (featMin, featMin);
-         gridMin.set (featMin);
-         // add cell widths to round the max coordinates up
-         featMax.add (myCellWidths);
-         transformToGrid (featMax, featMax);
-         gridMax.set (featMax);
-
-         // Go through the entire parallelpiped. Calculate distance and
-         // closestFeature.
-         for (int zk = gridMin.z; zk <= gridMax.z; zk++) {
-            for (int yj = gridMin.y; yj <= gridMax.y; yj++) {
-               for (int xi = gridMin.x; xi <= gridMax.x; xi++) {
-                  // Get features coordinates
-                  getLocalVertexCoords (currentPointFeat, xi, yj, zk);
-                  // Get the distance from this point to the Feature.
-                  feature.nearestPoint (closestPoint, currentPointFeat);
-                  double distance = currentPointFeat.distance (closestPoint);
-                  int index = xyzIndicesToVertex (xi, yj, zk);
-                  if (distance < myPhi[index]) {
-                     myPhi[index] = distance;
-                     myClosestFeatureIdxs [index] = t;
-                  }
-               }
-            }
-         }
-
-         if (signed) {
-            if (!(feature instanceof Face)) {
-               throw new IllegalArgumentException (
-                  "Signed grid can only be created if all features are Faces");
-            }
-            Face face = (Face)feature;
-            Point3d bot = new Point3d();
-            Point3d top = new Point3d();
-            // Ray-casts from bottom x-y plane, upwards, counting intersections.
-            // We're building intersectionCount[] to use in ray casting below.
-            for (int yj = gridMin.y; yj <= gridMax.y; yj++) {
-               currentPointFeat.y = yj * myCellWidths.y + myMinCoord.y;
-               for (int xi = gridMin.x; xi <= gridMax.x; xi++) {
-                  currentPointFeat.x = xi * myCellWidths.x + myMinCoord.x;
-
-                  bot.x = currentPointFeat.x;
-                  bot.y = currentPointFeat.y;
-                  bot.z = myMinCoord.z-1;
-                  top.x = currentPointFeat.x;
-                  top.y = currentPointFeat.y;
-                  top.z = myMaxCoord.z+1;
-
-                  Point3d ipnt = new Point3d();
-                  int res = RobustPreds.intersectSegmentTriangle (
-                     ipnt, bot, top, face, maxDist, /*worldCoords=*/false);
-
-                  if (res > 0) {
-                     currentPointFeat.z = ipnt.z;
-                     // We should now use the z value in grid coordinates.
-                     // Extract it from currentPointFeat
-                     double currentPointZ =
-                        (currentPointFeat.z - myMinCoord.z) / myCellWidths.z;
-                     int zInterval = (int)currentPointZ + 1;
-                     // intersection counted in next grid square
-                     if (zInterval < 0) {
-                        ++zIntersectCount [xyzIndicesToVertex (xi, yj, 0)];
-                     }
-                     else if (zInterval < numVZ) {
-                        ++zIntersectCount[xyzIndicesToVertex(xi, yj, zInterval)];
-                     }
-                  } // point in triangle
-               } // x
-            } // y 
-         }
-      }
-
-      // Done all triangles.
-      // Sweep, propagating values throughout the grid volume.
-      for (int pass = 0; pass < 2; pass++) {
-         sweep(+1, +1, +1);
-         sweep(-1, -1, -1);
-         sweep(+1, +1, -1);
-         sweep(-1, -1, +1);
-         sweep(+1, -1, +1);
-         sweep(-1, +1, -1);
-         sweep(+1, -1, -1);
-         sweep(-1, +1, +1);
-      }
-
-      if (signed) {
-         // This is a ray-casting implementation to find the sign of each
-         // vertex in the grid.
-         for (int xi = 0; xi < numVX; xi++) {
-            for (int yj = 0; yj < numVY; yj++) {
-               int total_count = 0;
-               //Count the intersections of the x axis
-               for (int zk = 0; zk < numVZ; zk++) {
-                  int index = xyzIndicesToVertex (xi, yj, zk);
-                  total_count += zIntersectCount [index];
-                  
-                  // If parity of intersections so far is odd, we are inside the 
-                  // mesh.
-                  if (total_count % 2 == 1) {
-                     myPhi[index] =- myPhi[index];
-                  }
-               }
-            }
-         }         
-      }
-      mySignedP = signed;      
-   }
-
-   /** 
-    * Calculates the normal at a vertex on the grid, using numeric
-    * differentiation.
-    *
-    * @param x x coordinate on grid.
-    * @param y y coordinate on grid.
-    * @param z z coordinate on grid.
-    * @return normal to the features at this point.
-    */
-   private Vector3d calcNormal (int x, int y, int z) {
-
-      Vector3d nrm = new Vector3d();
-      //********************************************************************
-      if (x == numVX - 1) {
-         nrm.x = getVertexDistance (x, y, z) - getVertexDistance (x-1, y, z);
-         nrm.x /= myCellWidths.x;
-      }
-      else if (x == 0) {
-         nrm.x = getVertexDistance (x+1, y, z) - getVertexDistance (x, y, z);
-         nrm.x /= myCellWidths.x;
-      }
-      else {
-         nrm.x = getVertexDistance (x+1, y, z) - getVertexDistance (x-1, y, z);
-         nrm.x /= (myCellWidths.x * 2);
-      }
-      //********************************************************************
-      if (y == numVY - 1) {
-         nrm.y = getVertexDistance (x, y, z) - getVertexDistance (x, y-1, z) ;
-         nrm.y /= myCellWidths.y;
-      }
-      else if (y == 0) {
-         nrm.y = getVertexDistance (x, y+1, z) - getVertexDistance (x, y, z);
-         nrm.y /= myCellWidths.y;
-      }
-      else {
-         nrm.y = getVertexDistance (x, y+1, z) - getVertexDistance (x, y-1, z);
-         nrm.y /= (myCellWidths.y * 2);
-      }
-      //********************************************************************
-      if (z == numVZ - 1) {
-         nrm.z = getVertexDistance (x, y, z) - getVertexDistance (x, y, z-1);
-         nrm.z /= myCellWidths.z;
-      }
-      else if (z == 0) {
-         nrm.z = getVertexDistance (x, y, z+1) - getVertexDistance (x, y, z);
-         nrm.z /= myCellWidths.z;
-      }
-      else {
-         nrm.z = getVertexDistance (x, y, z+1) - getVertexDistance (x, y, z-1);
-         nrm.z /= (myCellWidths.z * 2);
-      }
-      //********************************************************************
-      nrm.normalize ();
-      myNormals[xyzIndicesToVertex (x, y, z)] = nrm;
-      return nrm;
-   }
-
-   /** 
-    * Calculates the distance and normal at an arbitrary point. These values
-    * are determined by multilinear interpolation of the vertex values
-    * for the grid cell containing the point. If the point lies outside
-    * the grid volume, {@link #OUTSIDE} is returned.
-    *
-    * @param norm returns the normal (in local coordinates)
-    * @param x x coordinate of point (in local coordinates).
-    * @param y y coordinate of point (in local coordinates).
-    * @param z z coordinate of point (in local coordinates).
-    * @return distance to the nearest feature
-    */
-   public double getLocalDistanceAndNormal (
-      Vector3d norm, double x, double y, double z) {
-      Point3d point = new Point3d (x, y, z);
-      return getLocalDistanceAndNormal (norm, null, point);
-   }
-   
-   /** 
-    * Calculates the distance and normal at an arbitrary world point. These values
-    * are determined by multilinear interpolation of the vertex values
-    * for the grid cell containing the point. If the point lies outside
-    * the grid volume, {@link #OUTSIDE} is returned.
-    *
-    * @param norm returns the normal (in world coordinates)
-    * @param x x coordinate of point (in world coordinates).
-    * @param y y coordinate of point (in world coordinates).
-    * @param z z coordinate of point (in world coordinates).
-    * @return distance to the nearest feature
-    */
-   public double getWorldDistanceAndNormal(Vector3d norm, double x, double y, double z) {
-      Point3d point = new Point3d(x,y,z);
-      getLocalCoordinates(point, point);
-      double d = getLocalDistanceAndNormal(norm, null, point);
-      // transform normal by inverse transform
-      if (norm != null) {
-         getWorldNormal(norm, norm);
-      }
-      return d;
-   }
-   
-   /** 
-    * Calculates the distance and gradient at an arbitrary point. These values
-    * are determined by multilinear interpolation of the vertex values
-    * for the grid cell containing the point. If the point lies outside
-    * the grid volume, {@link #OUTSIDE} is returned.
-    *
-    * @param grad returns the gradient (in local coordinates)
-    * @param x x coordinate of point (in local coordinates).
-    * @param y y coordinate of point (in local coordinates).
-    * @param z z coordinate of point (in local coordinates).
-    * @return distance to the nearest feature
-    */
-   public double getLocalDistanceAndGradient(
-      Vector3d grad, double x, double y, double z) {
-      Point3d point = new Point3d(x, y, z);
-      return getLocalDistanceAndGradient(grad, point);
-   }
-   
-   /** 
-    * Calculates the distance and gradient at an arbitrary world point. These values
-    * are determined by multilinear interpolation of the vertex values
-    * for the grid cell containing the point. If the point lies outside
-    * the grid volume, {@link #OUTSIDE} is returned.
-    *
-    * @param grad returns the gradient (in world coordinates)
-    * @param x x coordinate of point (in world coordinates).
-    * @param y y coordinate of point (in world coordinates).
-    * @param z z coordinate of point (in world coordinates).
-    * @return distance to the nearest feature
-    */
-   public double getWorldDistanceAndGradient (
-      Vector3d grad, double x, double y, double z) {
-      Point3d point = new Point3d(x,y,z);
-      return getWorldDistanceAndGradient(grad, point);
-   }
-   
-   /**
-    * Determines nearest feature to a point
-    * @param nearest populates with the nearest point on the feature
-    * @param point point for which to find nearest feature (in local coordinates)
-    * @return nearest feature, or null if outside of domain
-    */
-   public Feature getNearestLocalFeature(Point3d nearest, Point3d point) {
-      
-      Vector3d cpos = new Vector3d();
-      Vector3i vidx = new Vector3i();
-      if (!getCellCoords (vidx, cpos, point)) {
-         return null;
-      }
-      Point3d tmp = new Point3d();
-      double dmin = INF;
-      Feature nf = null;
-      
-      int[] coords = {vidx.x, vidx.y, vidx.z, 
-                    vidx.x+1, vidx.y, vidx.z,
-                    vidx.x, vidx.y+1, vidx.z,
-                    vidx.x, vidx.y, vidx.z+1,
-                    vidx.x+1, vidx.y+1, vidx.z,
-                    vidx.x+1, vidx.y, vidx.z+1,
-                    vidx.x, vidx.y+1, vidx.z+1,
-                    vidx.x+1, vidx.y+1, vidx.z+1};
-      
-      // check 8 nearest features from corners
-      for (int i=0; i<coords.length; i+=3) {
-         int idx = xyzIndicesToVertex(coords[i], coords[i+1], coords[i+2]);
-         Feature f = myFeatures[idx];
-         f.nearestPoint(tmp, point);
-         double d = tmp.distance(point);
-         if (d < dmin) {
-            dmin = d;
-            if (nearest != null) {
-               nearest.set(tmp);
-            }
-            nf = f;
-         }   
-      }
-      
-      return nf; 
-      
-   }
-   
-   /**
-    * Determines nearest feature to a point
-    * @param nearest populates with the nearest point on the feature
-    * @param point point for which to find nearest feature (in world coordinates)
-    * @return nearest feature, or null if outside of domain
-    */
-   public Feature getNearestWorldFeature(Point3d nearest, Point3d point) {
-      Point3d lpnt = new Point3d();
-      getLocalCoordinates(lpnt, point);
-      Feature out = getNearestLocalFeature(nearest, lpnt);
-      getWorldCoordinates(nearest, nearest);
-      return out;
-   }
-
-   /** 
-    * Calculates the distance at an arbitrary point. These values
-    * are determined by multilinear interpolation of the vertex values
-    * for the grid cell containing the point. If the point lies outside
-    * the grid volume, {@link #OUTSIDE} is returned.
-    *
-    * @param point point at which to calculate the normal and distance
-    * (in local coordinates).
-    * @return distance to the nearest feature
-    */
-   public double getLocalDistance(Point3d point) {
-      return getLocalDistanceAndNormal(null, null, point);
-   }
-   
-   public double getWorldDistance(Point3d point) {
-      Point3d lpnt = new Point3d();
-      getLocalCoordinates(lpnt, point);
-      return getLocalDistance(lpnt);
-   }
-   
-   private void clipToGrid (Vector3d p) {
-      if (p.x < myMinCoord.x) {
-         p.x = 0;
-      }
-      else if (p.x > myMaxCoord.x) {
-         p.x = myMaxCoord.x;
-      }
-      if (p.y < myMinCoord.y) {
-         p.y = 0;
-      }
-      else if (p.y > myMaxCoord.y) {
-         p.y = myMaxCoord.y;
-      }
-      if (p.z < myMinCoord.z) {
-         p.z = 0;
-      }
-      else if (p.z > myMaxCoord.z) {
-         p.z = myMaxCoord.z;
-      }
-   }      
-
-   protected boolean transformToGrid (Vector3d pgrid, Point3d ploc) {
-      boolean inside = true;
-
-      pgrid.x = (ploc.x - myMinCoord.x)/myCellWidths.x;
-      pgrid.y = (ploc.y - myMinCoord.y)/myCellWidths.y;
-      pgrid.z = (ploc.z - myMinCoord.z)/myCellWidths.z;
-      
-      if (pgrid.x < 0) {
-         pgrid.x = 0;
-         inside = false;
-      }
-      else if (pgrid.x > numVX-1) {
-         pgrid.x = numVX-1;
-         inside = false;
-      }
-      if (pgrid.y < 0) {
-         pgrid.y = 0;
-         inside = false;
-      }
-      else if (pgrid.y > numVY-1) {
-         pgrid.y = numVY-1;
-         inside = false;
-      }
-      if (pgrid.z < 0) {
-         pgrid.z = 0;
-         inside = false;
-      }
-      else if (pgrid.z > numVZ-1) {
-         pgrid.z = numVZ-1;
-         inside = false;
-      }
-      return inside;
-   }
-
-   protected boolean getCellCoords (
-      Vector3i xyzi, Vector3d coords, Point3d point) {
-
-      Vector3d pgrid = new Vector3d();
-      boolean inside = transformToGrid (pgrid, point);
-
-      xyzi.set (pgrid);
-
-      if (xyzi.x == numVX - 1) {
-         xyzi.x -= 1;
-      }
-      if (xyzi.y == numVY - 1) {
-         xyzi.y -= 1;
-      }
-      if (xyzi.z == numVZ - 1) {
-         xyzi.z -= 1;
-      }
-      if (coords != null) {
-         coords.x = pgrid.x - xyzi.x;
-         coords.y = pgrid.y - xyzi.y;
-         coords.z = pgrid.z - xyzi.z;
-      }
-      return inside;
-   }
-
-   /**
-    * Returns the x, y, z indices of the minimum vertex of the cell containing
-    * <code>point</code>. If <code>point</code> is outside the grid,
-    * <code>null</code> is returned.
-    *
-    * @param xyzi returns the x, y, z indices. If specified as
-    * <code>null</code>, then the containing vector is allocated internally.
-    * @param point point for which the cell vertex is desired
-    * @return vector containing the cell vertex indices, or
-    * <code>null</code> if <code>point</code> is outside the grid.
-    */
-   public Vector3i getCellVertex (Vector3i xyzi, Point3d point) {
-      if (xyzi == null) {
-         xyzi = new Vector3i();
-      }
-      if (getCellCoords (xyzi, null, point)) {
-         return xyzi;
-      }
-      else {
-         return null;
-      }
-   }      
-
-   /** 
-    * Calculates the distance and normal at an arbitrary point. These values
-    * are determined by multilinear interpolation of the vertex values
-    * for the grid cell containing the point. If the point lies outside
-    * the grid volume, {@link #OUTSIDE} is returned.
-    *
-    * @param norm returns the normal (in local coordinates)
-    * @param point point at which to calculate the normal and distance
-    * (in local coordinates).
-    * @return distance to the nearest feature
-    */
-   public double getLocalDistanceAndNormal (
-      Vector3d norm, Point3d point) {
-      return getLocalDistanceAndNormal(norm, null, point);
-   }
-   
-   /** 
-    * Calculates the distance and normal at an arbitrary point. These values
-    * are determined by multilinear interpolation of the vertex values
-    * for the grid cell containing the point. If the point lies outside
-    * the grid volume, {@link #OUTSIDE} is returned.
-    *
-    * @param norm returns the normal (in local coordinates)
-    * @param Dnrm returns the normal derivative (in local coordinates)
-    * @param point point at which to calculate the normal and distance
-    * (in local coordinates).
-    * @return distance to the nearest feature
-    */
-   public double getLocalDistanceAndNormal (
-      Vector3d norm, Matrix3d Dnrm, Point3d point) {
-
-      Vector3d coords = new Vector3d();
-      Vector3i vidx = new Vector3i();
-      if (!getCellCoords (vidx, coords, point)) {
-         return OUTSIDE;
-      }
-      double dx = coords.x;
-      double dy = coords.y;
-      double dz = coords.z;
-
-      // Compute weights w000, w001, w010, etc. for trilinear interpolation.
-      
-      // w001z, w011z, etc. are the derivatives of the weights
-      // with respect to dz. Can use to compute weights, and also
-      // to compute Dnrm if needed
-      double w001z = (1-dx)*(1-dy);
-      double w011z = (1-dx)*dy;
-      double w101z = dx*(1-dy);
-      double w111z = dx*dy;
-
-      double w000  = w001z*(1-dz);
-      double w001  = w001z*dz;
-      double w010  = w011z*(1-dz);
-      double w011  = w011z*dz;
-      double w100  = w101z*(1-dz);
-      double w101  = w101z*dz;
-      double w110  = w111z*(1-dz);
-      double w111  = w111z*dz;
-
-      double d000  = getVertexDistance (vidx.x  , vidx.y  , vidx.z  );
-      double d001  = getVertexDistance (vidx.x  , vidx.y  , vidx.z+1);
-      double d010  = getVertexDistance (vidx.x  , vidx.y+1, vidx.z  );
-      double d011  = getVertexDistance (vidx.x  , vidx.y+1, vidx.z+1);
-      double d100  = getVertexDistance (vidx.x+1, vidx.y  , vidx.z  );
-      double d101  = getVertexDistance (vidx.x+1, vidx.y  , vidx.z+1);
-      double d110  = getVertexDistance (vidx.x+1, vidx.y+1, vidx.z  );
-      double d111  = getVertexDistance (vidx.x+1, vidx.y+1, vidx.z+1);
-
-      double d =
-         w000*d000 + w001*d001 + w010*d010 + w011*d011 +
-         w100*d100 + w101*d101 + w110*d110 + w111*d111;
-      
-      if (norm != null || Dnrm != null) {
-         Vector3d n000 = getLocalVertexNormal (vidx.x  , vidx.y  , vidx.z  );
-         Vector3d n001 = getLocalVertexNormal (vidx.x  , vidx.y  , vidx.z+1);
-         Vector3d n010 = getLocalVertexNormal (vidx.x  , vidx.y+1, vidx.z  );
-         Vector3d n011 = getLocalVertexNormal (vidx.x  , vidx.y+1, vidx.z+1);
-         Vector3d n100 = getLocalVertexNormal (vidx.x+1, vidx.y  , vidx.z  );
-         Vector3d n101 = getLocalVertexNormal (vidx.x+1, vidx.y  , vidx.z+1);
-         Vector3d n110 = getLocalVertexNormal (vidx.x+1, vidx.y+1, vidx.z  );
-         Vector3d n111 = getLocalVertexNormal (vidx.x+1, vidx.y+1, vidx.z+1);
-
-         if (norm == null && Dnrm != null) {
-            norm = new Vector3d();
-         }
-         
-         if (norm != null) {
-            norm.setZero();
-            norm.scaledAdd (w000, n000);
-            norm.scaledAdd (w001, n001);
-            norm.scaledAdd (w010, n010);
-            norm.scaledAdd (w011, n011);
-            norm.scaledAdd (w100, n100);
-            norm.scaledAdd (w101, n101);
-            norm.scaledAdd (w110, n110);
-            norm.scaledAdd (w111, n111);
-            //norm.normalize();
-         }
-         
-         if (Dnrm != null) {
-            // compute weight derivatives with respect to dx and dy
-            double w100x = (1-dy)*(1-dz);
-            double w101x = (1-dy)*dz;
-            double w110x = dy*(1-dz);
-            double w111x = dy*dz;
-
-            double w010y = (1-dx)*(1-dz);
-            double w011y = (1-dx)*dz;
-            double w110y = dx*(1-dz);
-            double w111y = dx*dz;           
-
-            if (true) {
-               
-            Dnrm.m00 =
-               (-w100x*n000.x - w101x*n001.x - w110x*n010.x - w111x*n011.x
-                +w100x*n100.x + w101x*n101.x + w110x*n110.x + w111x*n111.x);
-            Dnrm.m10 =
-               (-w100x*n000.y - w101x*n001.y - w110x*n010.y - w111x*n011.y
-                +w100x*n100.y + w101x*n101.y + w110x*n110.y + w111x*n111.y);
-            Dnrm.m20 =
-               (-w100x*n000.z - w101x*n001.z - w110x*n010.z - w111x*n011.z
-                +w100x*n100.z + w101x*n101.z + w110x*n110.z + w111x*n111.z);
-
-            double s = d/myCellWidths.x;
-            Dnrm.m00 *= s;
-            Dnrm.m10 *= s;
-            Dnrm.m20 *= s;
-            
-            Dnrm.m01 =
-               (-w010y*n000.x - w011y*n001.x + w010y*n010.x + w011y*n011.x
-                -w110y*n100.x - w111y*n101.x + w110y*n110.x + w111y*n111.x);
-            Dnrm.m11 =
-               (-w010y*n000.y - w011y*n001.y + w010y*n010.y + w011y*n011.y
-                -w110y*n100.y - w111y*n101.y + w110y*n110.y + w111y*n111.y);
-            Dnrm.m21 =
-               (-w010y*n000.z - w011y*n001.z + w010y*n010.z + w011y*n011.z
-                -w110y*n100.z - w111y*n101.z + w110y*n110.z + w111y*n111.z);
-
-            s = d/myCellWidths.y;
-            Dnrm.m01 *= s;
-            Dnrm.m11 *= s;
-            Dnrm.m21 *= s;
-
-            Dnrm.m02 =
-               (-w001z*n000.x + w001z*n001.x - w011z*n010.x + w011z*n011.x
-                -w101z*n100.x + w101z*n101.x - w111z*n110.x + w111z*n111.x);
-            Dnrm.m12 =
-               (-w001z*n000.y + w001z*n001.y - w011z*n010.y + w011z*n011.y
-                -w101z*n100.y + w101z*n101.y - w111z*n110.y + w111z*n111.y);
-            Dnrm.m22 =
-               (-w001z*n000.z + w001z*n001.z - w011z*n010.z + w011z*n011.z
-                -w101z*n100.z + w101z*n101.z - w111z*n110.z + w111z*n111.z);
-            
-            s = d/myCellWidths.z;
-            Dnrm.m02 *= s;
-            Dnrm.m12 *= s;
-            Dnrm.m22 *= s;
-            }
-            else {
-               Dnrm.setZero();
-            }
-               
-            Vector3d grad = new Vector3d();
-
-            grad.x = (-w100x*d000 - w101x*d001 - w110x*d010 - w111x*d011
-                      +w100x*d100 + w101x*d101 + w110x*d110 + w111x*d111);
-            grad.y = (-w010y*d000 - w011y*d001 + w010y*d010 + w011y*d011
-                      -w110y*d100 - w111y*d101 + w110y*d110 + w111y*d111);
-            grad.z = (-w001z*d000 + w001z*d001 - w011z*d010 + w011z*d011
-                      -w101z*d100 + w101z*d101 - w111z*d110 + w111z*d111);
-            
-            grad.x /= myCellWidths.x;
-            grad.y /= myCellWidths.y;
-            grad.z /= myCellWidths.z;
-            Dnrm.addOuterProduct (norm, grad);
-         }
-      }
-      return d;
-   }
-   
-   /** 
-    * Calculates the distance and normal at an arbitrary point. These values
-    * are determined by multilinear interpolation of the vertex values
-    * for the grid cell containing the point. If the point lies outside
-    * the grid volume, {@link #OUTSIDE} is returned.
-    *
-    * @param norm returns the normal (in world coordinates)
-    * @param point point at which to calculate the normal and distance
-    * (in world coordinates).
-    * @return distance to the nearest feature
-    */
-   public double getWorldDistanceAndNormal (Vector3d norm, Point3d point) {
-      Point3d lpnt = new Point3d();
-      getLocalCoordinates(lpnt, point);
-      double d = getLocalDistanceAndNormal(norm, null, lpnt);
-      if (norm != null) {
-         getWorldNormal(norm, norm);
-      }
-      return d;
-   }
-
-   /** 
-    * Calculates the distance and gradient at an arbitrary point. These values
-    * are determined by multilinear interpolation of the vertex values
-    * for the grid cell containing the point. If the point lies outside
-    * the grid volume, {@link #OUTSIDE} is returned.
-    *
-    * @param grad returns the gradient direction (in local coordinates)
-    * @param point point at which to calculate the gradient and distance
-    * (in local coordinates).
-    * @return distance to the nearest feature
-    */
-   public double getLocalDistanceAndGradient (Vector3d grad, Point3d point) {
-
-      Vector3d coords = new Vector3d();
-      Vector3i vidx = new Vector3i();
-      if (!getCellCoords (vidx, coords, point)) {
-         return OUTSIDE;
-      }
-      double dx = coords.x;
-      double dy = coords.y;
-      double dz = coords.z;
-
-      double w100x = (1-dy)*(1-dz);
-      double w101x = (1-dy)*dz;
-      double w110x = dy*(1-dz);
-      double w111x = dy*dz;
-
-      double w010y = (1-dx)*(1-dz);
-      double w011y = (1-dx)*dz;
-      double w110y = dx*(1-dz);
-      double w111y = dx*dz;
-
-      double w001z = (1-dx)*(1-dy);
-      double w011z = (1-dx)*dy;
-      double w101z = dx*(1-dy);
-      double w111z = dx*dy;
-
-      double w000  = w001z*(1-dz);
-      double w001  = w001z*dz;
-      double w010  = w011z*(1-dz);
-      double w011  = w011z*dz;
-      double w100  = w101z*(1-dz);
-      double w101  = w101z*dz;
-      double w110  = w111z*(1-dz);
-      double w111  = w111z*dz;
-      
-      double d000  = getVertexDistance (vidx.x  , vidx.y  , vidx.z  );
-      double d001  = getVertexDistance (vidx.x  , vidx.y  , vidx.z+1);
-      double d010  = getVertexDistance (vidx.x  , vidx.y+1, vidx.z  );
-      double d011  = getVertexDistance (vidx.x  , vidx.y+1, vidx.z+1);
-      double d100  = getVertexDistance (vidx.x+1, vidx.y  , vidx.z  );
-      double d101  = getVertexDistance (vidx.x+1, vidx.y  , vidx.z+1);
-      double d110  = getVertexDistance (vidx.x+1, vidx.y+1, vidx.z  );
-      double d111  = getVertexDistance (vidx.x+1, vidx.y+1, vidx.z+1);
-
-      if (grad != null) {
-         grad.x = (-w100x*d000 - w101x*d001 - w110x*d010 - w111x*d011
-                   +w100x*d100 + w101x*d101 + w110x*d110 + w111x*d111);
-         grad.y = (-w010y*d000 - w011y*d001 + w010y*d010 + w011y*d011
-                   -w110y*d100 - w111y*d101 + w110y*d110 + w111y*d111);
-         grad.z = (-w001z*d000 + w001z*d001 - w011z*d010 + w011z*d011
-                   -w101z*d100 + w101z*d101 - w111z*d110 + w111z*d111);
-         
-         grad.x /= myCellWidths.x;
-         grad.y /= myCellWidths.y;
-         grad.z /= myCellWidths.z;
-      }
-
-      return (w000*d000 + w001*d001 + w010*d010 + w011*d011 +
-              w100*d100 + w101*d101 + w110*d110 + w111*d111);
-   }
-
-   /** 
-    * Calculates the distance and gradient at an arbitrary point. These values
-    * are determined by multilinear interpolation of the vertex values
-    * for the grid cell containing the point. If the point lies outside
-    * the grid volume, {@link #OUTSIDE} is returned.
-    *
-    * @param grad returns the gradient (in world coordinates)
-    * @param point point at which to calculate the gradient and distance
-    * (in world coordinates).
-    * @return distance to the nearest feature
-    */
-   public double getWorldDistanceAndGradient (Vector3d grad, Point3d point) {
-      Point3d lpnt = new Point3d();
-      getLocalCoordinates(lpnt, point);
-      double d = getLocalDistanceAndGradient(grad, lpnt);
-      if (grad != null) {
-         // gradients transform like normals
-         getWorldNormal(grad, grad);
-      }
-      return d;
-   }
-   
-   
-   /**
-    * Given a vertex index <code>vi</code>, compute the corresponding
-    * x, y, z indices.
-    * 
-    * @param vxyz returns the x, y, z indices. 
-    * @param vi global index
-    * @return reference to <code>vxyz</code> 
-    */
-   public Vector3i vertexToXyzIndices (Vector3i vxyz, int vi) {
-      vxyz.z = vi / (numVXxVY);
-      vxyz.y = (vi - vxyz.z * numVXxVY) / numVX;
-      vxyz.x = vi % numVX;
-      return vxyz;
-   }
-   
-   /**
-    * Given the x, y, z indices for a vertex, compute the corresponding
-    * vertex index.
-    * 
-    * @param vxyz x, y, z indices
-    * @return vertex index
-    */
-   private int xyzIndicesToVertex (Vector3i vxyz) {
-      return vxyz.x + vxyz.y*numVX + vxyz.z*numVXxVY;
-   }
-   
-   /**
-    * Given the x, y, z indices for a vertex, compute the corresponding
-    * vertex index.
-    * 
-    * @param xi x vertex index
-    * @param yj y vertex index
-    * @param zk z vertex index
-    * @return vertex index
-    */
-   protected int xyzIndicesToVertex (int xi, int yj, int zk) {
-      return xi + yj*numVX + zk*numVXxVY;
-   }
-   
-   /**
-    * Returns the resolution of this grid along each axis. This
-    * equals the number of cells along each axis.
-    * 
-    * @return number of cells along each axis
-    */
-   public Vector3i getResolution() {
-      return new Vector3i (numVX-1, numVY-1, numVZ-1);
-   }
-   
-   /**
-    * Returns the grid cell widths along each axis. For each axis 
-    * <code>i</code>, this equals {@code w_i/res_i}, where {@code w_i}
-    * and {@code res_i} are the overall width and resolution associated
-    * with that axis.
-    * 
-    * @return grid cell widths in each direction
-    */
-   public Vector3d getCellWidths() {
-      return new Vector3d(myCellWidths);
-   }
-   
-   /**
-    * Returns the coordinates of the vertex with minimum x,y,z values
-    * 
-    * @return minimum vertex coordinates
-    */
-   public Point3d getMinCoords() {
-      return new Point3d(myMinCoord);
-   }
-   
-   /**
-    * Returns the coordinates of the vertex with maximum x,y,z values
-    * 
-    * @return maximum vertex coordinates
-    */
-   public Point3d getMaxCoords() {
-      return new Point3d(myMaxCoord);
-   }
-
-   /**
-    * Returns the diameter of this grid, defined as the distance
-    * between the maximum and minimum coordinates.
-    *
-    * @return diameter of this grid
-    */
-   public double getDiameter() {
-      return myDiameter;
-   }
-
-   /**
-    * Queries whether or not this grid is signed.
-    *
-    * @return <code>true</code> if this grid is signed.
-    */
-   public boolean isSigned() {
-      return mySignedP;
-   }
-
-   /**
-    * Returns the normal to the nearest feature at a vertex, as specified by
-    * its x, y, z indices.
-    * 
-    * @param xi x vertex index
-    * @param yj y vertex index
-    * @param zk z vertex index
-    * @return nearest feature normal at the vertex (must not be modified)
-    */
-   protected Vector3d getLocalVertexNormal (int xi, int yj, int zk) {
-      Vector3d nrm = myNormals[xyzIndicesToVertex(xi, yj, zk)];
-      if (nrm == null) {
-         nrm = calcNormal (xi, yj, zk);
-      }
-      return nrm;
-   }
-   
-   /**
-    * Returns the full array of distances to the features at each vertex.
-    * The array is indexed such that for vertex indices xi, yj, zk,
-    * the corresponding index into this array is
-    * <pre>
-    * idx = xi + numVX*yj + (numVX*numVY)*zk
-    * </pre>
-    * where <code>numVX</code> and <code>numVY</code> are the number
-    * of vertices along x and y axes.
-    * 
-    * @return array of distances
-    */
-   public double[] getDistances() {
-      return myPhi;
-   }
-   
-   /**
-    * Returns the distance to the features at a specified vertex, as specified
-    * by x, y, z indices.
-    * 
-    * @param vxyz x, y, z vertex indices
-    * @return mesh distance at the vertex
-    */
-   public double getVertexDistance (Vector3i vxyz) {
-      return myPhi[xyzIndicesToVertex(vxyz)];
-   }
-   
-   /**
-    * Returns the distance to the features at a specified vertex, as specified
-    * by x, y, z indices.
-    * 
-    * @param xi x vertex index
-    * @param yj y vertex index
-    * @param zk z vertex index
-    * @return nearest feature distance at the vertex
-    */   
-   protected double getVertexDistance (int xi, int yj, int zk) {
-      return myPhi[xyzIndicesToVertex(xi, yj, zk)];
-   }
-
-   /**
-    * Utility method for the {@link #sweep sweep} method. Compares a given 
-    * vertex with one of its neighbours.
-    * 
-    * @param xi x vertex index
-    * @param yj y vertex index
-    * @param zk z vertex index
-    * @param dx x value of the neighbouring vertex
-    * @param dy y value of the neighbouring vertex
-    * @param dz z value of the neighbouring vertex
-    */
-   private void checkNeighbouringVertex (
-      int xi, int yj, int zk, int dx, int dy, int dz, 
-      Point3d closestPointOnFeature, Point3d p1) {
-      
-      // dx, dy, dz represent a point +- 1 grid cell away from out current
-      // point. There are 26 neighbours.
-      int neighbourIndex = xyzIndicesToVertex (dx, dy, dz);
-      if (myClosestFeatureIdxs[neighbourIndex] >= 0 ) {
-         // Everything is in local coordinates.
-         getLocalVertexCoords (p1, xi, yj, zk);
-         Feature neighbourFeature = myFeatures[myClosestFeatureIdxs[neighbourIndex]];
-         neighbourFeature.nearestPoint (closestPointOnFeature, p1);
-         double distanceToNeighbourFeature = p1.distance (closestPointOnFeature);
-         int index = xyzIndicesToVertex (xi, yj, zk);
-         if (distanceToNeighbourFeature < myPhi[index]) {
-            myPhi[index] = distanceToNeighbourFeature;
-            // gridCellArray [index].setDistance (distanceToNeighbourFeature);
-            myClosestFeatureIdxs [index] = 
-               myClosestFeatureIdxs [neighbourIndex];
-         }
-      }
-   }
-
-   /**
-    * Sweeps across the entire grid, propagating distance values.
-    * 
-    * @param dx x direction of sweep
-    * @param dy y direction of sweep
-    * @param dz z direction of sweep
-    */
-   protected void sweep (int dx, int dy, int dz) {
-
-      Point3d pc = new Point3d();
-      Point3d p1 = new Point3d();
-
-      int x0, x1;
-      if (dx > 0) {
-         x0 = 1;
-         x1 = numVX;
-      }
-      else {
-         x0 = numVX-2;  // sweeps backwards
-         x1 = -1;
-      }
-      int y0, y1;
-      if (dy > 0) { 
-         y0 = 1;
-         y1 = numVY;
-      }
-      else { 
-         y0 = numVY-2;
-         y1 = -1;
-      }
-      int z0, z1;
-      if (dz > 0) {
-         z0 = 1;
-         z1 = numVZ;
-      }
-      else {
-         z0 = numVZ-2;
-         z1 = -1;
-      }
-      for (int z = z0; z != z1; z += dz) {
-         for(int y = y0; y != y1; y += dy) {
-            for (int x = x0; x != x1; x += dx) {
-               // What are the neighbours? Depending on dx,dy,dz...
-               checkNeighbouringVertex (x, y, z, x-dx, y,    z   , pc, p1);
-               checkNeighbouringVertex (x, y, z, x,    y-dy, z   , pc, p1);
-               checkNeighbouringVertex (x, y, z, x-dx, y-dy, z   , pc, p1);
-               checkNeighbouringVertex (x, y, z, x,    y,    z-dz, pc, p1);
-               checkNeighbouringVertex (x, y, z, x-dx, y,    z-dz, pc, p1);
-               checkNeighbouringVertex (x, y, z, x,    y-dy, z-dz, pc, p1);
-               checkNeighbouringVertex (x, y, z, x-dx, y-dy, z-dz, pc, p1);
-            }
-         }
-      }
-   }
-
-   /**
-    * Creates a new render object for rendering the points and normals
-    * of this grid.
-    * 
-    * @return new render object
-    */
-   RenderObject buildRenderObject() {
-      RenderObject rob = new RenderObject();
-
-      Vector3d widths = getCellWidths();
-      double len = 0.66*widths.minElement();
-
-      if (myColorMap != null) {
-         for (Color color : myColors) {
-            rob.addColor (color);
-         }
-      }
-      int vidx=0;
-      Vector3d coords = new Vector3d();
-      for (int xi=myRenderRanges[0]; xi<myRenderRanges[1]; xi++) {
-         for (int yj=myRenderRanges[2]; yj<myRenderRanges[3]; yj++) {
-            for (int zk=myRenderRanges[4]; zk<myRenderRanges[5]; zk++) {
-
-               getLocalVertexCoords (coords, xi, yj, zk);
-               int vi = xyzIndicesToVertex (xi, yj, zk);
-               int cidx = myColorMap != null ? myColorIndices[vi] : -1;
-               rob.addPosition (coords);
-               rob.addVertex (vidx, -1, cidx, -1);
-               coords.scaledAdd (len, getLocalVertexNormal (xi, yj, zk));
-               rob.addPosition (coords);
-               rob.addVertex (vidx+1, -1, cidx, -1);
-
-               rob.addPoint (vidx);
-               rob.addLine (vidx, vidx+1);
-               vidx += 2;
-            }
-         }
-      }
-      return rob;
-   }
-
-   // renderable implementation ...
-
-   /**
-    * {@inheritDoc}
-    */
-   public RenderProps getRenderProps() {
-      return myRenderProps;
-   }
-
-   /**
-    * {@inheritDoc}
-    */
-   public RenderProps createRenderProps() {
-      return new PointLineRenderProps();
-   }  
-
-   /**
-    * {@inheritDoc}
-    */
-   public void setRenderProps (RenderProps props) {
-      if (props == null) {
-         throw new IllegalArgumentException ("Render props cannot be null");
-      }
-      myRenderProps = createRenderProps();
-      myRenderProps.set (props);
-   }
-
-   public void getSelection (LinkedList<Object> list, int qid) {
-   }
-   
-   public boolean isSelectable() {
-      return false;
-   }
-
-   public int numSelectionQueriesNeeded() {
-      return -1;
-   }
-
-   /**
-    * {@inheritDoc}
-    */
-   public void prerender (RenderList list) {
-      if (myRob == null || !myRobValid) {
-         myRob = buildRenderObject();
-         myRobValid = true;
-      }
-   }
-
-   /**
-    * {@inheritDoc}
-    */
-   public void render (Renderer renderer, int flags) {
-      render (renderer, myRenderProps, flags);
-   }
-   
-   public void render (Renderer renderer, RenderProps props, int flags) {
-
-      if (myWorldTransform != null) {
-         renderer.pushModelMatrix();
-         renderer.mulModelMatrix (myWorldTransform);
-      }
-
-      if (false) {
-         Shading savedShading = renderer.getShading();
-         renderer.setShading (Shading.NONE);
-         renderer.setColor (0, 0, 1);
-         
-         Vector3d maxGrid = new Vector3d();
-         maxGrid.x = myMinCoord.x + (numVX-1) * myCellWidths.x;
-         maxGrid.y = myMinCoord.y + (numVY-1) * myCellWidths.y; 
-         maxGrid.z = myMinCoord.z + (numVZ-1) * myCellWidths.z;
-
-         renderer.beginDraw (DrawMode.LINES); // Draw 4 vertical lines.
-         renderer.addVertex (maxGrid.x, maxGrid.y, maxGrid.z);
-         renderer.addVertex (maxGrid.x, maxGrid.y, myMinCoord.z);
-         renderer.addVertex (myMinCoord.x, maxGrid.y, maxGrid.z);
-         renderer.addVertex (myMinCoord.x, maxGrid.y, myMinCoord.z);
-         renderer.addVertex (myMinCoord.x, myMinCoord.y, maxGrid.z);
-         renderer.addVertex (myMinCoord.x, myMinCoord.y, myMinCoord.z);
-         renderer.addVertex (maxGrid.x, myMinCoord.y, maxGrid.z);
-         renderer.addVertex (maxGrid.x, myMinCoord.y, myMinCoord.z);
-         // Draw a diagonal line from max to min.
-         renderer.addVertex (myMinCoord.x, myMinCoord.y, myMinCoord.z);
-         renderer.addVertex (maxGrid.x, maxGrid.y, maxGrid.z);
-         renderer.endDraw();
-         // getGridCells();
-         
-         renderer.setShading (savedShading);
-      }
-
-      Vector3d widths = getCellWidths();
-      double r = 0.05*widths.minElement();
-
-      RenderObject rob = myRob;
-
-      if (rob != null) {
-         if (props.getPointStyle() == PointStyle.POINT) {
-            if (props.getPointSize() != 0) {
-               renderer.setColor (props.getPointColor());
-               renderer.drawPoints (rob, PointStyle.POINT, props.getPointSize());
-            }
-         }
-         else {
-            if (props.getPointRadius() > 0) {
-               renderer.setColor (props.getPointColor());
-               renderer.drawPoints (
-                  rob, props.getPointStyle(), props.getPointRadius());
-            }
-         }
-         if (props.getLineStyle() == LineStyle.LINE) {
-            if (props.getLineWidth() != 0) {
-               renderer.setColor (props.getLineColor());
-               renderer.drawLines (rob, LineStyle.LINE, props.getLineWidth());
-            }
-         }
-         else {
-            if (props.getLineRadius() > 0) {
-               renderer.setColor (props.getLineColor());
-               renderer.drawLines (
-                  rob, props.getLineStyle(), props.getLineRadius());
-            }
-         }
-      }
-
-      if (myWorldTransform != null) {
-         renderer.popModelMatrix();
-      }
-   }
-
-   /**
-    * {@inheritDoc}
-    */
-   public void updateBounds (Vector3d pmin, Vector3d pmax) {
-      Point3d w = new Point3d();
-      getWorldCoordinates(w, myMinCoord);
-      w.updateBounds(pmin, pmax);
-      getWorldCoordinates(w, myMaxCoord);
-      w.updateBounds(pmin, pmax);
-   }
-
-   /**
-    * {@inheritDoc}
-    */
-   public int getRenderHints() {
-      return 0;
-   }
-
-   /** 
-    * Returns the closest Feature to the vertex indexed by <code>idx</code>.
-    *
-    * @param idx vertex index
-    * @return nearest Feature to the vertex
-    */
-   public Feature getClosestFeature(int idx) {
-      return myFeatures[myClosestFeatureIdxs[idx]];
-   }
-
-   /** 
-    * Returns the index of the closest vertex to a point.
-    *
-    * @param point point for which to calculate closest vertex
-    * @return index of closest vertex to <code>point</code>
-    */
-   public int getClosestVertex (Point3d point) {
-
-      // Change to grid coordinates
-      int xi = (int)Math.rint((point.x - myMinCoord.x) / myCellWidths.x);
-      int yi = (int)Math.rint((point.y - myMinCoord.y) / myCellWidths.y);
-      int zi = (int)Math.rint((point.z - myMinCoord.z) / myCellWidths.z);
-      if (xi < 0) {
-         xi = 0;
-      }
-      else if (xi > numVX-1) {
-         xi = numVX-1;
-      }
-      if (yi < 0) {
-         yi = 0;
-      }
-      else if (yi > numVY-1) {
-         yi = numVY-1;
-      }
-      if (zi < 0) {
-         zi = 0;
-      }
-      else if (zi > numVZ-1) {
-         zi = numVZ-1;
-      }
-      return xyzIndicesToVertex (xi, yi, zi);
-   }
-
-
-   /**
-    * Find the coordinates at a vertex, as specified by
-    * its x, y, z indices.
-    * 
-    * @param coords returns the coordinates
-    * @param xi x vertex index
-    * @param yj y vertex index
-    * @param zk z vertex index
-    * @return coords
-    */
-   protected Vector3d getLocalVertexCoords (
-      Vector3d coords, int xi, int yj, int zk) {
-      coords.x = xi * myCellWidths.x + myMinCoord.x;
-      coords.y = yj * myCellWidths.y + myMinCoord.y;
-      coords.z = zk * myCellWidths.z + myMinCoord.z;
-      return coords;
-   }
-
-   /**
-    * Find the coordinates at a vertex, as specified by
-    * its x, y, z indices.
-    * 
-    * @param coords returns the coordinates
-    * @param vxyz x, y, z vertex indices
-    * @return coords
-    */
-   public Vector3d getLocalVertexCoords (Vector3d coords, Vector3i vxyz) {
-      coords.x = vxyz.x * myCellWidths.x + myMinCoord.x;
-      coords.y = vxyz.y * myCellWidths.y + myMinCoord.y;
-      coords.z = vxyz.z * myCellWidths.z + myMinCoord.z;
-      return coords;
-   }
-
-   /**
-    * Find the world coordinates at a vertex, as specified by
-    * its x, y, z indices.
-    * 
-    * @param coords returns the coordinates
-    * @param vxyz x, y, z vertex indices
-    * @return coords
-    */
-   public Vector3d getWorldVertexCoords (Vector3d coords, Vector3i vxyz) {
-      Point3d pnt = new Point3d();
-      getLocalVertexCoords (pnt, vxyz);
-      getWorldCoordinates (pnt, pnt);
-      coords.set(pnt);
-      return coords;
-   }
-
-   static int parsePositiveInt (String str) {
-      int value = -1;
-      try {
-         value = Integer.parseInt (str);
-      }
-      catch (NumberFormatException e) {
-         // ignore
-      }
-      return value;
-   }
-
-   public String getRenderRanges() {
-      StringBuilder sbuild = new StringBuilder();
-      int[] numv = new int[] { numVX, numVY, numVZ };
-      for (int i=0; i<3; i++) {
-         int lo = myRenderRanges[2*i];
-         int hi = myRenderRanges[2*i+1]-1;
-         if (lo == 0 && hi == numv[i]-1) {
-            sbuild.append ("*");
-         }
-         else if (lo == hi) {
-            sbuild.append (lo);
-         }
-         else {
-            sbuild.append (lo + ":" + hi);
-         }
-         if (i < 2) {
-            sbuild.append (" ");
-         }
-      }
-      return sbuild.toString();
-   }
-
-   public void setRenderRanges (String str) {
-      StringHolder errMsg = new StringHolder();
-      int[] ranges = parseRenderRanges (str, errMsg);
-      if (ranges != null) {
-         myRenderRanges = ranges;
-         myRobValid = false;
-      }
-      else {
-         throw new IllegalArgumentException (
-            "Error parsing string: " + errMsg.value);
-      }
-   }
-
-   public int[] parseRenderRanges (String str, StringHolder errorMsg) {
-
-      String[] strs = str.split ("\\s+");
-      if (strs.length > 0 && strs[0].equals ("")) {
-         strs = Arrays.copyOfRange (strs, 1, strs.length);
-      }
-      int numv[] = new int[] { numVX, numVY, numVZ };
-
-      int[] ranges = new int[6];
-      String error = null;
-      if (strs.length == 1 && strs[0].equals ("*")) {
-         ranges[0] = 0;
-         ranges[1] = numv[0];
-         ranges[2] = 0;
-         ranges[3] = numv[1];
-         ranges[4] = 0;
-         ranges[5] = numv[2];
-      }
-      else if (strs.length > 3) {
-         error = "More than three subranges specified";
-      }
-      else {
-         int i = 0;
-         for (String s : strs) {
-            int lo = -1;
-            int hi = -1;
-            if (s.equals ("*")) {
-               lo = 0;
-               hi = numv[i]-1;
-            }
-            else if (s.indexOf(':') != -1) {
-               String[] substrs = s.split (":");
-               if (substrs.length > 2) {
-                  error = "More than one ':' in subrange";
-                  break;
-               }
-               if (substrs.length < 2 || substrs[0].equals ("")) {
-                  error = "Missing low or high value in subrange";
-                  break;
-               }
-               lo = parsePositiveInt (substrs[0]);
-               hi = parsePositiveInt (substrs[1]);
-               if (lo < 0 || hi < 0) {
-                  error = "Malformed or negative integer";
-                  break;
-               }
-               if (lo > hi) {
-                  error = "Low > high in subrange";
-                  break;
-               }
-               if (lo > numv[i]-1 || hi > numv[i]-1) {
-                  error = "Range error in subrange";
-                  break;
-               }
-            }
-            else {
-               lo = parsePositiveInt (s);
-               if (lo < 0) {
-                  error = "Malformed or negative integer";
-                  break;
-               }
-               if (lo > numv[i]-1) {
-                  error = "Range error in subrange";
-                  break;
-               }
-               hi = lo;
-            }
-            ranges[2*i] = lo;
-            ranges[2*i+1] = hi+1;
-            i++;
-         }
-         if (i < 3 && error == null) {
-            error = "Less than three subranges specified";
-         }
-      }
-      if (error != null) {
-         ranges = null;
-      }
-      if (errorMsg != null) {
-         errorMsg.value = error;
-      }
-      return ranges;
-   }
-
-   static String readLine (BufferedReader reader) {
-      try {
-         return reader.readLine();
-      }
-      catch (Exception e) {
-         return null;
-      }
-   }
-
-
-   /**
-    * Apply the smoothing operation n times
-    * @param n
-    */
-   public void smooth(int n) {
-      for (int i=0; i<n; ++i) {
-         smooth();
-      }
-   }
-   
-   /**
-    * For each point, computes the inverse-distance-weighted difference with neighbours
-    *   (an approximation of the gradient) and adds a fraction of this weighted difference to phi(xi)
-    * 
-    * @param alpha scale factor for added gradient, positive for contraction, negative for expansion
-    */
-   private void smoothIter(double alpha) {
-      double[] sphi = new double[myPhi.length];
-      for (int i=0; i<numVX; ++i) {
-         for (int j=0; j<numVY; ++j) {
-            for (int k=0; k<numVZ; ++k) {
-               
-               // loop through 3x3x3 neighbourhood
-               double wtotal = 0; 
-               double p = 0;
-               
-               for (int ii=Math.max(i-1, 0); ii<Math.min(i+2, numVX); ++ii) {
-                  for (int jj=Math.max(j-1, 0); jj<Math.min(j+2, numVY); ++jj) {
-                     for (int kk=Math.max(k-1, 0); kk<Math.min(k+2, numVZ); ++kk) {
-                        if (ii != i || jj != j || kk != k) {
-                           int idx = xyzIndicesToVertex(ii,jj,kk);
-                           // squared distance
-                           double d2 = (ii-i)*(ii-i)*myCellWidths.x*myCellWidths.x + 
-                              (jj-j)*(jj-j)*myCellWidths.y*myCellWidths.y +
-                              (kk-k)*(kk-k)*myCellWidths.z*myCellWidths.z;
-                           double w = 1.0/Math.sqrt(d2);
-                           p += w*myPhi[idx];  // weighted by inverse distance
-                           wtotal += w;
-                        }
-                     }
-                  }
-               }
-               
-               int idx = xyzIndicesToVertex(i, j, k);
-               sphi[idx] = myPhi[idx] + alpha*p/wtotal;
-            }
-         }
-      }
-      
-      myPhi = sphi;
-   }
-   
-   /**
-    * Taubin Smoothing
-    * 
-    * @param lambda > 0, fraction of gradient to shrink
-    * @param mu < 0, fraction of gradient to expand
-    */
-   public void smooth(double lambda, double mu) {
-      smoothIter(lambda);
-      smoothIter(mu);
-   }
-   
-   /**
-    * Applies Taubin smoothing
-    * @param lambda > 0, fraction of gradient to shrink
-    * @param mu < 0, fraction of gradient to expand
-    * @param iters number of applications
-    */
-   public void smooth(double lambda, double mu, int iters) {
-      for (int i=0; i<iters; ++i) {
-         smoothIter(lambda);
-         smoothIter(mu);
-      }
-   }
-   
-   /**
-    * Applies a simple Laplacian smoothing operation to the distance grid
-    */
-   public void smooth() {
-      
-      double[] sphi = new double[myPhi.length];
-      for (int i=0; i<numVX; ++i) {
-         for (int j=0; j<numVY; ++j) {
-            for (int k=0; k<numVZ; ++k) {
-               
-               // loop through 3x3x3 neighbourhood
-               int N = 0; 
-               double p = 0;
-               for (int ii=Math.max(i-1, 0); ii<Math.min(i+2, numVX); ++ii) {
-                  for (int jj=Math.max(j-1, 0); jj<Math.min(j+2, numVY); ++jj) {
-                     for (int kk=Math.max(k-1, 0); kk<Math.min(k+2, numVZ); ++kk) {
-                        int idx = xyzIndicesToVertex(ii,jj,kk);
-                        p += myPhi[idx];
-                        ++N;
-                     }
-                  }
-               }
-               
-               int idx = xyzIndicesToVertex(i, j, k);
-               sphi[idx] = p/N;
-            }
-         }
-      }
-      
-      myPhi = sphi;
-      
-   }
-
-   public PolygonalMesh createDistanceSurface() {
-      MarchingTetrahedra marcher = new MarchingTetrahedra();
-
-      return marcher.createMesh (
-         myPhi, myMinCoord, myCellWidths, getResolution(), /*iso=*/0);
-   }
-   
-   public PolygonalMesh createDistanceSurface(double val) {
-      MarchingTetrahedra marcher = new MarchingTetrahedra();
-
-      return marcher.createMesh (
-         myPhi, myMinCoord, myCellWidths, getResolution(), val);
-   }
-
-   public PolygonalMesh createQuadraticDistanceSurface (double val, int res) {
-      MarchingTetrahedra marcher = new MarchingTetrahedra();
-
-      // sample at a 3 X higher resolution so we can get
-      // a better sense of the smooth surface
-      Vector3i cellRes = new Vector3i(getResolution());
-      cellRes.scale (res);
-
-      int numVX = cellRes.x+1;
-      int numVY = cellRes.y+1;
-      int numVZ = cellRes.z+1;
-      double[] dists = new double[numVX*numVY*numVZ];
-      Vector3d cellWidths = new Vector3d(myCellWidths);
-      cellWidths.scale (1.0/res);
-
-      Point3d q = new Point3d();
-      for (int i=0; i<numVX; i++) {
-         for (int j=0; j<numVY; j++) {
-            for (int k=0; k<numVZ; k++) {
-               q.set (i*cellWidths.x, j*cellWidths.y, k*cellWidths.z);
-               q.add (myMinCoord);
-               clipToGrid (q);
-               dists[i + j*numVX + k*numVX*numVY] =
-                  getQuadraticDistanceAndGradient (null, q);
-            }
-         }
-      }
-      return marcher.createMesh (
-         dists, myMinCoord, cellWidths, cellRes, val);
-   }
-
-   public AffineTransform3dBase getWorldTransform() {
-      return myWorldTransform;
-   }
-   
-   public double getRadius() {
-      return myMaxCoord.distance(myMinCoord)/2;
-   }
-
-
-   // XXXXXXXXXXXXXXXXXXXXXXXXXXXXXXXXXXXXXXXXXXXXXXXXXXXXXXXXXXXXXXXXXXXXXX
-   // 
-   // All code below this point is for getQuadraticDistanceAndGradient() and
-   // findQuadraticSurfaceTangent(), which is used in the implementation of
-   // strand wrapping. Still very messy and under development. Keep out!
-   //
-   // XXXXXXXXXXXXXXXXXXXXXXXXXXXXXXXXXXXXXXXXXXXXXXXXXXXXXXXXXXXXXXXXXXXXXX
-
-   protected int[] myTetOffsets0156;
-   protected int[] myTetOffsets0456;
-   protected int[] myTetOffsets0476;
-   protected int[] myTetOffsets0126;
-   protected int[] myTetOffsets0326;
-   protected int[] myTetOffsets0376;
-
-   protected static Vector3i[] myBaseQuadCellXyzi = new Vector3i[] {
-      new Vector3i (0, 0, 0),
-      new Vector3i (2, 0, 0),
-      new Vector3i (2, 0, 2),
-      new Vector3i (0, 0, 2),
-      new Vector3i (0, 2, 0),
-      new Vector3i (2, 2, 0),
-      new Vector3i (2, 2, 2),
-      new Vector3i (0, 2, 2)
-   };      
-
-   /**
-    * Identifies a sub tet within a hex cell. The numbers identify the
-    * corresponding hex nodes.
-    */
-   public enum TetID {
-      TET0516,
-      TET0456,
-      TET0746,
-      TET0126,
-      TET0236,
-      TET0376;
-
-      public int intValue() {
-         switch (this) {
-            case TET0516: {
-               return 0;
-            }
-            case TET0456: {
-               return 1;
-            }
-            case TET0746: {
-               return 2;
-            }
-            case TET0126: {
-               return 3;
-            }
-            case TET0236: {
-               return 4;
-            }
-            case TET0376: {
-               return 5;
-            }
-            default: {
-               throw new InternalErrorException (
-                  "Unimplemented tet " + this);
-            }
-         }
-      }
-
-      public static TetID fromInt (int num) {
-         switch (num) {
-            case 0: return TET0516;
-            case 1: return TET0456;
-            case 2: return TET0746;
-            case 3: return TET0126;
-            case 4: return TET0236;
-            case 5: return TET0376;
-            default: {
-               throw new InternalErrorException (
-                  "num=" + num + ", must be in the range [0-5]");
-            }
-         }
-      }
-
-      public int[] getNodes() {
-         switch (this) {
-            case TET0516: return new int[] { 0, 5, 1, 6 }; 
-            case TET0126: return new int[] { 0, 1, 2, 6 }; 
-            case TET0236: return new int[] { 0, 2, 3, 6 }; 
-            case TET0376: return new int[] { 0, 3, 7, 6 }; 
-            case TET0746: return new int[] { 0, 7, 4, 6 }; 
-            case TET0456: return new int[] { 0, 4, 5, 6 }; 
-            default: {
-               throw new InternalErrorException (
-                  "Unimplemented tet " + this);
-            }
-         }
-      }
-
-      public int[] getMiddleNodeOffsets() {
-         switch (this) {
-            case TET0516: return new int[] { 2, 2, 0, 2, 0, 0 }; 
-            case TET0126: return new int[] { 2, 0, 0, 2, 0, 2 };
-            case TET0236: return new int[] { 2, 0, 2, 0, 0, 2 };
-            case TET0376: return new int[] { 0, 0, 2, 0, 2, 2 };
-            case TET0746: return new int[] { 0, 2, 2, 0, 2, 0 };
-            case TET0456: return new int[] { 0, 2, 0, 2, 2, 0 };
-            default: {
-               throw new InternalErrorException (
-                  "Unimplemented tet " + this);
-            }
-         }
-      }
-
-      boolean isInside (double x, double y, double z) {
-         if (x < 0 || x > 1 || y < 0 || y > 1 || z < 0 || z > 1) {
-            return false;
-         }
-         else {
-            return findSubTet (x, y, z) == this;
-         }
-      }
-
-      /**
-       * Finds the sub-tet within a hex cell, based on the x, y, z coordinates of
-       * a point within the cell. These coordinates are assumed to be normalized
-       * to [0,1] to correspond to the cell dimensions.
-       */
-      static TetID findSubTet (double x, double y, double z) {
-         if (y >= z) {
-            if (x >= z) {
-               if (x >= y) {
-                  return TetID.TET0516;
-               }
-               else {
-                  return TetID.TET0456;
-               }
-            }
-            else {
-               return TetID.TET0746;
-            }
-         }
-         else {
-            if (x >= y) {
-               if (x >= z) {
-                  return TetID.TET0126;
-               }
-               else {
-                  return TetID.TET0236;
-               }
-            }
-            else {
-               return TetID.TET0376;
-            }
-         }
-      }  
-      
-   };
-   
-   public static class TetDesc {
-
-      int myXi;
-      int myYj;
-      int myZk;
-      TetID myTetId;
-      
-      public TetDesc (Vector3i vxyz, TetID tetId) {
-         this (vxyz.x, vxyz.y, vxyz.z, tetId);
-      }
-
-      public TetDesc (TetDesc tdesc) {
-         myXi = tdesc.myXi;
-         myYj = tdesc.myYj;
-         myZk = tdesc.myZk;
-         myTetId = tdesc.myTetId;
-      }
-
-      public TetDesc (int xi, int yj, int zk, TetID tetId) {
-         myXi = xi;
-         myYj = yj;
-         myZk = zk;
-         myTetId = tetId;
-      }
-
-      public void addOffset (TetDesc tdesc) {
-         myXi += tdesc.myXi;
-         myYj += tdesc.myYj;
-         myZk += tdesc.myZk;
-      }
-
-      public boolean equals (Object obj) {
-         if (obj instanceof TetDesc) {
-            TetDesc tdesc = (TetDesc)obj;
-            return (cellEquals (tdesc) && myTetId == tdesc.myTetId);
-         }
-         else {
-            return false;
-         }
-      }
-      
-      public boolean cellEquals (TetDesc tdesc) {
-         return myXi == tdesc.myXi && myYj == tdesc.myYj && myZk == tdesc.myZk;
-      }
-
-      public int hashCode() {
-         // assume grid not likely bigger than 300 x 300 x 300, so
-         // pick prime numbers close to 300 and 300^2
-         return 6*(myXi + myYj*307 + myZk*90017) + myTetId.intValue();
-      }
-
-      public Vector3i[] getVertices () {
-         Vector3i[] vertices = new Vector3i[4];
-         int[] nodes = myTetId.getNodes();
-         for (int i=0; i<nodes.length; i++) {
-            Vector3i vtx = new Vector3i (myXi, myYj, myZk);
-            vtx.add(myBaseQuadCellXyzi[nodes[i]]);
-            vertices[i] = vtx;
-         }
-         return vertices;
-      }
-
-      public String toString() {
-         return myTetId + "("+myXi+","+myYj+","+myZk+")";
-      }
-   }
-
-   protected int[] createTetOffsets (
-      Vector3i v0, Vector3i v1, Vector3i v2, Vector3i v3) {
-
-      Vector3i e01 = createEdgeNode (v0, v1);
-      Vector3i e12 = createEdgeNode (v1, v2);
-      Vector3i e23 = createEdgeNode (v2, v3);
-      Vector3i e02 = createEdgeNode (v0, v2);
-      Vector3i e13 = createEdgeNode (v1, v3);
-      Vector3i e03 = createEdgeNode (v0, v3);
-
-      Vector3i[] nodes = new Vector3i[] {
-         v0, v1, v2, v3, e01, e12, e23, e02, e13, e03 };
-      int[] offsets = new int[nodes.length];
-      for (int i=0; i<nodes.length; i++) {
-         offsets[i] = xyzIndicesToVertex (nodes[i]);
-      }
-      return offsets;
-   }
-
-   protected void createTetOffsetsIfNecessary() {
-      if (myTetOffsets0156 == null) {
-         Vector3i v0 = new Vector3i (0, 0, 0);
-         Vector3i v1 = new Vector3i (2, 0, 0);
-         Vector3i v2 = new Vector3i (2, 0, 2);
-         Vector3i v3 = new Vector3i (0, 0, 2);
-         
-         Vector3i v4 = new Vector3i (0, 2, 0);
-         Vector3i v5 = new Vector3i (2, 2, 0);
-         Vector3i v6 = new Vector3i (2, 2, 2);
-         Vector3i v7 = new Vector3i (0, 2, 2);
-         
-         myTetOffsets0156 = createTetOffsets (v0, v1, v5, v6);
-         myTetOffsets0126 = createTetOffsets (v0, v1, v2, v6);
-         myTetOffsets0326 = createTetOffsets (v0, v3, v2, v6);
-         myTetOffsets0376 = createTetOffsets (v0, v3, v7, v6);
-         myTetOffsets0476 = createTetOffsets (v0, v4, v7, v6);
-         myTetOffsets0456 = createTetOffsets (v0, v4, v5, v6);
       }
    }
 
@@ -6710,5 +2517,4 @@
    }
          
  
-}
->>>>>>> fa243182
+}