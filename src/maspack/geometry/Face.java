--- conflicted
+++ resolved
@@ -1,4 +1,3 @@
-<<<<<<< HEAD
 /**
  * Copyright (c) 2014, by the Authors: John E Lloyd (UBC)
  *
@@ -268,13 +267,13 @@
    public void flip(boolean connect) {
       disconnect();
       Vertex3d[] vtxs = getVertices();
-      int n = vtxs.length-1;
+      int hi = vtxs.length-1;
       for (int i=0; i<vtxs.length/2; i++) {
          Vertex3d tmp = vtxs[i];
-         vtxs[i] = vtxs[n-i];
-         vtxs[n-i] = tmp;
-      }
-      set(vtxs,n+1, connect);
+         vtxs[i] = vtxs[hi-i];
+         vtxs[hi-i] = tmp;
+      }
+      set(vtxs,vtxs.length, connect);
    }
 
    /**
@@ -1831,1839 +1830,4 @@
       sbuild.append (" ]");
       return sbuild.toString();
    }
-}
-=======
-/**
- * Copyright (c) 2014, by the Authors: John E Lloyd (UBC)
- *
- * This software is freely available under a 2-clause BSD license. Please see
- * the LICENSE file in the ArtiSynth distribution directory for details.
- */
-package maspack.geometry;
-
-import java.util.ArrayList;
-import java.util.Collection;
-import java.util.Iterator;
-
-import maspack.matrix.Matrix3d;
-import maspack.matrix.Point3d;
-import maspack.matrix.RigidTransform3d;
-import maspack.matrix.Vector2d;
-import maspack.matrix.Vector3d;
-import maspack.util.ArraySupport;
-import maspack.util.InternalErrorException;
-import maspack.util.DoubleHolder;
-
-public class Face extends Feature implements Boundable {
-   HalfEdge he0; // half edge associated with first vertex
-   public int idx; // index into the face array
-
-   private Vector3d myNormal; // face normal, allocated on demand
-   //private Point3d myCentroid; // face centroid, allocated on demand
-   private Vector3d myRenderNormal;
-
-   // Flag to indicate that this face is the first triangle of a triangulated
-   // quad. This enables rendering software to combine the rendering of
-   // this face and the one following it to create a smoothly rendered quad.
-   public static int FIRST_QUAD_TRIANGLE = 0x100;
-
-   //private Vector3d myWorldNormal; // cached value of normal in world coords
-   //public int myWorldCoordCnt = -1;
-
-   private static double DOUBLE_PREC = 2e-16;
-   
-   public static final int EDGE_01 = 0x01;
-   public static final int EDGE_12 = 0x02;
-   public static final int EDGE_20 = 0x04;
-   public static final int VERTEX_0 = (EDGE_01 | EDGE_20);
-   public static final int VERTEX_1 = (EDGE_01 | EDGE_12);
-   public static final int VERTEX_2 = (EDGE_12 | EDGE_20);
-
-   /*
-    * Length of edge0 cross edge1. Used for calculating barycentric coordinates
-    * of a point relative to the triangle. Cached for efficiency. Must be
-    * recalculated if the face is deformed.
-    */
-   private double referenceArea;
-
-   /**
-    * Creates an empty face with a specified index value.
-    * 
-    * @param idx
-    * desired index value
-    */
-   public Face (int idx) {
-      super (FACE);
-      this.he0 = null;
-      this.idx = idx;
-   }
-
-   /**
-    * Returns the index value for this faces.
-    * 
-    * @return index value
-    */
-   public int getIndex() {
-      return idx;
-   }
-
-   /**
-    * Sets the index value for this face.
-    * 
-    * @param i new index value
-    */
-   public void setIndex (int i) {
-      idx = i;
-   }
-
-   public boolean isTriangle () {
-      return he0 == he0.next.next.next;
-   }
-
-   /** 
-    * Check to see if this face is the first triangle of a triangulated quad.
-    *
-    * @return true if this face is the first triangle of a
-    * triangulated quad.
-    * @see #setFirstQuadTriangle
-    */
-   public boolean isFirstQuadTriangle () {
-      return (myFlags & FIRST_QUAD_TRIANGLE) != 0;
-   }
-
-   /** 
-    * Sets a flag indicating that this face is the first triangle of a
-    * triangulated quad. This enables rendering software to combine the
-    * rendering of this face and the one following it to create a smoothly
-    * rendered quad.
-    *
-    * @param firstQuad True if this face is the first triangle of a
-    * triangulated quad.
-    */
-   public void setFirstQuadTriangle (boolean firstQuad) {
-      if (firstQuad) {
-         myFlags |= FIRST_QUAD_TRIANGLE;
-      }
-      else {
-         myFlags &= ~FIRST_QUAD_TRIANGLE;
-      }
-   }
-
-   /**
-    * Returns an array of the vertex indices associated with this face.
-    * 
-    * @return array of vertex indices
-    */
-   public int[] getVertexIndices() {
-      int[] idxs = new int[numEdges()];
-      HalfEdge he = he0;
-      int k = 0;
-      do {
-         idxs[k++] = he.head.getIndex();
-         he = he.next;
-      }
-      while (he != he0);
-      return idxs;
-   }
-   
-   private class VertexIterator implements Iterator<Vertex3d> {
-
-      HalfEdge he;
-      VertexIterator() {
-         // dummy pointing to starting vertex
-         he = new HalfEdge();  
-         he.head = he0.head;
-         he.next = he0.next; 
-      }
-      
-      @Override
-      public boolean hasNext() {
-         return (he != he0);
-      }
-
-      @Override
-      public Vertex3d next() {
-         Vertex3d out = he.head;
-         he = he.next;
-         return out;
-      }
-
-      @Override
-      public void remove() throws UnsupportedOperationException {
-         throw new UnsupportedOperationException();
-      }
-   }
-   
-   private class EdgeIterator implements Iterator<HalfEdge> {
-      HalfEdge he;
-      EdgeIterator() {
-         he = null;
-      }
-      
-      @Override
-      public boolean hasNext() {
-         return (he != he0);
-      }
-      @Override
-      public HalfEdge next() {
-         HalfEdge out = he;
-         if (he == null) {
-            out = he0;
-         }
-         he = out.next;
-         return out;
-      }
-
-      @Override
-      public void remove() throws UnsupportedOperationException {
-         throw new UnsupportedOperationException();
-      }
-   }
-   
-   /**
-    * Iterator for looping over vertices
-    * @return vertex iterator
-    */
-   public Iterator<Vertex3d> vertexIterator() {
-      return new VertexIterator();
-   }
-   
-   /**
-    * Iterator for looping over edges
-    * @return edge iterator
-    */
-   public Iterator<HalfEdge> edgeIterator() {
-      return new EdgeIterator();
-   }
-
-   public Vector3d getWorldNormal() {
-      MeshBase mesh = he0.head.myMesh;
-      if (mesh == null || mesh.myXMeshToWorldIsIdentity) {
-         return getNormal();
-      }
-      else {
-         Vector3d wnrm = new Vector3d();
-         wnrm.transform (mesh.XMeshToWorld.R, getNormal());
-         return wnrm;
-      }
-   }
-
-   public void getWorldNormal (Vector3d nrm) {
-      nrm.set(getNormal());
-      MeshBase mesh = he0.head.myMesh;
-      if (mesh != null) {
-         mesh.transformToWorld (nrm);
-      }
-   }
-
-   // public Vector3d getWorldNormal() {
-   // updateWorldCoordinates();
-   // return myWorldNormal;
-   // }
-
-   public double getPoint0DotNormal() {
-      return getVertex (0).getWorldPoint().dot (getWorldNormal());
-   }
-
-   //   /**
-   //    * Returns the number of redundant half-edges associated with this face. A
-   //    * half-edge is redundant if its opposite half-edge is connected to a
-   //    * <i>different</i> half-edge. Opposite half-edges are found inspecting the
-   //    * incident half-edges on the vertices associated with this face.
-   //    * 
-   //    * @return number of redundant half-edges.
-   //    */
-   //   public int numRedundantHalfEdges() {
-   //      int numRedundant = 0;
-   //      HalfEdge he = he0;
-   //      do {
-   //         HalfEdge heNext = he.next;
-   //         HalfEdge oppHe = he.head.findOppositeHalfEdge (heNext.head);
-   //         if (oppHe != null && oppHe.opposite != null &&
-   //             oppHe.opposite != heNext) {
-   //            numRedundant++;
-   //         }
-   //         he = heNext;
-   //      }
-   //      while (he != he0);
-   //      return numRedundant;
-   //   }
-
-   public static Face create (Vertex3d... vtxs) {
-      Face face = new Face (0);
-      face.set (vtxs, vtxs.length, /* connect= */false);
-      return face;
-   }
-   
-   
-   /**
-    * Flips the face, disconnecting HEdges as required
-    */
-   public void flip(boolean connect) {
-      disconnect();
-      Vertex3d[] vtxs = getVertices();
-      int hi = vtxs.length-1;
-      for (int i=0; i<vtxs.length/2; i++) {
-         Vertex3d tmp = vtxs[i];
-         vtxs[i] = vtxs[hi-i];
-         vtxs[hi-i] = tmp;
-      }
-      set(vtxs,vtxs.length, connect);
-   }
-
-   /**
-    * Creates a face from a counter-clockwise list of vertices. This involves
-    * creating a list of half-edges which link the vertices together.
-    * 
-    * <p>
-    * If connect is true, then these half-edges will also be added to the list
-    * of half-edges incident on each vertex, and connected, when possible, to
-    * half-edges pointing in the opposite direction. Opposite half-edges are
-    * found by searhing the existing half-edges which are incident on each
-    * vertex. If an opposite half-edge is already connected to another
-    * half-edge, then the current half-edge is considered redundant, no
-    * connection is made and the method returns false. A redundant half edge
-    * implies that the mesh structure containing this face is non-manifold.
-    * 
-    * @param vtxs
-    * vertices to connect
-    * @param numVtxs
-    * number of vertices to connect
-    * @param connect
-    * connect to opposite half-edges
-    * @return false if this face contains redundant half edges.
-    */
-   public boolean set (Vertex3d[] vtxs, int numVtxs, boolean connect) {
-      boolean noRedundantHalfEdges = true;
-      Vertex3d vtxPrev = vtxs[numVtxs - 1];
-      HalfEdge prevHe = null;
-      HalfEdge he = null;
-
-      for (int i = 0; i < numVtxs; i++) {
-         prevHe = he;
-         HalfEdge oppHe = null;
-         Vertex3d vtx = vtxs[i];
-         if (connect) {
-            oppHe = vtxPrev.findOppositeHalfEdge (vtx);
-         }
-         if (oppHe == null) {
-            he = new HalfEdge (vtx, vtxPrev, this);
-         }
-         else if (oppHe.opposite != null) {
-            noRedundantHalfEdges = false;
-            he = new HalfEdge (vtx, vtxPrev, this);
-         }
-         else {
-            he = new HalfEdge (vtx, oppHe, this);
-         }
-         if (prevHe != null) {
-            prevHe.setNext (he);
-         }
-         else {
-            he0 = he;
-         }
-         if (connect) {
-            he.head.addIncidentHalfEdge (he);
-         }
-         vtxPrev = vtx;
-      }
-      he.setNext (he0);
-
-      clearNormal();
-      //clearCentroid();
-      return noRedundantHalfEdges;
-   }
-
-   /**
-    * Disconnects this face from any mesh to which it is attached, and returns
-    * the number of half edges which are redundant.
-    * 
-    * @return number of redundant half-edges
-    */
-   void disconnect() {
-      HalfEdge he = he0;
-      do {
-         HalfEdge heOpp = he.opposite;
-         if (heOpp != null) {
-            heOpp.opposite = null;
-            if (heOpp.isHard()) {
-               // single edges not allowed to be hard
-               heOpp.setHard(false);
-            }
-            if (heOpp.uOppositeP) {
-               // move directon vector over
-               //heOpp.u.negate();
-               heOpp.uOppositeP = false; // makes heOpp primary
-            }
-         }
-         he.head.removeIncidentHalfEdge (he);
-         he = he.next;
-      }
-      while (he != he0);
-   }
-
-   // /**
-   //  * Disconnects this face from any mesh to which it is attached, and returns
-   //  * the number of half edges which are redundant.
-   //  * 
-   //  * @return number of redundant half-edges
-   //  */
-   // int oldDisconnect() {
-   //    int numRedundant = 0;
-   //    HalfEdge he = he0;
-   //    do {
-   //       HalfEdge heNext = he.next;
-   //       HalfEdge oppHe = he.head.findOppositeHalfEdge (heNext.head);
-   //       if (oppHe != null && oppHe.opposite != null) {
-   //          if (oppHe.opposite != heNext) {
-   //             numRedundant++;
-   //          }
-   //          else {
-   //             oppHe.opposite = null;
-   //             heNext.opposite = null;
-   //          }
-   //       }
-   //       he.head.removeIncidentHalfEdge (he);
-   //       he = heNext;
-   //    }
-   //    while (he != he0);
-   //    return numRedundant;
-   // }
-
-   /**
-    * Looks for a half edge, with the given tail and head, contained within this
-    * face.
-    */
-   HalfEdge findHalfEdge (Vertex3d tail, Vertex3d head) {
-      HalfEdge he = he0;
-      do {
-         HalfEdge heNext = he.next;
-         if (he.head == tail && heNext.head == head) {
-            return heNext;
-         }
-         he = heNext;
-      }
-      while (he != he0);
-      return null;
-   }
-
-
-   /**
-    * Computes centroid of this face.
-    * 
-    * @param centroid
-    * returns the centroid
-    */
-   public void computeCentroid (Vector3d centroid) {
-      // Hey! This wasn't the centroid of the face.
-      // It was the center of mass (or centroid) of the vertices ...
-      // int nverts = 1;
-      // HalfEdge he = he0;
-      // centroid.set (he.head.pnt);
-      // he = he.next;
-      // while (he != he0)
-      // { centroid.add (he.head.pnt);
-      // he = he.next;
-      // nverts++;
-      // }
-      // centroid.scale (1/(double)nverts);
-
-      // for now, compute a "poor man's" centroid, weighted by the edge
-      // lengths instead of triangle areas
-
-      // double length = 0;
-      // centroid.setZero();
-      // HalfEdge ha = he0;
-      // do {
-      //    HalfEdge hb = ha.next;
-      //    Point3d pa = ha.head.pnt;
-      //    Point3d pb = hb.head.pnt;
-      //    // compute edge length
-      //    double ux = pb.x - pa.x;
-      //    double uy = pb.y - pa.y;
-      //    double uz = pb.z - pa.z;
-      //    double l = Math.sqrt (ux * ux + uy * uy + uz * uz);
-      //    centroid.scaledAdd (l, pa);
-      //    centroid.scaledAdd (l, pb);
-      //    length += l;
-      //    ha = hb;
-      // }
-      // while (ha != he0);
-      // centroid.scale (1 / (2 * length));
-
-      HalfEdge he = he0;
-      Point3d p0 = he.head.pnt;
-      he = he.next;
-      Point3d p1 = he.head.pnt;
-      he = he.next;
-      Point3d p2 = he.head.pnt;
-
-      if (he.next == he0) {
-         // triangle; calculation is easy
-         centroid.add (p0, p1);
-         centroid.add (p2);
-         centroid.scale (1/3.0);
-      }
-      else {
-         centroid.setZero();
-         double area = 0;
-
-         double d2x = p1.x - p0.x;
-         double d2y = p1.y - p0.y;
-         double d2z = p1.z - p0.z;
-
-         do {
-            double d1x = d2x;
-            double d1y = d2y;
-            double d1z = d2z;
-            d2x = p2.x - p0.x;
-            d2y = p2.y - p0.y;
-            d2z = p2.z - p0.z;
-            double nx = d1y * d2z - d1z * d2y;
-            double ny = d1z * d2x - d1x * d2z;
-            double nz = d1x * d2y - d1y * d2x;
-            double a = Math.sqrt (nx*nx + ny*ny + nz*nz)/2;
-            area += a;
-            a /= 3;
-
-            centroid.scaledAdd (a, p0);
-            centroid.scaledAdd (a, p1);
-            centroid.scaledAdd (a, p2);
-
-            p1 = p2;
-            he = he.next;
-            p2 = he.head.pnt;
-         }
-         while (he != he0);
-         centroid.scale (1/area);
-      }
-   }
-   
-   public void computeWorldCentroid(Point3d pnt) {
-      computeCentroid(pnt);
-      RigidTransform3d trans = getMesh().getMeshToWorld();
-      if (trans != RigidTransform3d.IDENTITY ) {
-         pnt.transform(trans);
-      }
-   }
-
-   /**
-    * Computes covariance of this face and returns its area. This is done by
-    * subdividing the face into a triangular fan centered on the first vertex,
-    * and adding the covariance and area for all the triangles.
-    * 
-    * @param C 
-    * returns the covariance
-    * @return area of the face
-    */
-   public double computeCovariance (Matrix3d C) {
-
-      double area = 0;
-      C.setZero();
-
-      HalfEdge he = he0;
-      Point3d p0 = he.head.pnt;
-      he = he.next;
-      Point3d p1 = he.head.pnt;
-      he = he.next;
-      Point3d p2 = he.head.pnt;
-
-      // double d2x = p1.x - p0.x;
-      // double d2y = p1.y - p0.y;
-      // double d2z = p1.z - p0.z;
-
-      do {
-         double a = CovarianceUtils.addTriangleCovariance (C, p0, p1, p2);
-         area += a;
-
-         // // compute and add triangle area
-         // double d1x = d2x;
-         // double d1y = d2y;
-         // double d1z = d2z;
-         // d2x = p2.x - p0.x;
-         // d2y = p2.y - p0.y;
-         // d2z = p2.z - p0.z;
-         // double nx = d1y * d2z - d1z * d2y;
-         // double ny = d1z * d2x - d1x * d2z;
-         // double nz = d1x * d2y - d1y * d2x;
-         // double a = Math.sqrt (nx*nx + ny*ny + nz*nz)/2;
-         // area += a;
-
-         // // compute and add covariance for triangle
-         // double pcx = (p0.x + p1.x + p2.x) / 3;
-         // double pcy = (p0.y + p1.y + p2.y) / 3;
-         // double pcz = (p0.z + p1.z + p2.z) / 3;
-
-         // C.m00 += a * (9*pcx*pcx + p0.x*p0.x + p1.x*p1.x + p2.x*p2.x);
-         // C.m11 += a * (9*pcy*pcy + p0.y*p0.y + p1.y*p1.y + p2.y*p2.y);
-         // C.m22 += a * (9*pcz*pcz + p0.z*p0.z + p1.z*p1.z + p2.z*p2.z);
-
-         // C.m01 += a * (9*pcx*pcy + p0.x*p0.y + p1.x*p1.y + p2.x*p2.y);
-         // C.m02 += a * (9*pcx*pcz + p0.x*p0.z + p1.x*p1.z + p2.x*p2.z);
-         // C.m12 += a * (9*pcy*pcz + p0.y*p0.z + p1.y*p1.z + p2.y*p2.z);
-
-         p1 = p2;
-         he = he.next;
-         p2 = he.head.pnt;
-      }
-      while (he != he0);
-      C.scale (1 / (12.0));
-
-      // C is symmetric, so set symmetric components
-      C.m10 = C.m01;
-      C.m20 = C.m02;
-      C.m21 = C.m12;
-
-      return area;
-   }
-
-   /**
-    * Computes a point on this face as described by barycentric
-    * coordinates. Specifically, if p0, p1 and p2 are the points associated
-    * with the first three vertices of this face, and s1 and s2 are
-    * the x and y values of <code>coords</code>, then the
-    * point is computed from
-    * <pre>
-    * pnt = (1-s1-s2)*p0 + s1*p1 + s2*p2
-    * </pre>
-    * This method is most often used for triangular faces, but that
-    * does not have to be the case.
-    * @param pnt returns the computed point
-    * @param coords specifies s0 and s0
-    */
-   public void computePoint (Point3d pnt, Vector2d coords) {
-      double s1 = coords.x;
-      double s2 = coords.y;
-
-      HalfEdge he = he0;
-      pnt.scale (1-s1-s2, he.head.pnt);
-      he = he.next;
-      pnt.scaledAdd (s1, he.head.pnt);
-      he = he.next;
-      pnt.scaledAdd (s2, he.head.pnt);
-   }
-
-   /**
-    * Computes the barycentric coordinates of a point to the plane
-    * @param pnt the point to consider
-    * @param coords the returned coordinates
-    */
-   public void computeCoords(Point3d pnt, Vector2d coords) {
-      Vector3d v0 = new Vector3d();
-      Vector3d v1 = new Vector3d();
-      Vector3d v2 = new Vector3d();
-
-      Point3d p0, p1, p2;
-      HalfEdge he = he0;
-      p0 = he.head.pnt;
-      he = he.next;
-      p1 = he.head.pnt;
-      he = he.next;
-      p2 = he.head.pnt;
-      v0.sub(p1, p0);
-      v1.sub(p2, p0);
-      v2.sub(pnt, p0);
-
-      double d00 = v0.dot(v0);
-      double d01 = v0.dot(v1);
-      double d11 = v1.dot(v1);
-      double d20 = v2.dot(v0);
-      double d21 = v2.dot(v1);
-      double denom = d00 * d11 - d01 * d01;
-
-      coords.x = (d11 * d20 - d01 * d21) / denom;
-      coords.y = (d00 * d21 - d01 * d20) / denom;
-      
-   }
-
-   //   public void computeWorldCentroid (Point3d centroid) {
-   //      double length = 0;
-   //      centroid.setZero();
-   //      HalfEdge ha = he0;
-   //      do {
-   //         HalfEdge hb = ha.next;
-   //         Point3d pa = ha.head.getWorldPoint();
-   //         Point3d pb = hb.head.getWorldPoint();
-   //         // compute edge length
-   //         double ux = pb.x - pa.x;
-   //         double uy = pb.y - pa.y;
-   //         double uz = pb.z - pa.z;
-   //         double l = Math.sqrt (ux * ux + uy * uy + uz * uz);
-   //         centroid.scaledAdd (l, pa);
-   //         centroid.scaledAdd (l, pb);
-   //         length += l;
-   //         ha = hb;
-   //      }
-   //      while (ha != he0);
-   //      centroid.scale (1 / (2 * length));
-   //   }
-
-   /**
-    * Computes the normal for this face.
-    */
-   public void computeNormal() {
-      if (myNormal == null) {
-         myNormal = new Vector3d();
-      }
-      computeNormal (myNormal);
-   }
-
-   /**
-    * Computes the normal for this face.
-    * 
-    * @param normal
-    * returns the normal
-    * @see #getNormal
-    */
-   public void computeNormal (Vector3d normal) {
-      Vertex3d v0 = he0.head;
-      Vertex3d v2 = he0.next.head;
-
-      double d2x = v2.pnt.x - v0.pnt.x;
-      double d2y = v2.pnt.y - v0.pnt.y;
-      double d2z = v2.pnt.z - v0.pnt.z;
-
-      normal.setZero();
-
-      HalfEdge he = he0.next.next;
-      do {
-         double d1x = d2x;
-         double d1y = d2y;
-         double d1z = d2z;
-
-         v2 = he.head;
-
-         d2x = v2.pnt.x - v0.pnt.x;
-         d2y = v2.pnt.y - v0.pnt.y;
-         d2z = v2.pnt.z - v0.pnt.z;
-
-         normal.x += d1y * d2z - d1z * d2y;
-         normal.y += d1z * d2x - d1x * d2z;
-         normal.z += d1x * d2y - d1y * d2x;
-
-         he = he.next;
-      }
-      while (he != he0);
-
-      referenceArea = normal.norm();
-      normal.scale (1 / referenceArea);
-      // John Lloyd, Jul 29, 2013: seems to be old debugging code
-      // if (v0.myMesh.myXMeshToWorldIsIdentity) {
-      //    Point3d tst = new Point3d();
-      //    tst.sub (v0.pnt, v0.getWorldPoint());
-      //    double tstn = tst.norm();
-      //    if (tstn > 1e-8)
-      //       throw new InternalErrorException ("bad world point" + tstn);
-      // }
-   }
-
-   /**
-    * Computes the area of this face.
-    */
-   public double computeArea () {
-      double area = 0;
-
-      Vertex3d v0 = he0.head;
-      Vertex3d v1 = he0.next.head;
-
-      double d2x = v1.pnt.x - v0.pnt.x;
-      double d2y = v1.pnt.y - v0.pnt.y;
-      double d2z = v1.pnt.z - v0.pnt.z;
-
-      HalfEdge he = he0.next.next;
-      do {
-         Vertex3d v2 = he.head;
-
-         double d1x = d2x;
-         double d1y = d2y;
-         double d1z = d2z;
-
-         d2x = v2.pnt.x - v0.pnt.x;
-         d2y = v2.pnt.y - v0.pnt.y;
-         d2z = v2.pnt.z - v0.pnt.z;
-
-         double nx = d1y * d2z - d1z * d2y;
-         double ny = d1z * d2x - d1x * d2z;
-         double nz = d1x * d2y - d1y * d2x;
-
-         area += Math.sqrt (nx*nx + ny*ny + nz*nz);
-         he = he.next;
-      }
-      while (he != he0);
-
-      area /= 2;
-      return area;
-   }
-
-   /**
-    * Computes the circumference of this face.
-    */
-   public double computeCircumference() {
-      double circ = 0;
-      HalfEdge he0 = firstHalfEdge();
-      HalfEdge he = he0;
-      do {
-         circ += he.length();
-         he = he.next;
-      }
-      while (he != he0);
-      return circ;
-   }
-
-   public Vector3d getRenderNormal() {
-      return myRenderNormal;
-   }
-
-   public void computeRenderNormal() {
-      if (myRenderNormal == null) {
-         myRenderNormal = new Vector3d();
-      }
-      Vertex3d v0 = he0.head;
-      Vertex3d v2 = he0.next.head;
-
-      double d2x = v2.myRenderPnt.x - v0.myRenderPnt.x;
-      double d2y = v2.myRenderPnt.y - v0.myRenderPnt.y;
-      double d2z = v2.myRenderPnt.z - v0.myRenderPnt.z;
-
-      myRenderNormal.setZero();
-
-      HalfEdge he = he0.next.next;
-      do {
-         double d1x = d2x;
-         double d1y = d2y;
-         double d1z = d2z;
-
-         v2 = he.head;
-
-         d2x = v2.myRenderPnt.x - v0.myRenderPnt.x;
-         d2y = v2.myRenderPnt.y - v0.myRenderPnt.y;
-         d2z = v2.myRenderPnt.z - v0.myRenderPnt.z;
-
-         myRenderNormal.x += d1y * d2z - d1z * d2y;
-         myRenderNormal.y += d1z * d2x - d1x * d2z;
-         myRenderNormal.z += d1x * d2y - d1y * d2x;
-
-         he = he.next;
-      }
-      while (he != he0);
-
-      myRenderNormal.normalize();
-   }
-
-   // void flipEdgeDirs()
-   // {
-   // HalfEdge he = he0;
-   // do
-   // { he.uLength *= -1;
-   // he.u.negate();
-   // he = he.next;
-   // }
-   // while (he != he0);
-   // }
-
-   // /**
-   // * Computes the distance from this face to a vertex.
-   // * Associated information, such as the closest point
-   // * on the face or the nearest features, is returned
-   // * in a supplied distance record.
-   // *
-   // * @param rec returns associated distance information
-   // * @param vtx vertex to compute closest point to
-   // * @return distance from the vertex to the plane
-   // */
-   // public double distance (DistanceRecord rec, Vertex3d vtx)
-   // {
-   // HalfEdge he = he0;
-   // Vector3d dv = rec.pnt0; // use rec.pnt0 as scratch space
-   // Point3d p1 = vtx.pnt;
-   // Vector3d nrml = getNormal();
-   // do
-   // { HalfEdge heNext = he.next;
-   // dv.sub (p1, he.head.pnt);
-   //
-   // double dotNext = heNext.dot(dv);
-   // double dotPrev = he.dot(dv);
-   //
-   // if (dotNext <= 0 && dotPrev >= 0)
-   // { // then the closest point is he.head
-   // rec.setFeatures (he.head, vtx);
-   // rec.setPoints (he.head.pnt, p1);
-   // rec.computeDistanceAndNormal();
-   // return rec.dist;
-   // }
-   // else if (dotNext > 0 && dotNext < heNext.length() &&
-   // heNext.sideProduct (dv, nrml) >= 0)
-   // { // then the closest point is on the edge heNext
-   // rec.setFeatures (heNext, vtx);
-   // heNext.extrapolate (rec.pnt0, dotNext, he.head.pnt);
-   // rec.pnt1.set (p1);
-   // rec.computeDistanceAndNormal();
-   // return rec.dist;
-   // }
-   // he = heNext;
-   // }
-   // while (he != he0);
-   //
-   // // the closest point is on the face
-   // dv.sub (p1, he0.head.pnt);
-   // double d = dv.dot(nrml);
-   // rec.pnt0.scaledAdd (-d, nrml, p1);
-   // rec.pnt1.set (p1);
-   // if (d >= 0)
-   // { rec.dist = d;
-   // rec.nrml.set (nrml);
-   // }
-   // else
-   // { rec.dist = -d;
-   // rec.nrml.negate (nrml);
-   // }
-   // rec.setFeatures (this, vtx);
-   // return rec.dist;
-   // }
-
-   /**
-    * Computes the closest point on this face to a specified point.
-    * 
-    * @param pc
-    * returns the closest point
-    * @param p1
-    * point for which closest point is computed
-    */
-   public void nearestPoint (Point3d pc, Point3d p1) {
-      if (isTriangle()) {
-         nearestPointTriangle (pc, p1);
-      }
-      else {
-         nearestPointFace (pc, p1);
-      }
-   }
-
-   public int nearestPointTriangle (Point3d pn, Point3d p1) {
-      //long time = System.nanoTime();
-      Point3d pa = he0.head.pnt;
-      Point3d pb = he0.next.head.pnt;
-      Point3d pc = he0.tail.pnt;
-      return nearestPointTriangle (pn, pa, pb, pc, p1);
-   }
-
-   public int nearestWorldPointTriangle (Point3d pn, Point3d p1) {
-      //long time = System.nanoTime();
-      Point3d pa = new Point3d();
-      Point3d pb = new Point3d();
-      Point3d pc = new Point3d();
-      he0.head.getWorldPoint (pa);
-      he0.next.head.getWorldPoint (pb);
-      he0.tail.getWorldPoint (pc);
-      return nearestPointTriangle (pn, pa, pb, pc, p1);
-   }
-
-   private int nearestPointTriangle (
-      Point3d pn, Point3d pa, Point3d pb, Point3d pc, Point3d p1) {
-      //long time = System.nanoTime();
-
-      double abx = pb.x - pa.x;// b-a
-      double aby = pb.y - pa.y;
-      double abz = pb.z - pa.z;
-      double acx = pc.x - pa.x;// c-a
-      double acy = pc.y - pa.y;
-      double acz = pc.z - pa.z;
-      double apx = p1.x - pa.x;// p-a
-      double apy = p1.y - pa.y;
-      double apz = p1.z - pa.z;
-
-      // Check if P in vertex region outside A
-      double d1 = abx*apx + aby*apy + abz*apz; //d1 = ab.dot (ap);
-      double d2 = acx*apx + acy*apy + acz*apz; //d2 = ac.dot (ap);
-      if (d1 <= 0.0f && d2 <= 0.0f) {
-         pn.x = pa.x;// closest = a
-         pn.y = pa.y;
-         pn.z = pa.z;
-         //time = System.nanoTime() - time;
-         return VERTEX_0;
-      }
-
-      // Check if P in vertex region outside B
-      double bpx = p1.x - pb.x;// p-b
-      double bpy = p1.y - pb.y;
-      double bpz = p1.z - pb.z;
-      double d3 = abx*bpx + aby*bpy + abz*bpz;// ab.bp;
-      double d4 = acx*bpx + acy*bpy + acz*bpz;// ac.bp;
-      if (d3 >= 0.0f && d4 <= d3) {
-         pn.x = pb.x;// closest = b
-         pn.y = pb.y;
-         pn.z = pb.z;
-         //         time = System.nanoTime() - time;
-         return VERTEX_1;
-      }
-
-      // Check if P in edge region of AB, if so return projection of P onto AB
-      double vc = d1*d4 - d3*d2;
-      if (vc <= 0.0f && d1 >= 0.0f && d3 <= 0.0f) {
-         double v = d1 / (d1 - d3);
-         pn.x = abx*v + pa.x;// closest = (b-a)*v + a
-         pn.y = aby*v + pa.y;
-         pn.z = abz*v + pa.z;
-         //         time = System.nanoTime() - time;
-         return EDGE_01;
-      }
-
-      // Check if P in vertex region outside C
-      double cpx = p1.x - pc.x;// p-c
-      double cpy = p1.y - pc.y;
-      double cpz = p1.z - pc.z;
-      double d5 = abx*cpx + aby*cpy + abz*cpz;// ab.cp;
-      double d6 = acx*cpx + acy*cpy + acz*cpz;// ac.cp;
-      if (d6 >= 0.0f && d5 <= d6) {
-         pn.x = pc.x;// closest = c
-         pn.y = pc.y;
-         pn.z = pc.z;
-         //         time = System.nanoTime() - time;
-         return VERTEX_2;
-      }
-
-      // Check if P in edge region of AC, if so return projection of P onto AC
-      double vb = d5*d2 - d1*d6;
-      if (vb <= 0.0f && d2 >= 0.0f && d6 <= 0.0f) {
-         double w = d2 / (d2 - d6);
-         pn.x = acx*w + pa.x;// closest = (c-a)*w + a;
-         pn.y = acy*w + pa.y;
-         pn.z = acz*w + pa.z;
-         //         time = System.nanoTime() - time;
-         return EDGE_20;
-      }
-
-      // Check if P in edge region of BC, if so return projection of P onto BC
-      double va = d3*d6 - d5*d4;
-      if (va <= 0.0f && (d4 - d3) >= 0.0f && (d5 - d6) >= 0.0f) {
-         double w = (d4 - d3) / ((d4 - d3) + (d5 - d6));
-         // closest = (c - b)*w + b;
-         pn.x = (pc.x - pb.x)*w + pb.x;
-         pn.y = (pc.y - pb.y)*w + pb.y;
-         pn.z = (pc.z - pb.z)*w + pb.z;
-         //         time = System.nanoTime() - time;
-         return EDGE_12;
-      }
-
-      // P inside face region. Compute Q through its barycentric coordinates (u,v,w)
-      double denom = 1.0f / (va + vb + vc);
-      double v = vb * denom;
-      double w = vc * denom;
-      // closest = (c-a)*w (b-a)*v + a;
-      pn.x = acx*w + abx*v + pa.x;
-      pn.y = acy*w + aby*v + pa.y;
-      pn.z = acz*w + abz*v + pa.z;
-      //      time = System.nanoTime() - time;
-      return 0;
-   }
-
-   private void nearestPointFace (Point3d pc, Point3d p1) {
-      //long time = System.nanoTime();
-      HalfEdge he = he0;
-      Vector3d dv = new Vector3d();
-      if (myNormal == null) {
-         myNormal = new Vector3d();
-      }
-      computeNormal (myNormal);
-      do {
-         HalfEdge heNext = he.next;
-         dv.sub (p1, he.head.pnt);
-         double dotNext = heNext.dotDirection (dv); // /
-         double dotPrev = he.dotDirection (dv); // /
-
-         if (dotNext <= 0 && dotPrev >= 0) {
-            // then the closest point is he.head
-            pc.set (he.head.pnt);
-            //            time = System.nanoTime() - time;
-            return;// time;
-         }
-         double lenNextSqr = heNext.lengthSquared();
-         if (dotNext > 0 && dotNext < lenNextSqr &&
-            heNext.sideProductDirection (dv, myNormal) >= 0) {
-            // then the closest point is on the edge heNext
-            dv.sub (heNext.head.pnt, heNext.tail.pnt);
-            pc.scaledAdd (dotNext / lenNextSqr, dv, heNext.tail.pnt);
-            //time = System.nanoTime() - time;
-            return;// time;
-         }
-         he = heNext;
-      }
-      while (he != he0);
-
-      // the closest point is on the face
-      dv.sub (p1, he0.head.pnt);
-      double d = dv.dot (myNormal);
-      pc.scaledAdd (-d, myNormal, p1);
-      //time = System.nanoTime() - time;
-      return;// time;
-   }
-
-   // /**
-   // * Tests to see if the head of the half edge indicated by seg is
-   // * closest to either the head or the edge of the half-edge he.
-   // */
-   // private boolean testHalfEdgeToVertex (
-   // DistanceRecord drec, HalfEdge he, HalfEdge seg)
-   // {
-   // Vector3d dvh = drec.pnt0; // use drec.pnt0 as scratch space
-   // Vector3d tmp = drec.pnt1; // use drec.pnt1 as scratch space
-   // Vector3d nrml = getNormal();
-   // HalfEdge heNext = he.next;
-   //
-   // dvh.sub (seg.head.pnt, he.head.pnt);
-   //
-   // double dotNext = heNext.dot(dvh);
-   // double dotPrev = he.dot(dvh);
-   //
-   // if (dotNext <= 0 && dotPrev >= 0 && seg.dot (dvh) <= 0)
-   // { // then he.head is in Voronoi(seg.head) and
-   // // seg.head is in Voronoi(he.head)
-   // drec.setFeatures (he.head, seg.head);
-   // drec.setPoints (he.head.pnt, seg.head.pnt);
-   // drec.computeDistanceAndNormal();
-   // return true;
-   // }
-   // else if (dotPrev < 0 && dotPrev > -he.length() &&
-   // he.sideProduct (dvh, nrml) >= 0)
-   // { // then he.head is in Voronoi(seg)
-   // he.extrapolate (tmp, -dotPrev, dvh);
-   // if (seg.dot (tmp) <= 0)
-   // { // the seg is in Voronoi(he.head)
-   // drec.setFeatures (he, seg.head);
-   // he.extrapolate (drec.pnt0, dotPrev);
-   // drec.pnt1.set (seg.head.pnt);
-   // drec.computeDistanceAndNormal();
-   // return true;
-   // }
-   // }
-   // return false;
-   // }
-
-   /**
-    * Computes the (signed) distance of a point from the plane corresponding to
-    * this face.
-    * 
-    * @param pnt
-    * point
-    * @return signed distance
-    */
-   double distanceToPlane (Point3d pnt) {
-      Point3d head = he0.head.pnt;
-      Vector3d nrml = getNormal();
-
-      double x = pnt.x - head.x;
-      double y = pnt.y - head.y;
-      double z = pnt.z - head.z;
-
-      return nrml.x * x + nrml.y * y + nrml.z * z;
-   }
-
-   // /**
-   // * Tests to see if the edge of seg is closest to either the head or the
-   // * edge of he.
-   // */
-   // private boolean testHalfEdgeToHalfEdge (
-   // DistanceRecord drec, HalfEdge he, HalfEdge seg)
-   // {
-   // Vector3d dvh = drec.pnt0; // use drec.pnt0 as scratch space
-   // Vector3d tmp = drec.pnt1; // use drec.pnt1 as scratch space
-   // HalfEdge heNext = he.next;
-   // Vector3d nrml = getNormal();
-   //
-   // dvh.sub (seg.head.pnt, he.head.pnt);
-   //         
-   // double dvhU1 = seg.dot(dvh);
-   // if (dvhU1 >= 0 && dvhU1 <= seg.length())
-   // { // then he.head is in Voronoi(seg)
-   // seg.extrapolate (tmp, -dvhU1, dvh);
-   // if (heNext.dot(tmp) <= 0 && he.dot(tmp) >= 0)
-   // { // tmp is in Voronoi(he.head)
-   // drec.setFeatures (he.head, seg);
-   // drec.pnt0.set (he.head.pnt);
-   // seg.extrapolate (drec.pnt1, -dvhU1);
-   // drec.computeDistanceAndNormal();
-   // return true;
-   // }
-   // }
-   // // test edge-edge
-   // if (he.lineDistance (drec, seg, /*forceOntoSegment=*/false))
-   // { // just need to check that drec.pnt0 is outside the edge
-   // if (!he.isInside (drec.pnt1, nrml))
-   // { return true;
-   // }
-   // }
-   // return false;
-   // }
-
-   // public boolean culledDistance (
-   // DistanceRecord drec, HalfEdge seg, double dcull)
-   // {
-   // distance (drec, seg);
-   // if (dcull > 0 && drec.dist > dcull)
-   // { return false;
-   // }
-   // if (drec.feature0 != null)
-   // { if (!drec.feature0.voronoiCheck (drec.pnt1))
-   // { return false;
-   // }
-   // }
-   // return true;
-   // }
-
-   // public boolean culledDistance (
-   // DistanceRecord drec, Vertex3d vtx, double dcull)
-   // {
-   // distance (drec, vtx);
-   // if (dcull > 0 && drec.dist > dcull)
-   // { return false;
-   // }
-   // if (drec.feature0 != null)
-   // { if (!drec.feature0.voronoiCheck (drec.pnt1))
-   // { return false;
-   // }
-   // }
-   // return true;
-   // }
-
-   // /**
-   // * Compute the nearest points between this face and a line segment
-   // * represented by the HalfEdge seg, and returns the information in a
-   // * distance record.
-   // * seg must point to two opposite half-edges, linked
-   // * by their next fields.
-   // *
-   // * @param drec returns nearest point information
-   // * @param seg represents the line segment
-   // * @return distance between the face and the line segment
-   // */
-   // public double distance (DistanceRecord drec, HalfEdge seg)
-   // {
-   // HalfEdge he = he0;
-   // Vertex3d headVtx = seg.head;
-   // Vertex3d tailVtx = seg.next.head;
-   // Vector3d tmp = drec.pnt0; // use pnt0 as scratch space
-   // Vector3d nrml = getNormal();
-   //
-   // boolean headInside = true;
-   // boolean tailInside = true;
-   //
-   // do
-   // { // test if the head or tail of the line segment is
-   // // closest to the edge or head of the half edge he.
-   // if (testHalfEdgeToVertex (drec, he, seg) ||
-   // testHalfEdgeToVertex (drec, he, seg.next))
-   // { return drec.dist;
-   // }
-   // // test if the edge of the line segment is closest
-   // // to the edge or head of the half edge he.
-   // if (testHalfEdgeToHalfEdge (drec, he, seg))
-   // { return drec.dist;
-   // }
-   //
-   // if (headInside)
-   // { if (!he.isInside (headVtx.pnt, nrml))
-   // { headInside = false;
-   // }
-   // }
-   // if (tailInside)
-   // { if (!he.isInside (tailVtx.pnt, nrml))
-   // { tailInside = false;
-   // }
-   // }
-   // he = he.next;
-   // }
-   // while (he != he0);
-   //
-   // double dh = distanceToPlane (headVtx.pnt);
-   // double dt = distanceToPlane (tailVtx.pnt);
-   //         
-   // if (headInside)
-   // { tmp.scale (dh, nrml);
-   // if (seg.dot (tmp) <= 0)
-   // { drec.pnt0.sub (headVtx.pnt, tmp);
-   // drec.pnt1.set (headVtx.pnt);
-   // drec.nrml.scale (dh < 0 ? -1 : 1, nrml);
-   // drec.setFeatures (this, headVtx);
-   // drec.computeDistance();
-   // return drec.dist;
-   // }
-   // }
-   //
-   // if (tailInside)
-   // { tmp.scale (dt, nrml);
-   // if (seg.dot (tmp) >= 0)
-   // { drec.pnt0.sub (tailVtx.pnt, tmp);
-   // drec.pnt1.set (tailVtx.pnt);
-   // drec.nrml.scale (dt < 0 ? -1 : 1, nrml);
-   // drec.setFeatures (this, tailVtx);
-   // drec.computeDistance();
-   // return drec.dist;
-   // }
-   // }
-   //
-   // // the only remaining possibilities are face-edge contact
-   // // and interection. Face-edge contact should actually
-   // // have appeared earlier as a lower-DOF contact condition,
-   // // so we will not test for this now. Instead, we will assume
-   // // intersection
-   //
-   // drec.setFeatures (null, null);
-   // drec.dist = 0;
-   // if (dh == 0)
-   // { drec.setPoints (headVtx.pnt, headVtx.pnt);
-   // }
-   // else if (dt == 0)
-   // { drec.setPoints (tailVtx.pnt, tailVtx.pnt);
-   // }
-   // else if (dh*dt < 0)
-   // { drec.pnt0.interpolate (tailVtx.pnt,
-   // Math.abs(dh/(dh-dt)), headVtx.pnt);
-   // drec.pnt1.set (drec.pnt0);
-   // }
-   // else
-   // { // ??? Oh well!
-   // }
-   // return drec.dist;
-   // }
-
-   /**
-    * Returns a normal vector for this face. The normal vector is allocated
-    * on-demand and computed, upon initialization, using {@link #computeNormal
-    * computeNormal}. In order to have the normal vector recomputed, one should
-    * first clear it using {@link #clearNormal clearNormal}.
-    * 
-    * @return normal vector
-    */
-   public Vector3d getNormal() {
-      if (myNormal == null) {
-         myNormal = new Vector3d();
-         computeNormal (myNormal);
-      }
-      return myNormal;
-   }
-
-   /**
-    * Clears the normal vector for this face. A subsequent call to {@link
-    * #getNormal getNormal} will cause the normal vector to be reallocated and
-    * recomputed.
-    */
-   public void clearNormal() {
-      myNormal = null;
-   }
-
-
-   //   public Point3d getCentroid() {
-   //      if (myCentroid == null) {
-   //         myCentroid = new Point3d();
-   //         computeCentroid (myCentroid);
-   //      }
-   //      return myCentroid;
-   //   }
-   //
-   //   /**
-   //    * Clears the centroid for this face. A subsequent call to {@link
-   //    * #getCentroid getCentroid} will cause the centroid to be recomputed.
-   //    */
-   //   public void clearCentroid() {
-   //      myCentroid = null;
-   //   }
-
-   /**
-    * Returns the number of edges associated with the face.
-    * 
-    * @return number of edges
-    */
-   public int numEdges() {
-      int num = 0;
-      HalfEdge he = he0;
-      do {
-         num++;
-         he = he.next;
-      }
-      while (he != he0);
-      return num;
-   }
-
-   /**
-    * Returns the HalfEdge previous to a given half edge in this face.
-    *
-    */
-   HalfEdge getPreviousEdge (HalfEdge he) {
-      HalfEdge heNext = he.next;
-      while (heNext.next != he) {
-         heNext = heNext.next;
-      }
-      return heNext;
-   }   
-
-   /**
-    * Returns a specific edge associated with this face, or null is the edge
-    * does not exist.
-    * 
-    * @param idx
-    * index of the desired edge
-    * @return a specific edge
-    */
-   public HalfEdge getEdge (int idx) {
-      if (idx == 0) {
-         return he0;
-      }
-      else if (idx > 0) {
-         int i = 0;
-         HalfEdge he = he0;
-         do {
-            he = he.next;
-            i++;
-         }
-         while (he != he0 && i < idx);
-         if (he != he0) {
-            return he;
-         }
-      }
-      return null;
-   }
-
-   /**
-    * Returns the index of a specified HalfEdge, or -1 if the half edge
-    * does not belong to this face.
-    */
-   public int indexOfEdge (HalfEdge halfEdge) {
-      int idx = 0;
-      HalfEdge he = he0;
-      do {
-         if (he == halfEdge) {
-            return idx;
-         }
-         idx++;
-         he = he.next;
-      }
-      while (he != he0);
-      return -1;
-   }
-
-   /**
-    * Returns the first half-edge associated with this face. Starting with this
-    * half-edge, an application can find sucessive half-edges, by following
-    * their next pointers, which are arranged in a circular linked link that
-    * runs around the face in counter-clockwise order.
-    * 
-    * @return first half edge
-    */
-   public HalfEdge firstHalfEdge() {
-      return he0;
-   }
-
-   // public void addPoints (IndexedPointSet set)
-   // {
-   // HalfEdge he = he0;
-   // do
-   // { Vertex3d vtx = he.head;
-   // set.add (vtx.pnt, vtx.idx);
-   // he = he.next;
-   // }
-   // while (he != he0);
-   // }
-
-   // public int addPoints (Point3d[] points, int indices[], int off)
-   // {
-   // HalfEdge he = he0;
-   // int idx = off;
-   // if (indices != null)
-   // { do
-   // { Vertex3d vtx = he.head;
-   // points[idx] = vtx.pnt;
-   // indices[idx++] = vtx.idx;
-   // he = he.next;
-   // }
-   // while (he != he0);
-   // }
-   // else
-   // { do
-   // { Vertex3d vtx = he.head;
-   // points[idx++] = vtx.pnt;
-   // he = he.next;
-   // }
-   // while (he != he0);
-   // }
-   // return idx;
-   // }
-
-   public void updateBounds (Vector3d min, Vector3d max) {
-      HalfEdge he = he0;
-      do {
-         Vertex3d vtx = he.head;
-         vtx.pnt.updateBounds (min, max);
-         he = he.next;
-      }
-      while (he != he0);
-   }
-
-   public int numVertices() {
-      int num = 0;
-      HalfEdge he = he0;
-      do {
-         he = he.next;
-         num++;
-      }
-      while (he != he0);
-      return num;
-   }
-
-   public PolygonalMesh getMesh() {
-      return (PolygonalMesh)he0.head.getMesh();
-   }
-
-   public Vertex3d[] getVertices() {
-      Vertex3d[] vtxs = new Vertex3d[numVertices()];
-      HalfEdge he = he0;
-      int num = 0;
-      do {
-         vtxs[num] = he.head;
-         he = he.next;
-         num++;
-      } while (he != he0);
-      return vtxs;
-   }
-
-   /**
-    * Returns the vertices of this Face, using a priori knowledge that the
-    * the face is a triangle and therefore has three vertices.
-    */
-   public Vertex3d[] getTriVertices() {
-      Vertex3d[] vtxs = new Vertex3d[3];
-      HalfEdge he = he0;
-      vtxs[0] = he.head;
-      he = he.next;
-      vtxs[1] = he.head;
-      he = he.next;
-      vtxs[2] = he.head;
-      return vtxs;
-   }
-
-   public Vertex3d getVertex (int idx) {
-      int num = 0;
-      HalfEdge he = he0;
-      do {
-         if (num == idx) {
-            return he.head;
-         }
-         he = he.next;
-         num++;
-      }
-      while (he != he0);
-      throw new IllegalArgumentException ("index " + idx + " out of bounds");
-   }
-
-   /**
-    * Returns the vertex associated with a specified vertex, or -1
-    * if the vertex is not found in this face.
-    **/
-   public int indexOfVertex (Vertex3d vtx) {
-      int idx = 0;
-      HalfEdge he = he0;
-      do {
-         if (vtx == he.head) {
-            return idx;
-         }
-         he = he.next;
-         idx++;
-      }
-      while (he != he0);
-      return -1;
-   }
-
-   /**
-    * Called to update normal and edge data when vertices have been transformed
-    */
-   public void updateNormalAndEdges() {
-      computeNormal();
-      //      computeCentroid();
-      //      HalfEdge he = he0;
-      //      do {
-      //         he.updateU();
-      //         he = he.next;
-      //      }
-      //      while (he != he0);
-   }
-
-   // implementation of IndexedPointSet
-   public int numPoints() {
-      return numVertices();
-   }
-
-   public Point3d getPoint (int idx) {
-      return getVertex(idx).pnt;
-   }
-   
-   public static boolean debugIntersect = false;
-   
-//   private static double orient3d (Vector3d r0, Vector3d r1, Vector3d r2) {
-//      Vector3d xprod = new Vector3d();
-//      xprod.cross (r0, r1);
-//      return r2.dot(xprod);
-//   }
-   
-   private static double ORIENT_EPS = (7+56*DOUBLE_PREC)*DOUBLE_PREC;
-
-//   public static double orient3dx (
-//      Vector3d a, Vector3d b, Vector3d c, DoubleHolder err) {
-//
-//      double cybx = c.y*b.x;
-//      double cxby = c.x*b.y;
-//      double cxay = c.x*a.y;
-//      double cyax = c.y*a.x;
-//      double axby = a.x*b.y;
-//      double aybx = a.y*b.x;
-//
-//      double az = a.z;
-//      double bz = b.z;
-//      double cz = c.z;
-//
-//      double res = az*(cybx-cxby) + bz*(cxay-cyax) + cz*(axby-aybx);
-//
-//      if (cybx < 0) {
-//         cybx = -cybx;
-//      }
-//      if (cxby < 0) {
-//         cxby = -cxby;
-//      }
-//      if (cxay < 0) {
-//         cxay = -cxay;
-//      }
-//      if (cyax < 0) {
-//         cyax = -cyax;
-//      }
-//      if (axby < 0) {
-//         axby = -axby;
-//      }
-//      if (aybx < 0) {
-//         aybx = -aybx;
-//      }
-//      if (az < 0) {
-//         az = -az;
-//      }
-//      if (bz < 0) {
-//         bz = -bz;
-//      }
-//      if (cz < 0) {
-//         cz = -cz;
-//      }
-//
-//      double e = ORIENT_EPS*(az*(cybx+cxby) + bz*(cxay+cyax) + cz*(axby+aybx));
-//
-//      if (err != null) {
-//         err.value = e;
-//         return res;
-//      }
-//      else {
-//         if (res <= e && res >= -e) {
-//            return 0;
-//         }
-//         else {
-//            return res;
-//         }
-//      }
-//   }
-
-   static boolean orientDebug = false;
-   
-   
-   /*
-    * x, y, z are world coordinates of a point already determined to be on the
-    * plane of this face. Return true if the point is inside the face's
-    * triangle. Calculate barycentric coordinates of x, y, z relative to each
-    * vertex. The bc relative to a vertex is the area of the triangle formed by
-    * the point and the other two vertices. If the bcs sum to 1 (or 1 - epsilon
-    * due to rounding errors) the point is inside. If the sum is > 1 or (1 +
-    * epsilon) the point is outside.
-    */
-   public static double insideTriangleTolerance = 1e-13;
-
-   public boolean isPointInside (double x, double y, double z) {
-      if (myNormal == null)
-         computeNormal(); // Make sure referenceArea is current.
-
-      double tol = referenceArea*insideTriangleTolerance;
-      
-      Point3d p0 = he0.tail.getWorldPoint();
-      double xp0 = x - p0.x;
-      double yp0 = y - p0.y;
-      double zp0 = z - p0.z;
-      Point3d p1 = he0.head.getWorldPoint();
-      double xp1 = x - p1.x;
-      double yp1 = y - p1.y;
-      double zp1 = z - p1.z;
-      double xa = yp0 * zp1 - zp0 * yp1;
-      double ya = zp0 * xp1 - xp0 * zp1;
-      double za = xp0 * yp1 - yp0 * xp1;
-      double q0 = Math.sqrt (xa * xa + ya * ya + za * za);
-      double q = referenceArea - q0;
-      if (q < -tol) {
-         if (debugIntersect) System.out.println (" fail 1 q=" + q + " ra=" + referenceArea);
-         return false;
-      }
-
-      Point3d p2 = he0.next.head.getWorldPoint();
-      double xp2 = x - p2.x;
-      double yp2 = y - p2.y;
-      double zp2 = z - p2.z;
-      xa = yp0 * zp2 - zp0 * yp2;
-      ya = zp0 * xp2 - xp0 * zp2;
-      za = xp0 * yp2 - yp0 * xp2;
-      q0 = Math.sqrt (xa * xa + ya * ya + za * za);
-      q = q - q0;
-      if (q < -tol) {
-         if (debugIntersect) System.out.println (" fail 2 q=" + q + " ra=" + referenceArea);
-         return false;
-      }
-
-      xa = yp1 * zp2 - zp1 * yp2;
-      ya = zp1 * xp2 - xp1 * zp2;
-      za = xp1 * yp2 - yp1 * xp2;
-      q0 = Math.sqrt (xa * xa + ya * ya + za * za);
-      q = q - q0;
-      if (q < 0) { // q can only be > 0 due to rounding errors. If it is >= 0,
-         // the point is inside.
-         if (q < -tol) {
-            if (debugIntersect) System.out.println (" fail 3 q=" + q + " ra=" + referenceArea);
-            return false;
-         }
-      }
-      return true;
-   }
-
-   /**
-    * Returns a list of Vertex3d[3] representing the 
-    * triangulated faces.  Note that this does not actually
-    * affect the current mesh.
-    */
-   public void triangulate(ArrayList<Vertex3d[]> tris) {
-      // estimated number of triangles
-      Vertex3d[] verts = getVertices();
-      if (numVertices() == 3) {
-         tris.add(verts);
-         return;
-      }
-
-      int nVerts = verts.length;
-      while (nVerts > 3) {
-         // find the indices of the best chord triangle, add the
-         // corresponding face to the new face list, and remove
-         // the vertex
-         Vertex3d[] chord = bestChord (verts);
-         tris.add(chord);
-
-         int j = 0;
-         for (int i=0; i<nVerts; i++) {
-            verts[j] = verts[i];
-            if (chord[1] != verts[i]) {
-               j++;
-            }
-         }
-         nVerts--;
-      }
-      tris.add(new Vertex3d[]{verts[0], verts[1], verts[2]});
-   }
-
-   /**
-    * Returns the maximum cosine of the triangle formed from a set of three
-    * vertices.
-    */
-   private double maxCosine (Vertex3d vtx0, Vertex3d vtx1, Vertex3d vtx2) {
-      Vector3d u01 = new Vector3d();
-      Vector3d u12 = new Vector3d();
-      Vector3d u20 = new Vector3d();
-
-      u01.sub (vtx1.pnt, vtx0.pnt);
-      u01.normalize();
-      u12.sub (vtx2.pnt, vtx1.pnt);
-      u12.normalize();
-      u20.sub (vtx0.pnt, vtx2.pnt);
-      u20.normalize();
-
-      double maxCos = u20.dot (u01);
-      double c = u01.dot (u12);
-      if (c > maxCos) {
-         maxCos = c;
-      }
-      c = u12.dot (u20);
-      if (c > maxCos) {
-         maxCos = c;
-      }
-      return maxCos;
-   }
-
-
-   private Vertex3d[] bestChord (Vertex3d[] vtxs) {
-      if (vtxs.length < 3) {
-         throw new InternalErrorException ("less than three indices specified");
-      }
-      else if (vtxs.length == 3) {
-         return new Vertex3d[] { vtxs[0], vtxs[1], vtxs[2] };
-      }
-      else if (vtxs.length == 4) {
-         double cos301 = maxCosine (vtxs[3], vtxs[0], vtxs[1]);
-         double cos012 = maxCosine (vtxs[0], vtxs[1], vtxs[2]);
-         if (cos301 < cos012) {
-            return new Vertex3d[] { vtxs[3], vtxs[0], vtxs[1] };
-         }
-         else {
-            return new Vertex3d[] { vtxs[0], vtxs[1], vtxs[2] };
-         }
-      }
-      else {
-         double minCos = Double.POSITIVE_INFINITY;
-         int i_min = 0;
-         int i_prev, i_next;
-         for (int i = 0; i < vtxs.length; i++) {
-
-            i_prev = (i == 0 ? vtxs.length - 1 : i - 1);
-            i_next = (i == vtxs.length - 1 ? 0 : i + 1);
-            double cos = maxCosine (vtxs[i_prev], vtxs[i], vtxs[i_next]);
-            if (cos < minCos) {
-               i_min = i;
-               minCos = cos;
-            }
-         }
-         i_prev = (i_min == 0 ? vtxs.length - 1 : i_min - 1);
-         i_next = (i_min == vtxs.length - 1 ? 0 : i_min + 1);
-         return new Vertex3d[] { vtxs[i_prev], vtxs[i_min], vtxs[i_next] };
-      }
-   }
-
-   public int getFlags() {
-      return myFlags;
-   }
-   
-   public void setFlags(int flags) {
-      myFlags = flags;
-   }
-   
-   public static int[] getIndices (Collection<Face> faces) {
-      ArrayList<Integer> list = new ArrayList<Integer>();
-      for (Face f : faces) {
-         list.add (f.getIndex());
-      }
-      return ArraySupport.toIntArray (list);      
-   }
-   
-   /**
-    * Returns a string identifying this face using the indices of
-    * its vertices.
-    * 
-    * @return vertex-based identifying string
-    */
-   public String vertexStr() {
-      StringBuilder sbuild = new StringBuilder();
-      sbuild.append ("[");
-      HalfEdge he = he0;
-      do {
-         sbuild.append (" ");
-         sbuild.append (he.head.getIndex());
-         he = he.next;
-      }
-      while (he != he0);
-      sbuild.append (" ]");
-      return sbuild.toString();
-   }
-}
->>>>>>> aa0a296b
+}