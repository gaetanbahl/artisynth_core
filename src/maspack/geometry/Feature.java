--- conflicted
+++ resolved
@@ -1,4 +1,3 @@
-<<<<<<< HEAD
 /**
  * Copyright (c) 2014, by the Authors: John E Lloyd (UBC)
  *
@@ -21,7 +20,7 @@
    public static final int VERTEX_3D = 1;
    public static final int HALF_EDGE = 2;
    public static final int FACE = 3;
-   public static final int VERTEX_2D = 4;
+   public static final int LINE_SEGMENT = 4;
    public static final int EDGE = 5;
    public static final int FACET = 6;
    public static final int CELL = 7;
@@ -53,8 +52,8 @@
          case VERTEX_3D: {
             return "VERTEX_3D";
          }
-         case VERTEX_2D: {
-            return "VERTEX_2D";
+         case LINE_SEGMENT: {
+            return "LINE_SEGMENT";
          }
          case HALF_EDGE: {
             return "HALF_EDGE";
@@ -104,109 +103,4 @@
    //   public boolean voronoiCheck (Point3d pnt) {
    //      return true;
    //   }
-}
-=======
-/**
- * Copyright (c) 2014, by the Authors: John E Lloyd (UBC)
- *
- * This software is freely available under a 2-clause BSD license. Please see
- * the LICENSE file in the ArtiSynth distribution directory for details.
- */
-package maspack.geometry;
-
-import maspack.matrix.*;
-
-/**
- * Super class for vertices, half-edges, and faces.
- */
-public abstract class Feature implements Boundable {
-   protected int myFlags;
-
-   public static int VISITED = 0x01000000;
-   
-   public static final int UNKNOWN = 0;
-   public static final int VERTEX_3D = 1;
-   public static final int HALF_EDGE = 2;
-   public static final int FACE = 3;
-   public static final int LINE_SEGMENT = 4;
-   public static final int EDGE = 5;
-   public static final int FACET = 6;
-   public static final int CELL = 7;
-   public static final int TYPE_MASK = 0xff;
-
-   public Feature (int type) {
-      this.myFlags = type & TYPE_MASK;
-   }
-   
-   public void setVisited() {
-      myFlags |= VISITED;
-   }
-   
-   public boolean isVisited() {
-      return ((myFlags & VISITED) != 0);
-   }
-   
-   public void clearVisited() {
-      myFlags = myFlags & ~VISITED;
-   }
-
-   public int getType() {
-      return myFlags & TYPE_MASK;
-   }
-
-   public String getTypeName() {
-      switch (getType()) {
-         case VERTEX_3D: {
-            return "VERTEX_3D";
-         }
-         case LINE_SEGMENT: {
-            return "LINE_SEGMENT";
-         }
-         case HALF_EDGE: {
-            return "HALF_EDGE";
-         }
-         case FACE: {
-            return "FACE";
-         }
-         case FACET: {
-            return "FACET";
-         }
-         case EDGE: {
-            return "EDGE";
-         }
-         case CELL: {
-            return "CELL";
-         }
-         default: {
-            return "???";
-         }
-      }
-   }
-   
-   public boolean checkFlag(int mask) {
-      if ( (myFlags & mask) > 0) {
-         return true;
-      }
-      return false;
-   }
-   
-   public void setFlag(int mask) {
-      myFlags |= mask;
-   }
-   
-   public void clearFlag(int mask) {
-      myFlags = myFlags & ~mask;
-   }
-
-   /**
-    * Determine nearest point to this feature
-    * @param nearest populated nearest point
-    * @param pnt point to check distance to
-    */
-   public abstract void nearestPoint(Point3d nearest, Point3d pnt);
-
-   //   public boolean voronoiCheck (Point3d pnt) {
-   //      return true;
-   //   }
-}
->>>>>>> 317c6cc7
+}