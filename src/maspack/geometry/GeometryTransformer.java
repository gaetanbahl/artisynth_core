package maspack.geometry;

import java.util.*;

import maspack.matrix.*;

/**
 * Implements geometric transformations associated with a generalized
 * deformation mapping, under which points <code>p</code> are mapped
 * to deformed points <code>p'</code> using a function
 * <pre>
 * p' = f (p)
 * </pre>
 * The mapping is assumed to be piece-wise differentiable, so
 * that each point <code>p</code> is also associated with a
 * deformation gradient <code>F</code>.
 *
 * The transformations can be applied to a variety of primitives, including
 * points, vectors, planes, meshes, and transformation matrices. Sub-classes
 * provide different types of transformations, include rigid, affine, and
 * non-linear.
 *
 * <p>The transformations themselves are effected with a set of
 * <code>transform()</code> methods, one for each primitive type.  Primitives
 * of type {@link Point3d} and {@link Vector3d} are transformed using
 * primitives named <code>transformVec()</code> and
 * <code>transformPnt()</code>, to help resolve ambiguities between point and
 * vector transformations.
 *
 * <p>The transformer is able to save and restore the previous values associated
 * with each transformation, so that its transform actions can later be
 * "undone". Storing of save information is activated by calling
 * <code>setUndoState(UndoState.SAVING)</code>, after which each transform
 * operation will save the original value of each primitive. Restoring of this
 * information is then activated by calling
 * <code>setUndoState(UndoState.RESTORING)</code>, after which each transform
 * operation will restore the original primitive value instead of performing
 * the actual transformation. For example:
 * <pre>
 *   GeometryTransformer gtr;
 *   Vector3d v1, v2;
 *   Plane plane;
 *   
 *   ... initialize variables ...
 *   
 *   // start saving undo information
 *   gtr.setUndoState (UndoState.SAVING); 
 *   gtr.transformVec (v1);  
 *   gtr.transformVec (v2);  // transform v1, v2, and plane
 *   gtr.transform (plane)
 *
 *   // restore undo information
 *   gtr.setUndoState (UndoState.RESTORING); 
 *   gtr.transformVec (v1);                
 *   gtr.transformVec (v2);   // restore v1, v2, and plane to their
 *   gtr.transform (plane)    // original values
 * </pre>
 * When restoring undo information, operations must be called on the same
 * primitives in the same order as was used during the original transform. It
 * is the responsibility of the calling application to ensure this. The caller
 * may also save and restore additional application-specific information using
 * the primitives {@link #saveObject} and {@link #restoreObject}.
 * 
 * @author John E Lloyd
 */
public abstract class GeometryTransformer {
   
   private static double MACH_PREC = 1e-16;
   
   /**
    * Describes the current undo state of this transformer.
    */
   public enum UndoState { 

      /**
       * No undo information is being saved or restored.
       */
      OFF, 

      /**
       * Undo information is being saved.
       */

      SAVING, 

      /**
       * Undo information is being restored.
       */
      RESTORING };
   
   private UndoState myUndoState = UndoState.OFF;
   private ArrayDeque<Object> myUndoData;

   /**
    * Implements constraint operations on rigid or affine transform objects.
    */
   public interface Constrainer {

      /**
       * Modfies the value of <code>X</code>, if necessary, to satisfy some
       * constraint.
       */
      public void apply (AffineTransform3dBase X);      
   }

   /**
    * Constrains an affine transform so that its matrix component results in
    * uniform scaling.
    */
   public static class UniformScalingConstrainer implements Constrainer {
      
      public UniformScalingConstrainer() {
      }
      
      public void apply (AffineTransform3dBase X) {

         if (X instanceof AffineTransform3d && 
             !X.equals (AffineTransform3d.IDENTITY)) {
            
            Matrix3d A = new Matrix3d (((AffineTransform3d)X).A);
            
            // factor A into the polar decomposition A = Q P,
            // then constrain P to be a uniform scaling transform
            // with the same volume change
            PolarDecomposition3d pd = new PolarDecomposition3d(A);
            Matrix3d P = pd.getP();
            double s = Math.pow (Math.abs(P.determinant()), 1/3.0);
            A.setDiagonal (s, s, s);
            A.mul (pd.getQ(), A);
            
            ((AffineTransform3d)X).A.set(A);
         }
      }
   }

   /**
    * Sets the undo state of this transformer so as to enable it save or
    * restore the original data form transformation operations.
    * 
    * @param state new undo state
    */
   public void setUndoState (UndoState state) {
      if (state != myUndoState) {
         switch (state) {
            case OFF: {
               myUndoData = null;
               break;
            }
            case SAVING: {
               myUndoData = new ArrayDeque<Object>();
               break;
            }
            case RESTORING: {
               if (myUndoData == null) {
                  throw new IllegalStateException (
                     "No undo state has been saved");
               }
               break;
            }
         }
         myUndoState = state;
      }
   }
   
   /**
    * Returns <code>true</code> if the undo state of this transformer is set to
    * restore primitive values.
    * 
    * @return true if this transformer is restoring values.
    */
   public boolean isRestoring() {
      return myUndoState == UndoState.RESTORING;
   }
   
   /**
    * Returns <code>true</code> if the undo state of this transformer is set to
    * save primitive values.
    * 
    * @return true if this transformer is saving values.
    */
   public boolean isSaving() {
      return myUndoState == UndoState.SAVING;
   }

   protected <T> T restore (T obj) {
      if (myUndoState != UndoState.RESTORING) {
         throw new ImproperStateException ("Undo state is not set to RESTORING");
      }
      else if (myUndoData.size() == 0) {
         throw new ImproperStateException ("No undo information remaining");
      }
      else {
         try {
            return (T)myUndoData.removeFirst();
         }
         catch (ClassCastException e) {
            throw new ImproperStateException (
               "Undo information not of type " + obj.getClass());             
         }
      }
   }

   protected void save (Object obj){
      if (myUndoState != UndoState.SAVING) {
         throw new ImproperStateException ("Undo state is not set to SAVING");
      }
      else {
         myUndoData.addLast (obj);
      }
   }

   /**
    * Returns application-specific data (that was previously set using {@link
    * #saveObject}) if the undo state of this transformer is set to {@link
    * UndoState#RESTORING}. Otherwise, an exception is thrown.
    * 
    * @param obj any object with the same data type as the object to be
    * restored. Used only for compile-time type checking and will not be
    * modified.
    * @return original data value
    */
   public <T> T restoreObject (T obj) {
      return restore (obj);
   }
   
   /**
    * Saves application-specific data if the undo state of this transformer is
    * set to {@link UndoState#SAVING}. Otherwise, an exception is thrown.
    * 
    * @param obj object to be saved.
    */
   public void saveObject (Object obj) {
      save (obj);
   }

   /**
    * Removes <code>cnt</code> items of restore data if the undo state of this
    * transformer is set to {@link UndoState#RESTORING}. Otherwise, an
    * exception is thrown.
    * 
    * @param cnt number of restore items to remove.
    */
   public void popRestoreData (int cnt) {
      if (myUndoState != UndoState.RESTORING) {
         throw new ImproperStateException ("Undo state is not set to RESTORING");
      }
      if (myUndoData.size() < cnt) {
         throw new ImproperStateException ("Not enough undo information");
      }
      while (cnt-- > 0) {
         myUndoData.removeFirst();
      }      
   }
   
   /**
    * Returns <code>true</code> if this transformer implements a linear
    * rigid transform.
    */
   public abstract boolean isRigid();

   /**
    * Returns <code>true</code> if this transformer implements a linear affine
    * transform.
    */
   public abstract boolean isAffine();

   /**
    * Returns <code>true</code> if this transformer globally implements a 
    * reflection (i.e., the determinant of the deformation gradient
    * at all transformation points is negative). The default declaration
    * of this method returns <code>false</code>. Subclasses should
    * override this if necessary.
    */
   public boolean isReflecting() {
      return false;
   }

   /**
    * Returns <code>true</code> if this transformer is invertible. If it is,
    * then an inverse transformer can be obtained using {@link #getInverse}.
    */
   public abstract boolean isInvertible();
   
   /**
    * Returns a transformer that implements the inverse operation of
    * this transformer, if {@link #isInvertible} returns <code>true</code>.
    * 
    * @return inverse transformer
    */
   public abstract GeometryTransformer getInverse();

   /**
    * Transforms a point <code>p</code>, in place.
    * This is equivalent to <code>transformPnt(p,p)</code>.
    * 
    * <p>If this transformer's undo state is set to {@link
    * UndoState#RESTORING}, then <code>p</code> is instead set to its original
    * value that was previously saved when the undo state was set to {@link
    * UndoState#SAVING}.
    *
    * @param p point to be transformed
    */
   public void transformPnt (Point3d p) {
      transformPnt (p, p);
   }

   /**
    * Transforms a point <code>p</code> and returns the result in
    * <code>pr</code>.
    *
    * <p>If this transformer's undo state is set to {@link
    * UndoState#RESTORING}, then <code>pr</code> is instead set to the value of
    * <code>p</code> that was previously saved when the undo state was set to
    * {@link UndoState#SAVING}.
    *
    * @param pr transformed point
    * @param p point to be transformed
    */
   public void transformPnt (Point3d pr, Point3d p) {
      if (isRestoring()) {
         Point3d px = restore (pr);
         pr.set (px);
         return;
      }
      if (isSaving()) {
         save (new Point3d(p));
      }
      computeTransformPnt (pr, p);
   }
   
   /**
    * Transforms a point <code>p</code> and returns the result in
    * <code>pr</code>. This provides the low level implementation for point
    * transformations and does not do any saving or restoring of data.
    * 
    * @param pr transformed point
    * @param p point to be transformed
    */
   public abstract void computeTransformPnt (Point3d pr, Point3d p);

   /**
    * Transforms a vector <code>v</code>, located at reference position
    * <code>r</code>, in place.
    * This is equivalent to <code>transformVec(v,v,r)</code>.
    *
    * <p>If this transformer's undo state is set to {@link
    * UndoState#RESTORING}, then <code>v</code> is instead set to its original
    * value that was previously saved when the undo state was set to {@link
    * UndoState#SAVING}.
    *
    * @param v vector to be transformed
    * @param r reference position of the vector, in original coordinates
    */
   public void transformVec (Vector3d v, Vector3d r) {
      transformVec (v, v, r);
   }

   /**
    * Transforms a vector <code>v</code>, located at reference position
    * <code>r</code>, and returns the result in <code>vr</code>.
    * Generally, this transformation will take the form
    * <pre>
    * vr = F v
    * </pre>
    * where <code>F</code> is the deformation gradient at the reference
    * position.
    *
    * <p>If this transformer's undo state is set to {@link
    * UndoState#RESTORING}, then <code>vr</code> is instead set to the value of
    * <code>v</code> that was previously saved when the undo state was set to
    * {@link UndoState#SAVING}.
    *
    * @param vr transformed vector
    * @param v vector to be transformed
    * @param r reference position of the vector, in original coordinates
    */
   public void transformVec (Vector3d vr, Vector3d v, Vector3d r) {
      if (isRestoring()) {
         vr.set (restore (vr));
         return;
      }
      if (isSaving()) {
         save (new Vector3d(v));
      }
      computeTransformVec (vr, v, r);
   }
   
   /**
    * Transforms a vector <code>v</code>, located at reference position
    * <code>r</code>, and returns the result in <code>vr</code>. This
    * provides the low level implementation for vector transformations and does
    * not do any saving or restoring of data.
    *
    * @param vr transformed vector
    * @param v vector to be transformed
    * @param r reference position of the vector, in original coordinates
    */
   public abstract void computeTransformVec (
      Vector3d vr, Vector3d v, Vector3d r);

   /**
    * Transforms a normal vector <code>n</code>, located at reference position
    * <code>r</code>, in place. This is equivalent to <code>transformNormal(n,
    * n)</code>.
    *
    * <p>If this transformer's undo state is set to {@link
    * UndoState#RESTORING}, then <code>n</code> is instead set to its original
    * value that was previously saved when the undo state was set to {@link
    * UndoState#SAVING}.
    *
    * @param n normal to be transformed
    * @param r reference position of the normal, in original coordinates
    */
   public void transformNormal (Vector3d n, Vector3d r) {
      transformNormal (n, n, r);
   }

   /**
    * Transforms a normal vector <code>n</code>, located at reference position
    * <code>r</code>, and returns the result in <code>nr</code>.
    * Generally, this transformation will take the form
    * <pre>
    *       -1 T
    * nr = F     n
    * </pre>
    * where <code>F</code> is the deformation gradient at the reference
    * position. The result is <i>not</i> normalized since
    * the unnormalized form could be useful in some contexts.
    *
    * <p>If this transformer's undo state is set to {@link
    * UndoState#RESTORING}, then <code>nr</code> is instead set to the value of
    * <code>n</code> that was previously saved when the undo state was set to
    * {@link UndoState#SAVING}.
    *
    * @param nr transformed normal
    * @param n normal to be transformed
    * @param r reference position of the normal, in original coordinates
    */
   public void transformNormal (Vector3d nr, Vector3d n, Vector3d r) {
      if (isRestoring()) {
         nr.set (restore (nr));
         return;
      }
      if (isSaving()) {
         save (new Vector3d(n));
      }
      computeTransformNormal (nr, n, r);
   }
   
   /**
    * Transforms a normal vector <code>n</code>, located at reference position
    * <code>r</code>, and returns the result in <code>nr</code>. This
    * provides the low level implementation for normal transformations and does
    * not do any saving or restoring of data.
    *
    * @param nr transformed normal
    * @param n normal to be transformed
    * @param r reference position of the normal, in original coordinates
    */
   public abstract void computeTransformNormal (
      Vector3d nr, Vector3d n, Vector3d r);

   /**
    * Transforms a rigid transform <code>T</code>, in place.
    * This is equivalent to <code>transform(T,T)</code>.
    * 
    * <p>If this transformer's undo state is set to {@link
    * UndoState#RESTORING}, then <code>T</code> is instead set to its original
    * value that was previously saved when the undo state was set to {@link
    * UndoState#SAVING}.
    *
    * @param T rigid transform to be transformed.
    */
   public void transform (RigidTransform3d T) {
      transform (T, T);
   }

   /**
    * Transforms a rigid transform <code>T</code> and returns the
    * result in <code>TR</code>. If
    * <pre>
    *      [  R   p  ]
    * T =  [         ]
    *      [  0   1  ]
    * </pre>
    * and <code>f(p)</code> and <code>F</code> are the deformed position
    * and deformation gradient at <code>p</code>, then 
    * generally this transform takes the form
    * <pre>
    *      [  Q R N   f(p) ]
    * TR = [               ]
    *      [    0      1   ]
    * </pre>
    * where <code>Q</code> is the orthogonal matrix from the left polar
    * decomposition <code>F = P Q</code>, and <code>N</code> is matrix that
    * flips an axis to ensure that <code>Q R N</code> remains right-handed.
    * If <code>det(Q) = 1</code>, then <code>N</code> is the identity, while if
    * <code>det(Q) = -1</code>, then <code>N</code> is typically choosen to
    * correspond to the axis least affected by <code>Q</code>, which is the one
    * corresponding to the diagonal of <code>Q</code> nearest to 1.
    * 
    * <p>If this transformer's undo state is set to {@link
    * UndoState#RESTORING}, then <code>TR</code> is instead set to the value of
    * <code>T</code> that was previously saved when the undo state was set to
    * {@link UndoState#SAVING}.
    *
    * @param TR transformed transform
    * @param T transform to be transformed
    */
   public void transform (RigidTransform3d TR, RigidTransform3d T) {
      if (isRestoring()) {
         TR.set (restore (TR));
         return;
      }
      if (isSaving()) {
         save (new RigidTransform3d(T));
      }
      computeTransform (TR, T);
      //computeTransform (TR, T);
   }
   
   public void computeTransform (AffineTransform3dBase X) {
      if (X instanceof RigidTransform3d) {
         computeTransform ((RigidTransform3d)X, (RigidTransform3d)X);         
      }
      else if (X instanceof AffineTransform3d) {
         computeTransform ((AffineTransform3d)X, (AffineTransform3d)X);         
      }
      else {
         throw new UnsupportedOperationException (
            "doTransform() not implemented for type "+X.getClass());
      }
   }
   
   /**
    * Transforms a rigid transform <code>T</code> and returns the result in
    * <code>TR</code>. This provides the low level implementation for the
    * transformation of rigid transforms and does not do any saving or
    * restoring of data.
    *
    * @param TR transformed transform
    * @param T transform to be transformed
    */
   protected void computeTransform (
      RigidTransform3d TR, RigidTransform3d T) {
      computeTransform (TR.R, null, T.R, T.p);
      Point3d p = new Point3d(T.p);
      computeTransformPnt (p, p);
      TR.p.set (p);
   }
   
   /**
    * Transforms an affine transform <code>X</code>, in place.
    * This is equivalent to <code>transform(X,X)</code>.
    * 
    * <p>If this transformer's undo state is set to {@link
    * UndoState#RESTORING}, then <code>X</code> is instead set to its original
    * value that was previously saved when the undo state was set to {@link
    * UndoState#SAVING}.
    *
    * @param X affine transform to be transformed.
    */
   public void transform (AffineTransform3d X) {
      transform (X, X);
   }

   /**
    * Transforms an affine transform <code>X</code> and returns the
    * result in <code>XR</code>. If
    * <pre>
    *     [  A   p  ]
    * X = [         ]
    *     [  0   1  ]
    * </pre>
    * then generally, this transform takes the form
    * <pre>
    *      [  F A   f(p) ]
    * XR = [             ]
    *      [   0     1   ]
    * </pre>
    * where <code>F</code> is the deformation gradient
    * at <code>p</code>, and <code>f(p)</code> is the deformed
    * position of <code>p</code>.
    *
    * <p>If this transformer's undo state is set to {@link
    * UndoState#RESTORING}, then <code>XR</code> is instead set to the value of
    * <code>X</code> that was previously saved when the undo state was set to
    * {@link UndoState#SAVING}.
    *
    * @param XR transformed transform
    * @param X transform to be transformed
    */
   public void transform (
      AffineTransform3d XR, AffineTransform3d X) {
      if (isRestoring()) {
         XR.set (restore (XR));
         return;
      }
      if (isSaving()) {
         save (new AffineTransform3d(X));
      }
      computeTransform (XR, X);
   }

   /**
    * Transforms an affine transform <code>X</code> and returns the result in
    * <code>XR</code>. This provides the low level implementation for the
    * transformation of affine transforms and does not do any saving or
    * restoring of data.
    * 
    * @param XR transformed transform
    * @param X transform to be transformed
    */
   public abstract void computeTransform (
      AffineTransform3d XR, AffineTransform3d X);

   /**
    * Transforms a rotation matrix <code>R</code>, located at reference
    * position <code>r</code>, in place.
    * This is equivalent to <code>transform(R,R,r)</code>.
    * 
    * <p>If this transformer's undo state is set to {@link
    * UndoState#RESTORING}, then <code>R</code> is instead set to its original
    * value that was previously saved when the undo state was set to {@link
    * UndoState#SAVING}.
    *
    * @param R rotation to be transformed
    * @param r reference position of the rotation, in original coordinates
    */
   public void transform (RotationMatrix3d R, Vector3d r) {
      transform (R, R, r);
   }

   /**
    * Transforms a rotation matrix <code>R</code>, located at reference
    * position <code>r</code>, and returns the result in <code>RR</code>.
    * If <code>F</code> is the deformation gradient at <code>r</code>,
    * this transform takes the form
    * <pre>
    * RR = Q R N 
    * </pre>
    * where <code>Q</code> is the orthogonal matrix from the left polar
    * decomposition <code>F = P Q</code>, and <code>N</code> is matrix that
    * flips an axis to ensure that <code>Q R N</code> remains right-handed.
    * If <code>det(Q) = 1</code>, then <code>N</code> is the identity, while if
    * <code>det(Q) = -1</code>, then <code>N</code> is typically choosen to
    * correspond to the axis least affected by <code>Q</code>, which is the one
    * corresponding to the diagonal of <code>Q</code> nearest to 1.
    * 
    * <p>If this transformer's undo state is set to {@link
    * UndoState#RESTORING}, then <code>RR</code> is instead set to the value of
    * <code>R</code> that was previously saved when the undo state was set to
    * {@link UndoState#SAVING}.
    *
    * @param RR transformed rotation
    * @param R rotation to be transformed
    * @param r reference position of the rotation, in original coordinates
    */
   public void transform (
      RotationMatrix3d RR, RotationMatrix3d R, Vector3d r) {
      if (isRestoring()) {
         RR.set (restore (RR));
         return;
      }
      if (isSaving()) {
         save (new RotationMatrix3d(R));
      }
      computeTransform (RR, null, R, r);      
   }

   /**
    * Transforms a rotation matrix <code>R</code>, located at reference
    * position <code>r</code>, and returns the result in <code>RR</code>,
    * according to
    * <pre>
    * RR = Q R N
    * </pre>
    * where <code>P</code>, <code>Q</code> and <code>N</code> are described
    * in the documentation for {@link
    * #transform(RotationMatrix3d,RotationMatrix3d,Vector3d)}.
    *
    * <p>This provides the low level implementation for the transformation of
    * rotation matrices and does not do any saving or restoring of data.
    *
    * @param RR transformed rotation
<<<<<<< HEAD
    * @param Ndiag TODO
=======
>>>>>>> 504fb510
    * @param R rotation to be transformed
    * @param r reference position of the rotation, in original coordinates
    * @param Ndiag if non-null, returns the diagonal elements of the
    * matrix <code>N</code>
    */
   public abstract void computeTransform (
      RotationMatrix3d RR, Vector3d Ndiag, RotationMatrix3d R, Vector3d r);

   /**
    * Transforms a general 3 X 3 matrix <code>M</code>, located at reference
    * position <code>r</code>, in place.
    * This is equivalent to <code>transform(M,M,r)</code>.
    * 
    * <p>If this transformer's undo state is set to {@link
    * UndoState#RESTORING}, then <code>M</code> is instead set to its original
    * value that was previously saved when the undo state was set to {@link
    * UndoState#SAVING}.
    *
    * @param M matrix to be transformed
    * @param r reference position of the matrix, in original coordinates
    */
   public void transform (Matrix3d M, Vector3d r) {
      transform (M, M, r);
   }

   /**
    * Transforms a general 3 X 3 matrix <code>M</code>, located at reference
    * position <code>r</code>, and returns the result in <code>MR</code>.
    * Generally, this transform takes the form
    * <pre>
    * MR = F M
    * </pre>
    * where <code>F</code> is the deformation gradient at the reference
    * position.
    * 
    * <p>If this transformer's undo state is set to {@link
    * UndoState#RESTORING}, then <code>MR</code> is instead set to the value of
    * <code>M</code> that was previously saved when the undo state was set to
    * {@link UndoState#SAVING}.
    *
    * @param MR transformed matrix
    * @param M matrix to be transformed
    * @param r reference position of the matrix, in original coordinates
    */
   public void transform (Matrix3d MR, Matrix3d M, Vector3d r) {
      if (isRestoring()) {
         MR.set (restore (MR));
         return;
      }
      if (isSaving()) {
         save (new Matrix3d(M));
      }
      computeTransform (MR, M, r);            
   }
   
   /**
    * Transforms a general 3 X 3 matrix <code>M</code>, located at reference
    * position <code>r</code>, and returns the result in <code>MR</code>.
    * This provides the low level implementation for the transformation of 3 X
    * 3 matrices and does not do any saving or restoring of data.
    *
    * @param MR transformed matrix
    * @param M matrix to be transformed
    * @param r reference position of the matrix, in original coordinates
    */
   public abstract void computeTransform (Matrix3d MR, Matrix3d M, Vector3d r);

   /**
    * Transforms a plane <code>p</code>, located at reference
    * position <code>r</code>, in place.
    * This is equivalent to <code>transform(p,p,r)</code>.
    *  
    * <p>If this transformer's undo state is set to {@link
    * UndoState#RESTORING}, then <code>p</code> is instead set to its original
    * value that was previously saved when the undo state was set to {@link
    * UndoState#SAVING}.
    *
    * @param p plane to be transformed
    * @param r reference position of the plane, in original coordinates
    */
   public void transform (Plane p, Vector3d r) {
      transform (p, p, r);
   }

   /**
    * Transforms a plane <code>p</code>, located at reference position
    * <code>r</code>, and returns the result in <code>pr</code>.
    * 
    * <p>If this transformer's undo state is set to {@link
    * UndoState#RESTORING}, then <code>pr</code> is instead set to the value of
    * <code>p</code> that was previously saved when the undo state was set to
    * {@link UndoState#SAVING}.
    *
    * @param pr transformed plane
    * @param p plane to be transformed
    * @param r reference position of the plane, in original coordinates
    */
   public void transform (Plane pr, Plane p, Vector3d r) {
      if (isRestoring()) {
         pr.set (restore (pr));
         return;
      }
      if (isSaving()) {
         save (new Plane(p));
      }
      computeTransform (pr, p, r);            
   }

   /**
    * Transforms a plane <code>p</code>, located at reference position
    * <code>r</code>, and returns the result in <code>pr</code>. This
    * provides the low level implementation for the transformation of planes
    * and does not do any saving or restoring of data.
    *
    * @param pr transformed plane
    * @param p plane to be transformed
    * @param r reference position of the plane, in original coordinates
    */
   public abstract void computeTransform (Plane pr, Plane p, Vector3d r);

   private void restoreVertices (MeshBase mesh) {
      for (Vertex3d v : mesh.getVertices()) {
         v.pnt.set (restore (v.pnt));
      }
   }

   private void restoreMeshToWorld (MeshBase mesh) {
      RigidTransform3d TMW = new RigidTransform3d();
      TMW.set (restore (TMW));
      mesh.setMeshToWorld (TMW);
   }

   private void saveVertices (MeshBase mesh) {
      for (Vertex3d v : mesh.getVertices()) {
         save (new Point3d(v.pnt));
      }
   }

   private void saveNormals (MeshBase mesh) {
      // save all the normal info, indices and all, just in case
      int numNormals = mesh.numNormals();
      save (mesh.numNormals());
      if (numNormals > 0) {
         for (Vector3d n : mesh.getNormals()) {
            save (new Vector3d(n));
         }
         int[] indices = mesh.getNormalIndices();
         save (Arrays.copyOf(indices, indices.length));
      }
   }

   private void restoreNormals (MeshBase mesh) {
      // restore all the normal info, indices and all, just in case
      int numNormals = restore (new Integer(0));
      if (numNormals == 0) {
         mesh.setNormals (null, null);
      }
      else {
         ArrayList<Vector3d> normals = new ArrayList<Vector3d>(numNormals);
         Vector3d dummyVec = new Vector3d();
         for (int i=0; i<numNormals; i++) {
            normals.add (restore (dummyVec));
         }
         int[] indices = restore (new int[0]);
         mesh.setNormals (normals, indices);
      }
   }

   /**
    * Return an array of points, one for each normal, that can be used to
    * provide a reference position for transforming that normal. If reason a
    * normal cannot be associated with a vertex, the corresponding point will
    * be set to the origin.
    *
    * <p>Each reference point is computed as the weighted sum of the vertex
    * points associated with each normal.
    */
   private Point3d[] getNormalPointRefs (MeshBase mesh) { 
      Point3d[] refs = new Point3d[mesh.numNormals()];
      int[] cnts = new int[mesh.numNormals()];
      for (int ni=0; ni<refs.length; ni++) {
         refs[ni] = new Point3d();
      }
      int[] indexOffs = mesh.getFeatureIndexOffsets();
      int[] vertexIdxs = mesh.createVertexIndices();
      int[] normalIdxs = mesh.getNormalIndices();
      for (int fi=0; fi<indexOffs.length-1; fi++) {
         for (int idx=indexOffs[fi]; idx<indexOffs[fi+1]; idx++) {
            int ni = normalIdxs[idx];
            cnts[ni]++;
            refs[ni].add (mesh.getVertex(vertexIdxs[idx]).pnt);
         }
      }
      for (int ni=0; ni<refs.length; ni++) {
         refs[ni].scale (1.0/cnts[ni]);
      }
      return refs;
   }

   /**
    * Applies a geometric transformation to the vertex positions of a mesh, in
    * local mesh coordinates. The topology of the mesh remains unchanged.
    *
    * <p>If this transformer's undo state is set to {@link
    * UndoState#RESTORING}, then the vertex positions are instead set to their
    * original values that were previously saved when the undo state was set to
    * {@link UndoState#SAVING}.
    *
    * @param mesh Mesh to be transformed
    */
   public void transform (MeshBase mesh) {
      if (isRestoring()) {
         restoreVertices (mesh);
         if (mesh.hasExplicitNormals()) {
            restoreNormals (mesh);
         }
         else {
            mesh.clearNormals(); // regenerate on demand
         }
         mesh.notifyVertexPositionsModified();
         return;
      }
      if (isSaving()) {
         saveVertices (mesh);
         if (mesh.hasExplicitNormals()) {
            saveNormals (mesh);
         }
      }
      // transform normals first because we need unmodified vertex points
      if (mesh.hasExplicitNormals()) {
         ArrayList<Vector3d> normals = mesh.getNormals();
         if (normals != null) {
            Point3d[] refs = getNormalPointRefs(mesh);

            ArrayList<Vertex3d> vertices = mesh.getVertices();
            for (int ni=0; ni<normals.size(); ni++) {
               Vector3d nrm = normals.get(ni);
               transformNormal (nrm, refs[ni]);
               nrm.normalize();
            }
         }
      }
      else {
         mesh.clearNormals(); // regenerate on demand
      }
      for (Vertex3d v : mesh.getVertices()) {
         transformPnt (v.pnt);
      }
      mesh.notifyVertexPositionsModified();
   }

   /**
    * Applies a geometric transformation to both the vertex positions of a mesh
    * and its mesh-to-world transform TMW, in world coordinates. The local
    * vertex positions <code>p</code> are modified to accomodate that of part
    * of the transformation not provided by the change to TMW. Specifically,
    * <pre> p' = TMWnew X (TMW p) </pre> where <code>X( )</code> indicates the
    * transform applied by this transformer and TMWnew is the transformed value
    * of <code>TMW</code>.
    * 
    * <p>If this transformer's undo state is set to {@link
    * UndoState#RESTORING}, then the vertex positions and TMW are instead set
    * to their original values that were previously saved when the undo state
    * was set to {@link UndoState#SAVING}.
    *
    * @param mesh Mesh to be transformed
    */
   public void transformWorld (MeshBase mesh) {
      transformWorld (mesh, /*constrainer=*/null);
   }

   /**
    * Applies a geometric transformation to both the vertices of a mesh and
    * its mesh-to-world transform TMW, in world coordinates. The local
    * vertex positions <code>p</code> are modified to accommodate that part
    * of the transformation not provided by the change to TMW. If
    * a <code>constrainer</code> is supplied, then this change is
    * constrained to that obtained by applying the constrainer to
    * the local affine transform obtained at the origin of the mesh
    * coordinate system. Otherwise, this method behaves identically to
    * {@link #transformWorld(MeshBase)}.
    * 
    * <p>If this transformer's undo state is set to {@link
    * UndoState#RESTORING}, then the vertex positions and TMW are instead set
    * to their original values that were previously saved when the undo state
    * was set to {@link UndoState#SAVING}.
    *
    * @param mesh Mesh to be transformed
    */
   public double transformWorld (MeshBase mesh, Constrainer constrainer) {

      double s = 1.0;
      RigidTransform3d TMW = mesh.getMeshToWorld();

      if (isRestoring()) {
         if (!isRigid()) {
            restoreVertices (mesh);
            if (mesh.hasExplicitNormals()) {
               restoreNormals(mesh);
            }
            else {
               mesh.clearNormals();
            }
         }
         restoreMeshToWorld (mesh);
         mesh.notifyVertexPositionsModified();
         return s;
      }
      RigidTransform3d TMWnew = new RigidTransform3d();
      computeTransform (TMWnew, TMW);

      if (isSaving()) {
         if (!isRigid()) {
            saveVertices (mesh);
            if (mesh.hasExplicitNormals()) {
               saveNormals(mesh);
            }
         }
         save (new RigidTransform3d(TMW));
      }
      if (!isRigid()) {
         if (isAffine() || constrainer != null) {
            
            // Adjust local vertices and normals using the local affine
            // transform XL, which accounts for the non-rigid parts of the
            // transform that cannot be accommodated by the mesh-to-world 
            // transform
            AffineTransform3d XL = 
               computeLocalAffineTransform (TMW, constrainer);
            if (mesh.hasExplicitNormals()) {
               ArrayList<Vector3d> normals = mesh.getNormals();
               if (normals != null) {
                  Matrix3d Ainv = new Matrix3d();
                  Ainv.invert (XL.A);
                  for (Vector3d nrm : normals) {
                     Ainv.mulTranspose (nrm, nrm);
                     nrm.normalize();
                  }
               }
            }
            else {
               mesh.clearNormals(); // regenerate on demand
            }
            for (Vertex3d v : mesh.getVertices()) {
               v.pnt.transform (XL);
            }
         }
         else {
            Point3d pworld = new Point3d(); // vertex point in world coords
            // transform normals first because we need unmodified vertex points
            if (mesh.hasExplicitNormals()) {
               ArrayList<Vector3d> normals = mesh.getNormals();
               if (normals != null) {
                  Vector3d nworld = new Vector3d(); // normal in world coords
                  Point3d[] refs = getNormalPointRefs(mesh);
               
                  ArrayList<Vertex3d> vertices = mesh.getVertices();
                  for (int ni=0; ni<normals.size(); ni++) {
                     Vector3d nrm = normals.get(ni);
                     pworld.transform (TMW, refs[ni]);
                     nworld.transform (TMW, nrm);
                     transformNormal (nworld, pworld);
                     nrm.inverseTransform (TMWnew, nworld);
                     nrm.normalize();
                  }
               }
            }
            else {
               mesh.clearNormals(); // regenerate on demand
            }
            for (Vertex3d v : mesh.getVertices()) {
               pworld.transform (TMW, v.pnt);
               computeTransformPnt (pworld, pworld);
               v.pnt.inverseTransform (TMWnew, pworld);
            }
         }
         mesh.notifyVertexPositionsModified();
      }
      mesh.setMeshToWorld (TMWnew);
      return s;
   }
   
   /**
    * Computes the matrices <code>PL</code> and <code>N</code> that transform
    * points <code>xl</code> local to a coordinate frame <code>T</code> after
    * that frame is itself transformed.  The updated local coordinates are
    * given by
    * <pre>
    * xl' = N PL xl
    * <pre>
    * where <code>PL</code> is symmetric positive definite and
    * <code>N</code> is a diagonal matrix that is either the identity,
    * or a reflection that flips a single axis. This accounts
    * for the non-rigid aspects of the transformation
    * that cannot be absorbed into <code>T</code>.
    *
    * <p>See the documentation for {@link
    * #transform(RigidTransform3d,RigidTransform3d)}. If
    * <pre>
    *      [  R   p  ]
    * T =  [         ]
    *      [  0   1  ]
    * </pre>
    * then
    * <pre>
    *      [  Q R N   f(p) ]
    * TR = [               ].
    *      [    0      1   ]
    * </pre>
    * Meanwhile, the linearization of f(p) about <code>p</code> is given
    * by the affine transform
    * <pre>
    *     [  F    -F p + f(p) ]
    * X = [                   ].
    *     [  0         1      ]
    * </pre>
    * If <code>xw</code> and <code>xl</code> describe points with respect
    * to world and <code>T</code>, respectively,
    * we have
    * <pre>
    * xw' = X xw = X T xl
    * </pre>
    * and so the updated value of <code>xl</code> is given by
    * <pre>
    * xl' = inv(TR) xw' = inv(TR) X T xl
    * </pre>
    * which can be expressed as
    * <pre>
    *                       T  T
    * xl' = N PL xl,  PL = R  Q  P Q R
    * </pre>
    *
    * @param PL primary transformation matrix
    * @param Ndiag if non-null, returns the diagonal components of N
    * @param T rigid transform for which the local transforms are computed.
    */
   public abstract void computeLocalTransforms (
      Matrix3d PL, Vector3d Ndiag, RigidTransform3d T);
   
   /**
    * Computes the local affine transform <code>XL</code> that transforms
    * points <code>xl</code> local to a coordinate frame <code>T</code> after
    * that frame is itself transformed. The updated local coordinates are
    * given by
    * <pre>
    * [ xl' ]      [ xl ]
    * [     ] = XL [    ]
    * [  1  ]      [ 0  ]
    * <pre>
    * and <code>XL</code> is computed from the <code>PL</code> and
    * <code>N</code> matrices returned by
    * {@link #computeLocalTransforms(Matrix3d,Vector3d,RigidTransform3d)
    * computeLocalTransform(PL,Ndiag,T)}, according to 
    * <pre>
    *      [  N PL  0 ]
    * XL = [          ].
    *      [  0     1 ]
    * </pre>
    * An optional <code>constrainer</code> can be provided to
    * further constrain the resulting value of <code>XL</code>.
    *
    * @param T rigid transform for which the local affine transform is computed
    * @param constrainer if non-null, specifies a constrainer that should be
    * applied to constrain the value of the transform
    * @return local affine transform
    */
   public AffineTransform3d computeLocalAffineTransform (
      RigidTransform3d T, Constrainer constrainer) {
      
      Matrix3d PL = new Matrix3d();
      Vector3d Ndiag = new Vector3d();
      computeLocalTransforms (PL, Ndiag, T);

      AffineTransform3d XL = new AffineTransform3d (PL, Vector3d.ZERO);
      XL.A.mulRows (Ndiag);
      if (constrainer != null) {
         constrainer.apply (XL);
      }
      return XL;
   }
   
   /**
    * Computes and returns the linearized affine transform at the specified
    * reference position. In the general case, this is the local linearization
    * of the deformation field f(p) around <code>r</code>,
    * given by
    * <pre>
    *     [  F   f(dp) ]
    * X = [            ]
    *     [  0     1   ]
    * </pre>
    * so that for a small change in position <code>dp</code>, we have
    * <pre>
    *             [ dp ]
    * f(p+dp) = X [    ]
    *             [ 1  ]
    * </pre>
    * In the case where f(p) is itself an affine or rigid transform
    * given by 
    * <pre>
    *     [  F     px  ]
    * A = [            ]
    *     [  0     1   ]
    * </pre>
    * the local transform becomes
    * <pre>
    *     [  F     F p + px  ]
    * X = [                  ]
    *     [  0         1     ]
    * </pre>
    * and if p = 0, then X is the simply the transform itself.
    *
    * @param r reference position at which the transformation is calculated
    * @return local affine transform
    */
   public AffineTransform3dBase computeLinearizedTransform (Vector3d r) {
      if (isRigid()) {
         RigidTransform3d XR = new RigidTransform3d();
         computeTransform (XR);
         return XR;
      }
      else {
         AffineTransform3d XA = new AffineTransform3d();
         computeTransform (XA);
         return XA;
      }      
   }
   
   /**
    * Return an appropriate transformer for a given affine transform.
    * 
    * @param X Affine transform (either rigid or strictly affine) for which
    * the transformer should be created 
    * @return transformer for the indicated affine transform
    */
   public static GeometryTransformer create (AffineTransform3dBase X) {
      if (X instanceof RigidTransform3d) {
         return new RigidTransformer ((RigidTransform3d)X);         
      }
      else if (X instanceof AffineTransform3d) {
         return new AffineTransformer ((AffineTransform3d)X);
      }
      else 
         throw new IllegalArgumentException (
            "Unknown argument type: " + X.getClass());
   }

}
<|MERGE_RESOLUTION|>--- conflicted
+++ resolved
@@ -1,1237 +1,1233 @@
-package maspack.geometry;
-
-import java.util.*;
-
-import maspack.matrix.*;
-
-/**
- * Implements geometric transformations associated with a generalized
- * deformation mapping, under which points <code>p</code> are mapped
- * to deformed points <code>p'</code> using a function
- * <pre>
- * p' = f (p)
- * </pre>
- * The mapping is assumed to be piece-wise differentiable, so
- * that each point <code>p</code> is also associated with a
- * deformation gradient <code>F</code>.
- *
- * The transformations can be applied to a variety of primitives, including
- * points, vectors, planes, meshes, and transformation matrices. Sub-classes
- * provide different types of transformations, include rigid, affine, and
- * non-linear.
- *
- * <p>The transformations themselves are effected with a set of
- * <code>transform()</code> methods, one for each primitive type.  Primitives
- * of type {@link Point3d} and {@link Vector3d} are transformed using
- * primitives named <code>transformVec()</code> and
- * <code>transformPnt()</code>, to help resolve ambiguities between point and
- * vector transformations.
- *
- * <p>The transformer is able to save and restore the previous values associated
- * with each transformation, so that its transform actions can later be
- * "undone". Storing of save information is activated by calling
- * <code>setUndoState(UndoState.SAVING)</code>, after which each transform
- * operation will save the original value of each primitive. Restoring of this
- * information is then activated by calling
- * <code>setUndoState(UndoState.RESTORING)</code>, after which each transform
- * operation will restore the original primitive value instead of performing
- * the actual transformation. For example:
- * <pre>
- *   GeometryTransformer gtr;
- *   Vector3d v1, v2;
- *   Plane plane;
- *   
- *   ... initialize variables ...
- *   
- *   // start saving undo information
- *   gtr.setUndoState (UndoState.SAVING); 
- *   gtr.transformVec (v1);  
- *   gtr.transformVec (v2);  // transform v1, v2, and plane
- *   gtr.transform (plane)
- *
- *   // restore undo information
- *   gtr.setUndoState (UndoState.RESTORING); 
- *   gtr.transformVec (v1);                
- *   gtr.transformVec (v2);   // restore v1, v2, and plane to their
- *   gtr.transform (plane)    // original values
- * </pre>
- * When restoring undo information, operations must be called on the same
- * primitives in the same order as was used during the original transform. It
- * is the responsibility of the calling application to ensure this. The caller
- * may also save and restore additional application-specific information using
- * the primitives {@link #saveObject} and {@link #restoreObject}.
- * 
- * @author John E Lloyd
- */
-public abstract class GeometryTransformer {
-   
-   private static double MACH_PREC = 1e-16;
-   
-   /**
-    * Describes the current undo state of this transformer.
-    */
-   public enum UndoState { 
-
-      /**
-       * No undo information is being saved or restored.
-       */
-      OFF, 
-
-      /**
-       * Undo information is being saved.
-       */
-
-      SAVING, 
-
-      /**
-       * Undo information is being restored.
-       */
-      RESTORING };
-   
-   private UndoState myUndoState = UndoState.OFF;
-   private ArrayDeque<Object> myUndoData;
-
-   /**
-    * Implements constraint operations on rigid or affine transform objects.
-    */
-   public interface Constrainer {
-
-      /**
-       * Modfies the value of <code>X</code>, if necessary, to satisfy some
-       * constraint.
-       */
-      public void apply (AffineTransform3dBase X);      
-   }
-
-   /**
-    * Constrains an affine transform so that its matrix component results in
-    * uniform scaling.
-    */
-   public static class UniformScalingConstrainer implements Constrainer {
-      
-      public UniformScalingConstrainer() {
-      }
-      
-      public void apply (AffineTransform3dBase X) {
-
-         if (X instanceof AffineTransform3d && 
-             !X.equals (AffineTransform3d.IDENTITY)) {
-            
-            Matrix3d A = new Matrix3d (((AffineTransform3d)X).A);
-            
-            // factor A into the polar decomposition A = Q P,
-            // then constrain P to be a uniform scaling transform
-            // with the same volume change
-            PolarDecomposition3d pd = new PolarDecomposition3d(A);
-            Matrix3d P = pd.getP();
-            double s = Math.pow (Math.abs(P.determinant()), 1/3.0);
-            A.setDiagonal (s, s, s);
-            A.mul (pd.getQ(), A);
-            
-            ((AffineTransform3d)X).A.set(A);
-         }
-      }
-   }
-
-   /**
-    * Sets the undo state of this transformer so as to enable it save or
-    * restore the original data form transformation operations.
-    * 
-    * @param state new undo state
-    */
-   public void setUndoState (UndoState state) {
-      if (state != myUndoState) {
-         switch (state) {
-            case OFF: {
-               myUndoData = null;
-               break;
-            }
-            case SAVING: {
-               myUndoData = new ArrayDeque<Object>();
-               break;
-            }
-            case RESTORING: {
-               if (myUndoData == null) {
-                  throw new IllegalStateException (
-                     "No undo state has been saved");
-               }
-               break;
-            }
-         }
-         myUndoState = state;
-      }
-   }
-   
-   /**
-    * Returns <code>true</code> if the undo state of this transformer is set to
-    * restore primitive values.
-    * 
-    * @return true if this transformer is restoring values.
-    */
-   public boolean isRestoring() {
-      return myUndoState == UndoState.RESTORING;
-   }
-   
-   /**
-    * Returns <code>true</code> if the undo state of this transformer is set to
-    * save primitive values.
-    * 
-    * @return true if this transformer is saving values.
-    */
-   public boolean isSaving() {
-      return myUndoState == UndoState.SAVING;
-   }
-
-   protected <T> T restore (T obj) {
-      if (myUndoState != UndoState.RESTORING) {
-         throw new ImproperStateException ("Undo state is not set to RESTORING");
-      }
-      else if (myUndoData.size() == 0) {
-         throw new ImproperStateException ("No undo information remaining");
-      }
-      else {
-         try {
-            return (T)myUndoData.removeFirst();
-         }
-         catch (ClassCastException e) {
-            throw new ImproperStateException (
-               "Undo information not of type " + obj.getClass());             
-         }
-      }
-   }
-
-   protected void save (Object obj){
-      if (myUndoState != UndoState.SAVING) {
-         throw new ImproperStateException ("Undo state is not set to SAVING");
-      }
-      else {
-         myUndoData.addLast (obj);
-      }
-   }
-
-   /**
-    * Returns application-specific data (that was previously set using {@link
-    * #saveObject}) if the undo state of this transformer is set to {@link
-    * UndoState#RESTORING}. Otherwise, an exception is thrown.
-    * 
-    * @param obj any object with the same data type as the object to be
-    * restored. Used only for compile-time type checking and will not be
-    * modified.
-    * @return original data value
-    */
-   public <T> T restoreObject (T obj) {
-      return restore (obj);
-   }
-   
-   /**
-    * Saves application-specific data if the undo state of this transformer is
-    * set to {@link UndoState#SAVING}. Otherwise, an exception is thrown.
-    * 
-    * @param obj object to be saved.
-    */
-   public void saveObject (Object obj) {
-      save (obj);
-   }
-
-   /**
-    * Removes <code>cnt</code> items of restore data if the undo state of this
-    * transformer is set to {@link UndoState#RESTORING}. Otherwise, an
-    * exception is thrown.
-    * 
-    * @param cnt number of restore items to remove.
-    */
-   public void popRestoreData (int cnt) {
-      if (myUndoState != UndoState.RESTORING) {
-         throw new ImproperStateException ("Undo state is not set to RESTORING");
-      }
-      if (myUndoData.size() < cnt) {
-         throw new ImproperStateException ("Not enough undo information");
-      }
-      while (cnt-- > 0) {
-         myUndoData.removeFirst();
-      }      
-   }
-   
-   /**
-    * Returns <code>true</code> if this transformer implements a linear
-    * rigid transform.
-    */
-   public abstract boolean isRigid();
-
-   /**
-    * Returns <code>true</code> if this transformer implements a linear affine
-    * transform.
-    */
-   public abstract boolean isAffine();
-
-   /**
-    * Returns <code>true</code> if this transformer globally implements a 
-    * reflection (i.e., the determinant of the deformation gradient
-    * at all transformation points is negative). The default declaration
-    * of this method returns <code>false</code>. Subclasses should
-    * override this if necessary.
-    */
-   public boolean isReflecting() {
-      return false;
-   }
-
-   /**
-    * Returns <code>true</code> if this transformer is invertible. If it is,
-    * then an inverse transformer can be obtained using {@link #getInverse}.
-    */
-   public abstract boolean isInvertible();
-   
-   /**
-    * Returns a transformer that implements the inverse operation of
-    * this transformer, if {@link #isInvertible} returns <code>true</code>.
-    * 
-    * @return inverse transformer
-    */
-   public abstract GeometryTransformer getInverse();
-
-   /**
-    * Transforms a point <code>p</code>, in place.
-    * This is equivalent to <code>transformPnt(p,p)</code>.
-    * 
-    * <p>If this transformer's undo state is set to {@link
-    * UndoState#RESTORING}, then <code>p</code> is instead set to its original
-    * value that was previously saved when the undo state was set to {@link
-    * UndoState#SAVING}.
-    *
-    * @param p point to be transformed
-    */
-   public void transformPnt (Point3d p) {
-      transformPnt (p, p);
-   }
-
-   /**
-    * Transforms a point <code>p</code> and returns the result in
-    * <code>pr</code>.
-    *
-    * <p>If this transformer's undo state is set to {@link
-    * UndoState#RESTORING}, then <code>pr</code> is instead set to the value of
-    * <code>p</code> that was previously saved when the undo state was set to
-    * {@link UndoState#SAVING}.
-    *
-    * @param pr transformed point
-    * @param p point to be transformed
-    */
-   public void transformPnt (Point3d pr, Point3d p) {
-      if (isRestoring()) {
-         Point3d px = restore (pr);
-         pr.set (px);
-         return;
-      }
-      if (isSaving()) {
-         save (new Point3d(p));
-      }
-      computeTransformPnt (pr, p);
-   }
-   
-   /**
-    * Transforms a point <code>p</code> and returns the result in
-    * <code>pr</code>. This provides the low level implementation for point
-    * transformations and does not do any saving or restoring of data.
-    * 
-    * @param pr transformed point
-    * @param p point to be transformed
-    */
-   public abstract void computeTransformPnt (Point3d pr, Point3d p);
-
-   /**
-    * Transforms a vector <code>v</code>, located at reference position
-    * <code>r</code>, in place.
-    * This is equivalent to <code>transformVec(v,v,r)</code>.
-    *
-    * <p>If this transformer's undo state is set to {@link
-    * UndoState#RESTORING}, then <code>v</code> is instead set to its original
-    * value that was previously saved when the undo state was set to {@link
-    * UndoState#SAVING}.
-    *
-    * @param v vector to be transformed
-    * @param r reference position of the vector, in original coordinates
-    */
-   public void transformVec (Vector3d v, Vector3d r) {
-      transformVec (v, v, r);
-   }
-
-   /**
-    * Transforms a vector <code>v</code>, located at reference position
-    * <code>r</code>, and returns the result in <code>vr</code>.
-    * Generally, this transformation will take the form
-    * <pre>
-    * vr = F v
-    * </pre>
-    * where <code>F</code> is the deformation gradient at the reference
-    * position.
-    *
-    * <p>If this transformer's undo state is set to {@link
-    * UndoState#RESTORING}, then <code>vr</code> is instead set to the value of
-    * <code>v</code> that was previously saved when the undo state was set to
-    * {@link UndoState#SAVING}.
-    *
-    * @param vr transformed vector
-    * @param v vector to be transformed
-    * @param r reference position of the vector, in original coordinates
-    */
-   public void transformVec (Vector3d vr, Vector3d v, Vector3d r) {
-      if (isRestoring()) {
-         vr.set (restore (vr));
-         return;
-      }
-      if (isSaving()) {
-         save (new Vector3d(v));
-      }
-      computeTransformVec (vr, v, r);
-   }
-   
-   /**
-    * Transforms a vector <code>v</code>, located at reference position
-    * <code>r</code>, and returns the result in <code>vr</code>. This
-    * provides the low level implementation for vector transformations and does
-    * not do any saving or restoring of data.
-    *
-    * @param vr transformed vector
-    * @param v vector to be transformed
-    * @param r reference position of the vector, in original coordinates
-    */
-   public abstract void computeTransformVec (
-      Vector3d vr, Vector3d v, Vector3d r);
-
-   /**
-    * Transforms a normal vector <code>n</code>, located at reference position
-    * <code>r</code>, in place. This is equivalent to <code>transformNormal(n,
-    * n)</code>.
-    *
-    * <p>If this transformer's undo state is set to {@link
-    * UndoState#RESTORING}, then <code>n</code> is instead set to its original
-    * value that was previously saved when the undo state was set to {@link
-    * UndoState#SAVING}.
-    *
-    * @param n normal to be transformed
-    * @param r reference position of the normal, in original coordinates
-    */
-   public void transformNormal (Vector3d n, Vector3d r) {
-      transformNormal (n, n, r);
-   }
-
-   /**
-    * Transforms a normal vector <code>n</code>, located at reference position
-    * <code>r</code>, and returns the result in <code>nr</code>.
-    * Generally, this transformation will take the form
-    * <pre>
-    *       -1 T
-    * nr = F     n
-    * </pre>
-    * where <code>F</code> is the deformation gradient at the reference
-    * position. The result is <i>not</i> normalized since
-    * the unnormalized form could be useful in some contexts.
-    *
-    * <p>If this transformer's undo state is set to {@link
-    * UndoState#RESTORING}, then <code>nr</code> is instead set to the value of
-    * <code>n</code> that was previously saved when the undo state was set to
-    * {@link UndoState#SAVING}.
-    *
-    * @param nr transformed normal
-    * @param n normal to be transformed
-    * @param r reference position of the normal, in original coordinates
-    */
-   public void transformNormal (Vector3d nr, Vector3d n, Vector3d r) {
-      if (isRestoring()) {
-         nr.set (restore (nr));
-         return;
-      }
-      if (isSaving()) {
-         save (new Vector3d(n));
-      }
-      computeTransformNormal (nr, n, r);
-   }
-   
-   /**
-    * Transforms a normal vector <code>n</code>, located at reference position
-    * <code>r</code>, and returns the result in <code>nr</code>. This
-    * provides the low level implementation for normal transformations and does
-    * not do any saving or restoring of data.
-    *
-    * @param nr transformed normal
-    * @param n normal to be transformed
-    * @param r reference position of the normal, in original coordinates
-    */
-   public abstract void computeTransformNormal (
-      Vector3d nr, Vector3d n, Vector3d r);
-
-   /**
-    * Transforms a rigid transform <code>T</code>, in place.
-    * This is equivalent to <code>transform(T,T)</code>.
-    * 
-    * <p>If this transformer's undo state is set to {@link
-    * UndoState#RESTORING}, then <code>T</code> is instead set to its original
-    * value that was previously saved when the undo state was set to {@link
-    * UndoState#SAVING}.
-    *
-    * @param T rigid transform to be transformed.
-    */
-   public void transform (RigidTransform3d T) {
-      transform (T, T);
-   }
-
-   /**
-    * Transforms a rigid transform <code>T</code> and returns the
-    * result in <code>TR</code>. If
-    * <pre>
-    *      [  R   p  ]
-    * T =  [         ]
-    *      [  0   1  ]
-    * </pre>
-    * and <code>f(p)</code> and <code>F</code> are the deformed position
-    * and deformation gradient at <code>p</code>, then 
-    * generally this transform takes the form
-    * <pre>
-    *      [  Q R N   f(p) ]
-    * TR = [               ]
-    *      [    0      1   ]
-    * </pre>
-    * where <code>Q</code> is the orthogonal matrix from the left polar
-    * decomposition <code>F = P Q</code>, and <code>N</code> is matrix that
-    * flips an axis to ensure that <code>Q R N</code> remains right-handed.
-    * If <code>det(Q) = 1</code>, then <code>N</code> is the identity, while if
-    * <code>det(Q) = -1</code>, then <code>N</code> is typically choosen to
-    * correspond to the axis least affected by <code>Q</code>, which is the one
-    * corresponding to the diagonal of <code>Q</code> nearest to 1.
-    * 
-    * <p>If this transformer's undo state is set to {@link
-    * UndoState#RESTORING}, then <code>TR</code> is instead set to the value of
-    * <code>T</code> that was previously saved when the undo state was set to
-    * {@link UndoState#SAVING}.
-    *
-    * @param TR transformed transform
-    * @param T transform to be transformed
-    */
-   public void transform (RigidTransform3d TR, RigidTransform3d T) {
-      if (isRestoring()) {
-         TR.set (restore (TR));
-         return;
-      }
-      if (isSaving()) {
-         save (new RigidTransform3d(T));
-      }
-      computeTransform (TR, T);
-      //computeTransform (TR, T);
-   }
-   
-   public void computeTransform (AffineTransform3dBase X) {
-      if (X instanceof RigidTransform3d) {
-         computeTransform ((RigidTransform3d)X, (RigidTransform3d)X);         
-      }
-      else if (X instanceof AffineTransform3d) {
-         computeTransform ((AffineTransform3d)X, (AffineTransform3d)X);         
-      }
-      else {
-         throw new UnsupportedOperationException (
-            "doTransform() not implemented for type "+X.getClass());
-      }
-   }
-   
-   /**
-    * Transforms a rigid transform <code>T</code> and returns the result in
-    * <code>TR</code>. This provides the low level implementation for the
-    * transformation of rigid transforms and does not do any saving or
-    * restoring of data.
-    *
-    * @param TR transformed transform
-    * @param T transform to be transformed
-    */
-   protected void computeTransform (
-      RigidTransform3d TR, RigidTransform3d T) {
-      computeTransform (TR.R, null, T.R, T.p);
-      Point3d p = new Point3d(T.p);
-      computeTransformPnt (p, p);
-      TR.p.set (p);
-   }
-   
-   /**
-    * Transforms an affine transform <code>X</code>, in place.
-    * This is equivalent to <code>transform(X,X)</code>.
-    * 
-    * <p>If this transformer's undo state is set to {@link
-    * UndoState#RESTORING}, then <code>X</code> is instead set to its original
-    * value that was previously saved when the undo state was set to {@link
-    * UndoState#SAVING}.
-    *
-    * @param X affine transform to be transformed.
-    */
-   public void transform (AffineTransform3d X) {
-      transform (X, X);
-   }
-
-   /**
-    * Transforms an affine transform <code>X</code> and returns the
-    * result in <code>XR</code>. If
-    * <pre>
-    *     [  A   p  ]
-    * X = [         ]
-    *     [  0   1  ]
-    * </pre>
-    * then generally, this transform takes the form
-    * <pre>
-    *      [  F A   f(p) ]
-    * XR = [             ]
-    *      [   0     1   ]
-    * </pre>
-    * where <code>F</code> is the deformation gradient
-    * at <code>p</code>, and <code>f(p)</code> is the deformed
-    * position of <code>p</code>.
-    *
-    * <p>If this transformer's undo state is set to {@link
-    * UndoState#RESTORING}, then <code>XR</code> is instead set to the value of
-    * <code>X</code> that was previously saved when the undo state was set to
-    * {@link UndoState#SAVING}.
-    *
-    * @param XR transformed transform
-    * @param X transform to be transformed
-    */
-   public void transform (
-      AffineTransform3d XR, AffineTransform3d X) {
-      if (isRestoring()) {
-         XR.set (restore (XR));
-         return;
-      }
-      if (isSaving()) {
-         save (new AffineTransform3d(X));
-      }
-      computeTransform (XR, X);
-   }
-
-   /**
-    * Transforms an affine transform <code>X</code> and returns the result in
-    * <code>XR</code>. This provides the low level implementation for the
-    * transformation of affine transforms and does not do any saving or
-    * restoring of data.
-    * 
-    * @param XR transformed transform
-    * @param X transform to be transformed
-    */
-   public abstract void computeTransform (
-      AffineTransform3d XR, AffineTransform3d X);
-
-   /**
-    * Transforms a rotation matrix <code>R</code>, located at reference
-    * position <code>r</code>, in place.
-    * This is equivalent to <code>transform(R,R,r)</code>.
-    * 
-    * <p>If this transformer's undo state is set to {@link
-    * UndoState#RESTORING}, then <code>R</code> is instead set to its original
-    * value that was previously saved when the undo state was set to {@link
-    * UndoState#SAVING}.
-    *
-    * @param R rotation to be transformed
-    * @param r reference position of the rotation, in original coordinates
-    */
-   public void transform (RotationMatrix3d R, Vector3d r) {
-      transform (R, R, r);
-   }
-
-   /**
-    * Transforms a rotation matrix <code>R</code>, located at reference
-    * position <code>r</code>, and returns the result in <code>RR</code>.
-    * If <code>F</code> is the deformation gradient at <code>r</code>,
-    * this transform takes the form
-    * <pre>
-    * RR = Q R N 
-    * </pre>
-    * where <code>Q</code> is the orthogonal matrix from the left polar
-    * decomposition <code>F = P Q</code>, and <code>N</code> is matrix that
-    * flips an axis to ensure that <code>Q R N</code> remains right-handed.
-    * If <code>det(Q) = 1</code>, then <code>N</code> is the identity, while if
-    * <code>det(Q) = -1</code>, then <code>N</code> is typically choosen to
-    * correspond to the axis least affected by <code>Q</code>, which is the one
-    * corresponding to the diagonal of <code>Q</code> nearest to 1.
-    * 
-    * <p>If this transformer's undo state is set to {@link
-    * UndoState#RESTORING}, then <code>RR</code> is instead set to the value of
-    * <code>R</code> that was previously saved when the undo state was set to
-    * {@link UndoState#SAVING}.
-    *
-    * @param RR transformed rotation
-    * @param R rotation to be transformed
-    * @param r reference position of the rotation, in original coordinates
-    */
-   public void transform (
-      RotationMatrix3d RR, RotationMatrix3d R, Vector3d r) {
-      if (isRestoring()) {
-         RR.set (restore (RR));
-         return;
-      }
-      if (isSaving()) {
-         save (new RotationMatrix3d(R));
-      }
-      computeTransform (RR, null, R, r);      
-   }
-
-   /**
-    * Transforms a rotation matrix <code>R</code>, located at reference
-    * position <code>r</code>, and returns the result in <code>RR</code>,
-    * according to
-    * <pre>
-    * RR = Q R N
-    * </pre>
-    * where <code>P</code>, <code>Q</code> and <code>N</code> are described
-    * in the documentation for {@link
-    * #transform(RotationMatrix3d,RotationMatrix3d,Vector3d)}.
-    *
-    * <p>This provides the low level implementation for the transformation of
-    * rotation matrices and does not do any saving or restoring of data.
-    *
-    * @param RR transformed rotation
-<<<<<<< HEAD
-    * @param Ndiag TODO
-=======
->>>>>>> 504fb510
-    * @param R rotation to be transformed
-    * @param r reference position of the rotation, in original coordinates
-    * @param Ndiag if non-null, returns the diagonal elements of the
-    * matrix <code>N</code>
-    */
-   public abstract void computeTransform (
-      RotationMatrix3d RR, Vector3d Ndiag, RotationMatrix3d R, Vector3d r);
-
-   /**
-    * Transforms a general 3 X 3 matrix <code>M</code>, located at reference
-    * position <code>r</code>, in place.
-    * This is equivalent to <code>transform(M,M,r)</code>.
-    * 
-    * <p>If this transformer's undo state is set to {@link
-    * UndoState#RESTORING}, then <code>M</code> is instead set to its original
-    * value that was previously saved when the undo state was set to {@link
-    * UndoState#SAVING}.
-    *
-    * @param M matrix to be transformed
-    * @param r reference position of the matrix, in original coordinates
-    */
-   public void transform (Matrix3d M, Vector3d r) {
-      transform (M, M, r);
-   }
-
-   /**
-    * Transforms a general 3 X 3 matrix <code>M</code>, located at reference
-    * position <code>r</code>, and returns the result in <code>MR</code>.
-    * Generally, this transform takes the form
-    * <pre>
-    * MR = F M
-    * </pre>
-    * where <code>F</code> is the deformation gradient at the reference
-    * position.
-    * 
-    * <p>If this transformer's undo state is set to {@link
-    * UndoState#RESTORING}, then <code>MR</code> is instead set to the value of
-    * <code>M</code> that was previously saved when the undo state was set to
-    * {@link UndoState#SAVING}.
-    *
-    * @param MR transformed matrix
-    * @param M matrix to be transformed
-    * @param r reference position of the matrix, in original coordinates
-    */
-   public void transform (Matrix3d MR, Matrix3d M, Vector3d r) {
-      if (isRestoring()) {
-         MR.set (restore (MR));
-         return;
-      }
-      if (isSaving()) {
-         save (new Matrix3d(M));
-      }
-      computeTransform (MR, M, r);            
-   }
-   
-   /**
-    * Transforms a general 3 X 3 matrix <code>M</code>, located at reference
-    * position <code>r</code>, and returns the result in <code>MR</code>.
-    * This provides the low level implementation for the transformation of 3 X
-    * 3 matrices and does not do any saving or restoring of data.
-    *
-    * @param MR transformed matrix
-    * @param M matrix to be transformed
-    * @param r reference position of the matrix, in original coordinates
-    */
-   public abstract void computeTransform (Matrix3d MR, Matrix3d M, Vector3d r);
-
-   /**
-    * Transforms a plane <code>p</code>, located at reference
-    * position <code>r</code>, in place.
-    * This is equivalent to <code>transform(p,p,r)</code>.
-    *  
-    * <p>If this transformer's undo state is set to {@link
-    * UndoState#RESTORING}, then <code>p</code> is instead set to its original
-    * value that was previously saved when the undo state was set to {@link
-    * UndoState#SAVING}.
-    *
-    * @param p plane to be transformed
-    * @param r reference position of the plane, in original coordinates
-    */
-   public void transform (Plane p, Vector3d r) {
-      transform (p, p, r);
-   }
-
-   /**
-    * Transforms a plane <code>p</code>, located at reference position
-    * <code>r</code>, and returns the result in <code>pr</code>.
-    * 
-    * <p>If this transformer's undo state is set to {@link
-    * UndoState#RESTORING}, then <code>pr</code> is instead set to the value of
-    * <code>p</code> that was previously saved when the undo state was set to
-    * {@link UndoState#SAVING}.
-    *
-    * @param pr transformed plane
-    * @param p plane to be transformed
-    * @param r reference position of the plane, in original coordinates
-    */
-   public void transform (Plane pr, Plane p, Vector3d r) {
-      if (isRestoring()) {
-         pr.set (restore (pr));
-         return;
-      }
-      if (isSaving()) {
-         save (new Plane(p));
-      }
-      computeTransform (pr, p, r);            
-   }
-
-   /**
-    * Transforms a plane <code>p</code>, located at reference position
-    * <code>r</code>, and returns the result in <code>pr</code>. This
-    * provides the low level implementation for the transformation of planes
-    * and does not do any saving or restoring of data.
-    *
-    * @param pr transformed plane
-    * @param p plane to be transformed
-    * @param r reference position of the plane, in original coordinates
-    */
-   public abstract void computeTransform (Plane pr, Plane p, Vector3d r);
-
-   private void restoreVertices (MeshBase mesh) {
-      for (Vertex3d v : mesh.getVertices()) {
-         v.pnt.set (restore (v.pnt));
-      }
-   }
-
-   private void restoreMeshToWorld (MeshBase mesh) {
-      RigidTransform3d TMW = new RigidTransform3d();
-      TMW.set (restore (TMW));
-      mesh.setMeshToWorld (TMW);
-   }
-
-   private void saveVertices (MeshBase mesh) {
-      for (Vertex3d v : mesh.getVertices()) {
-         save (new Point3d(v.pnt));
-      }
-   }
-
-   private void saveNormals (MeshBase mesh) {
-      // save all the normal info, indices and all, just in case
-      int numNormals = mesh.numNormals();
-      save (mesh.numNormals());
-      if (numNormals > 0) {
-         for (Vector3d n : mesh.getNormals()) {
-            save (new Vector3d(n));
-         }
-         int[] indices = mesh.getNormalIndices();
-         save (Arrays.copyOf(indices, indices.length));
-      }
-   }
-
-   private void restoreNormals (MeshBase mesh) {
-      // restore all the normal info, indices and all, just in case
-      int numNormals = restore (new Integer(0));
-      if (numNormals == 0) {
-         mesh.setNormals (null, null);
-      }
-      else {
-         ArrayList<Vector3d> normals = new ArrayList<Vector3d>(numNormals);
-         Vector3d dummyVec = new Vector3d();
-         for (int i=0; i<numNormals; i++) {
-            normals.add (restore (dummyVec));
-         }
-         int[] indices = restore (new int[0]);
-         mesh.setNormals (normals, indices);
-      }
-   }
-
-   /**
-    * Return an array of points, one for each normal, that can be used to
-    * provide a reference position for transforming that normal. If reason a
-    * normal cannot be associated with a vertex, the corresponding point will
-    * be set to the origin.
-    *
-    * <p>Each reference point is computed as the weighted sum of the vertex
-    * points associated with each normal.
-    */
-   private Point3d[] getNormalPointRefs (MeshBase mesh) { 
-      Point3d[] refs = new Point3d[mesh.numNormals()];
-      int[] cnts = new int[mesh.numNormals()];
-      for (int ni=0; ni<refs.length; ni++) {
-         refs[ni] = new Point3d();
-      }
-      int[] indexOffs = mesh.getFeatureIndexOffsets();
-      int[] vertexIdxs = mesh.createVertexIndices();
-      int[] normalIdxs = mesh.getNormalIndices();
-      for (int fi=0; fi<indexOffs.length-1; fi++) {
-         for (int idx=indexOffs[fi]; idx<indexOffs[fi+1]; idx++) {
-            int ni = normalIdxs[idx];
-            cnts[ni]++;
-            refs[ni].add (mesh.getVertex(vertexIdxs[idx]).pnt);
-         }
-      }
-      for (int ni=0; ni<refs.length; ni++) {
-         refs[ni].scale (1.0/cnts[ni]);
-      }
-      return refs;
-   }
-
-   /**
-    * Applies a geometric transformation to the vertex positions of a mesh, in
-    * local mesh coordinates. The topology of the mesh remains unchanged.
-    *
-    * <p>If this transformer's undo state is set to {@link
-    * UndoState#RESTORING}, then the vertex positions are instead set to their
-    * original values that were previously saved when the undo state was set to
-    * {@link UndoState#SAVING}.
-    *
-    * @param mesh Mesh to be transformed
-    */
-   public void transform (MeshBase mesh) {
-      if (isRestoring()) {
-         restoreVertices (mesh);
-         if (mesh.hasExplicitNormals()) {
-            restoreNormals (mesh);
-         }
-         else {
-            mesh.clearNormals(); // regenerate on demand
-         }
-         mesh.notifyVertexPositionsModified();
-         return;
-      }
-      if (isSaving()) {
-         saveVertices (mesh);
-         if (mesh.hasExplicitNormals()) {
-            saveNormals (mesh);
-         }
-      }
-      // transform normals first because we need unmodified vertex points
-      if (mesh.hasExplicitNormals()) {
-         ArrayList<Vector3d> normals = mesh.getNormals();
-         if (normals != null) {
-            Point3d[] refs = getNormalPointRefs(mesh);
-
-            ArrayList<Vertex3d> vertices = mesh.getVertices();
-            for (int ni=0; ni<normals.size(); ni++) {
-               Vector3d nrm = normals.get(ni);
-               transformNormal (nrm, refs[ni]);
-               nrm.normalize();
-            }
-         }
-      }
-      else {
-         mesh.clearNormals(); // regenerate on demand
-      }
-      for (Vertex3d v : mesh.getVertices()) {
-         transformPnt (v.pnt);
-      }
-      mesh.notifyVertexPositionsModified();
-   }
-
-   /**
-    * Applies a geometric transformation to both the vertex positions of a mesh
-    * and its mesh-to-world transform TMW, in world coordinates. The local
-    * vertex positions <code>p</code> are modified to accomodate that of part
-    * of the transformation not provided by the change to TMW. Specifically,
-    * <pre> p' = TMWnew X (TMW p) </pre> where <code>X( )</code> indicates the
-    * transform applied by this transformer and TMWnew is the transformed value
-    * of <code>TMW</code>.
-    * 
-    * <p>If this transformer's undo state is set to {@link
-    * UndoState#RESTORING}, then the vertex positions and TMW are instead set
-    * to their original values that were previously saved when the undo state
-    * was set to {@link UndoState#SAVING}.
-    *
-    * @param mesh Mesh to be transformed
-    */
-   public void transformWorld (MeshBase mesh) {
-      transformWorld (mesh, /*constrainer=*/null);
-   }
-
-   /**
-    * Applies a geometric transformation to both the vertices of a mesh and
-    * its mesh-to-world transform TMW, in world coordinates. The local
-    * vertex positions <code>p</code> are modified to accommodate that part
-    * of the transformation not provided by the change to TMW. If
-    * a <code>constrainer</code> is supplied, then this change is
-    * constrained to that obtained by applying the constrainer to
-    * the local affine transform obtained at the origin of the mesh
-    * coordinate system. Otherwise, this method behaves identically to
-    * {@link #transformWorld(MeshBase)}.
-    * 
-    * <p>If this transformer's undo state is set to {@link
-    * UndoState#RESTORING}, then the vertex positions and TMW are instead set
-    * to their original values that were previously saved when the undo state
-    * was set to {@link UndoState#SAVING}.
-    *
-    * @param mesh Mesh to be transformed
-    */
-   public double transformWorld (MeshBase mesh, Constrainer constrainer) {
-
-      double s = 1.0;
-      RigidTransform3d TMW = mesh.getMeshToWorld();
-
-      if (isRestoring()) {
-         if (!isRigid()) {
-            restoreVertices (mesh);
-            if (mesh.hasExplicitNormals()) {
-               restoreNormals(mesh);
-            }
-            else {
-               mesh.clearNormals();
-            }
-         }
-         restoreMeshToWorld (mesh);
-         mesh.notifyVertexPositionsModified();
-         return s;
-      }
-      RigidTransform3d TMWnew = new RigidTransform3d();
-      computeTransform (TMWnew, TMW);
-
-      if (isSaving()) {
-         if (!isRigid()) {
-            saveVertices (mesh);
-            if (mesh.hasExplicitNormals()) {
-               saveNormals(mesh);
-            }
-         }
-         save (new RigidTransform3d(TMW));
-      }
-      if (!isRigid()) {
-         if (isAffine() || constrainer != null) {
-            
-            // Adjust local vertices and normals using the local affine
-            // transform XL, which accounts for the non-rigid parts of the
-            // transform that cannot be accommodated by the mesh-to-world 
-            // transform
-            AffineTransform3d XL = 
-               computeLocalAffineTransform (TMW, constrainer);
-            if (mesh.hasExplicitNormals()) {
-               ArrayList<Vector3d> normals = mesh.getNormals();
-               if (normals != null) {
-                  Matrix3d Ainv = new Matrix3d();
-                  Ainv.invert (XL.A);
-                  for (Vector3d nrm : normals) {
-                     Ainv.mulTranspose (nrm, nrm);
-                     nrm.normalize();
-                  }
-               }
-            }
-            else {
-               mesh.clearNormals(); // regenerate on demand
-            }
-            for (Vertex3d v : mesh.getVertices()) {
-               v.pnt.transform (XL);
-            }
-         }
-         else {
-            Point3d pworld = new Point3d(); // vertex point in world coords
-            // transform normals first because we need unmodified vertex points
-            if (mesh.hasExplicitNormals()) {
-               ArrayList<Vector3d> normals = mesh.getNormals();
-               if (normals != null) {
-                  Vector3d nworld = new Vector3d(); // normal in world coords
-                  Point3d[] refs = getNormalPointRefs(mesh);
-               
-                  ArrayList<Vertex3d> vertices = mesh.getVertices();
-                  for (int ni=0; ni<normals.size(); ni++) {
-                     Vector3d nrm = normals.get(ni);
-                     pworld.transform (TMW, refs[ni]);
-                     nworld.transform (TMW, nrm);
-                     transformNormal (nworld, pworld);
-                     nrm.inverseTransform (TMWnew, nworld);
-                     nrm.normalize();
-                  }
-               }
-            }
-            else {
-               mesh.clearNormals(); // regenerate on demand
-            }
-            for (Vertex3d v : mesh.getVertices()) {
-               pworld.transform (TMW, v.pnt);
-               computeTransformPnt (pworld, pworld);
-               v.pnt.inverseTransform (TMWnew, pworld);
-            }
-         }
-         mesh.notifyVertexPositionsModified();
-      }
-      mesh.setMeshToWorld (TMWnew);
-      return s;
-   }
-   
-   /**
-    * Computes the matrices <code>PL</code> and <code>N</code> that transform
-    * points <code>xl</code> local to a coordinate frame <code>T</code> after
-    * that frame is itself transformed.  The updated local coordinates are
-    * given by
-    * <pre>
-    * xl' = N PL xl
-    * <pre>
-    * where <code>PL</code> is symmetric positive definite and
-    * <code>N</code> is a diagonal matrix that is either the identity,
-    * or a reflection that flips a single axis. This accounts
-    * for the non-rigid aspects of the transformation
-    * that cannot be absorbed into <code>T</code>.
-    *
-    * <p>See the documentation for {@link
-    * #transform(RigidTransform3d,RigidTransform3d)}. If
-    * <pre>
-    *      [  R   p  ]
-    * T =  [         ]
-    *      [  0   1  ]
-    * </pre>
-    * then
-    * <pre>
-    *      [  Q R N   f(p) ]
-    * TR = [               ].
-    *      [    0      1   ]
-    * </pre>
-    * Meanwhile, the linearization of f(p) about <code>p</code> is given
-    * by the affine transform
-    * <pre>
-    *     [  F    -F p + f(p) ]
-    * X = [                   ].
-    *     [  0         1      ]
-    * </pre>
-    * If <code>xw</code> and <code>xl</code> describe points with respect
-    * to world and <code>T</code>, respectively,
-    * we have
-    * <pre>
-    * xw' = X xw = X T xl
-    * </pre>
-    * and so the updated value of <code>xl</code> is given by
-    * <pre>
-    * xl' = inv(TR) xw' = inv(TR) X T xl
-    * </pre>
-    * which can be expressed as
-    * <pre>
-    *                       T  T
-    * xl' = N PL xl,  PL = R  Q  P Q R
-    * </pre>
-    *
-    * @param PL primary transformation matrix
-    * @param Ndiag if non-null, returns the diagonal components of N
-    * @param T rigid transform for which the local transforms are computed.
-    */
-   public abstract void computeLocalTransforms (
-      Matrix3d PL, Vector3d Ndiag, RigidTransform3d T);
-   
-   /**
-    * Computes the local affine transform <code>XL</code> that transforms
-    * points <code>xl</code> local to a coordinate frame <code>T</code> after
-    * that frame is itself transformed. The updated local coordinates are
-    * given by
-    * <pre>
-    * [ xl' ]      [ xl ]
-    * [     ] = XL [    ]
-    * [  1  ]      [ 0  ]
-    * <pre>
-    * and <code>XL</code> is computed from the <code>PL</code> and
-    * <code>N</code> matrices returned by
-    * {@link #computeLocalTransforms(Matrix3d,Vector3d,RigidTransform3d)
-    * computeLocalTransform(PL,Ndiag,T)}, according to 
-    * <pre>
-    *      [  N PL  0 ]
-    * XL = [          ].
-    *      [  0     1 ]
-    * </pre>
-    * An optional <code>constrainer</code> can be provided to
-    * further constrain the resulting value of <code>XL</code>.
-    *
-    * @param T rigid transform for which the local affine transform is computed
-    * @param constrainer if non-null, specifies a constrainer that should be
-    * applied to constrain the value of the transform
-    * @return local affine transform
-    */
-   public AffineTransform3d computeLocalAffineTransform (
-      RigidTransform3d T, Constrainer constrainer) {
-      
-      Matrix3d PL = new Matrix3d();
-      Vector3d Ndiag = new Vector3d();
-      computeLocalTransforms (PL, Ndiag, T);
-
-      AffineTransform3d XL = new AffineTransform3d (PL, Vector3d.ZERO);
-      XL.A.mulRows (Ndiag);
-      if (constrainer != null) {
-         constrainer.apply (XL);
-      }
-      return XL;
-   }
-   
-   /**
-    * Computes and returns the linearized affine transform at the specified
-    * reference position. In the general case, this is the local linearization
-    * of the deformation field f(p) around <code>r</code>,
-    * given by
-    * <pre>
-    *     [  F   f(dp) ]
-    * X = [            ]
-    *     [  0     1   ]
-    * </pre>
-    * so that for a small change in position <code>dp</code>, we have
-    * <pre>
-    *             [ dp ]
-    * f(p+dp) = X [    ]
-    *             [ 1  ]
-    * </pre>
-    * In the case where f(p) is itself an affine or rigid transform
-    * given by 
-    * <pre>
-    *     [  F     px  ]
-    * A = [            ]
-    *     [  0     1   ]
-    * </pre>
-    * the local transform becomes
-    * <pre>
-    *     [  F     F p + px  ]
-    * X = [                  ]
-    *     [  0         1     ]
-    * </pre>
-    * and if p = 0, then X is the simply the transform itself.
-    *
-    * @param r reference position at which the transformation is calculated
-    * @return local affine transform
-    */
-   public AffineTransform3dBase computeLinearizedTransform (Vector3d r) {
-      if (isRigid()) {
-         RigidTransform3d XR = new RigidTransform3d();
-         computeTransform (XR);
-         return XR;
-      }
-      else {
-         AffineTransform3d XA = new AffineTransform3d();
-         computeTransform (XA);
-         return XA;
-      }      
-   }
-   
-   /**
-    * Return an appropriate transformer for a given affine transform.
-    * 
-    * @param X Affine transform (either rigid or strictly affine) for which
-    * the transformer should be created 
-    * @return transformer for the indicated affine transform
-    */
-   public static GeometryTransformer create (AffineTransform3dBase X) {
-      if (X instanceof RigidTransform3d) {
-         return new RigidTransformer ((RigidTransform3d)X);         
-      }
-      else if (X instanceof AffineTransform3d) {
-         return new AffineTransformer ((AffineTransform3d)X);
-      }
-      else 
-         throw new IllegalArgumentException (
-            "Unknown argument type: " + X.getClass());
-   }
-
-}
+package maspack.geometry;
+
+import java.util.*;
+
+import maspack.matrix.*;
+
+/**
+ * Implements geometric transformations associated with a generalized
+ * deformation mapping, under which points <code>p</code> are mapped
+ * to deformed points <code>p'</code> using a function
+ * <pre>
+ * p' = f (p)
+ * </pre>
+ * The mapping is assumed to be piece-wise differentiable, so
+ * that each point <code>p</code> is also associated with a
+ * deformation gradient <code>F</code>.
+ *
+ * The transformations can be applied to a variety of primitives, including
+ * points, vectors, planes, meshes, and transformation matrices. Sub-classes
+ * provide different types of transformations, include rigid, affine, and
+ * non-linear.
+ *
+ * <p>The transformations themselves are effected with a set of
+ * <code>transform()</code> methods, one for each primitive type.  Primitives
+ * of type {@link Point3d} and {@link Vector3d} are transformed using
+ * primitives named <code>transformVec()</code> and
+ * <code>transformPnt()</code>, to help resolve ambiguities between point and
+ * vector transformations.
+ *
+ * <p>The transformer is able to save and restore the previous values associated
+ * with each transformation, so that its transform actions can later be
+ * "undone". Storing of save information is activated by calling
+ * <code>setUndoState(UndoState.SAVING)</code>, after which each transform
+ * operation will save the original value of each primitive. Restoring of this
+ * information is then activated by calling
+ * <code>setUndoState(UndoState.RESTORING)</code>, after which each transform
+ * operation will restore the original primitive value instead of performing
+ * the actual transformation. For example:
+ * <pre>
+ *   GeometryTransformer gtr;
+ *   Vector3d v1, v2;
+ *   Plane plane;
+ *   
+ *   ... initialize variables ...
+ *   
+ *   // start saving undo information
+ *   gtr.setUndoState (UndoState.SAVING); 
+ *   gtr.transformVec (v1);  
+ *   gtr.transformVec (v2);  // transform v1, v2, and plane
+ *   gtr.transform (plane)
+ *
+ *   // restore undo information
+ *   gtr.setUndoState (UndoState.RESTORING); 
+ *   gtr.transformVec (v1);                
+ *   gtr.transformVec (v2);   // restore v1, v2, and plane to their
+ *   gtr.transform (plane)    // original values
+ * </pre>
+ * When restoring undo information, operations must be called on the same
+ * primitives in the same order as was used during the original transform. It
+ * is the responsibility of the calling application to ensure this. The caller
+ * may also save and restore additional application-specific information using
+ * the primitives {@link #saveObject} and {@link #restoreObject}.
+ * 
+ * @author John E Lloyd
+ */
+public abstract class GeometryTransformer {
+   
+   private static double MACH_PREC = 1e-16;
+   
+   /**
+    * Describes the current undo state of this transformer.
+    */
+   public enum UndoState { 
+
+      /**
+       * No undo information is being saved or restored.
+       */
+      OFF, 
+
+      /**
+       * Undo information is being saved.
+       */
+
+      SAVING, 
+
+      /**
+       * Undo information is being restored.
+       */
+      RESTORING };
+   
+   private UndoState myUndoState = UndoState.OFF;
+   private ArrayDeque<Object> myUndoData;
+
+   /**
+    * Implements constraint operations on rigid or affine transform objects.
+    */
+   public interface Constrainer {
+
+      /**
+       * Modfies the value of <code>X</code>, if necessary, to satisfy some
+       * constraint.
+       */
+      public void apply (AffineTransform3dBase X);      
+   }
+
+   /**
+    * Constrains an affine transform so that its matrix component results in
+    * uniform scaling.
+    */
+   public static class UniformScalingConstrainer implements Constrainer {
+      
+      public UniformScalingConstrainer() {
+      }
+      
+      public void apply (AffineTransform3dBase X) {
+
+         if (X instanceof AffineTransform3d && 
+             !X.equals (AffineTransform3d.IDENTITY)) {
+            
+            Matrix3d A = new Matrix3d (((AffineTransform3d)X).A);
+            
+            // factor A into the polar decomposition A = Q P,
+            // then constrain P to be a uniform scaling transform
+            // with the same volume change
+            PolarDecomposition3d pd = new PolarDecomposition3d(A);
+            Matrix3d P = pd.getP();
+            double s = Math.pow (Math.abs(P.determinant()), 1/3.0);
+            A.setDiagonal (s, s, s);
+            A.mul (pd.getQ(), A);
+            
+            ((AffineTransform3d)X).A.set(A);
+         }
+      }
+   }
+
+   /**
+    * Sets the undo state of this transformer so as to enable it save or
+    * restore the original data form transformation operations.
+    * 
+    * @param state new undo state
+    */
+   public void setUndoState (UndoState state) {
+      if (state != myUndoState) {
+         switch (state) {
+            case OFF: {
+               myUndoData = null;
+               break;
+            }
+            case SAVING: {
+               myUndoData = new ArrayDeque<Object>();
+               break;
+            }
+            case RESTORING: {
+               if (myUndoData == null) {
+                  throw new IllegalStateException (
+                     "No undo state has been saved");
+               }
+               break;
+            }
+         }
+         myUndoState = state;
+      }
+   }
+   
+   /**
+    * Returns <code>true</code> if the undo state of this transformer is set to
+    * restore primitive values.
+    * 
+    * @return true if this transformer is restoring values.
+    */
+   public boolean isRestoring() {
+      return myUndoState == UndoState.RESTORING;
+   }
+   
+   /**
+    * Returns <code>true</code> if the undo state of this transformer is set to
+    * save primitive values.
+    * 
+    * @return true if this transformer is saving values.
+    */
+   public boolean isSaving() {
+      return myUndoState == UndoState.SAVING;
+   }
+
+   protected <T> T restore (T obj) {
+      if (myUndoState != UndoState.RESTORING) {
+         throw new ImproperStateException ("Undo state is not set to RESTORING");
+      }
+      else if (myUndoData.size() == 0) {
+         throw new ImproperStateException ("No undo information remaining");
+      }
+      else {
+         try {
+            return (T)myUndoData.removeFirst();
+         }
+         catch (ClassCastException e) {
+            throw new ImproperStateException (
+               "Undo information not of type " + obj.getClass());             
+         }
+      }
+   }
+
+   protected void save (Object obj){
+      if (myUndoState != UndoState.SAVING) {
+         throw new ImproperStateException ("Undo state is not set to SAVING");
+      }
+      else {
+         myUndoData.addLast (obj);
+      }
+   }
+
+   /**
+    * Returns application-specific data (that was previously set using {@link
+    * #saveObject}) if the undo state of this transformer is set to {@link
+    * UndoState#RESTORING}. Otherwise, an exception is thrown.
+    * 
+    * @param obj any object with the same data type as the object to be
+    * restored. Used only for compile-time type checking and will not be
+    * modified.
+    * @return original data value
+    */
+   public <T> T restoreObject (T obj) {
+      return restore (obj);
+   }
+   
+   /**
+    * Saves application-specific data if the undo state of this transformer is
+    * set to {@link UndoState#SAVING}. Otherwise, an exception is thrown.
+    * 
+    * @param obj object to be saved.
+    */
+   public void saveObject (Object obj) {
+      save (obj);
+   }
+
+   /**
+    * Removes <code>cnt</code> items of restore data if the undo state of this
+    * transformer is set to {@link UndoState#RESTORING}. Otherwise, an
+    * exception is thrown.
+    * 
+    * @param cnt number of restore items to remove.
+    */
+   public void popRestoreData (int cnt) {
+      if (myUndoState != UndoState.RESTORING) {
+         throw new ImproperStateException ("Undo state is not set to RESTORING");
+      }
+      if (myUndoData.size() < cnt) {
+         throw new ImproperStateException ("Not enough undo information");
+      }
+      while (cnt-- > 0) {
+         myUndoData.removeFirst();
+      }      
+   }
+   
+   /**
+    * Returns <code>true</code> if this transformer implements a linear
+    * rigid transform.
+    */
+   public abstract boolean isRigid();
+
+   /**
+    * Returns <code>true</code> if this transformer implements a linear affine
+    * transform.
+    */
+   public abstract boolean isAffine();
+
+   /**
+    * Returns <code>true</code> if this transformer globally implements a 
+    * reflection (i.e., the determinant of the deformation gradient
+    * at all transformation points is negative). The default declaration
+    * of this method returns <code>false</code>. Subclasses should
+    * override this if necessary.
+    */
+   public boolean isReflecting() {
+      return false;
+   }
+
+   /**
+    * Returns <code>true</code> if this transformer is invertible. If it is,
+    * then an inverse transformer can be obtained using {@link #getInverse}.
+    */
+   public abstract boolean isInvertible();
+   
+   /**
+    * Returns a transformer that implements the inverse operation of
+    * this transformer, if {@link #isInvertible} returns <code>true</code>.
+    * 
+    * @return inverse transformer
+    */
+   public abstract GeometryTransformer getInverse();
+
+   /**
+    * Transforms a point <code>p</code>, in place.
+    * This is equivalent to <code>transformPnt(p,p)</code>.
+    * 
+    * <p>If this transformer's undo state is set to {@link
+    * UndoState#RESTORING}, then <code>p</code> is instead set to its original
+    * value that was previously saved when the undo state was set to {@link
+    * UndoState#SAVING}.
+    *
+    * @param p point to be transformed
+    */
+   public void transformPnt (Point3d p) {
+      transformPnt (p, p);
+   }
+
+   /**
+    * Transforms a point <code>p</code> and returns the result in
+    * <code>pr</code>.
+    *
+    * <p>If this transformer's undo state is set to {@link
+    * UndoState#RESTORING}, then <code>pr</code> is instead set to the value of
+    * <code>p</code> that was previously saved when the undo state was set to
+    * {@link UndoState#SAVING}.
+    *
+    * @param pr transformed point
+    * @param p point to be transformed
+    */
+   public void transformPnt (Point3d pr, Point3d p) {
+      if (isRestoring()) {
+         Point3d px = restore (pr);
+         pr.set (px);
+         return;
+      }
+      if (isSaving()) {
+         save (new Point3d(p));
+      }
+      computeTransformPnt (pr, p);
+   }
+   
+   /**
+    * Transforms a point <code>p</code> and returns the result in
+    * <code>pr</code>. This provides the low level implementation for point
+    * transformations and does not do any saving or restoring of data.
+    * 
+    * @param pr transformed point
+    * @param p point to be transformed
+    */
+   public abstract void computeTransformPnt (Point3d pr, Point3d p);
+
+   /**
+    * Transforms a vector <code>v</code>, located at reference position
+    * <code>r</code>, in place.
+    * This is equivalent to <code>transformVec(v,v,r)</code>.
+    *
+    * <p>If this transformer's undo state is set to {@link
+    * UndoState#RESTORING}, then <code>v</code> is instead set to its original
+    * value that was previously saved when the undo state was set to {@link
+    * UndoState#SAVING}.
+    *
+    * @param v vector to be transformed
+    * @param r reference position of the vector, in original coordinates
+    */
+   public void transformVec (Vector3d v, Vector3d r) {
+      transformVec (v, v, r);
+   }
+
+   /**
+    * Transforms a vector <code>v</code>, located at reference position
+    * <code>r</code>, and returns the result in <code>vr</code>.
+    * Generally, this transformation will take the form
+    * <pre>
+    * vr = F v
+    * </pre>
+    * where <code>F</code> is the deformation gradient at the reference
+    * position.
+    *
+    * <p>If this transformer's undo state is set to {@link
+    * UndoState#RESTORING}, then <code>vr</code> is instead set to the value of
+    * <code>v</code> that was previously saved when the undo state was set to
+    * {@link UndoState#SAVING}.
+    *
+    * @param vr transformed vector
+    * @param v vector to be transformed
+    * @param r reference position of the vector, in original coordinates
+    */
+   public void transformVec (Vector3d vr, Vector3d v, Vector3d r) {
+      if (isRestoring()) {
+         vr.set (restore (vr));
+         return;
+      }
+      if (isSaving()) {
+         save (new Vector3d(v));
+      }
+      computeTransformVec (vr, v, r);
+   }
+   
+   /**
+    * Transforms a vector <code>v</code>, located at reference position
+    * <code>r</code>, and returns the result in <code>vr</code>. This
+    * provides the low level implementation for vector transformations and does
+    * not do any saving or restoring of data.
+    *
+    * @param vr transformed vector
+    * @param v vector to be transformed
+    * @param r reference position of the vector, in original coordinates
+    */
+   public abstract void computeTransformVec (
+      Vector3d vr, Vector3d v, Vector3d r);
+
+   /**
+    * Transforms a normal vector <code>n</code>, located at reference position
+    * <code>r</code>, in place. This is equivalent to <code>transformNormal(n,
+    * n)</code>.
+    *
+    * <p>If this transformer's undo state is set to {@link
+    * UndoState#RESTORING}, then <code>n</code> is instead set to its original
+    * value that was previously saved when the undo state was set to {@link
+    * UndoState#SAVING}.
+    *
+    * @param n normal to be transformed
+    * @param r reference position of the normal, in original coordinates
+    */
+   public void transformNormal (Vector3d n, Vector3d r) {
+      transformNormal (n, n, r);
+   }
+
+   /**
+    * Transforms a normal vector <code>n</code>, located at reference position
+    * <code>r</code>, and returns the result in <code>nr</code>.
+    * Generally, this transformation will take the form
+    * <pre>
+    *       -1 T
+    * nr = F     n
+    * </pre>
+    * where <code>F</code> is the deformation gradient at the reference
+    * position. The result is <i>not</i> normalized since
+    * the unnormalized form could be useful in some contexts.
+    *
+    * <p>If this transformer's undo state is set to {@link
+    * UndoState#RESTORING}, then <code>nr</code> is instead set to the value of
+    * <code>n</code> that was previously saved when the undo state was set to
+    * {@link UndoState#SAVING}.
+    *
+    * @param nr transformed normal
+    * @param n normal to be transformed
+    * @param r reference position of the normal, in original coordinates
+    */
+   public void transformNormal (Vector3d nr, Vector3d n, Vector3d r) {
+      if (isRestoring()) {
+         nr.set (restore (nr));
+         return;
+      }
+      if (isSaving()) {
+         save (new Vector3d(n));
+      }
+      computeTransformNormal (nr, n, r);
+   }
+   
+   /**
+    * Transforms a normal vector <code>n</code>, located at reference position
+    * <code>r</code>, and returns the result in <code>nr</code>. This
+    * provides the low level implementation for normal transformations and does
+    * not do any saving or restoring of data.
+    *
+    * @param nr transformed normal
+    * @param n normal to be transformed
+    * @param r reference position of the normal, in original coordinates
+    */
+   public abstract void computeTransformNormal (
+      Vector3d nr, Vector3d n, Vector3d r);
+
+   /**
+    * Transforms a rigid transform <code>T</code>, in place.
+    * This is equivalent to <code>transform(T,T)</code>.
+    * 
+    * <p>If this transformer's undo state is set to {@link
+    * UndoState#RESTORING}, then <code>T</code> is instead set to its original
+    * value that was previously saved when the undo state was set to {@link
+    * UndoState#SAVING}.
+    *
+    * @param T rigid transform to be transformed.
+    */
+   public void transform (RigidTransform3d T) {
+      transform (T, T);
+   }
+
+   /**
+    * Transforms a rigid transform <code>T</code> and returns the
+    * result in <code>TR</code>. If
+    * <pre>
+    *      [  R   p  ]
+    * T =  [         ]
+    *      [  0   1  ]
+    * </pre>
+    * and <code>f(p)</code> and <code>F</code> are the deformed position
+    * and deformation gradient at <code>p</code>, then 
+    * generally this transform takes the form
+    * <pre>
+    *      [  Q R N   f(p) ]
+    * TR = [               ]
+    *      [    0      1   ]
+    * </pre>
+    * where <code>Q</code> is the orthogonal matrix from the left polar
+    * decomposition <code>F = P Q</code>, and <code>N</code> is matrix that
+    * flips an axis to ensure that <code>Q R N</code> remains right-handed.
+    * If <code>det(Q) = 1</code>, then <code>N</code> is the identity, while if
+    * <code>det(Q) = -1</code>, then <code>N</code> is typically choosen to
+    * correspond to the axis least affected by <code>Q</code>, which is the one
+    * corresponding to the diagonal of <code>Q</code> nearest to 1.
+    * 
+    * <p>If this transformer's undo state is set to {@link
+    * UndoState#RESTORING}, then <code>TR</code> is instead set to the value of
+    * <code>T</code> that was previously saved when the undo state was set to
+    * {@link UndoState#SAVING}.
+    *
+    * @param TR transformed transform
+    * @param T transform to be transformed
+    */
+   public void transform (RigidTransform3d TR, RigidTransform3d T) {
+      if (isRestoring()) {
+         TR.set (restore (TR));
+         return;
+      }
+      if (isSaving()) {
+         save (new RigidTransform3d(T));
+      }
+      computeTransform (TR, T);
+      //computeTransform (TR, T);
+   }
+   
+   public void computeTransform (AffineTransform3dBase X) {
+      if (X instanceof RigidTransform3d) {
+         computeTransform ((RigidTransform3d)X, (RigidTransform3d)X);         
+      }
+      else if (X instanceof AffineTransform3d) {
+         computeTransform ((AffineTransform3d)X, (AffineTransform3d)X);         
+      }
+      else {
+         throw new UnsupportedOperationException (
+            "doTransform() not implemented for type "+X.getClass());
+      }
+   }
+   
+   /**
+    * Transforms a rigid transform <code>T</code> and returns the result in
+    * <code>TR</code>. This provides the low level implementation for the
+    * transformation of rigid transforms and does not do any saving or
+    * restoring of data.
+    *
+    * @param TR transformed transform
+    * @param T transform to be transformed
+    */
+   protected void computeTransform (
+      RigidTransform3d TR, RigidTransform3d T) {
+      computeTransform (TR.R, null, T.R, T.p);
+      Point3d p = new Point3d(T.p);
+      computeTransformPnt (p, p);
+      TR.p.set (p);
+   }
+   
+   /**
+    * Transforms an affine transform <code>X</code>, in place.
+    * This is equivalent to <code>transform(X,X)</code>.
+    * 
+    * <p>If this transformer's undo state is set to {@link
+    * UndoState#RESTORING}, then <code>X</code> is instead set to its original
+    * value that was previously saved when the undo state was set to {@link
+    * UndoState#SAVING}.
+    *
+    * @param X affine transform to be transformed.
+    */
+   public void transform (AffineTransform3d X) {
+      transform (X, X);
+   }
+
+   /**
+    * Transforms an affine transform <code>X</code> and returns the
+    * result in <code>XR</code>. If
+    * <pre>
+    *     [  A   p  ]
+    * X = [         ]
+    *     [  0   1  ]
+    * </pre>
+    * then generally, this transform takes the form
+    * <pre>
+    *      [  F A   f(p) ]
+    * XR = [             ]
+    *      [   0     1   ]
+    * </pre>
+    * where <code>F</code> is the deformation gradient
+    * at <code>p</code>, and <code>f(p)</code> is the deformed
+    * position of <code>p</code>.
+    *
+    * <p>If this transformer's undo state is set to {@link
+    * UndoState#RESTORING}, then <code>XR</code> is instead set to the value of
+    * <code>X</code> that was previously saved when the undo state was set to
+    * {@link UndoState#SAVING}.
+    *
+    * @param XR transformed transform
+    * @param X transform to be transformed
+    */
+   public void transform (
+      AffineTransform3d XR, AffineTransform3d X) {
+      if (isRestoring()) {
+         XR.set (restore (XR));
+         return;
+      }
+      if (isSaving()) {
+         save (new AffineTransform3d(X));
+      }
+      computeTransform (XR, X);
+   }
+
+   /**
+    * Transforms an affine transform <code>X</code> and returns the result in
+    * <code>XR</code>. This provides the low level implementation for the
+    * transformation of affine transforms and does not do any saving or
+    * restoring of data.
+    * 
+    * @param XR transformed transform
+    * @param X transform to be transformed
+    */
+   public abstract void computeTransform (
+      AffineTransform3d XR, AffineTransform3d X);
+
+   /**
+    * Transforms a rotation matrix <code>R</code>, located at reference
+    * position <code>r</code>, in place.
+    * This is equivalent to <code>transform(R,R,r)</code>.
+    * 
+    * <p>If this transformer's undo state is set to {@link
+    * UndoState#RESTORING}, then <code>R</code> is instead set to its original
+    * value that was previously saved when the undo state was set to {@link
+    * UndoState#SAVING}.
+    *
+    * @param R rotation to be transformed
+    * @param r reference position of the rotation, in original coordinates
+    */
+   public void transform (RotationMatrix3d R, Vector3d r) {
+      transform (R, R, r);
+   }
+
+   /**
+    * Transforms a rotation matrix <code>R</code>, located at reference
+    * position <code>r</code>, and returns the result in <code>RR</code>.
+    * If <code>F</code> is the deformation gradient at <code>r</code>,
+    * this transform takes the form
+    * <pre>
+    * RR = Q R N 
+    * </pre>
+    * where <code>Q</code> is the orthogonal matrix from the left polar
+    * decomposition <code>F = P Q</code>, and <code>N</code> is matrix that
+    * flips an axis to ensure that <code>Q R N</code> remains right-handed.
+    * If <code>det(Q) = 1</code>, then <code>N</code> is the identity, while if
+    * <code>det(Q) = -1</code>, then <code>N</code> is typically choosen to
+    * correspond to the axis least affected by <code>Q</code>, which is the one
+    * corresponding to the diagonal of <code>Q</code> nearest to 1.
+    * 
+    * <p>If this transformer's undo state is set to {@link
+    * UndoState#RESTORING}, then <code>RR</code> is instead set to the value of
+    * <code>R</code> that was previously saved when the undo state was set to
+    * {@link UndoState#SAVING}.
+    *
+    * @param RR transformed rotation
+    * @param R rotation to be transformed
+    * @param r reference position of the rotation, in original coordinates
+    */
+   public void transform (
+      RotationMatrix3d RR, RotationMatrix3d R, Vector3d r) {
+      if (isRestoring()) {
+         RR.set (restore (RR));
+         return;
+      }
+      if (isSaving()) {
+         save (new RotationMatrix3d(R));
+      }
+      computeTransform (RR, null, R, r);      
+   }
+
+   /**
+    * Transforms a rotation matrix <code>R</code>, located at reference
+    * position <code>r</code>, and returns the result in <code>RR</code>,
+    * according to
+    * <pre>
+    * RR = Q R N
+    * </pre>
+    * where <code>P</code>, <code>Q</code> and <code>N</code> are described
+    * in the documentation for {@link
+    * #transform(RotationMatrix3d,RotationMatrix3d,Vector3d)}.
+    *
+    * <p>This provides the low level implementation for the transformation of
+    * rotation matrices and does not do any saving or restoring of data.
+    *
+    * @param RR transformed rotation
+    * @param R rotation to be transformed
+    * @param r reference position of the rotation, in original coordinates
+    * @param Ndiag if non-null, returns the diagonal elements of the
+    * matrix <code>N</code>
+    */
+   public abstract void computeTransform (
+      RotationMatrix3d RR, Vector3d Ndiag, RotationMatrix3d R, Vector3d r);
+
+   /**
+    * Transforms a general 3 X 3 matrix <code>M</code>, located at reference
+    * position <code>r</code>, in place.
+    * This is equivalent to <code>transform(M,M,r)</code>.
+    * 
+    * <p>If this transformer's undo state is set to {@link
+    * UndoState#RESTORING}, then <code>M</code> is instead set to its original
+    * value that was previously saved when the undo state was set to {@link
+    * UndoState#SAVING}.
+    *
+    * @param M matrix to be transformed
+    * @param r reference position of the matrix, in original coordinates
+    */
+   public void transform (Matrix3d M, Vector3d r) {
+      transform (M, M, r);
+   }
+
+   /**
+    * Transforms a general 3 X 3 matrix <code>M</code>, located at reference
+    * position <code>r</code>, and returns the result in <code>MR</code>.
+    * Generally, this transform takes the form
+    * <pre>
+    * MR = F M
+    * </pre>
+    * where <code>F</code> is the deformation gradient at the reference
+    * position.
+    * 
+    * <p>If this transformer's undo state is set to {@link
+    * UndoState#RESTORING}, then <code>MR</code> is instead set to the value of
+    * <code>M</code> that was previously saved when the undo state was set to
+    * {@link UndoState#SAVING}.
+    *
+    * @param MR transformed matrix
+    * @param M matrix to be transformed
+    * @param r reference position of the matrix, in original coordinates
+    */
+   public void transform (Matrix3d MR, Matrix3d M, Vector3d r) {
+      if (isRestoring()) {
+         MR.set (restore (MR));
+         return;
+      }
+      if (isSaving()) {
+         save (new Matrix3d(M));
+      }
+      computeTransform (MR, M, r);            
+   }
+   
+   /**
+    * Transforms a general 3 X 3 matrix <code>M</code>, located at reference
+    * position <code>r</code>, and returns the result in <code>MR</code>.
+    * This provides the low level implementation for the transformation of 3 X
+    * 3 matrices and does not do any saving or restoring of data.
+    *
+    * @param MR transformed matrix
+    * @param M matrix to be transformed
+    * @param r reference position of the matrix, in original coordinates
+    */
+   public abstract void computeTransform (Matrix3d MR, Matrix3d M, Vector3d r);
+
+   /**
+    * Transforms a plane <code>p</code>, located at reference
+    * position <code>r</code>, in place.
+    * This is equivalent to <code>transform(p,p,r)</code>.
+    *  
+    * <p>If this transformer's undo state is set to {@link
+    * UndoState#RESTORING}, then <code>p</code> is instead set to its original
+    * value that was previously saved when the undo state was set to {@link
+    * UndoState#SAVING}.
+    *
+    * @param p plane to be transformed
+    * @param r reference position of the plane, in original coordinates
+    */
+   public void transform (Plane p, Vector3d r) {
+      transform (p, p, r);
+   }
+
+   /**
+    * Transforms a plane <code>p</code>, located at reference position
+    * <code>r</code>, and returns the result in <code>pr</code>.
+    * 
+    * <p>If this transformer's undo state is set to {@link
+    * UndoState#RESTORING}, then <code>pr</code> is instead set to the value of
+    * <code>p</code> that was previously saved when the undo state was set to
+    * {@link UndoState#SAVING}.
+    *
+    * @param pr transformed plane
+    * @param p plane to be transformed
+    * @param r reference position of the plane, in original coordinates
+    */
+   public void transform (Plane pr, Plane p, Vector3d r) {
+      if (isRestoring()) {
+         pr.set (restore (pr));
+         return;
+      }
+      if (isSaving()) {
+         save (new Plane(p));
+      }
+      computeTransform (pr, p, r);            
+   }
+
+   /**
+    * Transforms a plane <code>p</code>, located at reference position
+    * <code>r</code>, and returns the result in <code>pr</code>. This
+    * provides the low level implementation for the transformation of planes
+    * and does not do any saving or restoring of data.
+    *
+    * @param pr transformed plane
+    * @param p plane to be transformed
+    * @param r reference position of the plane, in original coordinates
+    */
+   public abstract void computeTransform (Plane pr, Plane p, Vector3d r);
+
+   private void restoreVertices (MeshBase mesh) {
+      for (Vertex3d v : mesh.getVertices()) {
+         v.pnt.set (restore (v.pnt));
+      }
+   }
+
+   private void restoreMeshToWorld (MeshBase mesh) {
+      RigidTransform3d TMW = new RigidTransform3d();
+      TMW.set (restore (TMW));
+      mesh.setMeshToWorld (TMW);
+   }
+
+   private void saveVertices (MeshBase mesh) {
+      for (Vertex3d v : mesh.getVertices()) {
+         save (new Point3d(v.pnt));
+      }
+   }
+
+   private void saveNormals (MeshBase mesh) {
+      // save all the normal info, indices and all, just in case
+      int numNormals = mesh.numNormals();
+      save (mesh.numNormals());
+      if (numNormals > 0) {
+         for (Vector3d n : mesh.getNormals()) {
+            save (new Vector3d(n));
+         }
+         int[] indices = mesh.getNormalIndices();
+         save (Arrays.copyOf(indices, indices.length));
+      }
+   }
+
+   private void restoreNormals (MeshBase mesh) {
+      // restore all the normal info, indices and all, just in case
+      int numNormals = restore (new Integer(0));
+      if (numNormals == 0) {
+         mesh.setNormals (null, null);
+      }
+      else {
+         ArrayList<Vector3d> normals = new ArrayList<Vector3d>(numNormals);
+         Vector3d dummyVec = new Vector3d();
+         for (int i=0; i<numNormals; i++) {
+            normals.add (restore (dummyVec));
+         }
+         int[] indices = restore (new int[0]);
+         mesh.setNormals (normals, indices);
+      }
+   }
+
+   /**
+    * Return an array of points, one for each normal, that can be used to
+    * provide a reference position for transforming that normal. If reason a
+    * normal cannot be associated with a vertex, the corresponding point will
+    * be set to the origin.
+    *
+    * <p>Each reference point is computed as the weighted sum of the vertex
+    * points associated with each normal.
+    */
+   private Point3d[] getNormalPointRefs (MeshBase mesh) { 
+      Point3d[] refs = new Point3d[mesh.numNormals()];
+      int[] cnts = new int[mesh.numNormals()];
+      for (int ni=0; ni<refs.length; ni++) {
+         refs[ni] = new Point3d();
+      }
+      int[] indexOffs = mesh.getFeatureIndexOffsets();
+      int[] vertexIdxs = mesh.createVertexIndices();
+      int[] normalIdxs = mesh.getNormalIndices();
+      for (int fi=0; fi<indexOffs.length-1; fi++) {
+         for (int idx=indexOffs[fi]; idx<indexOffs[fi+1]; idx++) {
+            int ni = normalIdxs[idx];
+            cnts[ni]++;
+            refs[ni].add (mesh.getVertex(vertexIdxs[idx]).pnt);
+         }
+      }
+      for (int ni=0; ni<refs.length; ni++) {
+         refs[ni].scale (1.0/cnts[ni]);
+      }
+      return refs;
+   }
+
+   /**
+    * Applies a geometric transformation to the vertex positions of a mesh, in
+    * local mesh coordinates. The topology of the mesh remains unchanged.
+    *
+    * <p>If this transformer's undo state is set to {@link
+    * UndoState#RESTORING}, then the vertex positions are instead set to their
+    * original values that were previously saved when the undo state was set to
+    * {@link UndoState#SAVING}.
+    *
+    * @param mesh Mesh to be transformed
+    */
+   public void transform (MeshBase mesh) {
+      if (isRestoring()) {
+         restoreVertices (mesh);
+         if (mesh.hasExplicitNormals()) {
+            restoreNormals (mesh);
+         }
+         else {
+            mesh.clearNormals(); // regenerate on demand
+         }
+         mesh.notifyVertexPositionsModified();
+         return;
+      }
+      if (isSaving()) {
+         saveVertices (mesh);
+         if (mesh.hasExplicitNormals()) {
+            saveNormals (mesh);
+         }
+      }
+      // transform normals first because we need unmodified vertex points
+      if (mesh.hasExplicitNormals()) {
+         ArrayList<Vector3d> normals = mesh.getNormals();
+         if (normals != null) {
+            Point3d[] refs = getNormalPointRefs(mesh);
+
+            ArrayList<Vertex3d> vertices = mesh.getVertices();
+            for (int ni=0; ni<normals.size(); ni++) {
+               Vector3d nrm = normals.get(ni);
+               transformNormal (nrm, refs[ni]);
+               nrm.normalize();
+            }
+         }
+      }
+      else {
+         mesh.clearNormals(); // regenerate on demand
+      }
+      for (Vertex3d v : mesh.getVertices()) {
+         transformPnt (v.pnt);
+      }
+      mesh.notifyVertexPositionsModified();
+   }
+
+   /**
+    * Applies a geometric transformation to both the vertex positions of a mesh
+    * and its mesh-to-world transform TMW, in world coordinates. The local
+    * vertex positions <code>p</code> are modified to accomodate that of part
+    * of the transformation not provided by the change to TMW. Specifically,
+    * <pre> p' = TMWnew X (TMW p) </pre> where <code>X( )</code> indicates the
+    * transform applied by this transformer and TMWnew is the transformed value
+    * of <code>TMW</code>.
+    * 
+    * <p>If this transformer's undo state is set to {@link
+    * UndoState#RESTORING}, then the vertex positions and TMW are instead set
+    * to their original values that were previously saved when the undo state
+    * was set to {@link UndoState#SAVING}.
+    *
+    * @param mesh Mesh to be transformed
+    */
+   public void transformWorld (MeshBase mesh) {
+      transformWorld (mesh, /*constrainer=*/null);
+   }
+
+   /**
+    * Applies a geometric transformation to both the vertices of a mesh and
+    * its mesh-to-world transform TMW, in world coordinates. The local
+    * vertex positions <code>p</code> are modified to accommodate that part
+    * of the transformation not provided by the change to TMW. If
+    * a <code>constrainer</code> is supplied, then this change is
+    * constrained to that obtained by applying the constrainer to
+    * the local affine transform obtained at the origin of the mesh
+    * coordinate system. Otherwise, this method behaves identically to
+    * {@link #transformWorld(MeshBase)}.
+    * 
+    * <p>If this transformer's undo state is set to {@link
+    * UndoState#RESTORING}, then the vertex positions and TMW are instead set
+    * to their original values that were previously saved when the undo state
+    * was set to {@link UndoState#SAVING}.
+    *
+    * @param mesh Mesh to be transformed
+    */
+   public double transformWorld (MeshBase mesh, Constrainer constrainer) {
+
+      double s = 1.0;
+      RigidTransform3d TMW = mesh.getMeshToWorld();
+
+      if (isRestoring()) {
+         if (!isRigid()) {
+            restoreVertices (mesh);
+            if (mesh.hasExplicitNormals()) {
+               restoreNormals(mesh);
+            }
+            else {
+               mesh.clearNormals();
+            }
+         }
+         restoreMeshToWorld (mesh);
+         mesh.notifyVertexPositionsModified();
+         return s;
+      }
+      RigidTransform3d TMWnew = new RigidTransform3d();
+      computeTransform (TMWnew, TMW);
+
+      if (isSaving()) {
+         if (!isRigid()) {
+            saveVertices (mesh);
+            if (mesh.hasExplicitNormals()) {
+               saveNormals(mesh);
+            }
+         }
+         save (new RigidTransform3d(TMW));
+      }
+      if (!isRigid()) {
+         if (isAffine() || constrainer != null) {
+            
+            // Adjust local vertices and normals using the local affine
+            // transform XL, which accounts for the non-rigid parts of the
+            // transform that cannot be accommodated by the mesh-to-world 
+            // transform
+            AffineTransform3d XL = 
+               computeLocalAffineTransform (TMW, constrainer);
+            if (mesh.hasExplicitNormals()) {
+               ArrayList<Vector3d> normals = mesh.getNormals();
+               if (normals != null) {
+                  Matrix3d Ainv = new Matrix3d();
+                  Ainv.invert (XL.A);
+                  for (Vector3d nrm : normals) {
+                     Ainv.mulTranspose (nrm, nrm);
+                     nrm.normalize();
+                  }
+               }
+            }
+            else {
+               mesh.clearNormals(); // regenerate on demand
+            }
+            for (Vertex3d v : mesh.getVertices()) {
+               v.pnt.transform (XL);
+            }
+         }
+         else {
+            Point3d pworld = new Point3d(); // vertex point in world coords
+            // transform normals first because we need unmodified vertex points
+            if (mesh.hasExplicitNormals()) {
+               ArrayList<Vector3d> normals = mesh.getNormals();
+               if (normals != null) {
+                  Vector3d nworld = new Vector3d(); // normal in world coords
+                  Point3d[] refs = getNormalPointRefs(mesh);
+               
+                  ArrayList<Vertex3d> vertices = mesh.getVertices();
+                  for (int ni=0; ni<normals.size(); ni++) {
+                     Vector3d nrm = normals.get(ni);
+                     pworld.transform (TMW, refs[ni]);
+                     nworld.transform (TMW, nrm);
+                     transformNormal (nworld, pworld);
+                     nrm.inverseTransform (TMWnew, nworld);
+                     nrm.normalize();
+                  }
+               }
+            }
+            else {
+               mesh.clearNormals(); // regenerate on demand
+            }
+            for (Vertex3d v : mesh.getVertices()) {
+               pworld.transform (TMW, v.pnt);
+               computeTransformPnt (pworld, pworld);
+               v.pnt.inverseTransform (TMWnew, pworld);
+            }
+         }
+         mesh.notifyVertexPositionsModified();
+      }
+      mesh.setMeshToWorld (TMWnew);
+      return s;
+   }
+   
+   /**
+    * Computes the matrices <code>PL</code> and <code>N</code> that transform
+    * points <code>xl</code> local to a coordinate frame <code>T</code> after
+    * that frame is itself transformed.  The updated local coordinates are
+    * given by
+    * <pre>
+    * xl' = N PL xl
+    * <pre>
+    * where <code>PL</code> is symmetric positive definite and
+    * <code>N</code> is a diagonal matrix that is either the identity,
+    * or a reflection that flips a single axis. This accounts
+    * for the non-rigid aspects of the transformation
+    * that cannot be absorbed into <code>T</code>.
+    *
+    * <p>See the documentation for {@link
+    * #transform(RigidTransform3d,RigidTransform3d)}. If
+    * <pre>
+    *      [  R   p  ]
+    * T =  [         ]
+    *      [  0   1  ]
+    * </pre>
+    * then
+    * <pre>
+    *      [  Q R N   f(p) ]
+    * TR = [               ].
+    *      [    0      1   ]
+    * </pre>
+    * Meanwhile, the linearization of f(p) about <code>p</code> is given
+    * by the affine transform
+    * <pre>
+    *     [  F    -F p + f(p) ]
+    * X = [                   ].
+    *     [  0         1      ]
+    * </pre>
+    * If <code>xw</code> and <code>xl</code> describe points with respect
+    * to world and <code>T</code>, respectively,
+    * we have
+    * <pre>
+    * xw' = X xw = X T xl
+    * </pre>
+    * and so the updated value of <code>xl</code> is given by
+    * <pre>
+    * xl' = inv(TR) xw' = inv(TR) X T xl
+    * </pre>
+    * which can be expressed as
+    * <pre>
+    *                       T  T
+    * xl' = N PL xl,  PL = R  Q  P Q R
+    * </pre>
+    *
+    * @param PL primary transformation matrix
+    * @param Ndiag if non-null, returns the diagonal components of N
+    * @param T rigid transform for which the local transforms are computed.
+    */
+   public abstract void computeLocalTransforms (
+      Matrix3d PL, Vector3d Ndiag, RigidTransform3d T);
+   
+   /**
+    * Computes the local affine transform <code>XL</code> that transforms
+    * points <code>xl</code> local to a coordinate frame <code>T</code> after
+    * that frame is itself transformed. The updated local coordinates are
+    * given by
+    * <pre>
+    * [ xl' ]      [ xl ]
+    * [     ] = XL [    ]
+    * [  1  ]      [ 0  ]
+    * <pre>
+    * and <code>XL</code> is computed from the <code>PL</code> and
+    * <code>N</code> matrices returned by
+    * {@link #computeLocalTransforms(Matrix3d,Vector3d,RigidTransform3d)
+    * computeLocalTransform(PL,Ndiag,T)}, according to 
+    * <pre>
+    *      [  N PL  0 ]
+    * XL = [          ].
+    *      [  0     1 ]
+    * </pre>
+    * An optional <code>constrainer</code> can be provided to
+    * further constrain the resulting value of <code>XL</code>.
+    *
+    * @param T rigid transform for which the local affine transform is computed
+    * @param constrainer if non-null, specifies a constrainer that should be
+    * applied to constrain the value of the transform
+    * @return local affine transform
+    */
+   public AffineTransform3d computeLocalAffineTransform (
+      RigidTransform3d T, Constrainer constrainer) {
+      
+      Matrix3d PL = new Matrix3d();
+      Vector3d Ndiag = new Vector3d();
+      computeLocalTransforms (PL, Ndiag, T);
+
+      AffineTransform3d XL = new AffineTransform3d (PL, Vector3d.ZERO);
+      XL.A.mulRows (Ndiag);
+      if (constrainer != null) {
+         constrainer.apply (XL);
+      }
+      return XL;
+   }
+   
+   /**
+    * Computes and returns the linearized affine transform at the specified
+    * reference position. In the general case, this is the local linearization
+    * of the deformation field f(p) around <code>r</code>,
+    * given by
+    * <pre>
+    *     [  F   f(dp) ]
+    * X = [            ]
+    *     [  0     1   ]
+    * </pre>
+    * so that for a small change in position <code>dp</code>, we have
+    * <pre>
+    *             [ dp ]
+    * f(p+dp) = X [    ]
+    *             [ 1  ]
+    * </pre>
+    * In the case where f(p) is itself an affine or rigid transform
+    * given by 
+    * <pre>
+    *     [  F     px  ]
+    * A = [            ]
+    *     [  0     1   ]
+    * </pre>
+    * the local transform becomes
+    * <pre>
+    *     [  F     F p + px  ]
+    * X = [                  ]
+    *     [  0         1     ]
+    * </pre>
+    * and if p = 0, then X is the simply the transform itself.
+    *
+    * @param r reference position at which the transformation is calculated
+    * @return local affine transform
+    */
+   public AffineTransform3dBase computeLinearizedTransform (Vector3d r) {
+      if (isRigid()) {
+         RigidTransform3d XR = new RigidTransform3d();
+         computeTransform (XR);
+         return XR;
+      }
+      else {
+         AffineTransform3d XA = new AffineTransform3d();
+         computeTransform (XA);
+         return XA;
+      }      
+   }
+   
+   /**
+    * Return an appropriate transformer for a given affine transform.
+    * 
+    * @param X Affine transform (either rigid or strictly affine) for which
+    * the transformer should be created 
+    * @return transformer for the indicated affine transform
+    */
+   public static GeometryTransformer create (AffineTransform3dBase X) {
+      if (X instanceof RigidTransform3d) {
+         return new RigidTransformer ((RigidTransform3d)X);         
+      }
+      else if (X instanceof AffineTransform3d) {
+         return new AffineTransformer ((AffineTransform3d)X);
+      }
+      else 
+         throw new IllegalArgumentException (
+            "Unknown argument type: " + X.getClass());
+   }
+
+}