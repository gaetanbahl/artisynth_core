--- conflicted
+++ resolved
@@ -1,4 +1,3 @@
-<<<<<<< HEAD
 package maspack.geometry;
 
 import java.util.*;
@@ -118,965 +117,6 @@
          if (X instanceof AffineTransform3d && 
              !X.equals (AffineTransform3d.IDENTITY)) {
             
-            AffineTransform3d XA = (AffineTransform3d)X;
-
-            PolarDecomposition3d pd = null;
-            Matrix3d P = XA.A;
-            if (!P.isSymmetric (1000*MACH_PREC*P.oneNorm())) {
-               pd = new PolarDecomposition3d();
-               pd.factor (P);
-               P = pd.getP();
-            }
-            double s = Math.pow (Math.abs(P.determinant()), 1/3.0);            
-            XA.A.setDiagonal (s, s, s);
-            if (pd != null) {
-               XA.A.mul (pd.getR(), XA.A);
-            }
-         }
-      }
-   }
-
-   /**
-    * Sets the undo state of this transformer so as to enable it save or
-    * restore the original data form transformation operations.
-    * 
-    * @param state new undo state
-    */
-   public void setUndoState (UndoState state) {
-      if (state != myUndoState) {
-         switch (state) {
-            case OFF: {
-               myUndoData = null;
-               break;
-            }
-            case SAVING: {
-               myUndoData = new ArrayDeque<Object>();
-               break;
-            }
-            case RESTORING: {
-               if (myUndoData == null) {
-                  throw new IllegalStateException (
-                     "No undo state has been saved");
-               }
-               break;
-            }
-         }
-         myUndoState = state;
-      }
-   }
-   
-   /**
-    * Returns <code>true</code> if the undo state of this transformer is set to
-    * restore primitive values.
-    * 
-    * @return true if this transformer is restoring values.
-    */
-   public boolean isRestoring() {
-      return myUndoState == UndoState.RESTORING;
-   }
-   
-   /**
-    * Returns <code>true</code> if the undo state of this transformer is set to
-    * save primitive values.
-    * 
-    * @return true if this transformer is saving values.
-    */
-   public boolean isSaving() {
-      return myUndoState == UndoState.SAVING;
-   }
-
-   protected <T> T restore (T obj) {
-      if (myUndoState != UndoState.RESTORING) {
-         throw new ImproperStateException ("Undo state is not set to RESTORING");
-      }
-      else if (myUndoData.size() == 0) {
-         throw new ImproperStateException ("No undo information remaining");
-      }
-      else {
-         try {
-            return (T)myUndoData.removeFirst();
-         }
-         catch (ClassCastException e) {
-            throw new ImproperStateException (
-               "Undo information not of type " + obj.getClass());             
-         }
-      }
-   }
-
-   protected void save (Object obj){
-      if (myUndoState != UndoState.SAVING) {
-         throw new ImproperStateException ("Undo state is not set to SAVING");
-      }
-      else {
-         myUndoData.addLast (obj);
-      }
-   }
-
-   /**
-    * Returns application-specific data (that was previously set using {@link
-    * #saveObject}) if the undo state of this transformer is set to {@link
-    * UndoState#RESTORING}. Otherwise, an exception is thrown.
-    * 
-    * @param obj any object with the same data type as the object to be
-    * restored. Used only for compile-time type checking and will not be
-    * modified.
-    * @return original data value
-    */
-   public <T> T restoreObject (T obj) {
-      return restore (obj);
-   }
-   
-   /**
-    * Saves application-specific data if the undo state of this transformer is
-    * set to {@link UndoState#SAVING}. Otherwise, an exception is thrown.
-    * 
-    * @param obj object to be saved.
-    */
-   public void saveObject (Object obj) {
-      save (obj);
-   }
-
-   /**
-    * Removes <code>cnt</code> items of restore data if the undo state of this
-    * transformer is set to {@link UndoState#RESTORING}. Otherwise, an
-    * exception is thrown.
-    * 
-    * @param cnt number of restore items to remove.
-    */
-   public void popRestoreData (int cnt) {
-      if (myUndoState != UndoState.RESTORING) {
-         throw new ImproperStateException ("Undo state is not set to RESTORING");
-      }
-      if (myUndoData.size() < cnt) {
-         throw new ImproperStateException ("Not enough undo information");
-      }
-      while (cnt-- > 0) {
-         myUndoData.removeFirst();
-      }      
-   }
-   
-   /**
-    * Returns <code>true</code> if this transformer implements a linear
-    * rigid transform.
-    */
-   public abstract boolean isRigid();
-
-   /**
-    * Returns <code>true</code> if this transformer implements a linear affine
-    * transform.
-    */
-   public abstract boolean isAffine();
-
-   /**
-    * Returns <code>true</code> if this transformer globally implements a 
-    * reflection (i.e., the determinant of the deformation gradient
-    * at all transformation points is negative). The default declaration
-    * of this method returns <code>false</code>. Subclasses should
-    * override this if necessary.
-    */
-   public boolean isReflecting() {
-      return false;
-   }
-
-   /**
-    * Returns <code>true</code> if this transformer is invertible. If it is,
-    * then an inverse transformer can be obtained using {@link #getInverse}.
-    */
-   public abstract boolean isInvertible();
-   
-   /**
-    * Returns a transformer that implements the inverse operation of
-    * this transformer, if {@link #isInvertible} returns <code>true</code>.
-    * 
-    * @return inverse transformer
-    */
-   public abstract GeometryTransformer getInverse();
-
-   /**
-    * Transforms a point <code>p</code>, in place.
-    * 
-    * <p>If this transformer's undo state is set to {@link
-    * UndoState#RESTORING}, then <code>p</code> is instead set to its original
-    * value that was previously saved when the undo state was set to {@link
-    * UndoState#SAVING}.
-    *
-    * @param p point to be transformed
-    */
-   public void transformPnt (Point3d p) {
-      transformPnt (p, p);
-   }
-
-   /**
-    * Transforms a point <code>p1</code> and returns the result in
-    * <code>pr</code>.
-    *
-    * <p>If this transformer's undo state is set to {@link
-    * UndoState#RESTORING}, then <code>pr</code> is instead set to the value of
-    * <code>p1</code> that was previously saved when the undo state was set to
-    * {@link UndoState#SAVING}.
-    *
-    * @param pr transformed point
-    * @param p1 point to be transformed
-    */
-   public void transformPnt (Point3d pr, Point3d p1) {
-      if (isRestoring()) {
-         Point3d p = restore (pr);
-         pr.set (p);
-         return;
-      }
-      if (isSaving()) {
-         save (new Point3d(p1));
-      }
-      computeTransformPnt (pr, p1);
-   }
-   
-   /**
-    * Transforms a point <code>p1</code> and returns the result in
-    * <code>pr</code>. This provides the low level implementation for point
-    * transformations and does not do any saving or restoring of data.
-    * 
-    * @param pr transformed point
-    * @param p1 point to be transformed
-    */
-   public abstract void computeTransformPnt (Point3d pr, Point3d p1);
-
-   /**
-    * Transforms a vector <code>v</code>, located at reference position
-    * <code>r</code>, in place.
-    *
-    * <p>If this transformer's undo state is set to {@link
-    * UndoState#RESTORING}, then <code>v</code> is instead set to its original
-    * value that was previously saved when the undo state was set to {@link
-    * UndoState#SAVING}.
-    *
-    * @param v vector to be transformed
-    * @param r reference position of the vector, in original coordinates
-    */
-   public void transformVec (Vector3d v, Vector3d r) {
-      transformVec (v, v, r);
-   }
-
-   /**
-    * Transforms a vector <code>v1</code>, located at reference position
-    * <code>r</code>, and returns the result in <code>vr</code>.
-    * Generally, this transformation will take the form
-    * <pre>
-    * vr = F v1
-    * </pre>
-    * where <code>F</code> is the deformation gradient at the reference
-    * position.
-    *
-    * <p>If this transformer's undo state is set to {@link
-    * UndoState#RESTORING}, then <code>vr</code> is instead set to the value of
-    * <code>v1</code> that was previously saved when the undo state was set to
-    * {@link UndoState#SAVING}.
-    *
-    * @param vr transformed vector
-    * @param v1 vector to be transformed
-    * @param r reference position of the vector, in original coordinates
-    */
-   public void transformVec (Vector3d vr, Vector3d v1, Vector3d r) {
-      if (isRestoring()) {
-         vr.set (restore (vr));
-         return;
-      }
-      if (isSaving()) {
-         save (new Vector3d(v1));
-      }
-      computeTransformVec (vr, v1, r);
-   }
-   
-   
-   /**
-    * Transforms a vector <code>v1</code>, located at reference position
-    * <code>r</code>, and returns the result in <code>vr</code>. This
-    * provides the low level implementation for vector transformations and does
-    * not do any saving or restoring of data.
-    *
-    * @param vr transformed vector
-    * @param v1 vector to be transformed
-    * @param r reference position of the vector, in original coordinates
-    */
-   public abstract void computeTransformVec (
-      Vector3d vr, Vector3d v1, Vector3d r);
-
-   /**
-    * Transforms a rigid transform <code>T</code>, in place.
-    * 
-    * <p>If this transformer's undo state is set to {@link
-    * UndoState#RESTORING}, then <code>T</code> is instead set to its original
-    * value that was previously saved when the undo state was set to {@link
-    * UndoState#SAVING}.
-    *
-    * @param T rigid transform to be transformed.
-    */
-   public void transform (RigidTransform3d T) {
-      transform (T, T);
-   }
-
-   /**
-    * Transforms a rigid transform <code>T1</code> and returns the
-    * result in <code>TR</code>. If
-    * <pre>
-    *      [  R1   p1  ]
-    * T1 = [           ]
-    *      [   0    1  ]
-    * </pre>
-    * then generally, this transform takes the form
-    * <pre>
-    *      [ RF R1   f(p1) ]
-    * TR = [               ]
-    *      [   0       1   ]
-    * </pre>
-    * where <code>RF</code> is the right-handed rotational component
-    * of the deformation gradient <code>F</code> 
-    * at <code>p1</code>, and <code>f(p1)</code> is the deformed
-    * position of <code>p1</code>.
-    * 
-    * <p>If this transformer's undo state is set to {@link
-    * UndoState#RESTORING}, then <code>TR</code> is instead set to the value of
-    * <code>T1</code> that was previously saved when the undo state was set to
-    * {@link UndoState#SAVING}.
-    *
-    * @param TR transformed transform
-    * @param T1 transform to be transformed
-    */
-   public void transform (RigidTransform3d TR, RigidTransform3d T1) {
-      if (isRestoring()) {
-         TR.set (restore (TR));
-         return;
-      }
-      if (isSaving()) {
-         save (new RigidTransform3d(T1));
-      }
-      computeTransform (TR, T1);
-   }
-   
-   public void computeTransform (AffineTransform3dBase X) {
-      if (X instanceof RigidTransform3d) {
-         computeTransform ((RigidTransform3d)X, (RigidTransform3d)X);         
-      }
-      else if (X instanceof AffineTransform3d) {
-         computeTransform ((AffineTransform3d)X, (AffineTransform3d)X);         
-      }
-      else {
-         throw new UnsupportedOperationException (
-            "doTransform() not implemented for type "+X.getClass());
-      }
-   }
-   
-   /**
-    * Transforms a rigid transform <code>T1</code> and returns the result in
-    * <code>TR</code>. This provides the low level implementation for the
-    * transformation of rigid transforms and does not do any saving or
-    * restoring of data.
-    *
-    * @param TR transformed transform
-    * @param T1 transform to be transformed
-    */
-   public abstract void computeTransform (
-      RigidTransform3d TR, RigidTransform3d T1);
-   
-   /**
-    * Transforms an affine transform <code>X</code>, in place.
-    * 
-    * <p>If this transformer's undo state is set to {@link
-    * UndoState#RESTORING}, then <code>X</code> is instead set to its original
-    * value that was previously saved when the undo state was set to {@link
-    * UndoState#SAVING}.
-    *
-    * @param X affine transform to be transformed.
-    */
-   public void transform (AffineTransform3d X) {
-      transform (X, X);
-   }
-
-   /**
-    * Transforms an affine transform <code>X1</code> and returns the
-    * result in <code>XR</code>. If
-    * <pre>
-    *      [  A1   p1  ]
-    * X1 = [           ]
-    *      [   0    1  ]
-    * </pre>
-    * then generally, this transform takes the form
-    * <pre>
-    *      [  F A1   f(p1) ]
-    * XR = [               ]
-    *      [   0       1   ]
-    * </pre>
-    * where <code>F</code> is the deformation gradient
-    * at <code>p1</code>, and <code>f(p1)</code> is the deformed
-    * position of <code>p1</code>.
-    *
-    * <p>If this transformer's undo state is set to {@link
-    * UndoState#RESTORING}, then <code>XR</code> is instead set to the value of
-    * <code>X1</code> that was previously saved when the undo state was set to
-    * {@link UndoState#SAVING}.
-    *
-    * @param XR transformed transform
-    * @param X1 transform to be transformed
-    */
-   public void transform (
-      AffineTransform3d XR, AffineTransform3d X1) {
-      if (isRestoring()) {
-         XR.set (restore (XR));
-         return;
-      }
-      if (isSaving()) {
-         save (new AffineTransform3d(X1));
-      }
-      computeTransform (XR, X1);
-   }
-
-   /**
-    * Transforms an affine transform <code>X1</code> and returns the result in
-    * <code>XR</code>. This provides the low level implementation for the
-    * transformation of affine transforms and does not do any saving or
-    * restoring of data.
-    * 
-    * @param XR transformed transform
-    * @param X1 transform to be transformed
-    */
-   public abstract void computeTransform (
-      AffineTransform3d XR, AffineTransform3d X1);
-
-   /**
-    * Transforms a rotation matrix <code>R</code>, located at reference
-    * position <code>r</code>, in place.
-    * 
-    * <p>If this transformer's undo state is set to {@link
-    * UndoState#RESTORING}, then <code>R</code> is instead set to its original
-    * value that was previously saved when the undo state was set to {@link
-    * UndoState#SAVING}.
-    *
-    * @param R rotation to be transformed
-    * @param r reference position of the rotation, in original coordinates
-    */
-   public void transform (RotationMatrix3d R, Vector3d r) {
-      transform (R, R, r);
-   }
-
-   /**
-    * Transforms a rotation matrix <code>R1</code>, located at reference
-    * position <code>r</code>, and returns the result in <code>RR</code>.
-    * Generally, this transform takes the form
-    * <pre>
-    * RR = RF R1
-    * </pre>
-    * where <code>RF</code> is the right-handed rotational component
-    * of the polar decomposition of the deformation gradient <code>F</code>
-    * at the reference position.
-    * 
-    * <p>If this transformer's undo state is set to {@link
-    * UndoState#RESTORING}, then <code>RR</code> is instead set to the value of
-    * <code>R1</code> that was previously saved when the undo state was set to
-    * {@link UndoState#SAVING}.
-    *
-    * @param RR transformed rotation
-    * @param R1 rotation to be transformed
-    * @param r reference position of the rotation, in original coordinates
-    */
-   public void transform (
-      RotationMatrix3d RR, RotationMatrix3d R1, Vector3d r) {
-      if (isRestoring()) {
-         RR.set (restore (RR));
-         return;
-      }
-      if (isSaving()) {
-         save (new RotationMatrix3d(R1));
-      }
-      computeTransform (RR, R1, r);      
-   }
-
-   /**
-    * Transforms a rotation matrix <code>R1</code>, located at reference
-    * position <code>r</code>, and returns the result in <code>RR</code>.
-    * This provides the low level implementation for the transformation of
-    * rotation matrices and does not do any saving or restoring of data.
-    *
-    * @param RR transformed rotation
-    * @param R1 rotation to be transformed
-    * @param r reference position of the rotation, in original coordinates
-    */
-   public abstract void computeTransform (
-      RotationMatrix3d RR, RotationMatrix3d R1, Vector3d r);
-
-   /**
-    * Transforms a general 3 X 3 matrix <code>M</code>, located at reference
-    * position <code>ref</code>, in place.
-    * 
-    * <p>If this transformer's undo state is set to {@link
-    * UndoState#RESTORING}, then <code>M</code> is instead set to its original
-    * value that was previously saved when the undo state was set to {@link
-    * UndoState#SAVING}.
-    *
-    * @param M matrix to be transformed
-    * @param ref reference position of the matrix, in original coordinates
-    */
-   public void transform (Matrix3d M, Vector3d ref) {
-      transform (M, M, ref);
-   }
-
-   /**
-    * Transforms a general 3 X 3 matrix <code>M1</code>, located at reference
-    * position <code>ref</code>, and returns the result in <code>MR</code>.
-    * Generally, this transform takes the form
-    * <pre>
-    * MR = F M1
-    * </pre>
-    * where <code>F</code> is the deformation gradient at the reference
-    * position.
-    * 
-    * <p>If this transformer's undo state is set to {@link
-    * UndoState#RESTORING}, then <code>MR</code> is instead set to the value of
-    * <code>M1</code> that was previously saved when the undo state was set to
-    * {@link UndoState#SAVING}.
-    *
-    * @param MR transformed matrix
-    * @param M1 matrix to be transformed
-    * @param ref reference position of the matrix, in original coordinates
-    */
-   public void transform (Matrix3d MR, Matrix3d M1, Vector3d ref) {
-      if (isRestoring()) {
-         MR.set (restore (MR));
-         return;
-      }
-      if (isSaving()) {
-         save (new Matrix3d(M1));
-      }
-      computeTransform (MR, M1, ref);            
-   }
-   
-   /**
-    * Transforms a general 3 X 3 matrix <code>M1</code>, located at reference
-    * position <code>ref</code>, and returns the result in <code>MR</code>.
-    * This provides the low level implementation for the transformation of 3 X
-    * 3 matrices and does not do any saving or restoring of data.
-    *
-    * @param MR transformed matrix
-    * @param M1 matrix to be transformed
-    * @param r reference position of the matrix, in original coordinates
-    */
-   public abstract void computeTransform (Matrix3d MR, Matrix3d M1, Vector3d r);
-
-   /**
-    * Transforms a plane <code>p</code>, located at reference
-    * position <code>r</code>, in place.
-    *  
-    * <p>If this transformer's undo state is set to {@link
-    * UndoState#RESTORING}, then <code>p</code> is instead set to its original
-    * value that was previously saved when the undo state was set to {@link
-    * UndoState#SAVING}.
-    *
-    * @param p plane to be transformed
-    * @param r reference position of the plane, in original coordinates
-    */
-   public void transform (Plane p, Vector3d r) {
-      transform (p, p, r);
-   }
-
-   /**
-    * Transforms a plane <code>p1</code>, located at reference position
-    * <code>ref</code>, and returns the result in <code>pr</code>.
-    * 
-    * <p>If this transformer's undo state is set to {@link
-    * UndoState#RESTORING}, then <code>pr</code> is instead set to the value of
-    * <code>p1</code> that was previously saved when the undo state was set to
-    * {@link UndoState#SAVING}.
-    *
-    * @param pr transformed plane
-    * @param p1 plane to be transformed
-    * @param r reference position of the plane, in original coordinates
-    */
-   public void transform (Plane pr, Plane p1, Vector3d r) {
-      if (isRestoring()) {
-         pr.set (restore (pr));
-         return;
-      }
-      if (isSaving()) {
-         save (new Plane(p1));
-      }
-      computeTransform (pr, p1, r);            
-   }
-
-   /**
-    * Transforms a plane <code>p1</code>, located at reference position
-    * <code>ref</code>, and returns the result in <code>pr</code>. This
-    * provides the low level implementation for the transformation of planes
-    * and does not do any saving or restoring of data.
-    *
-    * @param pr transformed plane
-    * @param p1 plane to be transformed
-    * @param r reference position of the plane, in original coordinates
-    */
-   public abstract void computeTransform (Plane pr, Plane p1, Vector3d r);
-
-   private void restoreVertices (MeshBase mesh) {
-      for (Vertex3d v : mesh.getVertices()) {
-         v.pnt.set (restore (v.pnt));
-      }
-   }
-
-   private void restoreMeshToWorld (MeshBase mesh) {
-      RigidTransform3d TMW = new RigidTransform3d();
-      TMW.set (restore (TMW));
-      mesh.setMeshToWorld (TMW);
-   }
-
-   private void saveVertices (MeshBase mesh) {
-      for (Vertex3d v : mesh.getVertices()) {
-         save (new Point3d(v.pnt));
-      }
-   }
-
-   /**
-    * Applies a geometric transformation to the vertex positions of a mesh, in
-    * local mesh coordinates. The topology of the mesh remains unchanged.
-    *
-    * <p>If this transformer's undo state is set to {@link
-    * UndoState#RESTORING}, then the vertex positions are instead set to their
-    * original values that were previously saved when the undo state was set to
-    * {@link UndoState#SAVING}.
-    *
-    * @param mesh Mesh to be transformed
-    */
-   public void transform (MeshBase mesh) {
-      if (isRestoring()) {
-         restoreVertices (mesh);
-         mesh.notifyVertexPositionsModified();
-         return;
-      }
-      if (isSaving()) {
-         saveVertices (mesh);
-      }
-      for (Vertex3d v : mesh.getVertices()) {
-         transformPnt (v.pnt);
-      }
-      mesh.notifyVertexPositionsModified();
-   }
-
-   /**
-    * Applies a geometric transformation to both the vertex positions of a mesh
-    * and its mesh-to-world transform TMW, in world coordinates. The local
-    * vertex positions <code>p</code> are modified to accomodate that of part
-    * of the transformation not provided by the change to TMW. Specifically,
-    * <pre> p' = TMWnew X (TMW p) </pre> where <code>X( )</code> indicates the
-    * transform applied by this transformer and TMWnew is the transformed value
-    * of <code>TMW</code>.
-    * 
-    * <p>If this transformer's undo state is set to {@link
-    * UndoState#RESTORING}, then the vertex positions and TMW are instead set
-    * to their original values that were previously saved when the undo state
-    * was set to {@link UndoState#SAVING}.
-    *
-    * @param mesh Mesh to be transformed
-    */
-   public void transformWorld (MeshBase mesh) {
-      transformWorld (mesh, /*constrainer=*/null);
-   }
-
-   /**
-    * Applies a geometric transformation to both the vertices of a mesh and
-    * its mesh-to-world transform TMW, in world coordinates. The local
-    * vertex positions <code>p</code> are modified to accomodate that part
-    * of the transformation not provided by the change to TMW. If
-    * a <code>constrainer</code> is supplied, then this change is
-    * constrained to that obtained by applying the constrainer to
-    * the local affine transform obtained at the origin of the mesh
-    * coordinate system. Otherwise, this method behaves identically to
-    * {@link #transformWorld(MeshBase)}.
-    * 
-    * <p>If this transformer's undo state is set to {@link
-    * UndoState#RESTORING}, then the vertex positions and TMW are instead set
-    * to their original values that were previously saved when the undo state
-    * was set to {@link UndoState#SAVING}.
-    *
-    * @param mesh Mesh to be transformed
-    */
-   public double transformWorld (MeshBase mesh, Constrainer constrainer) {
-
-      double s = 1.0;
-      RigidTransform3d TMW = mesh.getMeshToWorld();
-
-      if (isRestoring()) {
-         if (!isRigid()) {
-            restoreVertices (mesh);
-         }
-         restoreMeshToWorld (mesh);
-         mesh.notifyVertexPositionsModified();
-         return s;
-      }
-      RigidTransform3d TMWnew = new RigidTransform3d();
-      computeTransform (TMWnew, TMW);
-
-      if (isSaving()) {
-         if (!isRigid()) {
-            saveVertices (mesh);
-         }
-         save (new RigidTransform3d(TMW));
-      }
-      if (!isRigid()) {
-         if (isAffine() || constrainer != null) {
-            
-            // can compress the transform into one operation
-            //           -1 
-            // Y = TMWnew   X TMW
-            AffineTransform3d XL = computeRightAffineTransform (TMW);
-            if (constrainer != null) {
-               constrainer.apply (XL);
-            }
-            for (Vertex3d v : mesh.getVertices()) {
-               v.pnt.transform (XL);
-            }
-         }
-         else {
-            Point3d p = new Point3d();
-            for (Vertex3d v : mesh.getVertices()) {
-               p.transform (TMW, v.pnt);
-               computeTransformPnt (p, p);
-               p.inverseTransform (TMWnew);
-               v.pnt.set (p);
-            }
-         }
-         mesh.notifyVertexPositionsModified();
-      }
-      mesh.setMeshToWorld (TMWnew);
-      return s;
-   }
-   
-   /**
-    * Computes and returns the right affine transform for the general
-    * transformation of a rigid transform T. This is the transform X such that
-    * if T' is the transformed value of T, and T" is the general transformed
-    * value of T (treating T as an affine transform), then
-    * 
-    * <pre>
-    * T" = T' X
-    * </pre>
-    * X hence contains the non-rigid parts of T", expressed as a transform
-    * that is applied before T'. If
-    * <pre>
-    *     [  R   p  ]
-    * T = [         ]
-    *     [  0   1  ]
-    * </pre>
-    * and PF RF = F is the left polar decomposition of the deformation gradient
-    * F at p, then
-    * <pre>
-    *      [  RF R   f(p)  ]         [  F R   f(p)  ]
-    * T' = [               ],  T'' = [              ]
-    *      [    0      1   ]         [   0     1    ]
-    * </pre>
-    * and X takes the form
-    * <pre>
-    *     [  A   0  ]
-    * X = [         ]  with A = R^T RF^T PF RF R 
-    *     [  0   1  ]
-    * </pre>
-    * @param T rigid transform for which the right affine transform is computed.
-    * @return right affine transform for <code>T</code>.
-    */
-   public AffineTransform3d computeRightAffineTransform (RigidTransform3d T) {
-   
-      AffineTransform3d XL = new AffineTransform3d();
-      if (!isRigid()) {
-         RigidTransform3d Tnew = new RigidTransform3d(T);
-         computeTransform (Tnew);
-         XL.set (T);
-         computeTransform (XL);
-         XL.mulInverseLeft (Tnew, XL);
-      }
-      return XL;
-   }
-   
-   /**
-    * Computes and returns the local affine transform at the specified
-    * reference position. In the general case, this is the local linearization
-    * of the deformation field f(p) around <code>ref</code>,
-    * given by
-    * <pre>
-    *     [  F   f(dp) ]
-    * X = [            ]
-    *     [  0     1   ]
-    * </pre>
-    * so that for a small change in position <code>dp</code>, we have
-    * <pre>
-    *             [ dp ]
-    * f(p+dp) = X [    ]
-    *             [ 1  ]
-    * </pre>
-    * In the case where f(p) is itself an affine or rigid transform
-    * given by 
-    * <pre>
-    *     [  F     px  ]
-    * A = [            ]
-    *     [  0     1   ]
-    * </pre>
-    * the local transform becomes
-    * <pre>
-    *     [  F     F p + px  ]
-    * X = [                  ]
-    *     [  0         1     ]
-    * </pre>
-    * and if p = 0, then X is the simply the transform itself.
-    *
-    * @param r reference position at which the transformation is calculated
-    * @return local affine transform
-    */
-   public AffineTransform3dBase computeLocalTransform (Vector3d r) {
-      if (isRigid()) {
-         RigidTransform3d XR = new RigidTransform3d();
-         computeTransform (XR);
-         return XR;
-      }
-      else {
-         AffineTransform3d XA = new AffineTransform3d();
-         computeTransform (XA);
-         return XA;
-      }      
-   }
-   
-   /**
-    * Return an appropriate transformer for a given affine transform.
-    * 
-    * @param X Affine transform (either rigid or strictly affine) for which
-    * the transformer should be created 
-    * @return transformer for the indicated affine transform
-    */
-   public static GeometryTransformer create (AffineTransform3dBase X) {
-      if (X instanceof RigidTransform3d) {
-         return new RigidTransformer ((RigidTransform3d)X);         
-      }
-      else if (X instanceof AffineTransform3d) {
-         return new AffineTransformer ((AffineTransform3d)X);
-      }
-      else 
-         throw new IllegalArgumentException (
-            "Unknown argument type: " + X.getClass());
-   }
-
-}
-=======
-package maspack.geometry;
-
-import java.util.*;
-
-import maspack.matrix.*;
-
-/**
- * Implements geometric transformations associated with a generalized
- * deformation mapping, under which points <code>p</code> are mapped
- * to deformed points <code>p'</code> using a function
- * <pre>
- * p' = f (p)
- * </pre>
- * The mapping is assumed to be piece-wise differentiable, so
- * that each point <code>p</code> is also associated with a
- * deformation gradient <code>F</code>.
- *
- * The transformations can be applied to a variety of primitives, including
- * points, vectors, planes, meshes, and transformation matrices. Sub-classes
- * provide different types of transformations, include rigid, affine, and
- * non-linear.
- *
- * <p>The transformations themselves are effected with a set of
- * <code>transform()</code> methods, one for each primitive type.  Primitives
- * of type {@link Point3d} and {@link Vector3d} are transformed using
- * primitives named <code>transformVec()</code> and
- * <code>transformPnt()</code>, to help resolve ambiguities between point and
- * vector transformations.
- *
- * <p>The transformer is able to save and restore the previous values associated
- * with each transformation, so that its transform actions can later be
- * "undone". Storing of save information is activated by calling
- * <code>setUndoState(UndoState.SAVING)</code>, after which each transform
- * operation will save the original value of each primitive. Restoring of this
- * information is then activated by calling
- * <code>setUndoState(UndoState.RESTORING)</code>, after which each transform
- * operation will restore the original primitive value instead of performing
- * the actual transformation. For example:
- * <pre>
- *   GeometryTransformer gtr;
- *   Vector3d v1, v2;
- *   Plane plane;
- *   
- *   ... initialize variables ...
- *   
- *   // start saving undo information
- *   gtr.setUndoState (UndoState.SAVING); 
- *   gtr.transformVec (v1);  
- *   gtr.transformVec (v2);  // transform v1, v2, and plane
- *   gtr.transform (plane)
- *
- *   // restore undo information
- *   gtr.setUndoState (UndoState.RESTORING); 
- *   gtr.transformVec (v1);                
- *   gtr.transformVec (v2);   // restore v1, v2, and plane to their
- *   gtr.transform (plane)    // original values
- * </pre>
- * When restoring undo information, operations must be called on the same
- * primitives in the same order as was used during the original transform. It
- * is the responsibility of the calling application to ensure this. The caller
- * may also save and restore additional application-specific information using
- * the primitives {@link #saveObject} and {@link #restoreObject}.
- * 
- * @author John E Lloyd
- */
-public abstract class GeometryTransformer {
-   
-   private static double MACH_PREC = 1e-16;
-   
-   /**
-    * Describes the current undo state of this transformer.
-    */
-   public enum UndoState { 
-
-      /**
-       * No undo information is being saved or restored.
-       */
-      OFF, 
-
-      /**
-       * Undo information is being saved.
-       */
-
-      SAVING, 
-
-      /**
-       * Undo information is being restored.
-       */
-      RESTORING };
-   
-   private UndoState myUndoState = UndoState.OFF;
-   private ArrayDeque<Object> myUndoData;
-
-   /**
-    * Implements constraint operations on rigid or affine transform objects.
-    */
-   public interface Constrainer {
-
-      /**
-       * Modfies the value of <code>X</code>, if necessary, to satisfy some
-       * constraint.
-       */
-      public void apply (AffineTransform3dBase X);      
-   }
-
-   /**
-    * Constrains an affine transform so that its matrix component results in
-    * uniform scaling.
-    */
-   public static class UniformScalingConstrainer implements Constrainer {
-      
-      public UniformScalingConstrainer() {
-      }
-      
-      public void apply (AffineTransform3dBase X) {
-
-         if (X instanceof AffineTransform3d && 
-             !X.equals (AffineTransform3d.IDENTITY)) {
-            
             Matrix3d A = new Matrix3d (((AffineTransform3d)X).A);
             
             // factor A into the polar decomposition A = Q P,
@@ -2191,5 +1231,4 @@
             "Unknown argument type: " + X.getClass());
    }
 
-}
->>>>>>> aa0a296b
+}