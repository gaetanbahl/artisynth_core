--- conflicted
+++ resolved
@@ -1,4 +1,3 @@
-<<<<<<< HEAD
 /**
  * Copyright (c) 2014, by the Authors: John E Lloyd (UBC)
  *
@@ -1096,1137 +1095,6 @@
               face == f1 && opposite.face == f0);
    }
    
-   @Override
-   public void nearestPoint(Point3d nearest, Point3d pnt) {
-      Point3d p0 = tail.getWorldPoint();
-      Point3d p1 = head.getWorldPoint();
-     
-      double ux = p1.x - p0.x;
-      double uy = p1.y - p0.y;
-      double uz = p1.z - p0.z;
-      
-      double dx, dy, dz;
-
-      dx = pnt.x - p1.x;
-      dy = pnt.y - p1.y;
-      dz = pnt.z - p1.z;
-      double dot = dx*ux + dy*uy + dz*uz;
-      if (dot >= 0) {
-         nearest.set(p1);
-      }
-      dx = pnt.x - p0.x;
-      dy = pnt.y - p0.y;
-      dz = pnt.z - p0.z;
-      dot = dx*ux + dy*uy + dz*uz;
-      if (dot <= 0) {
-         nearest.set(p0);
-      }
-      else {
-         double umagSqr = ux*ux + uy*uy + uz*uz;
-         double s = dot/umagSqr;
-         pnt.interpolate(p0, s, p1);
-      }
-   }
-
-}
-=======
-/**
- * Copyright (c) 2014, by the Authors: John E Lloyd (UBC)
- *
- * This software is freely available under a 2-clause BSD license. Please see
- * the LICENSE file in the ArtiSynth distribution directory for details.
- */
-package maspack.geometry;
-
-import maspack.matrix.Matrix3d;
-import maspack.matrix.Point3d;
-import maspack.matrix.Vector3d;
-
-/**
- * Half-edge for 3D dimensional polyhedral objects. A half-edge is a directed
- * edge between two counter-clockwise adjacent vertices of a face. Two adjacent
- * half-edges together define a single edge.
- */
-public class HalfEdge extends Feature implements Boundable {
-
-   // private static final double DOUBLE_PREC = 2.220446049250313e-16;
-
-   public Vertex3d head;
-   public Vertex3d tail;
-   public HalfEdge opposite;
-   HalfEdge next;
-   Face face;
-   //Vector3d u;
-   //double uLength;
-   boolean uOppositeP; // u points from head to tail
-   boolean myHardP = false; // edge should be treated as 'hard' for rendering
-
-   // /*
-   //  * These two flags are used to designate as primary one of every pair of
-   //  * half-edges between the same two vertices. This is necessary to simplify
-   //  * the collision code -- firstly to avoid doing redundant face-edge
-   //  * intersection tests, and secondly for identity consistency of edges in
-   //  * collision analysis of mesh features.
-   //  */
-   // boolean isPrimarySet = false;
-   // boolean isPrimary;
-
-   public boolean isHard() {
-      return myHardP;
-   }
-
-   public void setHard (boolean hard) {
-      myHardP = hard;
-      head.hedgesSorted = false;
-      tail.hedgesSorted = false;
-   }
-
-   public HalfEdge() {
-      super (HALF_EDGE);
-      //u = new Vector3d();
-   }
-   
-   /**
-    * Creates a new half-edge with a specified head vertex, tail vertex, and
-    * face.
-    * 
-    * @param head
-    * head vertex
-    * @param tail
-    * head vertex
-    * @param face
-    * associated face
-    */
-   public HalfEdge (Vertex3d head, Vertex3d tail, Face face) {
-      super (HALF_EDGE);
-      this.head = head;
-      this.tail = tail;
-      this.face = face;
-      this.opposite = null;
-      //createDirectionVector (head.pnt, tail.pnt);
-      this.uOppositeP = false;
-      this.next = null;
-   }
-
-   /**
-    * Creates a new half-edge with a specified head vertex, opposite half-edge,
-    * and face. The head vertex is assumed to correspond to the tail of the
-    * opposite half-edge. Both half-edges are set to be each other's opposites.
-    * 
-    * @param head
-    * head vertex
-    * @param opp
-    * opposite half-edge
-    * @param face
-    * associated face
-    */
-   public HalfEdge (Vertex3d head, HalfEdge opp, Face face) {
-      super (HALF_EDGE);
-      this.head = head;
-      this.tail = opp.head;
-      this.face = face;
-      this.opposite = opp;
-      opp.opposite = this;
-      //this.u = opp.u;
-      //this.uLength = -opp.uLength;
-      this.uOppositeP = true;
-      this.next = null;
-   }
-
-   /**
-    * Sets the next half-edge adjacent to this one (in a counter-clockwise
-    * sense).
-    * 
-    * @param heNext
-    * next half-edge
-    */
-   public void setNext (HalfEdge heNext) {
-      this.next = heNext;
-   }
-
-   /**
-    * Creates a pair of adjacent half-edges that together define a line segment
-    * connecting two vertices.
-    * 
-    * @param v1
-    * first vertex on the line segment
-    * @param v2
-    * second vertex on the line segment
-    * @return the half edge whose head is the first vertex
-    */
-   public static HalfEdge createLineSegment (Vertex3d v1, Vertex3d v2) {
-      HalfEdge heHead = new HalfEdge (v1, v2, null);
-      HalfEdge heTail = new HalfEdge (v2, heHead, null);
-      heHead.next = heTail;
-      heTail.next = heHead;
-      return heHead;
-   }
-
-//   void createDirectionVector (Point3d head, Point3d tail) {
-//      u = new Vector3d();
-//      u.sub (head, tail);
-//      uLength = u.norm();
-//      u.scale (1 / uLength);
-//   }
-
-   // void setDirectionVector (Vector3d u, double l)
-   // {
-   // this.u = u;
-   // this.uLength = l;
-   // }
-
-//   public Vector3d getU() {
-//      return u;
-//   }
-   
-   /**
-    * Computes a unit vector for the edge associated with this half-edge,
-    * and returns the edge's length. The direction runs from the tail to the 
-    * head if the half-edge is primary (i.e., {@link #isPrimary()}
-    * returns <code>true</code>), and from the head to the tail otherwise.
-    * If the length of the edge is 0, all elements of the vector are
-    * set to 0.
-    * 
-    * @param u
-    * returns the edge unit vector
-    */
-   public double computeEdgeUnitVec (Vector3d u) {
-      if (uOppositeP) {
-         u.sub (tail.pnt, head.pnt);
-      }
-      else {
-         u.sub (head.pnt, tail.pnt);
-      }
-      double len = u.norm();
-      u.scale (1/len);
-      return len;
-   }
-
-   /**
-    * Computes a unit vector in the direction of this edge, and returns
-    * the edge's length. The direction is defined as running from the tail to
-    * the head. If the length of the edge is 0, all elements of the vector are
-    * set to 0.
-    * 
-    * @param u
-    * returns the normalized direction vector
-    */
-   public void computeUnitVec (Vector3d u) {
-      u.x = head.pnt.x - tail.pnt.x;
-      u.y = head.pnt.y - tail.pnt.y;
-      u.z = head.pnt.z - tail.pnt.z;
-      double mag = Math.sqrt (u.x * u.x + u.y * u.y + u.z * u.z);
-      if (mag != 0) {
-         u.x /= mag;
-         u.y /= mag;
-         u.z /= mag;
-      }
-      else {
-         u.setZero();
-      }
-   }
-
-   /**
-    * Returns the face associated with this half-edge.
-    * 
-    * @return associated face
-    */
-   public Face getFace() {
-      return face;
-   }
-   
-   /**
-    * Returns the face opposite to this half-edge, if any
-    * 
-    * @return opposite face, or <code>null</code>.
-    */
-   public Face getOppositeFace() {
-      if (opposite != null) {
-         return opposite.face;
-      }
-      else {
-         return null;
-      }
-   }
-
-   /**
-    * Returns the last hard edge (if any) incident on this half-edge's head
-    * vertex, relative to this half-edge in a counter-clockwise direction about
-    * the vertex. If there is no hard-edge incident on the vertex, null is
-    * returned.
-    */
-   public HalfEdge lastHardEdge () {
-      if (myHardP) {
-         return this;
-      }
-      HalfEdge lastHard = null;
-      HalfEdge he = next.opposite;
-      int cnt = 0;
-      while (he != null && he != this) {
-         if (he.myHardP) {
-            lastHard = he;
-         }
-         he = he.next.opposite;
-         cnt++;
-      }
-      return lastHard;      
-   }
-
-   /**
-    * Computes a normal for the head vertex of this half-edge, by averaging
-    * all the surrounding face normals starting with the face corresponding
-    * to this half edge, and ending when either a hard edge is encountered,
-    * or when all faces have been traversed. Face traversal proceeds in
-    * a clockwise direction about the vertex.
-    */
-   public void computeVertexNormal (Vector3d nrm, boolean useRenderNormals) {
-
-      nrm.setZero();
-      if (useRenderNormals) {
-         nrm.add (face.getRenderNormal());
-         HalfEdge he = next.opposite;
-         while (he != null && he != this && !he.myHardP) {
-            nrm.add (he.face.getRenderNormal());
-            he = he.next.opposite;
-         }
-      }
-      else {
-         // average face normals:
-         // nrm.add (face.getNormal());
-         // HalfEdge he = next.opposite;
-         // while (he != null && he != this && !he.myHardP) {
-         //    nrm.add (he.face.getNormal());
-         //    he = he.next.opposite;
-         // }
-
-         Vector3d xprod = new Vector3d();         
-
-         xprod.angleWeightedCross (tail.pnt, head.pnt, next.head.pnt);
-
-         // average edge cross products:
-         nrm.angleWeightedCrossAdd (tail.pnt, head.pnt, next.head.pnt);
-         HalfEdge he = next.opposite;
-         while (he != null && he != this && !he.myHardP) {
-            xprod.angleWeightedCross (he.tail.pnt, he.head.pnt, he.next.head.pnt);
-            nrm.angleWeightedCrossAdd (
-               he.tail.pnt, he.head.pnt, he.next.head.pnt);
-            he = he.next.opposite;
-         }
-      }
-      nrm.normalize();
-   }
-
-   /**
-    * Computes the dot product between a vector v1 and a non-normalized vector
-    * in the direction of this half-edge.
-    * 
-    * @param v1
-    * vector to dot with direction vector
-    * @return dot product
-    */
-   public double dotDirection (Vector3d v1) {
-      double ux = head.pnt.x - tail.pnt.x;
-      double uy = head.pnt.y - tail.pnt.y;
-      double uz = head.pnt.z - tail.pnt.z;
-      return ux * v1.x + uy * v1.y + uz * v1.z;
-   }
-
-//   /**
-//    * Computes the dot product between a vector v1 and a unit vector in the
-//    * direction of this half-edge.
-//    * 
-//    * @param v1
-//    * vector to dot with unit vector
-//    * @return dot product
-//    */
-//   public double dot (Vector3d v1) {
-//      if (!uOppositeP) {
-//         return u.dot (v1);
-//      }
-//      else {
-//         return -u.dot (v1);
-//      }
-//   }
-
-//   /**
-//    * Computes the dot product between a specified vector and a unit vector in
-//    * the direction of this half-edge.
-//    * 
-//    * @param x
-//    * first coordinate of the specified vector
-//    * @param y
-//    * second coordinate of the specified vector
-//    * @param z
-//    * third coordinate of the specified vector
-//    * @return dot product
-//    */
-//   public double dot (double x, double y, double z) {
-//      double prod = u.x * x + u.y * y + u.z * z;
-//      if (!uOppositeP) {
-//         return prod;
-//      }
-//      else {
-//         return -prod;
-//      }
-//   }
-
-//   /**
-//    * Computes the cross product the unit vector in the direction of
-//    * this half-edge with the unit vector in the direction of another
-//    * half-egde, and adds the result to <code>res</code>.
-//    *
-//    * @param res
-//    * Result is added to this vector
-//    * @param he
-//    * Half-edge to compute cross product with
-//    */
-//   public void crossAdd (Vector3d res, HalfEdge he) {
-//      Vector3d u2 = he.u;
-//      if (uOppositeP != he.uOppositeP) {
-//         // negate the result
-//         res.x += u2.y*u.z - u2.z*u.y;
-//         res.y += u2.z*u.x - u2.x*u.z;
-//         res.z += u2.x*u.y - u2.y*u.x;
-//      }
-//      else {
-//         res.x += u.y*u2.z - u.z*u2.y;
-//         res.y += u.z*u2.x - u.x*u2.z;
-//         res.z += u.x*u2.y - u.y*u2.x;
-//      }
-//   }
-
-//   /**
-//    * Computes the cross product the unit vector in the direction of
-//    * this half-edge with the unit vector in the direction of another
-//    * half-egde, and places the result in <code>res</code>.
-//    *
-//    * @param res
-//    * Result is placed in this vector
-//    * @param he
-//    * Half-edge to compute cross product with
-//    */
-//   public void cross (Vector3d res, HalfEdge he) {
-//      Vector3d u2 = he.u;
-//      if (uOppositeP != he.uOppositeP) {
-//         // negate the result
-//         res.x = u2.y*u.z - u2.z*u.y;
-//         res.y = u2.z*u.x - u2.x*u.z;
-//         res.z = u2.x*u.y - u2.y*u.x;
-//      }
-//      else {
-//         res.x = u.y*u2.z - u.z*u2.y;
-//         res.y = u.z*u2.x - u.x*u2.z;
-//         res.z = u.x*u2.y - u.y*u2.x;
-//      }
-//   }
-
-   public void addAngleWeightedNormal (Vector3d res, HalfEdge he) {
-
-      Point3d p0 = tail.pnt;
-      Point3d p1 = head.pnt;
-      Point3d p2 = he.head.pnt;
-
-      double u1x = p1.x-p0.x;
-      double u1y = p1.y-p0.y;
-      double u1z = p1.z-p0.z;
-      double mag1 = Math.sqrt (u1x*u1x + u1y*u1y + u1z*u1z);
-      u1x /= mag1;
-      u1y /= mag1;
-      u1z /= mag1;
-
-      double u2x = p2.x-p1.x;
-      double u2y = p2.y-p1.y;
-      double u2z = p2.z-p1.z;
-      double mag2 = Math.sqrt (u2x*u2x + u2y*u2y + u2z*u2z);
-      u2x /= mag2;
-      u2y /= mag2;
-      u2z /= mag2;
-
-      double x = u1y*u2z - u1z*u2y;
-      double y = u1z*u2x - u1x*u2z;
-      double z = u1x*u2y - u1y*u2x;
-
-      double sin = Math.sqrt (x*x + y*y + z*z);
-      double cos = -(u1x*u2x + u1y*u2y + u1z*u2z);
-
-      double w = Math.atan2 (sin, cos)/sin;
-      res.x += w*x;
-      res.y += w*y;
-      res.z += w*z;
-   }
-
-   /**
-    * Computes the cross product v2 x v1, where this half edge and another vector directed
-    * from p2 to the head of this half-edge, and then sets the length
-    * of the resulting vector to equal the angle * 
-   public void angleWeightedNormal (Vector3d res, Point3d p2) {
-
-      Point3d p0 = tail.pnt;
-      Point3d p1 = head.pnt;
-      Point3d p2 = he.head.pnt;
-
-      double u1x = p1.x-p0.x;
-      double u1y = p1.y-p0.y;
-      double u1z = p1.z-p0.z;
-      double mag1 = Math.sqrt (u1x*u1x + u1y*u1y + u1z*u1z);
-      u1x /= mag1;
-      u1y /= mag1;
-      u1z /= mag1;
-
-      double u2x = p2.x-p1.x;
-      double u2y = p2.y-p1.y;
-      double u2z = p2.z-p1.z;
-      double mag2 = Math.sqrt (u2x*u2x + u2y*u2y + u2z*u2z);
-      u2x /= mag2;
-      u2y /= mag2;
-      u2z /= mag2;
-
-      double x = u1y*u2z - u1z*u2y;
-      double y = u1z*u2x - u1x*u2z;
-      double z = u1x*u2y - u1y*u2x;
-
-      double sin = Math.sqrt (x*x + y*y + z*z);
-      double cos = -(u1x*u2x + u1y*u2y + u1z*u2z);
-
-      double w = Math.atan2 (sin, cos)/sin;
-      res.x = w*x;
-      res.y = w*y;
-      res.z = w*z;
-   }
-
-//   /**
-//    * Method doesn't seem to work - there seems to be some sort of
-//    * inconsistency with the uOppositeP booleans.
-//    */
-//   public void addAngleWeightedNormalOld (Vector3d res, HalfEdge he) {
-//
-//      Vector3d u2 = he.u;
-//      double x = u.y*u2.z - u.z*u2.y;
-//      double y = u.z*u2.x - u.x*u2.z;
-//      double z = u.x*u2.y - u.y*u2.x;
-//
-//      double sin = Math.sqrt (x*x + y*y + z*z);
-//      double cos = u.x*u2.x + u.y*u2.y + u.z*u2.z;
-//
-//      if (uOppositeP != he.uOppositeP) {
-//         double w = Math.atan2 (sin, cos)/sin;
-//         res.x -= w*x;
-//         res.y -= w*y;
-//         res.z -= w*z;
-//      }
-//      else {
-//         double w = Math.atan2 (sin, -cos)/sin;
-//         res.x += w*x;
-//         res.y += w*y;
-//         res.z += w*z;
-//      }
-//   }
-
-//   /**
-//    * Method doesn't seem to work - there seems to be some sort of
-//    * inconsistency with the uOppositeP booleans.
-//    */
-//   public void angleWeightedNormalOld (Vector3d res, HalfEdge he) {
-//
-//      Vector3d u2 = he.u;
-//      double x = u.y*u2.z - u.z*u2.y;
-//      double y = u.z*u2.x - u.x*u2.z;
-//      double z = u.x*u2.y - u.y*u2.x;
-//
-//      double sin = Math.sqrt (x*x + y*y + z*z);
-//      double dot = u.x*u2.x + u.y*u2.y + u.z*u2.z;
-//
-//      if (uOppositeP != he.uOppositeP) {
-//         double w = Math.atan2 (sin, dot)/sin;
-//         res.x = -w*x;
-//         res.y = -w*y;
-//         res.z = -w*z;
-//      }
-//      else {
-//         double w = Math.atan2 (sin, -dot)/sin;
-//         res.x = w*x;
-//         res.y = w*y;
-//         res.z = w*z;
-//      }
-//   }
-
-   /**
-    * Returns the length of this half-edge.
-    * 
-    * @return half-edge length
-    */
-   public double length() {
-      return head.pnt.distance (tail.pnt);
-      // return uLength >= 0 ? uLength : -uLength;
-   }
-
-   /**
-    * Returns the length squared of this half-edge.
-    * 
-    * @return length squared
-    */
-   public double lengthSquared() {
-      double ux = head.pnt.x - tail.pnt.x;
-      double uy = head.pnt.y - tail.pnt.y;
-      double uz = head.pnt.z - tail.pnt.z;
-      return ux * ux + uy * uy + uz * uz;
-   }
-
-//   public double uSign() {
-//      return uLength >= 0 ? 1 : -1;
-//   }
-
-//   /**
-//    * Computes the dot product of (v1 X u) and v2, where u is a unit vector in
-//    * the direction of this half-edge.
-//    * 
-//    * @param v1
-//    * first vector
-//    * @param v2
-//    * second vector
-//    * @return dot product
-//    */
-//   public double sideProduct (Vector3d v1, Vector3d v2) {
-//      double x = v1.y * u.z - v1.z * u.y;
-//      double y = v1.z * u.x - v1.x * u.z;
-//      double z = v1.x * u.y - v1.y * u.x;
-//
-//      double dot = v2.x * x + v2.y * y + v2.z * z;
-//
-//      if (uOppositeP) {
-//         return -dot;
-//      }
-//      else {
-//         return dot;
-//      }
-//   }
-
-   /**
-    * Computes the dot product of (v1 X dir) and v2, where dir is the vector
-    * from the head to the tail of this half-edge.
-    * 
-    * @param v1
-    * first vector
-    * @param v2
-    * second vector
-    * @return dot product
-    */
-   public double sideProductDirection (Vector3d v1, Vector3d v2) {
-      double ux = head.pnt.x - tail.pnt.x;
-      double uy = head.pnt.y - tail.pnt.y;
-      double uz = head.pnt.z - tail.pnt.z;
-
-      double x = v1.y * uz - v1.z * uy;
-      double y = v1.z * ux - v1.x * uz;
-      double z = v1.x * uy - v1.y * ux;
-
-      return v2.x * x + v2.y * y + v2.z * z;
-   }
-
-//   private double sidePointProduct (Point3d p, Vector3d n) {
-//      double vx = p.x - head.pnt.x;
-//      double vy = p.y - head.pnt.y;
-//      double vz = p.z - head.pnt.z;
-//
-//      double x = vy * u.z - vz * u.y;
-//      double y = vz * u.x - vx * u.z;
-//      double z = vx * u.y - vy * u.x;
-//
-//      double dot = n.x * x + n.y * y + n.z * z;
-//      if (uOppositeP) {
-//         return -dot;
-//      }
-//      else {
-//         return dot;
-//      }
-//   }
-
-//   /**
-//    * Returns true if the point p is inside the plane defined by u and the
-//    * normal vector n.
-//    * 
-//    * @param p
-//    * point to test
-//    * @param n
-//    * normal vector
-//    */
-//   public boolean isInside (Point3d p, Vector3d n) {
-//      return sidePointProduct (p, n) < 0;
-//   }
-//
-//   /**
-//    * Returns true if the point p is outside the plane defined by u and the
-//    * normal vector n.
-//    */
-//   public boolean isOutside (Point3d p, Vector3d n) {
-//      return sidePointProduct (p, n) > 0;
-//   }
-
-//   public void extrapolate (Vector3d vr, double s, Vector3d v1) {
-//      if (!uOppositeP) {
-//         vr.scaledAdd (s, u, v1);
-//      }
-//      else {
-//         vr.scaledAdd (-s, u, v1);
-//      }
-//   }
-//
-//   public void extrapolate (Vector3d vr, double s) {
-//      if (!uOppositeP) {
-//         vr.scaledAdd (s, u, head.pnt);
-//      }
-//      else {
-//         vr.scaledAdd (-s, u, head.pnt);
-//      }
-//   }
-
-   public final Vertex3d getHead() {
-      return head;
-   }
-
-   public final HalfEdge getNext() {
-      return next;
-   }
-
-   public final Vertex3d getTail() {
-      return tail;
-      // HalfEdge hePrev = null;
-      // HalfEdge he = this;
-      // do
-      // { hePrev = he;
-      // if ((he = he.next) == null)
-      // { return null;
-      // }
-      // }
-      // while (he != this);
-      // return hePrev.head;
-   }
-
-   // /**
-   // * Computes the nearest points between the two lines which
-   // * lie along these half edges, and returns the result in
-   // * drec. The method returns true if the nearest points
-   // * are both contained within their respective segments.
-   // *
-   // * @param drec returns closest point information
-   // * @param he segment describing second line
-   // * @param forceOntoSegment forces the results to
-   // * lie on their respective segments
-   // */
-   // public boolean lineDistance (
-   // DistanceRecord drec, HalfEdge he, boolean forceOntoSegment)
-   // {
-   // Vector3d dhh = drec.pnt0; // use drec.pnt0 as scatch space
-   //
-   // dhh.sub (he.head.pnt, head.pnt);
-   //
-   // // System.out.println ("");
-   //
-   // double dhhU0 = dot(dhh);
-   // double dhhU1 = he.dot(dhh);
-   // double u0U1 = uSign()*he.dot(u);
-   // double l0 = length();
-   // double l1 = he.length();
-   // double dhtU0 = dhhU0 - l1*u0U1;
-   // // double dthU1 = dhhU1 + l0*u0U1;
-   //
-   // // System.out.println ("dhhU0=" + dhhU0);
-   // // System.out.println ("dhhU1=" + dhhU1);
-   // // System.out.println ("u1=" + he.u);
-   // // System.out.println ("dhh=" + dhh);
-   // // System.out.println ("dhtU0=" + dhtU0);
-   // // System.out.println ("dthU1=" + dthU1);
-   // // System.out.println ("u0U1=" + u0U1);
-   // // System.out.println ("l0=" + l0);
-   // // System.out.println ("l1=" + l1);
-   //
-   // drec.setFeatures (this, he);
-   // double sinSqr = 1-u0U1*u0U1;
-   // double lam0, lam1;
-   // if (sinSqr == 0)
-   // { // then edges are parallel; choose the mid overlap point
-   // double max = 0;
-   // double min = -l0;
-   // if (u0U1 > 0)
-   // { // edges face same direction
-   // if (dhhU0 < 0)
-   // { max = dhhU0;
-   // }
-   // if (dhtU0 > min)
-   // { min = dhtU0;
-   // }
-   // lam0 = (max+min)/2;
-   // lam1 = lam0-dhhU0;
-   // }
-   // else
-   // { // edges face opposite directions
-   // if (dhtU0 < 0)
-   // { max = dhtU0;
-   // }
-   // if (dhhU0 > min)
-   // { min = dhhU0;
-   // }
-   // lam0 = (max+min)/2;
-   // lam1 = dhhU0-lam0;
-   // }
-   // }
-   // else
-   // { lam0 = ( dhhU0 - dhhU1*u0U1)/sinSqr;
-   // lam1 = (-dhhU1 + dhhU0*u0U1)/sinSqr;
-   // }
-   // boolean onSegments = false;
-   // if (forceOntoSegment)
-   // { if (lam0 > 0)
-   // { lam0 = 0;
-   // }
-   // else if (lam0 < -l0)
-   // { lam0 = -l0;
-   // }
-   // if (lam1 > 0)
-   // { lam1 = 0;
-   // }
-   // else if (lam1 < -l1)
-   // { lam1 = -l1;
-   // }
-   // onSegments = true;
-   // }
-   // else
-   // { onSegments = (lam0 <= 0 && lam0 >= -l0 &&
-   // lam1 <= 0 && lam1 >= -l1);
-   // }
-   // extrapolate (drec.pnt0, lam0);
-   // he.extrapolate (drec.pnt1, lam1);
-   // drec.computeDistanceAndNormal();
-   // return onSegments;
-   // }
-
-   // /**
-   // * Computes the distance and closest points between this half edge
-   // * and the vertex vtx, and returns this information in drec.
-   // *
-   // * @param drec returns closest point information
-   // * @param vtx vertex to compute distance to
-   // */
-   // public void distance (DistanceRecord drec, Vertex3d vtx)
-   // {
-   // Vector3d dv = drec.pnt0; // use drec.pnt0 as scatch space
-   //         
-   // dv.sub (vtx.pnt, head.pnt);
-   // double udot = dot(dv);
-   // if (udot >= 0)
-   // { // nearest point is the head
-   // drec.setFeatures (head, vtx);
-   // drec.pnt0.set (head.pnt);
-   // }
-   // else if (udot <= -length())
-   // { // nearest point is the tail
-   // drec.setFeatures (getTail(), vtx);
-   // extrapolate (drec.pnt0, -length());
-   // }
-   // else
-   // { // nearest point is between the head and the tail
-   // drec.setFeatures (this, vtx);
-   // extrapolate (drec.pnt0, udot);
-   // }
-   // drec.pnt1.set (vtx.pnt);
-   // drec.computeDistanceAndNormal();
-   // }
-
-   // /**
-   // * Computes the distance and closest points between this half edge
-   // * and the half edge he, and returns this information in drec.
-   // *
-   // * @param drec returns closest point information
-   // * @param he half edge to compute distance to
-   // */
-   // public void distance (DistanceRecord drec, HalfEdge he)
-   // {
-   // Vector3d dhh = drec.pnt0; // use drec.pnt0 as scatch space
-   //
-   // dhh.sub (he.head.pnt, head.pnt);
-   //
-   // double dhhU0 = dot(dhh);
-   // double dhhU1 = he.dot(dhh);
-   // double u0U1 = uSign()*he.dot(u);
-   // double l0 = length();
-   // double l1 = he.length();
-   // double dhtU0 = dhhU0 - l1*u0U1;
-   // double dthU1 = dhhU1 + l0*u0U1;
-   //
-   // // System.out.println ("");
-   //
-   // // System.out.println ("dhhU0=" + dhhU0);
-   // // System.out.println ("dhhU1=" + dhhU1);
-   // // System.out.println ("dhtU0=" + dhtU0);
-   // // System.out.println ("dthU1=" + dthU1);
-   // // System.out.println ("u0U1=" + u0U1);
-   //
-   // if (dhhU0 >= 0 && dhhU1 <= 0)
-   // { drec.setFeatures (head, he.head);
-   // drec.pnt0.set (head.pnt);
-   // drec.pnt1.set (he.head.pnt);
-   // }
-   // else if (dhtU0 >= 0 && dhhU1 >= l1)
-   // { drec.setFeatures (head, he.getTail());
-   // drec.pnt0.set (head.pnt);
-   // he.extrapolate (drec.pnt1, -l1);
-   // }
-   // else if (dhhU0 <= -l0 && dthU1 <= 0)
-   // { drec.setFeatures (getTail(), he.head);
-   // extrapolate (drec.pnt0, -l0);
-   // drec.pnt1.set (he.head.pnt);
-   // }
-   // else if (dhtU0 <= -l0 && dthU1 >= l1)
-   // { drec.setFeatures (getTail(), he.getTail());
-   // extrapolate (drec.pnt0, -l0);
-   // he.extrapolate (drec.pnt1, -l1);
-   // }
-   // else if (dhhU1 >= 0 && dhhU1 <= l1 &&
-   // dhhU0 - u0U1*dhhU1 >= 0)
-   // { drec.setFeatures (head, he);
-   // drec.pnt0.set (head.pnt);
-   // he.extrapolate (drec.pnt1, -dhhU1);
-   // }
-   // else if (dthU1 >= 0 && dthU1 <= l1 &&
-   // dhhU0 + l0 - u0U1*dthU1 <= 0)
-   // { drec.setFeatures (getTail(), he);
-   // extrapolate (drec.pnt0, -l0);
-   // he.extrapolate (drec.pnt1, -dthU1);
-   // }
-   // else if (dhhU0 >= -l0 && dhhU0 <= 0 &&
-   // u0U1*dhhU0 - dhhU1 >= 0)
-   // { drec.setFeatures (this, he.head);
-   // extrapolate (drec.pnt0, dhhU0);
-   // drec.pnt1.set (he.head.pnt);
-   // }
-   // else if (dhtU0 >= -l0 && dhtU0 <= 0 &&
-   // u0U1*dhtU0 - dhhU1 + l1 <= 0)
-   // { drec.setFeatures (this, he.getTail());
-   // extrapolate (drec.pnt0, dhtU0);
-   // he.extrapolate (drec.pnt1, -l1);
-   // }
-   // else
-   // { lineDistance (drec, he, /*forceOntoSegment=*/true);
-   // }
-   // if (drec.feature0.type != Feature.HALF_EDGE ||
-   // drec.feature1.type != Feature.HALF_EDGE)
-   // { drec.computeDistanceAndNormal();
-   // }
-   // }
-
-//   /**
-//    * Checks that a specified point is within the Voronoi region associated with
-//    * this HalfEdge.
-//    */
-//   public boolean voronoiCheck (Point3d pnt) {
-//      if (opposite != null && opposite.face != null) {
-//         return !opposite.isInside (pnt, opposite.face.getNormal());
-//      }
-//      return true;
-//   }
-
-//   /**
-//    * Updates u and ulength values if the vertices have changed.
-//    */
-//   public void updateU() {
-//      if (!uOppositeP) {
-//         u.sub (head.pnt, tail.pnt);
-//         uLength = u.norm();
-//         u.scale (1 / uLength);
-//      }
-//      else {
-//         u.sub (tail.pnt, head.pnt);
-//         uLength = -u.norm();
-//         u.scale (-1 / uLength);
-//      }
-//      if (opposite != null) {
-//         opposite.uLength = -uLength;
-//      }
-//   }
-
-   public String pointList() {
-      return head.getWorldPoint() + " " + tail.getWorldPoint();
-   }
-
-   /*
-    * Each edge is represented by two half-edges. Define one of them as primary.
-    * In all collision code, we ignore non-primary half-edges. Then we need only
-    * consider one unique half-edge associated with a pair of vertices.
-    */
-   public boolean isPrimary() {
-      return !uOppositeP;
-   }
-
-   public HalfEdge getPrimary() {
-      return uOppositeP ? opposite : this;
-   }
-
-   public void setPrimary (boolean primary) {
-      if (primary != isPrimary()) {
-         //u.negate();
-         uOppositeP = !uOppositeP;
-      }
-   }            
-
-//   /*
-//    * Test for intersection using adaptive exact arithmetic and SOS tiebreaking.
-//    */
-//   public boolean robustIntersectionWithFace (
-//      Face aFace, MeshIntersectionPoint mip) {
-//      Vertex3d v = aFace.he0.tail;
-//      if (v == head)
-//         return false;
-//      if (v == tail)
-//         return false;
-//      v = aFace.he0.head;
-//      if (v == head)
-//         return false;
-//      if (v == tail)
-//         return false;
-//      v = aFace.he0.next.head;
-//      if (v == head)
-//         return false;
-//      if (v == tail)
-//         return false;
-//      // aFace.updateWorldCoordinates();
-//
-//      if (!RobustPreds.intersectEdgeFace (this, aFace, mip))
-//         return false;
-//      mip.edge = this;
-//      mip.face = aFace;
-//      return true;
-//   }
-
-//   /*
-//    * Test using an approximate test that does not use exact arithmetic. If it
-//    * returns true, the result should be checked with exact arithmetic. The
-//    * approximate test is assumed to be significantly faster, but this has not
-//    * been verified by measurement. Should try getting rid of the
-//    * aFace.isPointInside test and going straight to exact result.
-//    */
-//   public boolean intersectionWithFace (Face aFace) {
-//      Vertex3d v = aFace.he0.tail;
-//      if (v == head)
-//         return false;
-//      if (v == tail)
-//         return false;
-//      v = aFace.he0.head;
-//      if (v == head)
-//         return false;
-//      if (v == tail)
-//         return false;
-//      v = aFace.he0.next.head;
-//      if (v == head)
-//         return false;
-//      if (v == tail)
-//         return false;
-//
-//      // aFace.updateWorldCoordinates();
-//      Vector3d n = aFace.getWorldNormal();
-//      Point3d w = aFace.he0.head.getWorldPoint();
-//      Point3d hp = head.getWorldPoint();
-//      double h = (w.x - hp.x) * n.x + (w.y - hp.y) * n.y + (w.z - hp.z) * n.z;
-//      Point3d tp = tail.getWorldPoint();
-//      double t = (w.x - tp.x) * n.x + (w.y - tp.y) * n.y + (w.z - tp.z) * n.z;
-//      if ((h < 0 && t < 0) || (h > 0 && t > 0)) {
-//         return false;
-//      }
-//      t = Math.abs (t);
-//      double lambda = t / (t + Math.abs (h));
-//      double x = (hp.x - tp.x) * lambda + tp.x;
-//      double y = (hp.y - tp.y) * lambda + tp.y;
-//      double z = (hp.z - tp.z) * lambda + tp.z;
-//      return aFace.isPointInside (x, y, z);
-//   }
-
-   public void updateBounds (Vector3d min, Vector3d max) {
-      tail.pnt.updateBounds (min, max);
-      head.pnt.updateBounds (min, max);
-   }
-
-   public void computeCentroid (Vector3d p) {
-      p.set (tail.pnt);
-      p.add (head.pnt);
-      p.scale (0.5);
-   }
-
-  /**
-    * Computes covariance of this half edge and returns its length.
-    * <p>
-    * The formula was determined by substituting the
-    * the parametric form for x
-    * <pre>
-    * x = (1-s) p0 + s p1
-    * </pre>
-    * into the general formula for C
-    * <pre>
-    * C = \int_V \rho x x^T dV
-    * </pre>
-    * and evaluating the integral over the s interval [0,1].
-    * 
-    * @param C 
-    * returns the covariance
-    * @return length of the half edge
-    */
-   public double computeCovariance (Matrix3d C) {
-      return CovarianceUtils.computeLineSegmentCovariance (C, tail.pnt, head.pnt);
-   }
-   
-   // implementation of IndexedPointSet
-
-   public int numPoints() {
-      return 2;
-   }
-
-   public Point3d getPoint (int idx) {
-      switch (idx) {
-         case 0: return tail.pnt;
-         case 1: return head.pnt;
-         default: {
-            throw new ArrayIndexOutOfBoundsException ("idx=" + idx);
-         }
-      }
-   }
-   
-   /**
-    * Returns a string identifying this HalfEdge using the indices of
-    * its tail and head vertices.
-    * 
-    * @return vertex-based identifying string
-    */
-   public String vertexStr() {
-      return "[ " + tail.getIndex() + " " + head.getIndex() + " ]";
-   }
-   
-   /**
-    * Returns a string identifying this HalfEdge using the indices of
-    * its primary and opposite faces.
-    * 
-    * @return face-based identifying string
-    */
-   public String faceStr() {
-      String str = face.getIndex()+"-";
-      if (opposite != null) {
-         str += opposite.face.getIndex();
-      }
-      else {
-         str += "NULL";
-      }
-      return str;
-   }
-
-   /**
-    * Returns <code>true</code> if this HalfEdge and its opposite connects
-    * faces <code>f0</code> and <code>f1</code>.
-    */
-   public boolean connectsFaces (Face f0, Face f1) {
-      if (opposite == null) {
-         return false;
-      }
-      return (face == f0 && opposite.face == f1 ||
-              face == f1 && opposite.face == f0);
-   }
-   
    /**
     * Computes the projection parameter of a point <code>px</code>
     * with respect to a line defined by points <code>p0</code> and
@@ -2315,5 +1183,4 @@
       }
    }
 
-}
->>>>>>> 317c6cc7
+}