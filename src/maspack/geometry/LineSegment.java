--- conflicted
+++ resolved
@@ -1,239 +1,237 @@
-/**
- * Copyright (c) 2014, by the Authors: John E Lloyd (UBC)
- *
- * This software is freely available under a 2-clause BSD license. Please see
- * the LICENSE file in the ArtiSynth distribution directory for details.
- */
-package maspack.geometry;
-
-import maspack.matrix.Matrix3d;
-import maspack.matrix.Point3d;
-import maspack.matrix.Vector3d;
-
-public class LineSegment extends Feature implements Boundable {
-
-   public Vertex3d myVtx0;
-   public Vertex3d myVtx1;
-
-   private static double DOUBLE_PREC = 2.0e-16;
-
-   public LineSegment (Vertex3d vtx0, Vertex3d vtx1) {
-      super(Feature.LINE_SEGMENT);
-      myVtx0 = vtx0;
-      myVtx1 = vtx1;
-   }
-
-   public void computeCentroid (Vector3d centroid) {
-      centroid.add (myVtx0.pnt, myVtx1.pnt);
-      centroid.scale (0.5);
-   }
-
-  /**
-    * Computes covariance of this line segment and returns its length.
-    * <p>
-    * The formula was determined by substituting the
-    * the parametric form for x
-    * <pre>
-    * x = (1-s) p0 + s p1
-    * </pre>
-    * into the general formula for C
-    * <pre>
-    * C = \int_V \rho x x^T dV
-    * </pre>
-    * and evaluating the integral over the s interval [0,1].
-    * 
-    * @param C 
-    * returns the covariance
-    * @return length of the line segment
-    */
-   public double computeCovariance (Matrix3d C) {
-      return CovarianceUtils.computeLineSegmentCovariance (
-         C, myVtx0.pnt, myVtx1.pnt);
-   }
-   
-   public double getLength() {
-      return myVtx0.pnt.distance(myVtx1.pnt);
-   }
-
-   public void updateBounds (Vector3d min, Vector3d max) {
-      myVtx0.pnt.updateBounds (min, max);
-      myVtx1.pnt.updateBounds (min, max);
-   }
-
-   // implementation of IndexedPointSet
-
-   public int numPoints() {
-      return 2;
-   }
-
-   public Point3d getPoint (int idx) {
-      switch (idx) {
-         case 0: return myVtx0.pnt;
-         case 1: return myVtx1.pnt;
-         default: {
-            throw new ArrayIndexOutOfBoundsException ("idx=" + idx);
-         }
-      }
-   }
-   
-   /**
-    * Determine the line segment direction
-    * @param dir direction vector to populate
-    */
-   public void getDirection(Vector3d dir) {
-      dir.set(myVtx0.getWorldPoint());
-      dir.sub(myVtx1.getWorldPoint());
-      double nrm = dir.norm();
-      if (nrm > 0) {
-         dir.scale(1.0/nrm);
-      }
-   }
-
-   /**
-    * Computes the projection parameter of a point <code>px</code>
-    * with respect to a line defined by points <code>p0</code> and
-    * <code>p1</code>. This is the value <i>s</i> such that
-    * <pre>
-    * pp = (1-s) p0 + s p1
-    * </pre>
-    * gives the projection of <code>px-p0</code> onto the line. If
-    * <code>p0</code> and <code>p1</code> are identical, the
-    * method returns positive infinity.
-    *
-    * @param p0 first point defining the line
-    * @param p1 second point defining the libe
-    * @param px point for which the project parameter should be computed
-    * @return parameter s which projects px onto the line
-    */
-   public static double projectionParameter (
-      Point3d p0, Point3d p1, Point3d px) {
-      
-      Vector3d del10 = new Vector3d();      
-      Vector3d delx0 = new Vector3d();      
-
-      del10.sub (p1, p0);
-      delx0.sub (px, p0);
-      double len10Sqr = del10.normSquared();
-      if (len10Sqr == 0) {
-         return Double.POSITIVE_INFINITY;
-      }
-      else {
-         return del10.dot(delx0)/len10Sqr;
-      }      
-   }
-
-   /**
-    * For two lines defined by the points <code>p0, p1</code>
-    * and <code>pa, pb</code>, computes the parameters
-    * <code>s</code> and <code>t</code> such that
-    * <pre>
-    * ps = (1-s) p0 + s p1
-    * pt = (1-t) pa + t pb
-    * </pre>
-    * are the points on the two lines which are nearest to
-    * each other. If the two lines are parallel, <code>s</code>
-    * and <code>t</code> are both set to 0 and the method returns
-    * <code>false</code>.
-    *
-    * @param params returns the values of s and t 
-    * @param p0 first point defining the first line
-    * @param p1 second point defining the first line
-    * @param pa first point defining the second line
-    * @param pb second point defining the second line
-    * @return returns <code>true</code> if the lines are
-    * not parallel and <code>false</code> if they are
-    */
-   public static boolean nearestPointParameters (
-      double[] params, Point3d p0, Point3d p1, Point3d pa, Point3d pb) {
-
-      Vector3d u01 = new Vector3d();
-      Vector3d uab = new Vector3d();
-
-      u01.sub (p1, p0);
-      double len01 = u01.norm();
-      u01.scale (1/len01);
-      uab.sub (pb, pa);
-      double lenab = uab.norm();
-      uab.scale (1/lenab);
-
-      Vector3d tmp = new Vector3d();
-      tmp.cross (u01, uab);
-      double denom = tmp.normSquared();
-      if (denom < 100 * DOUBLE_PREC) {
-         params[0] = 0;
-         params[1] = 0;
-         return false;
-      }
-      else {
-         tmp.sub (p0, pa);
-         double k1 = -u01.dot (tmp);
-         double k2 = uab.dot (tmp);
-         double dotU = u01.dot (uab);
-         params[0] = (k1 + dotU * k2) / (len01 * denom);
-         params[1] = (dotU * k1 + k2) / (lenab * denom);
-         return true;
-      }
-   }
-   
-   /**
-    * Computes the distance of a point
-    * @param pnt point to compute nearest distance from
-    * @return nearest distance to point
-    */
-   public double distance(Point3d pnt) {
-      return distance(myVtx0.getWorldPoint(), myVtx1.getWorldPoint(), pnt);
-   }
-
-   /**
-    * Computes the distance of a point <code>px</code>
-    * to a line segment defined by points <code>p0</code> and
-    * <code>p1</code>.
-
-    * @param p0 first point defining the segment
-    * @param p1 second point defining the segment
-    * @param px point to compute distance to
-    * @return distance of px from the segment
-    */
-   public static double distance (Point3d p0, Point3d p1, Point3d px) {
-
-      double s = projectionParameter (p0, p1, px);
-      if (s >= 1.0) {
-         return px.distance (p1);
-      }
-      else if (s <= 0) {
-         return px.distance (p0);
-      }
-      else {
-         Vector3d ps = new Vector3d();
-         ps.combine (1-s, p0, s, p1);
-         return px.distance (ps);
-      }
-   }
-   
-<<<<<<< HEAD
-=======
-   public double getProjectionParameter(Point3d pnt) {
-      Point3d p0 = myVtx0.getWorldPoint();
-      Point3d p1 = myVtx1.getWorldPoint();
-      return projectionParameter(p0, p1, pnt);
-   }
-   
->>>>>>> 317c6cc7
-   @Override
-   public void nearestPoint(Point3d nearest, Point3d pnt) {
-      Point3d p0 = myVtx0.getWorldPoint();
-      Point3d p1 = myVtx1.getWorldPoint();
-      
-      double s = projectionParameter(p0, p1, pnt);
-      if (s >= 1.0) {
-         nearest.set(p0);
-      }
-      else if (s <= 0) {
-         nearest.set(p1);
-      }
-      else {
-         nearest.combine (1-s, p0, s, p1);
-      }
-   }
-
-}
+/**
+ * Copyright (c) 2014, by the Authors: John E Lloyd (UBC)
+ *
+ * This software is freely available under a 2-clause BSD license. Please see
+ * the LICENSE file in the ArtiSynth distribution directory for details.
+ */
+package maspack.geometry;
+
+import maspack.matrix.Matrix3d;
+import maspack.matrix.Point3d;
+import maspack.matrix.Vector3d;
+import maspack.matrix.RigidTransform3d;
+
+public class LineSegment extends Feature implements Boundable {
+
+   public Vertex3d myVtx0;
+   public Vertex3d myVtx1;
+
+   private static double DOUBLE_PREC = 2.0e-16;
+
+   public LineSegment (Vertex3d vtx0, Vertex3d vtx1) {
+      super(Feature.LINE_SEGMENT);
+      myVtx0 = vtx0;
+      myVtx1 = vtx1;
+   }
+
+   public void computeCentroid (Vector3d centroid) {
+      centroid.add (myVtx0.pnt, myVtx1.pnt);
+      centroid.scale (0.5);
+   }
+
+  /**
+    * Computes covariance of this line segment and returns its length.
+    * <p>
+    * The formula was determined by substituting the
+    * the parametric form for x
+    * <pre>
+    * x = (1-s) p0 + s p1
+    * </pre>
+    * into the general formula for C
+    * <pre>
+    * C = \int_V \rho x x^T dV
+    * </pre>
+    * and evaluating the integral over the s interval [0,1].
+    * 
+    * @param C 
+    * returns the covariance
+    * @return length of the line segment
+    */
+   public double computeCovariance (Matrix3d C) {
+      return CovarianceUtils.computeLineSegmentCovariance (
+         C, myVtx0.pnt, myVtx1.pnt);
+   }
+   
+   public double getLength() {
+      return myVtx0.pnt.distance(myVtx1.pnt);
+   }
+
+   public void updateBounds (Vector3d min, Vector3d max) {
+      myVtx0.pnt.updateBounds (min, max);
+      myVtx1.pnt.updateBounds (min, max);
+   }
+
+   // implementation of IndexedPointSet
+
+   public int numPoints() {
+      return 2;
+   }
+
+   public Point3d getPoint (int idx) {
+      switch (idx) {
+         case 0: return myVtx0.pnt;
+         case 1: return myVtx1.pnt;
+         default: {
+            throw new ArrayIndexOutOfBoundsException ("idx=" + idx);
+         }
+      }
+   }
+   
+   /**
+    * Determine the line segment direction
+    * @param dir direction vector to populate
+    */
+   public void getDirection(Vector3d dir) {
+      dir.set(myVtx0.getWorldPoint());
+      dir.sub(myVtx1.getWorldPoint());
+      double nrm = dir.norm();
+      if (nrm > 0) {
+         dir.scale(1.0/nrm);
+      }
+   }
+
+   /**
+    * Computes the projection parameter of a point <code>px</code>
+    * with respect to a line defined by points <code>p0</code> and
+    * <code>p1</code>. This is the value <i>s</i> such that
+    * <pre>
+    * pp = (1-s) p0 + s p1
+    * </pre>
+    * gives the projection of <code>px-p0</code> onto the line. If
+    * <code>p0</code> and <code>p1</code> are identical, the
+    * method returns positive infinity.
+    *
+    * @param p0 first point defining the line
+    * @param p1 second point defining the libe
+    * @param px point for which the project parameter should be computed
+    * @return parameter s which projects px onto the line
+    */
+   public static double projectionParameter (
+      Point3d p0, Point3d p1, Point3d px) {
+      
+      Vector3d del10 = new Vector3d();      
+      Vector3d delx0 = new Vector3d();      
+
+      del10.sub (p1, p0);
+      delx0.sub (px, p0);
+      double len10Sqr = del10.normSquared();
+      if (len10Sqr == 0) {
+         return Double.POSITIVE_INFINITY;
+      }
+      else {
+         return del10.dot(delx0)/len10Sqr;
+      }      
+   }
+
+   /**
+    * For two lines defined by the points <code>p0, p1</code>
+    * and <code>pa, pb</code>, computes the parameters
+    * <code>s</code> and <code>t</code> such that
+    * <pre>
+    * ps = (1-s) p0 + s p1
+    * pt = (1-t) pa + t pb
+    * </pre>
+    * are the points on the two lines which are nearest to
+    * each other. If the two lines are parallel, <code>s</code>
+    * and <code>t</code> are both set to 0 and the method returns
+    * <code>false</code>.
+    *
+    * @param params returns the values of s and t 
+    * @param p0 first point defining the first line
+    * @param p1 second point defining the first line
+    * @param pa first point defining the second line
+    * @param pb second point defining the second line
+    * @return returns <code>true</code> if the lines are
+    * not parallel and <code>false</code> if they are
+    */
+   public static boolean nearestPointParameters (
+      double[] params, Point3d p0, Point3d p1, Point3d pa, Point3d pb) {
+
+      Vector3d u01 = new Vector3d();
+      Vector3d uab = new Vector3d();
+
+      u01.sub (p1, p0);
+      double len01 = u01.norm();
+      u01.scale (1/len01);
+      uab.sub (pb, pa);
+      double lenab = uab.norm();
+      uab.scale (1/lenab);
+
+      Vector3d tmp = new Vector3d();
+      tmp.cross (u01, uab);
+      double denom = tmp.normSquared();
+      if (denom < 100 * DOUBLE_PREC) {
+         params[0] = 0;
+         params[1] = 0;
+         return false;
+      }
+      else {
+         tmp.sub (p0, pa);
+         double k1 = -u01.dot (tmp);
+         double k2 = uab.dot (tmp);
+         double dotU = u01.dot (uab);
+         params[0] = (k1 + dotU * k2) / (len01 * denom);
+         params[1] = (dotU * k1 + k2) / (lenab * denom);
+         return true;
+      }
+   }
+   
+   /**
+    * Computes the distance of a point
+    * @param pnt point to compute nearest distance from
+    * @return nearest distance to point
+    */
+   public double distance(Point3d pnt) {
+      return distance(myVtx0.getWorldPoint(), myVtx1.getWorldPoint(), pnt);
+   }
+
+   /**
+    * Computes the distance of a point <code>px</code>
+    * to a line segment defined by points <code>p0</code> and
+    * <code>p1</code>.
+
+    * @param p0 first point defining the segment
+    * @param p1 second point defining the segment
+    * @param px point to compute distance to
+    * @return distance of px from the segment
+    */
+   public static double distance (Point3d p0, Point3d p1, Point3d px) {
+
+      double s = projectionParameter (p0, p1, px);
+      if (s >= 1.0) {
+         return px.distance (p1);
+      }
+      else if (s <= 0) {
+         return px.distance (p0);
+      }
+      else {
+         Vector3d ps = new Vector3d();
+         ps.combine (1-s, p0, s, p1);
+         return px.distance (ps);
+      }
+   }
+   
+   public double getProjectionParameter(Point3d pnt) {
+      Point3d p0 = myVtx0.getWorldPoint();
+      Point3d p1 = myVtx1.getWorldPoint();
+      return projectionParameter(p0, p1, pnt);
+   }
+   
+   @Override
+   public void nearestPoint(Point3d nearest, Point3d pnt) {
+      Point3d p0 = myVtx0.getWorldPoint();
+      Point3d p1 = myVtx1.getWorldPoint();
+      
+      double s = projectionParameter(p0, p1, pnt);
+      if (s >= 1.0) {
+         nearest.set(p0);
+      }
+      else if (s <= 0) {
+         nearest.set(p1);
+      }
+      else {
+         nearest.combine (1-s, p0, s, p1);
+      }
+   }
+
+}