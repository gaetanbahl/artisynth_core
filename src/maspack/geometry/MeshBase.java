--- conflicted
+++ resolved
@@ -1,4 +1,3 @@
-<<<<<<< HEAD
 /**
  * Copyright (c) 2014, by the Authors: John E Lloyd (UBC)
  *
@@ -895,6 +894,20 @@
       for (Vertex3d vertex : myVertices) {
          vertex.pnt.scale (sx, sy, sz);
       }
+      if (hasExplicitNormals()) {
+         ArrayList<Vector3d> normals = getNormals();
+         if (normals != null) {
+            for (Vector3d n : normals) {
+               n.x *= 1/sx;
+               n.y *= 1/sy;
+               n.z *= 1/sz;
+               n.normalize();
+            }
+         }
+      }
+      else {
+         clearNormals();
+      }
       notifyVertexPositionsModified();
    }   
 
@@ -2134,9 +2147,15 @@
     * Returns <code>true</code> if vertex normal information has been
     * explicitly specified using {@link #setNormals}. If normals have been
     * explicitly set, then it is up to the application to update the normals
-    * whenever the vertex positions are modified.
-    *
-    * @return true if vertex normals have been expicitly set
+    * whenever the vertex positions are modified. Note that even if this
+    * method returns <code>true</code>, it is still possible for the
+    * mesh to not have any normals (i.e., 
+    * {@link #hasNormals()} and {@link #numNormals()} may return
+    * <code>false</code> and <code>0</code>). That's because 
+    * <code>setNormals(null,null)</code> will <i>explicitly</i>
+    * set the mesh to not have any normals.
+    *
+    * @return true if vertex normals have been explicitly set
     */
    public boolean hasExplicitNormals() {
       return myNormalsExplicitP;
@@ -2703,2731 +2722,4 @@
       return crc.getValue();
    }
 
-}
-=======
-/**
- * Copyright (c) 2014, by the Authors: John E Lloyd (UBC)
- *
- * This software is freely available under a 2-clause BSD license. Please see
- * the LICENSE file in the ArtiSynth distribution directory for details.
- */
-package maspack.geometry;
-
-import java.awt.Color;
-import java.io.IOException;
-import java.io.PrintWriter;
-import java.io.Reader;
-import java.util.ArrayList;
-import java.util.Arrays;
-import java.util.Collection;
-import java.util.Collections;
-import java.util.LinkedList;
-import java.util.List;
-import java.util.zip.CRC32;
-import java.nio.ByteBuffer;
-
-import maspack.matrix.AffineTransform3d;
-import maspack.matrix.AffineTransform3dBase;
-import maspack.matrix.Matrix3d;
-import maspack.matrix.Matrix;
-import maspack.matrix.Point3d;
-import maspack.matrix.RigidTransform3d;
-import maspack.matrix.Vector3d;
-import maspack.matrix.Vector;
-import maspack.properties.HasProperties;
-import maspack.render.RenderList;
-import maspack.render.RenderProps;
-import maspack.render.Renderable;
-import maspack.render.Renderer;
-import maspack.render.Renderer.ColorInterpolation;
-import maspack.render.Renderer.ColorMixing;
-import maspack.render.Renderer.Shading;
-import maspack.util.InternalErrorException;
-import maspack.util.NumberFormat;
-import maspack.util.ReaderTokenizer;
-
-/**
- * A "mesh" is a geometric object defined by a set of vertices, which are then
- * connected in some specific way.
- */
-public abstract class MeshBase implements Renderable, Cloneable {
-   
-   public RigidTransform3d XMeshToWorld = new RigidTransform3d();
-   protected boolean myXMeshToWorldIsIdentity = true;
-   protected ArrayList<Vertex3d> myVertices = new ArrayList<Vertex3d>();
-
-   protected int[] myIndexOffsets;
-
-   protected ArrayList<Vector3d> myNormals;
-   protected int[] myNormalIndices;
-   protected boolean myAutoNormalsValidP = false;
-   protected float[][] myRenderNormals;
-   protected boolean myRenderNormalsValidP = false;
-   
-   protected ArrayList<float[]> myColors;
-   protected int[] myColorIndices;
-
-   protected ArrayList<Vector3d> myTextureCoords;
-   protected int[] myTextureIndices;
-
-   //protected int myAutoNormalCreation = -1;
-   protected boolean myNormalsExplicitP = false;
-
-   protected RenderProps myRenderProps = null;
-   protected boolean isFixed = true;
-   protected boolean myColorsFixed = true;
-   protected boolean myTextureCoordsFixed = true;
-   protected boolean myVertexColoringP = false;
-   protected boolean myFeatureColoringP = false;
-   
-   int version = 0;          // used for detecting changes
-   boolean modified = true;
-   
-   protected boolean myRenderBufferedP = false;
-   RigidTransform3d myXMeshToWorldRender;
-   protected Point3d myLocalMinCoords = new Point3d();
-   protected Point3d myLocalMaxCoords = new Point3d();
-   protected boolean myLocalBoundsValid = false;
-
-   protected Point3d myWorldMinCoords = new Point3d();
-   protected Point3d myWorldMaxCoords = new Point3d();
-   protected boolean myWorldBoundsValid = false;
-   protected double myWorldRadius = -1;
-
-   protected ColorInterpolation myColorInterp = ColorInterpolation.RGB;
-   protected ColorMixing myVertexColorMixing = ColorMixing.REPLACE;
-
-   //protected int myWorldCoordCounter = 0;
-
-   protected String myName;
-   
-   public void setName (String name) {
-      myName = name;
-   }
-
-   public String getName () {
-      return myName;
-   }
-
-   /**
-    * Returns the interpolation method to be used for vertex-based coloring.
-    * 
-    * @return color interpolation method.
-    */
-   public ColorInterpolation getColorInterpolation() {
-      return myColorInterp;
-   }
-   
-   /**
-    * Sets the interpolation method to be used for vertex-based coloring.
-    * 
-    * @param interp new color interpolation method
-    * @return previous color interpolation method
-    */
-   public ColorInterpolation setColorInterpolation(ColorInterpolation interp) {
-      ColorInterpolation prev = myColorInterp;
-      myColorInterp = interp;
-      return prev;
-   }
-   
-   /**
-    * Returns the color mixing method to be used for vertex-based coloring.
-    * 
-    * @return color mixing method.
-    */
-   public ColorMixing getVertexColorMixing() {
-      return myVertexColorMixing;
-   }
-   
-   /**
-    * Sets the color mixing method to be used for vertex-based coloring.
-    * 
-    * @param cmix new color mixing method
-    * @return previous color mixing method
-    */
-   public ColorMixing setVertexColorMixing(ColorMixing cmix) {
-      ColorMixing prev = myVertexColorMixing;
-      myVertexColorMixing = cmix;
-      return prev;
-   }
-   
-   /** 
-    * Invalidates bounding box information. Can also be overriden to
-    * mark any bounding volume hierarchies as invalid and in need of
-    * updating.
-    */
-   protected void invalidateBoundingInfo () {
-      //bvHierarchyValid = false;
-      myLocalBoundsValid = false;
-      myWorldBoundsValid = false;
-      myWorldRadius = -1;
-   }
-
-   /** 
-    * Invalidates bounding box information. Can also be overriden to
-    * clear any bounding volume hierarchies so that they need to be rebuilt.
-    */
-   protected void clearBoundingInfo () {
-      //bvHierarchyValid = false;
-      myLocalBoundsValid = false;
-      myWorldBoundsValid = false;
-      myWorldRadius = -1;
-   }
-   
-   /**
-    * A version number that changes for ANY modifications,
-    * including vertex position changes
-    * @return version number
-    */
-   public int getVersion() {
-      if (modified) {
-         ++version;
-         modified = false;
-      }
-      return version;
-   }
-   
-   protected void notifyModified() {
-      modified = true;
-   }
-
-   /**
-    * Notifies this mesh that vertex positions have been modified, and cached
-    * data dependent on these positions should be invalidated.
-    */
-   public void notifyVertexPositionsModified() {
-      invalidateBoundingInfo();
-      if (isFixed()) {
-         notifyModified();
-      }
-      myAutoNormalsValidP = false;
-   }
-   
-   /** 
-    * Used internally and by subclasses to notify this mesh that its
-    * topological structure has changed.
-    */
-   protected void notifyStructureChanged() {
-      clearBoundingInfo();
-      notifyModified();
-      myIndexOffsets = null;
-      // normals may be cleared too, but that will be handled elsewhere
-      myAutoNormalsValidP = false;
-   }
-
-   /**
-    * Invalidates any world coordinate data for this mesh. 
-    */
-   protected void invalidateWorldCoords() {
-      myWorldBoundsValid = false;
-      myWorldRadius = -1;
-   }
-
-   /**
-    * Sets whether or not this mesh to is to be considered ``fixed''. A fixed
-    * mesh is one for which the vertex coordinate values and normals are
-    * considered constant. Rendering speeds can therefore be improved by
-    * pre-allocating appropriate graphical display buffers.
-    * 
-    * <p>
-    * By default, a mesh is set to be fixed unless the vertices are created
-    * using referenced points (see {@link #addVertex addVertex}).
-    * 
-    * @param fixed
-    * if true, sets this mesh to be considered fixed.
-    * @see #isFixed
-    */
-   public void setFixed (boolean fixed) {
-      if (fixed != isFixed()) {
-         isFixed = fixed;
-         notifyModified();
-      }
-   }
-
-   /**
-    * Returns whether or not this mesh is considered ``fixed'', as described in
-    * {@link #setFixed setFixed}.
-    * 
-    * @return true if this mesh is fixed.
-    */
-   public boolean isFixed() {
-      return isFixed;
-   }
-
-
-   private void augmentColors (int numc) {
-      if (myColors == null) {
-         myColors = new ArrayList<float[]>(numVertices());
-      }
-      float[] defaultColor = new float[] {0.5f, 0.5f, 0.5f, 1.0f};
-      while (myColors.size() < numc) {
-         myColors.add (copyColor (defaultColor));
-      }
-   }
-   
-   /**
-    * Enables vertex coloring for this mesh. This creates a default color for
-    * each existing vertex, and sets the color indices to the same as those
-    * returned by {@link #createVertexIndices}.  The application can
-    * subsequently set the colors for each vertex using the various
-    * <code>setColor()</code> methods, or by accessing and modifying the
-    * colors directly from {@link #getColors}. When vertex coloring is enabled,
-    * the color and index sets are automatically adjusted whenever vertices or
-    * features are added or removed.
-    *
-    * Vertex coloring is disabled by any call to {@link #setColors} or {@link
-    * #clearColors}.
-    */
-   public void setVertexColoringEnabled () { 
-      if (!myVertexColoringP) {
-         augmentColors (numVertices());
-         int[] idxs = createVertexIndices();
-         if (!Arrays.equals (idxs, myColorIndices)) {
-            myColorIndices = idxs;
-         }
-         myVertexColoringP = true;
-         myFeatureColoringP = false;
-         notifyModified();
-      }
-  }
-
-   /**
-    * Returns <code>true</code> if vertex coloring is enabled for this
-    * mesh, as described for {@link #setVertexColoringEnabled}.
-    *
-    * @return <code>true</code> if vertex coloring is enabled.
-    */
-   public boolean getVertexColoringEnabled () {
-      return myVertexColoringP;
-   }
-
-   /**
-    * Enables feature coloring for this mesh. This creates a default color for
-    * each existing feature, and sets the color indices to the same as those
-    * returned by {@link #createFeatureIndices}.  The application can
-    * subsequently set the colors for each feature using the various
-    * <code>setColor()</code> methods, or by accessing and modifying the
-    * colors directly from {@link #getColors}. When feature coloring is
-    * enabled, the color and index sets are automatically adjusted whenever
-    * features are added or removed.
-    *
-    * Feature coloring is disabled by any call to {@link #setColors} or {@link
-    * #clearColors}.
-    */
-   public void setFeatureColoringEnabled () {
-      if (!myFeatureColoringP) {
-         augmentColors (numFeatures());
-         int[] idxs = createFeatureIndices();
-         if (!Arrays.equals (idxs, myColorIndices)) {
-            myColorIndices = idxs;
-         }
-         myVertexColoringP = false;
-         myFeatureColoringP = true;
-         notifyModified(); 
-      }
-   }
-
-   /**
-    * Returns <code>true</code> if feature coloring is enabled for this
-    * mesh, as described for {@link #setFeatureColoringEnabled}.
-    *
-    * @return <code>true</code> if feature coloring is enabled.
-    */
-   public boolean getFeatureColoringEnabled () {
-      return myFeatureColoringP;
-   }
-
-   /**
-    * {@inheritDoc}
-    */
-   public RenderProps getRenderProps() {
-      return myRenderProps;
-   }
-
-   /**
-    * Creates an appropriate RenderProps for this Mesh. If the supplied host is
-    * non-null, then it is used to initialize any inherited properties. The
-    * property name associated with the host is assumed to be "renderProps".
-    * 
-    * @param host
-    * if non-null, is used to initialize inherited values
-    * @return render properties appropriate for this mesh
-    */
-   public abstract RenderProps createRenderProps (HasProperties host);
-
-   /**
-    * {@inheritDoc}
-    */
-   public RenderProps createRenderProps() {
-      return createRenderProps (null);
-   }  
-
-   /**
-    * {@inheritDoc}
-    */
-   public void setRenderProps (RenderProps props) {
-      if (props == null) {
-         throw new IllegalArgumentException ("Render props cannot be null");
-      }
-      myRenderProps = createRenderProps();
-      myRenderProps.set (props);
-   }
-
-   /**
-    * Returns the spatial transform this mesh. At present, the spatial transform
-    * is used only for rendering.
-    * 
-    * @param X
-    * returns the transform from mesh to world coordinates
-    */
-   public void getMeshToWorld (RigidTransform3d X) {
-      X.set (XMeshToWorld);
-   }
-
-   // XXX may want to remove, once mesh renderers move into geometry
-   public RigidTransform3d getXMeshToWorldRender() {
-      return myXMeshToWorldRender;
-   }
-
-   // XXX may want to remove, once mesh renderers move into geometry
-   public float[] getRenderNormal (int idx) {
-      return myRenderNormals[idx];
-   }
-
-   /**
-    * Returns true if the mesh to world transform is the identity.
-    * 
-    * @return true if the spatial transform is the identity.
-    */
-   public boolean meshToWorldIsIdentity() {
-      return myXMeshToWorldIsIdentity;
-   }
-
-   /**
-    * Returns a pointer to the current mesh to world transform. This should
-    * <i>not</i> be modified by the caller.
-    * 
-    * @return current mesh to world transform
-    */
-   public RigidTransform3d getMeshToWorld() {
-      return XMeshToWorld;
-   }
-
-   /**
-    * Sets the spatial transform this mesh. At present, the spatial transform is
-    * used only for rendering. If the transform is the identity, then
-    * {@link #meshToWorldIsIdentity meshToWorldIsIdentity} will subsequently
-    * return true.
-    * 
-    * @param X
-    * transform from mesh to world coordinates
-    */
-   public void setMeshToWorld (RigidTransform3d X) {
-      XMeshToWorld.set (X);
-      myXMeshToWorldIsIdentity = X.equals (RigidTransform3d.IDENTITY);
-      invalidateWorldCoords();
-   }
-   
-   public void transformToWorld (Point3d pnt) {
-      if (!myXMeshToWorldIsIdentity) {
-         pnt.transform (XMeshToWorld);
-      }
-   }
-
-   public void transformToLocal (Point3d pnt) {
-      if (!myXMeshToWorldIsIdentity) {
-         pnt.inverseTransform (XMeshToWorld);
-      }
-   }
-
-   public void transformToWorld (Vector3d pnt) {
-      if (!myXMeshToWorldIsIdentity) {
-         pnt.transform (XMeshToWorld.R);
-      }
-   }
-
-   public void transformToLocal (Vector3d pnt) {
-      if (!myXMeshToWorldIsIdentity) {
-         pnt.inverseTransform (XMeshToWorld.R);
-      }
-   }
-
-   /**
-    * Returns this mesh's vertices. The vertices are contained within an
-    * ArrayList, each element of which is of type
-    * {@link maspack.geometry.Vertex3d Vertex3d}. Modifying these elements will
-    * modify the mesh.
-    * 
-    * @return list of this mesh's vertices.
-    */
-   public ArrayList<Vertex3d> getVertices() {
-      return myVertices;
-   }
-
-   /**
-    * Returns the number of vertices in this mesh.
-    * 
-    * @return number of vertices in this mesh
-    */
-   public int numVertices() {
-      return myVertices.size();
-   }
-
-   /**
-    * Returns the idx-th vertex in this mesh.
-    *
-    * @param idx index of the desired vertex
-    * @return idx-th vertex
-    */
-   public Vertex3d getVertex (int idx) {
-      return myVertices.get(idx);
-   }
-
-   /**
-    * Returns the number of features in this mesh. What a feature is depends on
-    * the mesh type: faces for PolygonalMesh, lines for PolylineMesh, points
-    * (which map to vertices) for PointMesh.
-    *
-    * @return number of features in this mesh
-    */
-   public abstract int numFeatures();
-
-   /** 
-    * Returns the minimum and maximum coordinates for this mesh, in mesh local
-    * coordinates.
-    * 
-    * @param pmin (optional) minimum point of the bounding box 
-    * @param pmax (optional) maximum point of the bounding box 
-    */   
-   public void getLocalBounds (Vector3d pmin, Vector3d pmax) {
-      if (!myLocalBoundsValid) {
-         recomputeLocalBounds();
-      }
-      if (pmin != null) {
-         pmin.set (myLocalMinCoords);         
-      }
-      if (pmax != null) {
-         pmax.set (myLocalMaxCoords);
-      }
-   }
-
-   /** 
-    * Returns the minimum and maximum coordinates for this mesh, in world
-    * coordinates.
-    * 
-    * @param pmin (optional) minimum point of the bounding box 
-    * @param pmax (optional) maximum point of the bounding box 
-    */   
-   public void getWorldBounds (Vector3d pmin, Vector3d pmax) {
-      if (!myWorldBoundsValid) {
-         recomputeWorldBounds();
-      }
-      if (pmin != null) {
-         pmin.set (myWorldMinCoords);         
-      }
-      if (pmax != null) {
-         pmax.set (myWorldMaxCoords);
-      }
-   }
-
-   /**
-    * Creates an empty polyline mesh.
-    */
-   public MeshBase() {
-      myRenderProps = createRenderProps();
-   }
-
-
-   /**
-    * Reads the contents of this mesh from a Reader. The input format
-    * depends on the specific mesh type.
-    * 
-    * @param reader
-    * supplies the input description of the mesh
-    */
-   public void read (Reader reader) throws IOException {
-      read (new ReaderTokenizer (reader), false);
-   }
-
-   /**
-    * Reads the contents of this mesh from a Reader. The input format
-    * depends on the specific mesh type.
-    * 
-    * @param reader
-    * supplies the input description of the mesh
-    * @param zeroIndexed
-    * if true, the index numbering for mesh vertices starts at 0. Otherwise,
-    * numbering starts at 1.
-    */
-   public void read (Reader reader, boolean zeroIndexed) throws IOException {
-      read (new ReaderTokenizer (reader), zeroIndexed);
-   }
-
-   /**
-    * Reads the contents of this mesh from a ReaderTokenizer. The input format
-    * depends on the specific mesh type.
-    * 
-    * @param rtok tokenizer providing the input
-    * @param zeroIndexed
-    * if true, the index numbering for mesh vertices starts at 0. Otherwise,
-    * numbering starts at 1.
-    */
-   public abstract void read (ReaderTokenizer rtok, boolean zeroIndexed)
-      throws IOException;
-
-   protected void recomputeLocalBounds() {
-      Point3d pmin = myLocalMinCoords;
-      Point3d pmax = myLocalMaxCoords;
-      if (myVertices.size() == 0) {
-         pmin.set (0, 0, 0);
-         pmax.set (0, 0, 0);
-      }
-      else {
-         double inf = Double.POSITIVE_INFINITY;
-         pmin.set (inf, inf, inf);
-         pmax.set (-inf, -inf, -inf);
-      }
-      for (Vertex3d vertex : myVertices) {
-         Point3d pnt = vertex.pnt;
-         if (pnt.x > pmax.x) {
-            pmax.x = pnt.x;
-         }
-         if (pnt.x < pmin.x) {
-            pmin.x = pnt.x;
-         }
-         if (pnt.y > pmax.y) {
-            pmax.y = pnt.y;
-         }
-         if (pnt.y < pmin.y) {
-            pmin.y = pnt.y;
-         }
-         if (pnt.z > pmax.z) {
-            pmax.z = pnt.z;
-         }
-         if (pnt.z < pmin.z) {
-            pmin.z = pnt.z;
-         }
-      }
-      myLocalBoundsValid = true;
-   }
-
-   private static double inf = Double.POSITIVE_INFINITY;
-
-   protected void recomputeWorldBounds() {
-      Point3d pnt = new Point3d();
-      Point3d pmin = myWorldMinCoords;
-      Point3d pmax = myWorldMaxCoords;
-      if (myVertices.size() == 0) {
-         pmin.set (0, 0, 0);
-         pmax.set (0, 0, 0);
-      }
-      else {
-         pmin.set (inf, inf, inf);
-         pmax.set (-inf, -inf, -inf);
-      }
-      for (Vertex3d vertex : myVertices) {
-         if (!myXMeshToWorldIsIdentity) {
-            pnt.transform (XMeshToWorld, vertex.pnt);
-         }
-         else {
-            pnt.set (vertex.pnt);
-         }
-         if (pnt.x > pmax.x) {
-            pmax.x = pnt.x;
-         }
-         if (pnt.x < pmin.x) {
-            pmin.x = pnt.x;
-         }
-         if (pnt.y > pmax.y) {
-            pmax.y = pnt.y;
-         }
-         if (pnt.y < pmin.y) {
-            pmin.y = pnt.y;
-         }
-         if (pnt.z > pmax.z) {
-            pmax.z = pnt.z;
-         }
-         if (pnt.z < pmin.z) {
-            pmin.z = pnt.z;
-         }
-      }
-      myWorldBoundsValid = true;
-   }
-
-   /**
-    * Adds a vertex to the set of vertices associated with this mesh. The
-    * {@link maspack.geometry.Vertex3d#pnt pnt} field of the vertex should be
-    * non-null. The index of the vertex will be set to reflect it's position in
-    * the list of vertices.
-    * 
-    * @param vtx
-    * vertex to add
-    * @see #addVertex(Point3d,boolean)
-    * @see #addVertex(Point3d)
-    */
-   public void addVertex (Vertex3d vtx) {
-      if (vtx.pnt == null) {
-         throw new IllegalArgumentException ("No point defined for vertex");
-      }
-      vtx.setIndex (myVertices.size());
-      vtx.setMesh (this);
-      myVertices.add (vtx);
-      if (myVertexColoringP) {
-         myColors.add (new float[] {0.5f, 0.5f, 0.5f, 1.0f});               
-         myColorIndices = null; // will be rebuilt on demand
-      }
-      notifyStructureChanged();
-   }
-   
-   /**
-    * Removes a vertex from this mesh.
-    *
-    * @param vtx
-    * vertex to remove
-    * @return true if the vertex was present
-    */
-   public boolean removeVertexFast (Vertex3d vtx) {
-      int idx = vtx.getIndex();
-      int last = myVertices.size()-1;
-      if (idx >= 0 && idx <= last ) {
-         myVertices.set(idx, myVertices.get(last));
-         myVertices.get(idx).setIndex(idx);
-         myVertices.remove(last);
-         if (myVertexColoringP) {
-            myColors.remove (last);
-            myColorIndices = null; // will be rebuilt on demand
-         }
-
-         vtx.setMesh (null);
-         vtx.setIndex(-1);
-         notifyStructureChanged();
-         return true;
-      } else {
-         return false;
-      }
-   }
-
-   /**
-    * Removes a vertex from this mesh.
-    *
-    * @param vtx
-    * vertex to remove
-    * @return true if the vertex was present
-    */
-   public boolean removeVertex (Vertex3d vtx) {
-      
-      if (myVertices.remove (vtx)) {
-         if (myVertexColoringP) {
-            myColors.remove (vtx.idx);
-            myColorIndices = null; // will be rebuilt on demand
-         }
-         // reindex subsequent vertices
-         
-         for (int i=vtx.getIndex(); i<myVertices.size(); i++) {
-            myVertices.get(i).setIndex (i);
-         }
-         vtx.setMesh (null);
-         notifyStructureChanged();
-         return true;
-      }
-      else {
-         return false;
-      }
-   }
-   
-   /**
-    * Removes a set of vertices from this mesh, as indicated by a collection.
-    *
-    * @param vertices Collection of vertices to remove
-    */
-   public ArrayList<Integer> removeVertices (Collection<Vertex3d> vertices) {
-      ArrayList<Integer> deleteIdxs = new ArrayList<Integer>();
-      for (Vertex3d v : vertices) {
-         if (myVertices.get(v.getIndex()) == v) {
-            deleteIdxs.add (v.getIndex());
-         }
-      }
-      if (deleteIdxs.size() > 0) {
-         Collections.sort (deleteIdxs);
-         // remove non-unique vertices
-         for (int i=1; i<deleteIdxs.size(); ) {
-            if (deleteIdxs.get(i) == deleteIdxs.get(i-1)) {
-               deleteIdxs.remove (i);
-            }
-            else {
-               i++;
-            }
-         }
-         ArrayList<Vertex3d> newVertexList =
-            new ArrayList<Vertex3d>(myVertices.size()-deleteIdxs.size());
-         int k = 0;
-         for (int i=0; i<myVertices.size(); i++) {
-            Vertex3d v = myVertices.get(i);
-            if (k < deleteIdxs.size() && i == deleteIdxs.get(k)) {
-               // delete v
-               v.setMesh (null);
-               k++;
-            }
-            else {
-               v.setIndex (newVertexList.size());
-               newVertexList.add (v);
-            }
-         }
-         myVertices = newVertexList;
-         notifyStructureChanged();
-         return deleteIdxs;
-      }
-      else {
-         return null;
-      }
-   }
-
-   public boolean containsVertex(Vertex3d vtx) {
-      return (myVertices.contains(vtx));
-   }
-
-   /**
-    * Adds a point to the set of vertices associated with this mesh. Equivalent
-    * to calling {@link #addVertex(Point3d,boolean) addVertex(pnt,false)}.
-    * 
-    * @param pnt
-    * vertex point to add
-    * @return vertex object containing the point
-    * @see #addVertex(Point3d,boolean)
-    */
-   public Vertex3d addVertex (Point3d pnt) {
-      return addVertex (pnt, false);
-   }
-
-   /**
-    * Adds a point to the set of vertices associated with this mesh.
-    * 
-    * @param x
-    * vertex x coordinate
-    * @param y
-    * vertex y coordinate
-    * @param z
-    * vertex z coordinate
-    * @return vertex object containing the point
-    */
-   public Vertex3d addVertex (double x, double y, double z) {
-      return addVertex (new Point3d (x, y, z), false);
-   }
-
-   /**
-    * Adds a point to the set of vertices associated with this mesh.
-    * 
-    * @param pnt
-    * vertex point to add
-    * @param byReference
-    * if true, then the supplied Point3d argument is not copied but is referred
-    * to directly by the vertex structure. The mesh will track any changes to
-    * this point and {@link #isFixed isFixed} will return false.
-    * @return vertex object containing the point
-    * @see #addVertex(Point3d)
-    */
-   public Vertex3d addVertex (Point3d pnt, boolean byReference) {
-      Vertex3d vtx;
-      if (byReference) {
-         vtx = new Vertex3d (pnt);
-      }
-      else {
-         vtx = new Vertex3d (new Point3d (pnt));
-      }
-      addVertex (vtx);
-      return vtx;
-   }
-
-   /**
-    * Writes this mesh to a PrintWriter. The exact output format will depend on
-    * the specific mesh type. Index numbering starts at one, and the format
-    * used to print vertex coordinates is specified by a C <code>printf</code>
-    * style format string contained in the parameter <code>fmtStr</code>. For a
-    * description of the format string syntax, see {@link
-    * maspack.util.NumberFormat NumberFormat}. Good default choices for
-    * <code>fmtStr</code> are either <code>"%g"</code> (full precision), or
-    * <code>"%.Ng"</code>, where <i>N</i> is the number of desired significant
-    * figures.
-    * 
-    * @param pw
-    * PrintWriter to write this mesh to
-    * @param fmtStr
-    * string specifying the format for writing the vertex coordinates
-    */
-   public void write (PrintWriter pw, String fmtStr) throws IOException {
-      write (pw, new NumberFormat(fmtStr), false);
-   }
-
-   /**
-    * Writes this mesh to a PrintWriter. The exact output format will
-    * depend on the specific mesh type.
-    * 
-    * @param pw
-    * PrintWriter to write this mesh to
-    * @param fmt
-    * format for writing the vertex coordinates
-    * @param zeroIndexed
-    * if true, index numbering for mesh vertices starts at 0. Otherwise,
-    * numbering starts at 1.
-    */
-   public abstract void write (
-      PrintWriter pw, NumberFormat fmt, boolean zeroIndexed) throws IOException;
-
-   /**
-    * Scales the vertices of this mesh. The topology remains unchanged.
-    * 
-    * @param s
-    * scale factor
-    */
-   public void scale (double s) {
-      for (Vertex3d vertex : myVertices) {
-         vertex.pnt.scale (s);
-      }
-      notifyVertexPositionsModified();
-   }
-   
-   /**
-    * Scales the vertices of this mesh in the given directions. 
-    * The topology remains unchanged.
-    * 
-    * @param sx
-    * scaling factor in the x direction
-    * @param sy
-    * scaling factor in the y direction
-    * @param sz
-    * scaling factor in the z direction
-    */
-   public void scale (double sx, double sy, double sz) {
-      for (Vertex3d vertex : myVertices) {
-         vertex.pnt.scale (sx, sy, sz);
-      }
-      if (hasExplicitNormals()) {
-         ArrayList<Vector3d> normals = getNormals();
-         if (normals != null) {
-            for (Vector3d n : normals) {
-               n.x *= 1/sx;
-               n.y *= 1/sy;
-               n.z *= 1/sz;
-               n.normalize();
-            }
-         }
-      }
-      else {
-         clearNormals();
-      }
-      notifyVertexPositionsModified();
-   }   
-
-   /*
-    * Return the dimensions of the smallest axis-aligned box containing the
-    * vertices of the mesh, in mesh coordinates.
-    */
-   public Point3d size() {
-      double inf = Double.POSITIVE_INFINITY;
-      Point3d pmin = new Point3d (inf, inf, inf);
-      Point3d pmax = new Point3d (-inf, -inf, -inf);
-      updateBounds (pmin, pmax);
-      pmin.sub (pmax, pmin);
-      return pmin;
-   }
-
-   /**
-    * Computes an approximate radius for this mesh, determined as
-    * half the diagonal of the corners of its bounding box.
-    *
-    * @return approximate radius for this mesh
-    */
-   public double getRadius () {
-      if (myWorldRadius == -1) {
-         // compute world radius
-         if (myVertices.size() > 0) {
-            if (!myWorldBoundsValid) {
-               recomputeWorldBounds();
-            }
-            myWorldRadius = 0.5*myWorldMinCoords.distance (myWorldMaxCoords);
-         }
-         else {
-            myWorldRadius = 0;
-         }
-      }
-      return myWorldRadius;
-   }
-
-   /**
-    * {@inheritDoc}
-    */
-   public void updateBounds (Vector3d pmin, Vector3d pmax) {
-      if (myVertices.size() > 0) {
-         if (!myWorldBoundsValid) {
-            recomputeWorldBounds();
-         }
-         myWorldMinCoords.updateBounds (pmin, pmax);
-         myWorldMaxCoords.updateBounds (pmin, pmax);
-      }
-   }
-
-   /**
-    * Translates the vertices of this mesh. The topology of the mesh remains
-    * unchanged.
-    * 
-    * @param off
-    * offset to add to the mesh vertices
-    */
-   public void translate (Vector3d off) {
-      for (Vertex3d vertex : myVertices) {
-         vertex.pnt.add (off);
-      }
-      notifyVertexPositionsModified();
-   }
-
-   /**
-    * Translates the vertices of this mesh so that its origin coincides
-    * with the centroid. The topology of the mesh remains unchanged.
-    */
-   public void translateToCentroid () {
-      Vector3d off = new Vector3d();
-      computeCentroid (off);
-      off.negate();
-      translate (off);
-   }
-
-   /**
-    * Transforms this mesh so that its center and orientation are aligned
-    * with its oriented bounding box (OBB) as computed by {@link #computeOBB()}.
-    */
-   public void transformToOBB () {
-      OBB obb = computeOBB();
-      inverseTransform (obb.getTransform());
-   }
-   
-   /**
-    * Transforms this mesh so that its center and orientation are aligned
-    * with its oriented bounding box (OBB) as computed by 
-    * {@link #computeOBB(OBB.Method)}.
-    * 
-    * @param method method used to compute the OBB.
-    */
-   public void transformToOBB (OBB.Method method) {
-      OBB obb = computeOBB();
-      inverseTransform (obb.getTransform());
-   }
-   
-   /**
-    * Applies an affine transformation to the vertices of this mesh. The
-    * topology of the mesh remains unchanged.
-    * 
-    * @param X
-    * affine transformation
-    */
-   public void transform (AffineTransform3dBase X) {
-      for (Vertex3d vertex : myVertices) {
-         vertex.pnt.transform (X);
-      }
-      if (myNormalsExplicitP) {
-         Matrix3d A = new Matrix3d(X.getMatrix());
-         if (X instanceof AffineTransform3d) {
-            A.invert();
-            A.transpose();
-         }
-         for (int i=0; i<myNormals.size(); i++) {
-            Vector3d nrm = myNormals.get(i);
-            A.mul (nrm, nrm);
-            nrm.normalize();
-         }
-      }
-      else {
-         clearNormals(); // auto normals will be regenerated
-      }
-      invalidateBoundingInfo();
-      notifyModified();
-   }
-
-   /**
-    * Applies an inverse affine transformation to the vertices of this mesh, in
-    * local mesh coordinates. The topology of the mesh remains unchanged.
-    * 
-    * @param X
-    * affine transformation
-    */
-   public void inverseTransform (AffineTransform3dBase X) {
-      for (Vertex3d vertex : myVertices) {
-         vertex.pnt.inverseTransform (X);
-      }
-      if (myNormalsExplicitP) {
-         Matrix3d A = new Matrix3d(X.getMatrix());
-         A.transpose();
-         for (int i=0; i<myNormals.size(); i++) {
-            Vector3d nrm = myNormals.get(i);
-            A.mul (nrm, nrm);
-            nrm.normalize();
-         }
-      }
-      else {
-         clearNormals(); // auto normals will be regenerated
-      }
-      invalidateBoundingInfo();
-      notifyModified();
-   }
-
-   // /**
-   //  * Applies a geometric transformation to the vertices of this mesh, in local
-   //  * mesh coordinates. The topology of the mesh remains unchanged.
-   //  *
-   //  * @param X transformer
-   //  */
-   // public void transform (GeometryTransformer X) {
-   //    for (Vertex3d vertex : myVertices) {
-   //       X.transformPnt (vertex.pnt);
-   //    }
-   //    notifyVertexPositionsModified();
-   // }
-
-   // /**
-   //  * Applies a geometric transformation to both the vertices of this mesh and
-   //  * the mesh's mesh-to-world transform TMW, in world coordinates. The mesh
-   //  * vertex positions <code>p</code> are modified to accomodate that of part
-   //  * of the transformation not provided by the change to TMW. Specifically,
-   //  * <pre>
-   //  * p' = TMWnew X (TMW p) 
-   //  * </pre>
-   //  * where <code>X( )</code> indicates the
-   //  * transform applied by <code>X</code> and TMWnew is the transformed
-   //  * value of <code>TMW</code>.
-   //  * 
-   //  * @param X transformer
-   //  */
-   // public void transformWorld (GeometryTransformer X) {
-
-   //    RigidTransform3d TMWnew = new RigidTransform3d();
-   //    X.transform (TMWnew, XMeshToWorld);
-
-   //    Point3d p = new Point3d();
-   //    for (Vertex3d vertex : myVertices) {
-   //       // Would be nice to do this in one operation for cases where X is a
-   //       // uniform affine transform. Can't do that though and still get the
-   //       // right answer when X is working in "undo" mode
-   //       p.transform (XMeshToWorld, vertex.pnt);
-   //       X.transformPnt (p);
-   //       p.inverseTransform (TMWnew);
-   //       vertex.pnt.set (p);
-   //    }
-   //    setMeshToWorld (TMWnew);
-   //    notifyVertexPositionsModified();
-   // }
-
-   /**
-    * {@inheritDoc}
-    */
-   public int getRenderHints() {
-      return 0;
-   }
-   
-   protected void clearAttributes() {
-      clearNormals();
-      clearTextureCoords();
-      clearColors();
-   }
-
-   protected void adjustAttributesForNewFeature () {
-      clearNormals();
-      clearTextureCoords();
-      if (myVertexColoringP) {
-         // will be recomputed on demand
-         myColorIndices = null;  
-      }
-      else if (myFeatureColoringP) {
-         myColors.add (new float[] {0.5f, 0.5f, 0.5f, 1.0f}); 
-         myColorIndices = null; // will be recomputed on demand
-      }
-      else {
-         clearColors();
-      }
-   }
-
-   private int[] createCulledIndices (int[] indices, int fidx) {
-      int[] indexOffs = getFeatureIndexOffsets();
-      int delcnt = indexOffs[fidx+1] - indexOffs[fidx];
-      int[] newIndices = new int[indices.length-delcnt];
-      int k = 0;
-      for (int i=0; i<indexOffs[fidx]; i++) {
-         newIndices[k++] = indices[i];
-      }
-      for (int i=indexOffs[fidx+1]; i<indices.length; i++) {
-         newIndices[k++] = indices[i];
-      }
-      return newIndices;
-   }
-
-   private int[] createCulledIndices (int[] indices, List<Integer> fidxs) {
-      int[] indexOffs = getFeatureIndexOffsets();
-      int delcnt = 0;
-      for (int fidx : fidxs) {
-         delcnt += (indexOffs[fidx+1] - indexOffs[fidx]);
-      }
-      int[] newIndices = new int[indices.length-delcnt];
-      int k = 0;
-      int lasti = 0;
-      for (int fidx : fidxs) {
-         for (int i=lasti; i<indexOffs[fidx]; i++) {
-            newIndices[k++] = indices[i];            
-         }
-         lasti = indexOffs[fidx+1];
-      }
-      for (int i=lasti; i<indices.length; i++) {
-         newIndices[k++] = indices[i];            
-      }
-      return newIndices;
-   }
-
-   protected void adjustAttributesForRemovedFeature (int fidx) {
-      if (myNormalsExplicitP) {
-         myNormalIndices = createCulledIndices (myNormalIndices, fidx);
-      }
-      else {
-         clearNormals();
-      }
-      if (myColors != null) {
-         if (myVertexColoringP) {
-            myColorIndices = null; // will be recomputed on demand
-         }
-         else if (myFeatureColoringP) {
-            myColors.remove (fidx);
-            myColorIndices = null; // will be recomputed on demand
-         }
-         else {
-            myColorIndices = createCulledIndices (getColorIndices(), fidx);
-         }
-      }
-      if (myTextureCoords != null) {
-         myTextureIndices =
-            createCulledIndices (myTextureIndices, fidx);
-      }
-   }
-
-   protected void adjustAttributesForRemovedFeatures (List<Integer> fidxs) {
-      // fidxs contains the indices of the feature to be removed, sorted into
-      // ascending order
-      if (myNormalsExplicitP) {
-         myNormalIndices = createCulledIndices (myNormalIndices, fidxs);
-      }
-      else {
-         clearNormals();
-      }
-      if (myColors != null) {
-         if (myVertexColoringP) {
-            myColorIndices = null; // will be recomputed on demand
-         }
-         else if (myFeatureColoringP) {
-            ArrayList<float[]> newColors =
-               new ArrayList<float[]>(myColors.size()-fidxs.size());
-            int k = 0;
-            for (int i=0; i<myColors.size(); i++) {
-               float[] color = myColors.get(i);
-               if (i == fidxs.get(k)) {
-                  // delete color
-                  while (i == fidxs.get(k) && k < fidxs.size()-1) {
-                     // loop just in case fidxs contains redundant numbers
-                     k++;
-                  }   
-               }
-               else {
-                  newColors.add (color);
-               }
-            }
-            myColors = newColors;               
-            myColorIndices = null; // will be recomputed on demand
-         }
-         else {
-            myColorIndices = createCulledIndices (getColorIndices(), fidxs);
-         }
-      }
-      if (myTextureCoords != null) {
-         myTextureIndices =
-            createCulledIndices (myTextureIndices, fidxs);
-      }
-   }
-
-   protected void adjustAttributesForClearedFeatures() {
-      if (myNormalsExplicitP) {
-         myNormalIndices = new int[0];
-      }
-      else {
-         clearNormals();
-      }
-      if (myColors != null) {
-         if (myVertexColoringP) {
-            myColorIndices = null; // will be recomputed on demand
-         }
-         else if (myFeatureColoringP) {
-            myColors = new ArrayList<float[]>();
-            myColorIndices = null; // will be recomputed on demand
-         }
-         else {
-            myColorIndices = new int[0];
-         }
-      }
-      if (myTextureCoords != null) {
-         myTextureIndices = new int[0];
-      }
-   }
-
-   /**
-    * Clears this mesh (makes it empty).
-    */
-   public void clear() {
-      // verts = null;
-      for (Vertex3d vtx : myVertices) {
-         vtx.setMesh (null);
-      }
-      myVertices.clear();
-      clearNormals();
-      clearColors();
-      clearTextureCoords();
-      notifyStructureChanged();
-      myLocalMinCoords.set (0, 0, 0);
-      myLocalMaxCoords.set (0, 0, 0);
-      myWorldMinCoords.set (0, 0, 0);
-      myWorldMaxCoords.set (0, 0, 0);
-      notifyModified();
-   }
-
-   /**
-    * Returns true if this mesh is empty.
-    * 
-    * @return true if mesh is empty
-    */
-   public boolean isEmpty() {
-      return myVertices.size() == 0;
-   }
-
-   public void getSelection (LinkedList<Object> list, int qid) {
-   }
-   
-   public boolean isSelectable() {
-      return false;
-   }
-
-   public int numSelectionQueriesNeeded() {
-      return -1;
-   }
-
-   public void prerender (RenderList list) {
-      prerender (myRenderProps);
-   }
-   
-   public void prerender (RenderProps props) {
-      saveRenderInfo (myRenderProps);      
-   }
-
-   protected int[] copyWithOffset (int[] idxs, int off) {
-      int[] newIdxs = new int[idxs.length];
-      for (int i=0; i<idxs.length; i++) {
-         newIdxs[i] = idxs[i]+off;
-      }
-      return newIdxs;
-   }
-   
-   protected void printIdxs (String name, int[] idxs) {
-      System.out.print (name + ":");
-      for (int i=0; i<idxs.length; i++) {
-         System.out.print (" " + idxs[i]);
-      }
-      System.out.println ("");
-   }
-
-   public void setRenderBuffered (boolean enable) {
-      if (enable) { // do a save render info right away to be ready for the
-                     // next render
-         saveRenderInfo(myRenderProps);
-      }
-      // set myRenderBufferedP last because otherwise render might occur
-      // before saveRenderInfo is complete
-      myRenderBufferedP = enable;
-   }
-
-   public boolean isRenderBuffered() {
-      return myRenderBufferedP;
-   }
-
-   protected boolean maybeRebuildVertexRenderNormals() {
-      if (!myRenderNormalsValidP) {
-         ArrayList<Vector3d> normals = getNormals();
-         synchronized (this) {
-            if (normals == null) {
-               myRenderNormals = null;
-            }
-            else {
-               myRenderNormals = new float[normals.size()][];
-               for (int i=0; i<myRenderNormals.length; i++) {
-                  myRenderNormals[i] = new float[3];
-               }               
-            }
-         }
-         myRenderNormalsValidP = true;
-         return true;
-      }
-      else {
-         return false;
-      }
-   }
-
-   protected void updateVertexRenderNormals() {
-      ArrayList<Vector3d> normals = getNormals();
-      if (normals != null) {
-         for (int i=0; i<normals.size(); i++) {
-            Vector3d nrm = normals.get(i);
-            float[] vec = myRenderNormals[i];
-            vec[0] = (float)nrm.x;
-            vec[1] = (float)nrm.y;
-            vec[2] = (float)nrm.z;
-         }
-      }
-   }      
-
-   public void saveRenderInfo (RenderProps props) {
-      if (myXMeshToWorldRender == null) {
-         myXMeshToWorldRender = new RigidTransform3d();
-      }
-      myXMeshToWorldRender.set (XMeshToWorld);
-      if (!isFixed) {
-         for (int i = 0; i < myVertices.size(); i++) {
-            myVertices.get (i).saveRenderInfo();
-         }
-      }
-      if (props.getShading() != Shading.FLAT) {
-         if (maybeRebuildVertexRenderNormals() || !isFixed()) {
-            updateVertexRenderNormals();
-         }
-      }
-   }
-
-   /** 
-    * Creates a copy of this mesh.
-    */
-   public MeshBase copy() {
-      return clone();
-   }
-
-   /**
-    * Creates a clone of this mesh.
-    */
-   public MeshBase clone() {
-      MeshBase mesh = null;
-      try {
-         mesh = (MeshBase)super.clone();
-      }
-      catch (CloneNotSupportedException e) {
-         throw new InternalErrorException ("Can't clone MeshBase: " + e);
-      }
-      
-      mesh.myVertices = new ArrayList<Vertex3d>();
-      for (int i=0; i<myVertices.size(); i++) {
-         mesh.addVertex (myVertices.get(i).pnt);
-      }
-      mesh.XMeshToWorld = new RigidTransform3d (XMeshToWorld);
-      mesh.myIndexOffsets = null; // will regenerate
-
-      if (myNormals != null) {
-         mesh.myNormals = new ArrayList<Vector3d>();
-         for (int i=0; i<myNormals.size(); i++) {
-            mesh.myNormals.add (new Vector3d(myNormals.get(i)));
-         }
-      }
-      if (myNormalIndices != null) { // should be same as myNormals != null
-         mesh.myNormalIndices =
-            Arrays.copyOf (myNormalIndices, myNormalIndices.length);
-      }
-      mesh.myRenderNormalsValidP = false;
-
-      if (myTextureCoords != null) {
-         mesh.myTextureCoords = new ArrayList<Vector3d>();
-         for (int i=0; i<myTextureCoords.size(); i++) {
-            mesh.myTextureCoords.add (new Vector3d(myTextureCoords.get(i)));
-         }
-         mesh.myTextureIndices =
-            Arrays.copyOf (myTextureIndices, myTextureIndices.length);
-      }
-
-      mesh.myVertexColoringP = myVertexColoringP;
-      mesh.myFeatureColoringP = myFeatureColoringP;
-      if (myColors != null) {
-         mesh.myColors = new ArrayList<float[]>();
-         for (int i=0; i<myColors.size(); i++) {
-            mesh.myColors.add (copyColor (myColors.get(i)));
-         }
-         int[] colorIndices = getColorIndices();
-         mesh.myColorIndices =
-            Arrays.copyOf (colorIndices, colorIndices.length);
-      }
-
-      if (myRenderProps != null) {
-         mesh.setRenderProps (myRenderProps);
-      }
-      else {
-         mesh.myRenderProps = null;
-      }
-      mesh.setFixed (isFixed());
-      mesh.setColorsFixed (isColorsFixed());
-      mesh.setTextureCoordsFixed (isTextureCoordsFixed ());
-      mesh.setColorInterpolation (getColorInterpolation());
-      mesh.setRenderBuffered (isRenderBuffered());
-
-      mesh.myLocalMinCoords = new Point3d();
-      mesh.myLocalMaxCoords = new Point3d();
-      mesh.myLocalBoundsValid = false;
-
-      mesh.myWorldMinCoords = new Point3d();
-      mesh.myWorldMaxCoords = new Point3d();
-      mesh.myWorldBoundsValid = false;
-      mesh.myWorldRadius = -1;
-      
-      mesh.myXMeshToWorldRender = null;
-      
-      mesh.setName(getName());
-      return mesh;      
-   }
-
-
-   public void replaceVertices (List<? extends Vertex3d> vtxs) {
-
-      if (vtxs.size() < myVertices.size()) {
-         throw new IllegalArgumentException (
-            "Number of supplied vertices="+vtxs.size()+
-            ", need "+myVertices.size());
-      }
-      myVertices.clear();
-      for (int i=0; i<vtxs.size(); i++) {
-         addVertex (vtxs.get(i));
-      }
-   }
-
-   /** 
-    * Creates a copy of this mesh using a specific set of vertices.
-    */
-//   public abstract MeshBase copyWithVertices (ArrayList<? extends Vertex3d> vtxs);
-
-   protected int[] concatIndices (int[] indices0, int[] indices1, int ioff) {
-      if (indices0 == null) {
-         return Arrays.copyOf (indices1, indices1.length);
-      }
-      else {
-         int len0 = indices0.length;
-         int len1 = indices1.length;
-         int[] newIndices = Arrays.copyOf (indices0, len0+len1);
-         for (int i=0; i<len1; i++) {
-            newIndices[len0+i] = indices1[i]+ioff;
-         }
-         return newIndices;
-      }
-   }
-
-   /** 
-    * Adds copies of the vertices and faces of another mesh to this mesh.  If
-    * the other mesh contains normal information, this will be added as well
-    * providing this mesh already contains normal information or is
-    * empty. Otherwise, normal information for this mesh will be cleared.  The
-    * same behavior is observed for texture and color information.
-    * 
-    * @param mesh Mesh to be added to this mesh
-    * @param respectTransforms if <code>true</code>, transform the
-    * vertex positions of <code>mesh</code> into the coordinate frame
-    * of this mesh.
-    */
-   protected void addMesh (MeshBase mesh, boolean respectTransforms) {
-
-      RigidTransform3d TMT = null; // transform from mesh to this
-      if (respectTransforms && 
-          (!meshToWorldIsIdentity() || !mesh.meshToWorldIsIdentity())) {
-         TMT = new RigidTransform3d();
-         TMT.mulInverseLeft (getMeshToWorld(), mesh.getMeshToWorld()); 
-      }
-      int voff = myVertices.size();
-      Point3d pnt = new Point3d();
-      for (int i = 0; i < mesh.numVertices(); i++) {
-         pnt.set (mesh.getVertices().get(i).pnt);
-         if (TMT != null) {
-            pnt.transform (TMT);
-         }
-         addVertex(pnt);
-      }
-
-      if (mesh.myNormalsExplicitP &&
-         (myNormalsExplicitP || voff == 0)) {
-         int vnoff;
-         if (myNormals == null) {
-            vnoff = 0;
-            myNormals = new ArrayList<Vector3d>();
-         }
-         else {
-            vnoff = myNormals.size();
-         }
-         for (int i=0; i<mesh.myNormals.size(); i++) {
-            myNormals.add (new Vector3d (mesh.myNormals.get (i)));
-         }
-         myNormalIndices = concatIndices (
-            myNormalIndices, mesh.myNormalIndices, vnoff);
-         myRenderNormalsValidP = false;
-      }
-      else {
-         clearNormals();
-      }
-
-      if (mesh.myTextureCoords != null &&
-         (myTextureCoords != null || voff == 0)) {
-         int vtoff;
-         if (myTextureCoords == null) {
-            vtoff = 0;
-            myTextureCoords = new ArrayList<Vector3d>();
-         }
-         else {
-            vtoff = myTextureCoords.size();
-         }
-         for (int i=0; i<mesh.myTextureCoords.size(); i++) {
-            myTextureCoords.add (new Vector3d (mesh.myTextureCoords.get (i)));
-         }
-         myTextureIndices = concatIndices (
-            myTextureIndices, mesh.myTextureIndices, vtoff);
-      }
-      else {
-         clearTextureCoords();
-      }
-
-      if (mesh.myColors != null &&
-          (myColors != null || voff == 0)) {
-         int vcoff;
-         if (myColors == null) {
-            vcoff = 0;
-            myColors = new ArrayList<float[]>();
-         }
-         else {
-            vcoff = myColors.size();
-         }
-         for (int i=0; i<mesh.myColors.size(); i++) {
-            myColors.add (copyColor (mesh.myColors.get (i)));
-         }
-         myColorIndices = concatIndices (
-            getColorIndices(), mesh.getColorIndices(), vcoff);
-         // preserve vertex (or feature) coloring if the new colors are still
-         // consistent with vertex (or feature) coloring
-         if (myVertexColoringP) {
-            int[] vertexIndices = createVertexIndices();
-            myVertexColoringP =
-               (myColors.size() == numVertices() &&
-                Arrays.equals (vertexIndices, myColorIndices));
-         }
-         else if (myFeatureColoringP) {
-            int[] featureIndices = createFeatureIndices();
-            myFeatureColoringP =
-               (myColors.size() == numFeatures() &&
-                Arrays.equals (featureIndices, myColorIndices));
-         }
-      }
-      else {
-         clearColors();
-      }
-   }
-
-   public void computeCentroid (Vector3d centroid) {
-      centroid.setZero();
-      for (int i=0; i<myVertices.size(); i++) {
-         centroid.add (myVertices.get(i).pnt);
-      }
-      centroid.scale (1.0/myVertices.size());
-   }
-   
-   /**
-    * Computes the oriented bounding box (OBB) that most tightly contains
-    * this mesh, using the specified method.
-    * 
-    * @param method method used to compute the OBB
-    * @return OBB containing this mesh
-    */
-   public OBB computeOBB (OBB.Method method) {
-      OBB obb = new OBB();
-      obb.set (this, 0, method);
-      return obb;
-   }
-
-   /**
-    * Computes the oriented bounding box (OBB) that most tightly contains
-    * this mesh, using the {@link OBB.Method#ConvexHull} method.
-    * 
-    * @return OBB containing this mesh
-    */
-   public OBB computeOBB () {
-      return computeOBB (OBB.Method.ConvexHull);
-   }
-
-   /**
-    * Returns the radius of this mesh. This is defined to be the maximum
-    * distance of any vertex from the mesh's centroid.
-    */
-   public double computeRadius() {
-      if (myVertices.size() == 0) {
-         return 0;
-      }
-      Vector3d centroid = new Vector3d();
-      computeCentroid (centroid);
-      double maxDsqr = 0;
-      for (int i=0; i<myVertices.size(); i++) {
-         double dsqr = centroid.distanceSquared (myVertices.get(i).pnt);
-         if (dsqr > maxDsqr) {
-            maxDsqr = dsqr;
-         }
-      }
-      return Math.sqrt (maxDsqr);
-   }
-
-   public double computeAverageRadius() {
-      if (myVertices.size() == 0) {
-         return 0;
-      }
-      Vector3d centroid = new Vector3d();
-      computeCentroid (centroid);
-      double radius = 0;
-      for (int i=0; i<myVertices.size(); i++) {
-         radius += centroid.distance (myVertices.get(i).pnt);
-      }
-      return radius/myVertices.size();
-   }
-   
-   /**
-    * {@inheritDoc}
-    */
-   public void render (Renderer renderer, int flags) {
-      render (renderer, myRenderProps, flags);
-   }
-
-   public abstract void render (
-      Renderer renderer, RenderProps props, int flags);
-      
-   /**
-    * Base method for testing if two meshes are equal. Two MeshBase objects are
-    * considered equal if their vertex coordinates and transforms are equal
-    * within <code>eps</code>. This method, and its overrides, is used
-    * in mesh unit tests.
-    */
-   public boolean epsilonEquals (MeshBase base, double eps) {
-      if (!XMeshToWorld.epsilonEquals (base.XMeshToWorld, eps)) {
-         return false;
-      }
-      if (myVertices.size() != base.myVertices.size()) {
-         return false;
-      }
-      for (int i=0; i<myVertices.size(); i++) {
-         Vertex3d vtx0 = myVertices.get(i);
-         Vertex3d vtx1 = base.myVertices.get(i);
-         if (!vtx0.pnt.epsilonEquals (vtx1.pnt, eps)) {
-            return false;
-         }
-      }
-      if (myNormalsExplicitP != base.myNormalsExplicitP) {
-         return false;
-      }
-      if (myNormalsExplicitP) {
-         if (myNormals.size() != base.myNormals.size()) {
-            return false;
-         }
-         for (int i=0; i<myNormals.size(); i++) {
-            Vector3d nrm0 = myNormals.get(i);
-            Vector3d nrm1 = base.myNormals.get(i);
-            if (!nrm0.epsilonEquals (nrm1, eps)) {
-               return false;
-            }
-         }
-         if (!Arrays.equals (myNormalIndices, base.myNormalIndices)) {
-            return false;
-         }
-      }
-      if ((myColors == null) != (base.myColors == null)) {
-         return false;
-      }
-      if (myColors != null) {
-         if (myColors.size() != base.myColors.size()) {
-            return false;
-         }
-         for (int i=0; i<myColors.size(); i++) {
-            float[] col0 = myColors.get(i);
-            float[] col1 = base.myColors.get(i);
-            for (int j=0; j<4; j++) {
-               if (Math.abs(col0[j]-col1[j]) > eps) {
-                  return false;
-               }
-            }
-         }
-         if (!Arrays.equals (getColorIndices(), base.getColorIndices())) {
-            return false;
-         }
-      }
-      if ((myTextureCoords == null) != (base.myTextureCoords == null)) {
-         return false;
-      }
-      if (myTextureCoords != null) {
-         if (myTextureCoords.size() != base.myTextureCoords.size()) {
-            return false;
-         }
-         for (int i=0; i<myTextureCoords.size(); i++) {
-            Vector3d tex0 = myTextureCoords.get(i);
-            Vector3d tex1 = base.myTextureCoords.get(i);
-            if (!tex0.epsilonEquals (tex1, eps)) {
-               return false;
-            }
-         }
-         if (!Arrays.equals (myTextureIndices, base.myTextureIndices)) {
-            return false;
-         }
-      }
-      return true;
-   }
-   
-//   public void setVertexColor(int i, Color color) {
-//      myVertices.get (i).setColor(color);
-//   }
-   
-//   public void setVertexColor(int i, float r, float g, float b, float a) {
-//      myVertices.get(i).setColor(r, g, b, a);
-//   }
-   
-//   public Color getVertexColor(int i) {
-//      return myVertices.get(i).getColor();
-//   }
-
-   /**
-    * Returns the index offsets for each geometric feature (face, line segment,
-    * etc.) associated with this mesh. The returned array maps each feature's
-    * index to an offset into the arrays returned by {@link #getNormalIndices},
-    * {@link #getColorIndices}, and {@link #getTextureIndices}, which can be
-    * used to find the normal, color, or texture indices that correspond to the
-    * vertices of the feature. So for example, if we have a
-    * <code>PolygonalMesh</code> and we want to find the normals associated
-    * with each of the three vertices of the (triangular) face at index
-    * <code>fidx</code>, we could use the following code fragment:
-    * <pre>
-    * {@code
-    *    ArrayList<Vector3d> normals = mesh.getNormals();
-    *    int[] indices = mesh.getNormalIndices();
-    *    int[] indexOffs = mesh.getFeatureIndexOffsets();
-    *
-    *    int offset = indexOffs[fidx];   
-    *    Vector3d nrm0 = normals.get(indices[offset]);
-    *    Vector3d nrm1 = normals.get(indices[offset+1]);
-    *    Vector3d nrm2 = normals.get(indices[offset+2]);
-    * }
-    * </pre>
-    * 
-    * <p>The array returned by this method has a length of n+1,
-    * where n is the number of mesh features. The last entry contains 
-    * the total number of feature vertices. This is the length
-    * of the index array that is returned by
-    * {@link #getNormalIndices}, {@link #getColorIndices}, etc.,
-    * as well as the length that must be used for the <code>indices</code>
-    * argument (if specified) in 
-    * {@link #setNormals}, {@link #setColors}, etc.
-    * 
-    * @return feature index offsets for this mesh
-    */
-   public int[] getFeatureIndexOffsets() {
-      if (myIndexOffsets == null) {
-         myIndexOffsets = createFeatureIndexOffsets();
-      }
-      return myIndexOffsets;
-   }
-   
-   /**
-    * Creates and returns the vertex indices associated with each geometric 
-    * feature in this mesh.
-    * 
-    * <p>The indices are zero-based and specify the vertex indices for
-    * each mesh feature. The number of indices and their structure hence 
-    * depends on the mesh subclass: for {@link PolygonalMesh} meshes, 
-    * this gives the vertices for each face; for {@link PolylineMesh}, the
-    * vertices for each polyline, and for  {@link PointMesh}, the vertices
-    * for each point. For example, assume that we have a
-    * <code>PolygonalMesh</code> with four vertices and
-    * four triangles arranged to form a tetrahedron, so that the vertex
-    * indices for each triangular face are given by <code>(0, 2, 1)</code>, 
-    * <code>(0, 3, 2)</code>, <code>(0, 1, 3)</code>, 
-    * and <code>(1, 2, 3)</code>. Then the returned vertex
-    * indices will be 
-    * <pre>
-    *   0 2 1  0 3 2  0 1 3  1 2 3
-    * </pre>
-    *
-    * @return vertex indices for this mesh. Should not be modified.
-    */
-   public abstract int[] createVertexIndices();
-
-   /**
-    * Creates and returns a set of feature indices for this mesh.
-    * 
-    * <p>The indices are zero-based and specify, for each feature
-    * vertex, the index of the feature. What the features are
-    * depends on the mesh subclass: faces for {@link PolygonalMesh},
-    * polyline for {@link PolylineMesh}, vertices themselves
-    * for {@link PointMesh}. For example, assume that we have a
-    * <code>PolygonalMesh</code> with four vertices and
-    * four triangles arranged to form a tetrahedron. Then the returned feature
-    * indices will be 
-    * <pre>
-    *   0 0 0  1 1 1  2 2 2  3 3 3 
-    * </pre>
-    *
-    * @return feature indices for this mesh. Should not be modified.
-    */
-   public int[] createFeatureIndices() {
-      int[] indexOffs = getFeatureIndexOffsets();
-      int[] indices = new int[indexOffs[indexOffs.length-1]];
-      int k = 0;
-      for (int i=0; i<indexOffs.length-1; i++) {
-         int numv = indexOffs[i+1]-indexOffs[i];
-         for (int j=0; j<numv; j++) {
-            indices[k++] = i;
-         }
-      }
-      return indices;
-   }
-
-   protected abstract int[] createFeatureIndexOffsets();
-
-   protected abstract int[] createDefaultIndices();
-
-   /**
-    * Returns <code>true</code> if this mesh automatically creates a default
-    * set of normals if {@link #getNormals} is called and no normals have been
-    * explicitly set using {@link #setNormals}.
-    *
-    * @return <code>true</code> if this mesh automatically creates normals.
-    */
-   public abstract boolean hasAutoNormalCreation();
-
-   /**
-    * Returns <code>true</code> if this mesh's normals should be written
-    * to a file. This will be the case if the normals were explicitly
-    * set, or if they were automatically created using information
-    * (such as hard edges) that cannot be easily reconstructed from the
-    * information written to standard file formats.
-    *
-    * @return <code>true</code> if the normals should be written to a file
-    */
-   public abstract boolean getWriteNormals();
-
-   protected abstract void autoGenerateNormals();
-
-   protected abstract void autoUpdateNormals();
-
-   // public boolean setAutomaticNormalCreation (boolean enable) {
-   //    if (!hasAutoNormalCreation()) {
-   //       return false;
-   //    }
-   //    else {
-   //       myAutoNormalCreation = (enable ? 1 : 0);
-   //       return true;
-   //    }
-   // }
-
-   // public boolean hasAutomaticNormalCreation () {
-   //    if (myAutoNormalCreation == -1) {
-   //       myAutoNormalCreation = hasAutoNormalCreation() ? 1 : 0;
-   //    }
-   //    return myAutoNormalCreation == 1 ? true : false;
-   // }
-
-   /**
-    * Returns the vertex normals associated with this mesh, or
-    * <code>null</code> if this mesh does not have normals. If no normal
-    * information is currently defined and {@link #hasAutoNormalCreation()}
-    * returns <code>true</code>, then a set of vertex normals and indices will
-    * be generated automatically.
-    *
-    * <p>The set of normals is indexed by the indices returned by {@link
-    * #getNormalIndices} to specify a single normal per feature vertex.
-    *
-    * <p>Vertex normals are used for shading computations during smooth mesh
-    * rendering. If smooth mesh rendering is selected and there are no normals,
-    * then shading will be disabled.
-    *
-    * @return vertex normals for this mesh, or <code>null</code> if there are
-    * none.
-    */
-   public ArrayList<Vector3d> getNormals() {
-      if (hasAutoNormalCreation() && !myNormalsExplicitP) {
-         if (myNormalIndices == null) {
-            autoGenerateNormals();
-            myRenderNormalsValidP = false;
-            myAutoNormalsValidP = true; 
-            notifyModified();              
-         }
-         else if (!myAutoNormalsValidP) {
-            autoUpdateNormals();
-            myAutoNormalsValidP = true; 
-            if (isFixed()) {
-               notifyModified();                         
-            }
-         }
-      }
-      return myNormals;         
-   }
-
-   /**
-    * Returns the number of normals associated with this mesh, or 0 if
-    * no normals are defined.
-    *
-    * @return number of normals associated with this mesh.
-    */
-   public int numNormals() {
-      if (myNormals == null) {
-         if (hasAutoNormalCreation() && !myNormalsExplicitP) {
-            autoGenerateNormals();
-         }
-      }
-      return myNormals != null ? myNormals.size() : 0;
-   }
-
-   /**
-    * Returns <code>true</code> if there are normals associated with
-    * this mesh (or if they will be generated automatically).
-    *
-    * @return <code>true</code> if this mesh has normals
-    */
-   public boolean hasNormals() {
-      if (myNormals != null) {
-         return true;
-      }
-      else {
-         return (hasAutoNormalCreation() && !myNormalsExplicitP);
-      }
-   }
-
-   /**
-    * Returns the normal corresponding to index <code>idx</code>. The returned
-    * value is a reference that can be modified by the application. If normals
-    * are automatically generated, then modifying the value may lead to
-    * unexpected results.
-    *
-    * @param idx normal index
-    * @return normal corresponding to idx
-    * @throws IndexOutOfBoundsException if normals are not defined or
-    * if the index is out of range.
-    */
-   public Vector3d getNormal (int idx) {
-      ArrayList<Vector3d> normals = getNormals();
-      if (normals == null) {
-         throw new IndexOutOfBoundsException ("No normals defined for this mesh");
-      }
-      return normals.get(idx);
-   }
-
-   /**
-    * Sets the normal corresponding to index <code>idx</code>. If normals are
-    * automatically generated, then this may lead to unexpected results.
-    *
-    * @param idx normal index
-    * @param nrml new normal value (should be normalized)
-    * @throws IndexOutOfBoundsException if normals are not defined or
-    * if the index is out of range.
-    */
-   public void setNormal (int idx, Vector3d nrml) {
-      ArrayList<Vector3d> normals = getNormals();
-      if (normals == null) {
-         throw new IndexOutOfBoundsException ("No normals defined for this mesh");
-      }
-      normals.get(idx).set(nrml);
-      if (isFixed()) {
-         notifyModified();              
-      }
-   }
-
-   /**
-    * Returns the normal associated with the k-th vertex of the feature indexed
-    * by <code>fidx</code>, or <code>null</code> if there is no such normal.
-    *
-    * @param fidx feature index
-    * @param k vertex index relative to the feature
-    * @return feature vertex color, or <code>null</code>
-    */
-   public Vector3d getFeatureNormal (int fidx, int k) {
-      ArrayList<Vector3d> normals = getNormals();
-      if (normals != null) {
-         int[] indices = getNormalIndices();
-         int[] indexOffs = getFeatureIndexOffsets();
-         int idx = indices[indexOffs[fidx]+k];
-         if (idx != -1) {
-            return normals.get(idx);
-         }
-      }
-      return null;
-   }
-
-   /**
-    * Returns the normal indices associated with this mesh, or
-    * <code>null</code> if this mesh does not have normals. If no normal
-    * information is currently defined and {@link #hasAutoNormalCreation()}
-    * returns <code>true</code>, then a set of vertex normals and indices will
-    * be generated automatically.
-    *
-    * <p>The indices are zero-based and index into the list returned by {@link
-    * #getNormals} to specific a normal per feature vertex. The number of
-    * indices and their structure hences depends on the mesh subclass:
-    * polygonal meshes have one index per vertex per face, polyline meshes will
-    * have two indices per line segment, and point meshes will have one index
-    * per vertex. For polygonal meshes, if there is one normal per vertex, then
-    * the indexing structure will be the same as that for face vertices.  For
-    * example, assume that we have a mesh with four vertices and four triangles
-    * arranged to form a tetrahedron, so that the vertex indices for each
-    * triangular face are given by <code>(0, 2, 1)</code>, <code>(0, 3,
-    * 2)</code>, <code>(0, 1, 3)</code>, and <code>(1, 2, 3)</code>.  Then if
-    * there is one normal per vertex, there should be 12 normal indices with
-    * the values`
-    * <pre>
-    *  0 2 1 0 3 2 0 1 3 1 2 3
-    * </pre>
-    *
-    * <p>In some cases, there may be no normal information for the vertices of
-    * specific features. In such cases, the cooresponding index values will be
-    * <code>-1</code>.
-    *
-    * @return normal indices for this mesh, or <code>null</code>. Must
-    * not be modified.
-    */
-   public int[] getNormalIndices() {
-      if (hasAutoNormalCreation() && !myNormalsExplicitP) {
-         if (myNormalIndices == null) {
-            autoGenerateNormals();
-            myRenderNormalsValidP = false;
-            myAutoNormalsValidP = true;               
-         }
-      }
-      return myNormalIndices;         
-   }
-
-   /**
-    * Explicitly sets the normals and associated indices for this mesh.  The
-    * information supplied by <code>nrmls</code> and <code>indices</code> is
-    * copied to internal structures that are subsequently returned by {@link
-    * #getNormals} and {@link #getNormalIndices()}, respectively.
-    * The argument <code>indices</code> specifies an index values into
-    * <code>nrmls</code> for each vertex of each feature, as described for
-    * {@link #getNormalIndices()}. If a feature vertex has no normal value, the
-    * index should be specified as <code>-1</code>.
-    * <code>indices</code> is <code>null</code>, then <code>nrmls</code> should
-    * contain one normal per vertex and a default index set will be created,
-    * appropriate to the mesh subclass.
-    *
-    * <p>If <code>normals</code> is <code>null</code>, then
-    * normals are explicitly removed and subsequent calls to {@link
-    * #getNormals} will return <code>null</code>.
-    *
-    * <p>After this call, {@link #hasExplicitNormals} will return
-    * <code>true</code>.
-    *
-    * @param normals vertex normals to be set for this mesh
-    * @param indices normal indices, or <code>null</code> if the indices are to be
-    * automatically generated.
-    */
-   public void setNormals (List<Vector3d> normals, int[] indices) {
-      if (normals == null) {
-         myNormals = null;
-         myNormalIndices = null;
-      }
-      else {
-         ArrayList<Vector3d> newNormals = 
-            new ArrayList<Vector3d>(normals.size());
-         for (int i=0; i<normals.size(); i++) {
-            newNormals.add (new Vector3d (normals.get(i)));
-         }
-         if (indices == null && normals.size() != numVertices()) {
-            throw new IllegalArgumentException (
-               "Number of normals must equal number of vertices when " +
-            "indices argument is null");
-         }
-         int[] newIndices = createIndices (indices, normals.size());
-         
-         myNormals = newNormals;      
-         myNormalIndices = newIndices;
-      }
-      myRenderNormalsValidP = false;
-      myNormalsExplicitP = true;
-      notifyModified();
-   }
-
-   /**
-    * Returns <code>true</code> if vertex normal information has been
-    * explicitly specified using {@link #setNormals}. If normals have been
-    * explicitly set, then it is up to the application to update the normals
-    * whenever the vertex positions are modified. Note that even if this
-    * method returns <code>true</code>, it is still possible for the
-    * mesh to not have any normals (i.e., 
-    * {@link #hasNormals()} and {@link #numNormals()} may return
-    * <code>false</code> and <code>0</code>). That's because 
-    * <code>setNormals(null,null)</code> will <i>explicitly</i>
-    * set the mesh to not have any normals.
-    *
-    * @return true if vertex normals have been explicitly set
-    */
-   public boolean hasExplicitNormals() {
-      return myNormalsExplicitP;
-   }
-
-   /**
-    * Clears any normals that have been explicitly set for the mesh using
-    * {@link #setNormals}. After this call, {@link #hasExplicitNormals} will
-    * return <code>false</code> and {@link #getNormals} and {@link
-    * #getNormalIndices} will either return <code>null</code> or automatically
-    * create new normals and indices, depending on whether
-    * {@link #hasAutoNormalCreation} returns <code>true</code>.
-    */
-   public void clearNormals() {
-      myNormals = null;
-      myNormalIndices = null;
-      myNormalsExplicitP = false;
-      myRenderNormalsValidP = false;      
-      notifyModified();
-   }
-
-   private int[] createIndices (int[] indices, int numAttributes) {
-
-      int[] newIndices = null;
-      if (indices == null) {
-         newIndices = createDefaultIndices();
-      }
-      else {
-         int[] indexOffs = getFeatureIndexOffsets();
-         int reqLength = indexOffs[indexOffs.length-1];
-         if (indices.length != reqLength) {
-            throw new IllegalArgumentException (
-               "indices.length=" + indices.length + ", expecting "+reqLength+
-               " (num features * vertices per feature)");
-         }
-         newIndices = Arrays.copyOf (indices, reqLength);
-      }
-      for (int i=0; i<newIndices.length; i++) {
-         int idx = newIndices[i];
-         if (idx < 0 || idx >= numAttributes) {
-            throw new IllegalArgumentException (
-               "Attribute index "+idx+" out of range, num attributes=" +
-               numAttributes + ", i=" + i);
-         }
-      }
-      return newIndices;
-   }
-
-   protected float[] copyColor (float[] color) {
-      float[] newc = Arrays.copyOf (color, 4);
-      if (color.length < 4) {
-         newc[3] = 1.0f; // default alpha value
-      }
-      return newc;
-   }
-
-   /**
-    * Returns the colors associated with this mesh, or <code>null</code> if
-    * this mesh does not have colors. This set of colors is indexed by the
-    * indices returned by {@link #getColorIndices} to specify a single color
-    * per feature vertex.
-    *
-    * <p>Each color in the returned list is described by a <code>float[]</code>
-    * of length four giving the RGBA values in the range 0 to 1. The structure
-    * of the list should not be modified, but individual <code>float[]</code>
-    * objects can be changed to modify the corresponding color.
-    *
-    * @return colors associated with this mesh, or <code>null</code> if there
-    * are none.
-    */
-   public ArrayList<float[]> getColors() {
-      return myColors;
-   }
-
-   /**
-    * Returns the number of colors associated with this mesh, or 0 if
-    * no colors are defined.
-    *
-    * @return number of colors associated with this mesh.
-    */
-   public int numColors() {
-      return myColors != null ? myColors.size() : 0;
-   }
-
-   /**
-    * Returns <code>true</code> if there are colors associated
-    * with this mesh.
-    *
-    * @return <code>true</code> if this mesh has colors
-    */
-   public boolean hasColors() {
-      return myColors != null;
-   }
-
-   /**
-    * Returns the color corresponding to index <code>idx</code>. The returned
-    * value is a reference that can be modified by the application.
-    *
-    * @param idx color index
-    * @return color corresponding to idx
-    * @throws IndexOutOfBoundsException if colors are not defined or
-    * if the index is out of range.
-    */
-   public float[] getColor (int idx) {
-      if (myColors == null) {
-         throw new IndexOutOfBoundsException ("No colors defined for this mesh");
-      }
-      return myColors.get(idx);
-   }
-
-   /**
-    * Sets the color corresponding to index <code>idx</code>.
-    *
-    * @param idx color index
-    * @param color new color value. Array must have a length {@code >=} 3 and
-    * give the RGB (or RGBA values for length {@code >=} 4) in the range [0,
-    * 1].
-    * @throws IndexOutOfBoundsException if colors are not defined or
-    * if the index is out of range.
-    */
-   public void setColor (int idx, float[] color) {
-      if (myColors == null) {
-         throw new IndexOutOfBoundsException ("No colors defined for this mesh");
-      }
-      if (color.length < 3) {
-         throw new IllegalArgumentException ("Color value has < 3 entries");
-      }
-      float[] mycolor = myColors.get(idx);
-      mycolor[0] = color[0];
-      mycolor[1] = color[1];
-      mycolor[2] = color[2];
-      if (color.length > 3) {
-         mycolor[3] = color[3];
-      }
-      else {
-         mycolor[3] = 1f;
-      }
-      if (isColorsFixed()) {
-         notifyModified();                    
-      }
-   }
-
-   /**
-    * Sets the color corresponding to index <code>idx</code>.
-    * 
-    * @param idx color index
-    * @param color new color value
-    * @throws IndexOutOfBoundsException if colors are not defined or
-    * if the index is out of range.
-    */
-   public void setColor (int idx, Color color) {
-      if (myColors == null) {
-         throw new IndexOutOfBoundsException ("No colors defined for this mesh");
-      }
-      float[] mycolor = myColors.get(idx);
-      color.getRGBComponents (mycolor);
-      if (isColorsFixed()) {
-         notifyModified();                    
-      }
-   }
-
-   /**
-    * Sets the color corresponding to index <code>idx</code>.
-    * 
-    * @param idx color index
-    * @param r red (range [0,1])
-    * @param g green (range [0,1])
-    * @param b blue (range [0,1])
-    * @param a alpha (range [0,1])
-    * @throws IndexOutOfBoundsException if colors are not defined or
-    * if the index is out of range.
-    */
-   public void setColor (int idx, float r, float g, float b, float a) {
-      if (myColors == null) {
-         throw new IndexOutOfBoundsException ("No colors defined for this mesh");
-      }
-      float[] mycolor = myColors.get(idx);
-      mycolor[0] = r;
-      mycolor[1] = g;
-      mycolor[2] = b;
-      mycolor[3] = a;
-      if (isColorsFixed()) {
-         notifyModified();                    
-      }
-   }
-
-   /**
-    * Sets the color corresponding to index <code>idx</code>.
-    * 
-    * @param idx color index
-    * @param r red (range [0,1])
-    * @param g green (range [0,1])
-    * @param b blue (range [0,1])
-    * @param a alpha (range [0,1])
-    * @throws IndexOutOfBoundsException if colors are not defined or
-    * if the index is out of range.
-    */
-   public void setColor (int idx, double r, double g, double b, double a) {
-      if (myColors == null) {
-         throw new IndexOutOfBoundsException ("No colors defined for this mesh");
-      }
-      float[] mycolor = myColors.get(idx);
-      mycolor[0] = (float)r;
-      mycolor[1] = (float)g;
-      mycolor[2] = (float)b;
-      mycolor[3] = (float)a;
-      if (isColorsFixed()) {
-         notifyModified();                    
-      }
-   }
-   
-   /**
-    * Returns the color associated with the k-th vertex of the feature indexed
-    * by <code>fidx</code>, or <code>null</code> if there is no such color.
-    *
-    * @param fidx feature index
-    * @param k vertex index relative to the feature
-    * @return feature vertex color, or <code>null</code>
-    */
-   public float[] getFeatureColor (int fidx, int k) {
-      ArrayList<float[]> colors = getColors();
-      if (colors != null) {
-         int[] indices = getColorIndices();
-         int[] indexOffs = getFeatureIndexOffsets();
-         int idx = indices[indexOffs[fidx]+k];
-         if (idx != -1) {
-            return colors.get(idx);
-         }
-      }
-      return null;
-   }
-
-   /**
-    * Returns the color indices associated with this mesh, or <code>null</code>
-    * if this mesh does not have colors. These index into the list returned by
-    * {@link #getColors} to specify a color per feature vertex, using the same
-    * indexing structure as that described for {@link #getNormalIndices}.
-    *
-    * @return color indices for this mesh, or <code>null</code>. Must not be
-    * modified.
-    */
-  public int[] getColorIndices() {
-     if (myColorIndices == null) {
-        if (myVertexColoringP) {
-           // just set color indices to vertex indices
-           myColorIndices = createVertexIndices();
-        }
-        else if (myFeatureColoringP) {
-           // just set color indices to feature indices
-           myColorIndices = createFeatureIndices();
-        }
-     }
-     return myColorIndices;
-   }
-
-
-   public boolean hasExplicitColors() {
-      return myColors != null && !myVertexColoringP && !myFeatureColoringP;
-   }
-
-   /**
-    * Explicitly sets the colors and associated indices for this mesh. The
-    * information supplied by <code>colors</code> and <code>indices</code> is
-    * copied to internal structures that are subsequently returned by {@link
-    * #getColors} and {@link #getColorIndices}, respectively.  
-    *
-    * <p> Colors should be specified as <code>float[]</code> objects with a
-    * length {@code >=} 3, indicating RGG values (or RGBA values for length
-    * {@code >=} 4) in the range [0,1].
-    *
-    * <p>The argument <code>indices</code> specifies an index values into
-    * <code>colors</code> for each vertex of each feature, as described for
-    * {@link #getNormalIndices()}. If a feature vertex has no color value, the
-    * index should be specified as <code>-1</code>.  If <code>indices</code> is
-    * <code>null</code>, then <code>colors</code> should contain one color per
-    * vertex and a default index set will be created, appropriate to the mesh
-    * subclass.
-    * 
-    * <p>If <code>colors</code> is <code>null</code>, then
-    * colors are explicitly removed and subsequent calls to {@link
-    * #getColors} will return <code>null</code>.
-    *
-    * <p>Each entry in <code>colors</code> should be a <code>float[]</code> of
-    * length three (or four) giving the RGB (or RGBA) values for the color in
-    * the range 0 to 1.
-    *
-    * @param colors colors to be set for this mesh
-    * @param indices color indices, or <code>null</code> if the indices are to
-    * be automatically generated.
-    */
-   public void setColors (List<float[]> colors, int[] indices) {
-
-      if (colors == null) {
-         myColors = null;
-         myColorIndices = null;
-      }
-      else {
-         ArrayList<float[]> newColors = new ArrayList<float[]>(colors.size());
-         for (int i=0; i<colors.size(); i++) {
-            float[] c = colors.get(i);
-            if (c == null) {
-               throw new IllegalArgumentException (
-                  "Null color value at index "+i);
-            }
-            if (c.length < 3) {
-               throw new IllegalArgumentException (
-                  "Color value at index "+i+" has < 3 entries");
-            }
-            newColors.add (copyColor (c));
-         }
-         if (indices == null && colors.size() != numVertices()) {
-            throw new IllegalArgumentException (
-               "Number of colors must equal number of vertices when " +
-               "indices argument is null");
-         }
-         int[] newIndices = createIndices (indices, colors.size());
-
-         myColors = newColors;      
-         myColorIndices = newIndices;
-      }
-      myVertexColoringP = false;
-      myFeatureColoringP = false;
-      notifyModified();      
-   }
-
-   /**
-    * Clears the color information for this mesh. After this call, {@link
-    * #getColors} and {@link #getColorIndices} will both return
-    * <code>null</code>.
-    */
-   public void clearColors() {
-      myColors = null;
-      myColorIndices = null;
-      myVertexColoringP = false;
-      myFeatureColoringP = false;
-      notifyModified();
-   }
-
-   /**
-    * Sets whether or not colors should be considered ``fixed''.  This is
-    * used as a hint to determine how to cache rendering info for the mesh.
-    */
-   public void setColorsFixed(boolean set) {
-      if (myColorsFixed != set) {
-         myColorsFixed = set;
-         notifyModified();
-      }
-   }
-   
-   /**
-    * See {@link #setColorsFixed(boolean)}
-    */
-   public boolean isColorsFixed() {
-      return myColorsFixed;
-   }
-
-   /**
-    * Sets whether or not texture coordinates should be considered ``fixed''.  This is
-    * used as a hint to determine how to cache rendering info for the mesh.
-    */
-   public void setTextureCoordsFixed(boolean set) {
-      if (myTextureCoordsFixed != set) {
-         myTextureCoordsFixed = set;
-         notifyModified();
-      }
-   }
-   
-   /**
-    * See {@link #setTextureCoordsFixed(boolean)}
-    */
-   public boolean isTextureCoordsFixed() {
-      return myTextureCoordsFixed;
-   }
-   
-   /**
-    * Returns all the texture coordinates associated with this mesh, or
-    * <code>null</code> if this mesh does not have texture coordinates. These
-    * coordinates are indexed by the indices returned by {@link
-    * #getTextureIndices} to specify a single coordinate per feature vertex.
-    *
-    * <p>The structure of this list should not be modified, but individual
-    * entries can be changed to modify the corresponding coordinates.
-    *
-    * @return texture coordinates associated with this mesh, or
-    * <code>null</code> if there are none.
-    */
-   public ArrayList<Vector3d> getTextureCoords() {
-      return myTextureCoords;
-   }
-
-   /**
-    * Returns the number of texture coordinates associated with this mesh, or 0 if
-    * no texture coordinates are defined.
-    *
-    * @return number of texture coordinates associated with this mesh.
-    */
-   public int numTextureCoords() {
-      return myTextureCoords != null ? myTextureCoords.size() : 0;
-   }
-
-   /**
-    * Returns <code>true</code> if there are texture coordinates associated
-    * with this mesh.
-    *
-    * @return <code>true</code> if this mesh has texture coordiates
-    */
-   public boolean hasTextureCoords() {
-      return myTextureCoords != null;
-   }
-
-   /**
-    * Returns the texture coordinate corresponding to index
-    * <code>idx</code>. The returned value is a reference that can be modified
-    * by the application.
-    *
-    * @param idx coordinate index
-    * @return texture coordinate corresponding to <code>idx</code>
-    * @throws IndexOutOfBoundsException if texture coordinates are not defined
-    * or if the index is out of range.
-    */
-   public Vector3d getTextureCoords (int idx) {
-      if (myTextureCoords == null) {
-         throw new IndexOutOfBoundsException (
-            "No texture coordinates defined for this mesh");
-      }
-      return myTextureCoords.get(idx);
-   }
-
-   /**
-    * Sets the texture coordinate corresponding to index <code>idx</code>.
-    *
-    * @param idx coordinate index
-    * @param coords new texture coordinates
-    * @throws IndexOutOfBoundsException if texture coordinates are not defined
-    * or if the index is out of range.
-    */
-   public void setTextureCoords (int idx, Vector3d coords) {
-      if (myTextureCoords == null) {
-         throw new IndexOutOfBoundsException (
-            "No texture coordinate defined for this mesh");
-      }
-      myTextureCoords.get(idx).set(coords);
-      notifyModified();              
-   }
-
-   /**
-    * Returns the texture coordinate associated with the k-th vertex of the
-    * feature indexed by <code>fidx</code>, or <code>null</code> if there is no
-    * such coordinate.
-    *
-    * @param fidx feature index
-    * @param k vertex index relative to the feature
-    * @return feature vertex texture coordinate, or <code>null</code>
-    */
-   public Vector3d getFeatureTextureCoords (int fidx, int k) {
-      ArrayList<Vector3d> coords = getTextureCoords();
-      if (coords != null) {
-         int[] indices = getTextureIndices();
-         int[] indexOffs = getFeatureIndexOffsets();
-         int idx = indices[indexOffs[fidx]+k];
-         if (idx != -1) {
-            return coords.get(idx);
-         }
-      }
-      return null;
-   }
-
-   /**
-    * Returns the texture indices associated with this mesh, or
-    * <code>null</code> if this mesh does not have texture coordinates. These
-    * index into the list returned by {@link #getTextureCoords} to specify a
-    * coordinates per feature vertex, using the same indexing structure as that
-    * described for {@link #getNormalIndices}.
-    *
-    * @return texture indices for this mesh, or <code>null</code>. Must not be
-    * modified.
-    */
-   public int[] getTextureIndices() {
-      return myTextureIndices;
-   }
-
-   /**
-    * Explicitly sets the texture coordinates and associated indices for this
-    * mesh. The information supplied by <code>coords</code> and
-    * <code>indices</code> is copied to internal structures that are
-    * subsequently returned by {@link #getTextureCoords} and {@link
-    * #getTextureIndices}, respectively.  
-    * The argument <code>indices</code> specifies an index values into
-    * <code>coords</code> for each vertex of each feature, as described for
-    * {@link #getNormalIndices()}. If a feature vertex has no texture coordinate
-    * value, the index should be specified as <code>-1</code>.
-    * If <code>indices</code> is
-    * <code>null</code>, then <code>coords</code> should contain one coordinate
-    * per vertex and a default index set will be created, appropriate to the
-    * mesh subclass.
-    *
-    * <p>If <code>coords</code> is <code>null</code>, then
-    * texture coordinates are explicitly removed and subsequent calls to {@link
-    * #getTextureCoords} will return <code>null</code>.
-    *
-    * @param coords texture coordinates to be set for this mesh
-    * @param indices texture indices, or <code>null</code> if the indices are to
-    * be automatically generated.
-    */
-   public void setTextureCoords (List<Vector3d> coords, int[] indices) {
-
-      if (coords == null) {
-         myTextureCoords = null;
-         myTextureIndices = null;
-      }
-      else {
-         ArrayList<Vector3d> newCoords = new ArrayList<Vector3d>(coords.size());
-         for (int i=0; i<coords.size(); i++) {
-            newCoords.add (new Vector3d (coords.get(i)));
-         }
-         if (indices == null && coords.size() != numVertices()) {
-            throw new IllegalArgumentException (
-               "Number of coords must equal number of vertices when " +
-               "indices argument is null");
-         }
-         int[] newIndices = createIndices (indices, coords.size());
-         myTextureCoords = newCoords;      
-         myTextureIndices = newIndices;
-      }
-      notifyModified();              
-   }
-
-   /**
-    * Clears the texture information for this mesh. After this call, {@link
-    * #getColors} and {@link #getColorIndices} will both return
-    * <code>null</code>.
-    */
-   public void clearTextureCoords() {
-      myTextureCoords = null;
-      myTextureIndices = null;
-      notifyModified();              
-   }
-
-   private void addChecksum (CRC32 crc, double val) {
-      byte[] bytes = new byte[8];
-      ByteBuffer.wrap(bytes).putDouble(val);
-      crc.update (bytes);
-   }
-
-   private void addChecksum (CRC32 crc, Vector vec) {
-      for (int i=0; i<vec.size(); i++) {
-         addChecksum (crc, vec.get(i));
-      }
-   }
-   private void addChecksum (CRC32 crc, Matrix mat) {
-      for (int i=0; i<mat.rowSize(); i++) {
-         for (int j=0; j<mat.colSize(); j++) {
-            addChecksum (crc, mat.get(i,j));
-         }
-      }
-   }
-
-   public long checksum() {
-      CRC32 crc = new CRC32();
-      for (Vertex3d vtx : getVertices()) {
-         addChecksum (crc, vtx.pnt);
-      }
-      addChecksum (crc, XMeshToWorld);
-      return crc.getValue();
-   }
-
-}
->>>>>>> aa0a296b
+}