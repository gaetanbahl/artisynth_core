/**
 * Copyright (c) 2014, by the Authors: John E Lloyd (UBC)
 *
 * This software is freely available under a 2-clause BSD license. Please see
 * the LICENSE file in the ArtiSynth distribution directory for details.
 */
package maspack.geometry;

import java.awt.Color;
import java.io.IOException;
import java.io.PrintWriter;
import java.io.Reader;
import java.util.ArrayList;
import java.util.Arrays;
import java.util.Collection;
import java.util.Collections;
import java.util.LinkedList;

import maspack.matrix.AffineTransform3dBase;
import maspack.matrix.AffineTransform3d;
import maspack.matrix.Point3d;
import maspack.matrix.RigidTransform3d;
import maspack.matrix.Vector3d;
import maspack.properties.HasProperties;
import maspack.render.Renderer;
import maspack.render.RenderList;
import maspack.render.RenderProps;
import maspack.render.Renderable;
import maspack.util.NumberFormat;
import maspack.util.ReaderTokenizer;

/**
 * A "mesh" is a geometric object defined by a set of vertices, which are then
 * connected in some specific way.
 */
public abstract class MeshBase implements Renderable {

   public RigidTransform3d XMeshToWorld = new RigidTransform3d();
   protected boolean myXMeshToWorldIsIdentity = true;
   protected ArrayList<Vertex3d> myVertices = new ArrayList<Vertex3d>();

   protected RenderProps myRenderProps = null;
   public boolean isFixed = true;
<<<<<<< HEAD
   public boolean hasVertexColoring = false;
   public boolean myColorsFixed = false;
=======
   public boolean useVertexColoring = false;
>>>>>>> c5502de3
   
   int version = 0;  // used for detecting changes
   boolean modified = true;  
   
   /*
    * vertex normals saved if mesh is read in from a file with explicit vertex
    * normals.
    */
   protected ArrayList<Vector3d> myNormalList = new ArrayList<Vector3d>();
   protected ArrayList<int[]> myNormalIndices = null;

   /*
    * vertex colors
    */
   protected ArrayList<byte[]> myColorList = new ArrayList<byte[]>();
   protected ArrayList<int[]> myColorIndices = null;

   protected boolean myRenderBufferedP = false;
   private RigidTransform3d myXMeshToWorldRender;
   protected Point3d myLocalMinCoords = new Point3d();
   protected Point3d myLocalMaxCoords = new Point3d();
   protected boolean myLocalBoundsValid = false;

   protected Point3d myWorldMinCoords = new Point3d();
   protected Point3d myWorldMaxCoords = new Point3d();
   protected boolean myWorldBoundsValid = false;

   //protected int myWorldCoordCounter = 0;

   protected String myName;

   public void setName (String name) {
      myName = name;
   }

   public String getName () {
      return myName;
   }

   /** 
    * Invalidates bounding box information. Can also be overriden to
    * mark any bounding volume hierarchies as invalid and in need of
    * updating.
    */
   protected void invalidateBoundingInfo () {
      //bvHierarchyValid = false;
      myLocalBoundsValid = false;
      myWorldBoundsValid = false;
   }

   /** 
    * Invalidates bounding box information. Can also be overriden to
    * clear any bounding volume hierarchies so that they need to be rebuilt.
    */
   protected void clearBoundingInfo () {
      //bvHierarchyValid = false;
      myLocalBoundsValid = false;
      myWorldBoundsValid = false;
   }

   private void incrementVersion() {
      version++;
   }
   
   public int getVersion() {
      if (modified) {
         modified = false;
         incrementVersion();
      }
      return version;
   }
   
   public void notifyModified() {
      modified = true;
   }
   
   /**
    * Notifies this mesh that vertex positions have been modified, and cached
    * data dependent on these positions should be invalidated.
    */
   public void notifyVertexPositionsModified() {
      invalidateBoundingInfo();
      notifyModified();
   }

   /** 
    * Used internally and by subclasses to notify this mesh that its
    * topological structure has changed.
    */
   protected void notifyStructureChanged() {
      clearBoundingInfo();
      notifyModified();
   }

   /**
    * Invalidates any world coordinate data for this mesh. 
    */
   protected void invalidateWorldCoords() {
      myWorldBoundsValid = false;
   }

   /**
    * Sets whether or not this mesh to is to be considered ``fixed''. A fixed
    * mesh is one for which the vertex coordinate values and normals are considered
    * constant. Rendering speeds can therefore be improved by pre-allocating
    * appropriate graphical display buffers.
    * 
    * <p>
    * By default, a mesh is set to be fixed unless the vertices are created
    * using referenced points (see {@link #addVertex addVertex}).
    * 
    * @param fixed
    * if true, sets this mesh to be considered fixed.
    * @see #isFixed
    */
   public void setFixed (boolean fixed) {
      if (fixed != isFixed()) {
         isFixed = fixed;
         notifyModified();
      }
   }

   /**
    * Returns whether or not this mesh is considered ``fixed'', as described in
    * {@link #setFixed setFixed}.
    * 
    * @return true if this mesh is fixed.
    */
   public boolean isFixed() {
      return isFixed;
   }


   /**
    * Sets whether or not this mesh to is to use per-vertex coloring. 
    * 
    * <p>
    * By default, a mesh is set not to use per-vertex coloring.
    * 
    * @param vertexColoring
    * if true, sets this mesh to use per-vertex coloring.
    * @see #isUsingVertexColoring
    */
   public void setVertexColoring (boolean vertexColoring) {
      if (hasVertexColoring != vertexColoring) {
         hasVertexColoring = vertexColoring;
         notifyModified();
      }
   }


   /**
    * Returns whether or not this mesh is using per-vertex coloring, as described in
    * {@link #setUseVertexColoring setUseVertexColoring}.
    * 
    * @return true if this mesh is using per-vertex coloring.
    */
   public boolean hasVertexColoring () {
      return hasVertexColoring;
   }


   /**
    * {@inheritDoc}
    */
   public RenderProps getRenderProps() {
      return myRenderProps;
   }

   /**
    * Creates an appropriate RenderProps for this Mesh. If the supplied host is
    * non-null, then it is used to initialize any inherited properties. The
    * property name associated with the host is assumed to be "renderProps".
    * 
    * @param host
    * if non-null, is used to initialize inherited values
    * @return render properties appropriate for this mesh
    */
   public abstract RenderProps createRenderProps (HasProperties host);

   /**
    * {@inheritDoc}
    */
   public RenderProps createRenderProps() {
      return createRenderProps (null);
   }  

   /**
    * {@inheritDoc}
    */
   public void setRenderProps (RenderProps props) {
      if (props == null) {
         throw new IllegalArgumentException ("Render props cannot be null");
      }
      myRenderProps = createRenderProps();
      myRenderProps.set (props);
   }

   /**
    * Returns the spatial transform this mesh. At present, the spatial transform
    * is used only for rendering.
    * 
    * @param X
    * returns the transform from mesh to world coordinates
    */
   public void getMeshToWorld (RigidTransform3d X) {
      X.set (XMeshToWorld);
   }

   /**
    * Returns true if the mesh to world transform is the identity.
    * 
    * @return true if the spatial transform is the identity.
    */
   public boolean meshToWorldIsIdentity() {
      return myXMeshToWorldIsIdentity;
   }

   /**
    * Returns a pointer to the current mesh to world transform. This should
    * <i>not</i> be modified by the caller.
    * 
    * @return current mesh to world transform
    */
   public RigidTransform3d getMeshToWorld() {
      return XMeshToWorld;
   }

   /**
    * Sets the spatial transform this mesh. At present, the spatial transform is
    * used only for rendering. If the transform is the identity, then
    * {@link #meshToWorldIsIdentity meshToWorldIsIdentity} will subsequently
    * return true.
    * 
    * @param X
    * transform from mesh to world coordinates
    */
   public void setMeshToWorld (RigidTransform3d X) {
      XMeshToWorld.set (X);
      myXMeshToWorldIsIdentity = X.equals (RigidTransform3d.IDENTITY);
      invalidateWorldCoords();
   }

   /**
    * Returns this mesh's vertices. The vertices are contained within an
    * ArrayList, each element of which is of type
    * {@link maspack.geometry.Vertex3d Vertex3d}. Modifying these elements will
    * modify the mesh.
    * 
    * @return list of this mesh's vertices.
    */
   public ArrayList<Vertex3d> getVertices() {
      return myVertices;
   }

   /**
    * Returns the number of vertices in this mesh.
    * 
    * @return number of vertices in this mesh
    */
   public int getNumVertices() {
      return myVertices.size();
   }

   /**
    * Returns the idx-th vertex in this mesh.
    *
    * @param idx index of the desired vertex
    * @return idx-th vertex
    */
   public Vertex3d getVertex (int idx) {
      return myVertices.get(idx);
   }

   /** 
    * Returns the minimum and maximum coordinates for this mesh, in mesh local
    * coordinates.
    * 
    * @param pmin (optional) minimum point of the bounding box 
    * @param pmax (optional) maximum point of the bounding box 
    */   
   public void getLocalBounds (Vector3d pmin, Vector3d pmax) {
      if (!myLocalBoundsValid) {
         recomputeLocalBounds();
      }
      if (pmin != null) {
         pmin.set (myLocalMinCoords);         
      }
      if (pmax != null) {
         pmax.set (myLocalMaxCoords);
      }
   }

   /** 
    * Returns the minimum and maximum coordinates for this mesh, in world
    * coordinates.
    * 
    * @param pmin (optional) minimum point of the bounding box 
    * @param pmax (optional) maximum point of the bounding box 
    */   
   public void getWorldBounds (Vector3d pmin, Vector3d pmax) {
      if (!myWorldBoundsValid) {
         recomputeWorldBounds();
      }
      if (pmin != null) {
         pmin.set (myWorldMinCoords);         
      }
      if (pmax != null) {
         pmax.set (myWorldMaxCoords);
      }
   }

   /**
    * Creates an empty polyline mesh.
    */
   public MeshBase() {
      myRenderProps = createRenderProps();
   }


   /**
    * Reads the contents of this mesh from a Reader. The input format
    * depends on the specific mesh type.
    * 
    * @param reader
    * supplies the input description of the mesh
    */
   public void read (Reader reader) throws IOException {
      read (new ReaderTokenizer (reader), false);
   }

   /**
    * Reads the contents of this mesh from a Reader. The input format
    * depends on the specific mesh type.
    * 
    * @param reader
    * supplies the input description of the mesh
    * @param zeroIndexed
    * if true, the index numbering for mesh vertices starts at 0. Otherwise,
    * numbering starts at 1.
    */
   public void read (Reader reader, boolean zeroIndexed) throws IOException {
      read (new ReaderTokenizer (reader), zeroIndexed);
   }

   /**
    * Reads the contents of this mesh from a ReaderTokenizer. The input format
    * depends on the specific mesh type.
    * 
    * @param rtok tokenizer providing the input
    * @param zeroIndexed
    * if true, the index numbering for mesh vertices starts at 0. Otherwise,
    * numbering starts at 1.
    */
   public abstract void read (ReaderTokenizer rtok, boolean zeroIndexed)
      throws IOException;

   protected void recomputeLocalBounds() {
      Point3d pmin = myLocalMinCoords;
      Point3d pmax = myLocalMaxCoords;
      if (myVertices.size() == 0) {
         pmin.set (0, 0, 0);
         pmax.set (0, 0, 0);
      }
      else {
         double inf = Double.POSITIVE_INFINITY;
         pmin.set (inf, inf, inf);
         pmax.set (-inf, -inf, -inf);
      }
      for (Vertex3d vertex : myVertices) {
         Point3d pnt = vertex.pnt;
         if (pnt.x > pmax.x) {
            pmax.x = pnt.x;
         }
         if (pnt.x < pmin.x) {
            pmin.x = pnt.x;
         }
         if (pnt.y > pmax.y) {
            pmax.y = pnt.y;
         }
         if (pnt.y < pmin.y) {
            pmin.y = pnt.y;
         }
         if (pnt.z > pmax.z) {
            pmax.z = pnt.z;
         }
         if (pnt.z < pmin.z) {
            pmin.z = pnt.z;
         }
      }
      myLocalBoundsValid = true;
   }

   private static double inf = Double.POSITIVE_INFINITY;

   protected void recomputeWorldBounds() {
      Point3d pnt = new Point3d();
      Point3d pmin = myWorldMinCoords;
      Point3d pmax = myWorldMaxCoords;
      if (myVertices.size() == 0) {
         pmin.set (0, 0, 0);
         pmax.set (0, 0, 0);
      }
      else {
         pmin.set (inf, inf, inf);
         pmax.set (-inf, -inf, -inf);
      }
      for (Vertex3d vertex : myVertices) {
         if (!myXMeshToWorldIsIdentity) {
            pnt.transform (XMeshToWorld, vertex.pnt);
         }
         else {
            pnt.set (vertex.pnt);
         }
         if (pnt.x > pmax.x) {
            pmax.x = pnt.x;
         }
         if (pnt.x < pmin.x) {
            pmin.x = pnt.x;
         }
         if (pnt.y > pmax.y) {
            pmax.y = pnt.y;
         }
         if (pnt.y < pmin.y) {
            pmin.y = pnt.y;
         }
         if (pnt.z > pmax.z) {
            pmax.z = pnt.z;
         }
         if (pnt.z < pmin.z) {
            pmin.z = pnt.z;
         }
      }
      myWorldBoundsValid = true;
   }

   /**
    * Adds a vertex to the set of vertices associated with this mesh. The
    * {@link maspack.geometry.Vertex3d#pnt pnt} field of the vertex should be
    * non-null. The index of the vertex will be set to reflect it's position in
    * the list of vertices.
    * 
    * @param vtx
    * vertex to add
    * @see #addVertex(Point3d,boolean)
    * @see #addVertex(Point3d)
    */
   public void addVertex (Vertex3d vtx) {
      if (vtx.pnt == null) {
         throw new IllegalArgumentException ("No point defined for vertex");
      }
      vtx.setIndex (myVertices.size());
      vtx.setMesh (this);
      myVertices.add (vtx);
      notifyStructureChanged();
   }

   /**
    * Removes a vertex from this mesh.
    *
    * @param vtx
    * vertex to remove
    * @return true if the vertex was present
    */
   public boolean removeVertexFast (Vertex3d vtx) {

      int idx = vtx.getIndex();
      int last = myVertices.size()-1;
      if (idx >= 0 && idx <= last ) {
         myVertices.set(idx, myVertices.get(last));
         myVertices.get(idx).setIndex(idx);
         myVertices.remove(last);

         vtx.setMesh (null);
         vtx.setIndex(-1);
         notifyStructureChanged();
         return true;
      } else {
         return false;
      }
   }

   /**
    * Removes a vertex from this mesh.
    *
    * @param vtx
    * vertex to remove
    * @return true if the vertex was present
    */
   public boolean removeVertex (Vertex3d vtx) {

      if (myVertices.remove (vtx)) {

         // reindex subsequent vertices

         for (int i=vtx.getIndex(); i<myVertices.size(); i++) {
            myVertices.get(i).setIndex (i);
         }
         vtx.setMesh (null);
         notifyStructureChanged();
         return true;
      }
      else {
         return false;
      }
   }

   /**
    * Removes a set of vertices from this mesh, as indicated by a collection.
    *
    * @param vertices Collection of vertices to remove
    */
   public boolean removeVertices (Collection<Vertex3d> vertices) {
      ArrayList<Integer> deleteIdxs = new ArrayList<Integer>();
      for (Vertex3d v : vertices) {
         if (myVertices.get(v.getIndex()) == v) {
            deleteIdxs.add (v.getIndex());
         }
      }
      if (deleteIdxs.size() > 0) {
         Collections.sort (deleteIdxs);
         ArrayList<Vertex3d> newVertexList =
         new ArrayList<Vertex3d>(myVertices.size()-deleteIdxs.size());
         int k = 0;
         for (int i=0; i<myVertices.size(); i++) {
            Vertex3d v = myVertices.get(i);
            if (i == deleteIdxs.get(k)) {
               // delete v
               v.setMesh (null);
               while (i == deleteIdxs.get(k) && k < deleteIdxs.size()-1) {
                  k++;
               }
            }
            else {
               v.setIndex (newVertexList.size());
               newVertexList.add (v);
            }
         }
         myVertices = newVertexList;
         notifyStructureChanged();
         return true;
      }
      else {
         return false;
      }
   }



   public boolean containsVertex(Vertex3d vtx) {
      return (myVertices.contains(vtx));
   }

   /**
    * Adds a point to the set of vertices associated with this mesh. Equivalent
    * to calling {@link #addVertex(Point3d,boolean) addVertex(pnt,false)}.
    * 
    * @param pnt
    * vertex point to add
    * @return vertex object containing the point
    * @see #addVertex(Point3d,boolean)
    */
   public Vertex3d addVertex (Point3d pnt) {
      return addVertex (pnt, false);
   }

   /**
    * Adds a point to the set of vertices associated with this mesh.
    * 
    * @param x
    * vertex x coordinate
    * @param y
    * vertex y coordinate
    * @param z
    * vertex z coordinate
    * @return vertex object containing the point
    */
   public Vertex3d addVertex (double x, double y, double z) {
      return addVertex (new Point3d (x, y, z), false);
   }

   /**
    * Adds a point to the set of vertices associated with this mesh.
    * 
    * @param pnt
    * vertex point to add
    * @param byReference
    * if true, then the supplied Point3d argument is not copied but is referred
    * to directly by the vertex structure. The mesh will track any changes to
    * this point and {@link #isFixed isFixed} will return false.
    * @return vertex object containing the point
    * @see #addVertex(Point3d)
    */
   public Vertex3d addVertex (Point3d pnt, boolean byReference) {
      Vertex3d vtx;
      if (byReference) {
         vtx = new Vertex3d (pnt);
      }
      else {
         vtx = new Vertex3d (new Point3d (pnt));
      }
      addVertex (vtx);
      return vtx;
   }

   /**
    * Writes this mesh to a PrintWriter. The exact output format will depend on
    * the specific mesh type. Index numbering starts at one, and the format
    * used to print vertex coordinates is specified by a C <code>printf</code>
    * style format string contained in the parameter <code>fmtStr</code>. For a
    * description of the format string syntax, see {@link
    * maspack.util.NumberFormat NumberFormat}. Good default choices for
    * <code>fmtStr</code> are either <code>"%g"</code> (full precision), or
    * <code>"%.Ng"</code>, where <i>N</i> is the number of desired significant
    * figures.
    * 
    * @param pw
    * PrintWriter to write this mesh to
    * @param fmtStr
    * string specifying the format for writing the vertex coordinates
    */
   public void write (PrintWriter pw, String fmtStr) throws IOException {
      write (pw, new NumberFormat(fmtStr), false);
   }

   /**
    * Writes this mesh to a PrintWriter. The exact output format will
    * depend on the specific mesh type.
    * 
    * @param pw
    * PrintWriter to write this mesh to
    * @param fmt
    * format for writing the vertex coordinates
    * @param zeroIndexed
    * if true, index numbering for mesh vertices starts at 0. Otherwise,
    * numbering starts at 1.
    */
   public abstract void write (
      PrintWriter pw, NumberFormat fmt, boolean zeroIndexed) throws IOException;

   /**
    * Scales the vertices of this mesh. The topology remains unchanged.
    * 
    * @param s
    * scale factor
    */
   public void scale (double s) {
      for (Vertex3d vertex : myVertices) {
         vertex.pnt.scale (s);
      }
<<<<<<< HEAD
      clearBoundingInfo();
      notifyModified();      
=======
      notifyVertexPositionsModified();
>>>>>>> c5502de3
   }

   /**
    * Scales the vertices of this mesh in the given directions. 
    * The topology remains unchanged.
    * 
    * @param sx
    * scaling factor in the x direction
    * @param sy
    * scaling factor in the y direction
    * @param sz
    * scaling factor in the z direction
    */
   public void scale (double sx, double sy, double sz) {
      for (Vertex3d vertex : myVertices) {
         vertex.pnt.scale (sx, sy, sz);
      }
<<<<<<< HEAD
      clearBoundingInfo();
      notifyModified();
=======
      notifyVertexPositionsModified();
>>>>>>> c5502de3
   }   

   /*
    * Return the dimensions of the smallest axis-aligned box containing the
    * vertices of the mesh, in mesh coordinates.
    */
   public Point3d size() {
      double inf = Double.POSITIVE_INFINITY;
      Point3d pmin = new Point3d (inf, inf, inf);
      Point3d pmax = new Point3d (-inf, -inf, -inf);
      updateBounds (pmin, pmax);
      pmin.sub (pmax, pmin);
      return pmin;
   }

   /**
    * Computes an approximate radius for this mesh, determined as
    * half the diagonal of the corners of its bounding box.
    *
    * @return approximate radius for this mesh
    */
   public double getRadius () {
      if (myVertices.size() > 0) {
         if (!myWorldBoundsValid) {
            recomputeWorldBounds();
         }
         return 0.5*myWorldMinCoords.distance (myWorldMaxCoords);
      }
      else {
         return 0;
      }
   }

   /**
    * {@inheritDoc}
    */
   public void updateBounds (Point3d pmin, Point3d pmax) {
      if (myVertices.size() > 0) {
         if (!myWorldBoundsValid) {
            recomputeWorldBounds();
         }
         myWorldMinCoords.updateBounds (pmin, pmax);
         myWorldMaxCoords.updateBounds (pmin, pmax);
      }
   }

   /**
    * Translates the vertices of this mesh. The topology of the mesh remains
    * unchanged.
    * 
    * @param off
    * offset to add to the mesh vertices
    */
   public void translate (Vector3d off) {
      for (Vertex3d vertex : myVertices) {
         vertex.pnt.add (off);
      }
<<<<<<< HEAD
      clearBoundingInfo();
      notifyModified();
=======
      notifyVertexPositionsModified();
>>>>>>> c5502de3
   }

   /**
    * Applies an affine transformation to the vertices of this mesh. The
    * topology of the mesh remains unchanged.
    * 
    * @param X
    * affine transformation
    */
   public void transform (AffineTransform3dBase X) {
      for (Vertex3d vertex : myVertices) {
         vertex.pnt.transform (X);
      }
<<<<<<< HEAD
      clearBoundingInfo();
      notifyModified();
=======
      notifyVertexPositionsModified();
>>>>>>> c5502de3
   }

   /**
    * Applies an inverse affine transformation to the vertices of this mesh, in
    * local mesh coordinates. The topology of the mesh remains unchanged.
    * 
    * @param X
    * affine transformation
    */
   public void inverseTransform (AffineTransform3dBase X) {
      for (Vertex3d vertex : myVertices) {
         vertex.pnt.inverseTransform (X);
      }
<<<<<<< HEAD
      clearBoundingInfo();
      notifyModified();
   }
=======
      notifyVertexPositionsModified();
   }

   // /**
   //  * Applies a geometric transformation to the vertices of this mesh, in local
   //  * mesh coordinates. The topology of the mesh remains unchanged.
   //  *
   //  * @param X transformer
   //  */
   // public void transform (GeometryTransformer X) {
   //    for (Vertex3d vertex : myVertices) {
   //       X.transformPnt (vertex.pnt);
   //    }
   //    notifyVertexPositionsModified();
   // }

   // /**
   //  * Applies a geometric transformation to both the vertices of this mesh and
   //  * the mesh's mesh-to-world transform TMW, in world coordinates. The mesh
   //  * vertex positions <code>p</code> are modified to accomodate that of part
   //  * of the transformation not provided by the change to TMW. Specifically,
   //  * <pre>
   //  * p' = TMWnew X (TMW p) 
   //  * </pre>
   //  * where <code>X( )</code> indicates the
   //  * transform applied by <code>X</code> and TMWnew is the transformed
   //  * value of <code>TMW</code>.
   //  * 
   //  * @param X transformer
   //  */
   // public void transformWorld (GeometryTransformer X) {

   //    RigidTransform3d TMWnew = new RigidTransform3d();
   //    X.transform (TMWnew, XMeshToWorld);

   //    Point3d p = new Point3d();
   //    for (Vertex3d vertex : myVertices) {
   //       // Would be nice to do this in one operation for cases where X is a
   //       // uniform affine transform. Can't do that though and still get the
   //       // right answer when X is working in "undo" mode
   //       p.transform (XMeshToWorld, vertex.pnt);
   //       X.transformPnt (p);
   //       p.inverseTransform (TMWnew);
   //       vertex.pnt.set (p);
   //    }
   //    setMeshToWorld (TMWnew);
   //    notifyVertexPositionsModified();
   // }
>>>>>>> c5502de3

   /**
    * {@inheritDoc}
    */
   public int getRenderHints() {
      return 0;
   }

   /**
    * Clears this mesh (makes it empty).
    */
   public void clear() {
      // verts = null;
      for (Vertex3d vtx : myVertices) {
         vtx.setMesh (null);
      }
      myVertices.clear();
      notifyStructureChanged();
      myLocalMinCoords.set (0, 0, 0);
      myLocalMaxCoords.set (0, 0, 0);
      myWorldMinCoords.set (0, 0, 0);
      myWorldMaxCoords.set (0, 0, 0);
      notifyModified();
   }

   /**
    * Returns true if this mesh is empty.
    * 
    * @return true if mesh is empty
    */
   public boolean isEmpty() {
      return myVertices.size() == 0;
   }

   public void getSelection (LinkedList<Object> list, int qid) {
   }

   public boolean isSelectable() {
      return false;
   }

   public int numSelectionQueriesNeeded() {
      return -1;
   }

   public void prerender (RenderList list) {
      saveRenderInfo();
   }

   protected int[] copyWithOffset (int[] idxs, int off) {
      int[] newIdxs = new int[idxs.length];
      for (int i=0; i<idxs.length; i++) {
         newIdxs[i] = idxs[i]+off;
      }
      return newIdxs;
   }
<<<<<<< HEAD
=======
   
   /**
    * Gives control over display lists even if not fixed mesh
    * (for rendering while paused and mesh isn't changing)
    */
   public void setUseDisplayList(boolean set) {
      myUseDisplayList = set;
   }

   public void clearDisplayList() {
      if (myRenderProps != null) {
         myRenderProps.clearMeshDisplayList();
      }
      myDisplayListValid = false;
   }
   
   public void clearDisplayList(RenderProps props) {
      props.clearMeshDisplayList();
      myDisplayListValid = false;
   }
   
   public boolean isDisplayListValid(RenderProps rprops) {
      if (isFixed) {
         return (rprops.getMeshDisplayList() > 0);
      }
      return (myDisplayListValid && (rprops.getMeshDisplayList() > 0));
   }
   
   public boolean isUsingDisplayList() {
      return (myUseDisplayList || isFixed);
   }
>>>>>>> c5502de3

   protected void printIdxs (String name, int[] idxs) {
      System.out.print (name + ":");
      for (int i=0; i<idxs.length; i++) {
         System.out.print (" " + idxs[i]);
      }
      System.out.println ("");
   }

   public void setRenderBuffered (boolean enable) {
      if (enable) { // do a save render info right away to be ready for the
         // next render
         saveRenderInfo();
      }
      // set myRenderBufferedP last because otherwise render might occur
      // before saveRenderInfo is complete
      myRenderBufferedP = enable;
   }

   public boolean isRenderBuffered() {
      return myRenderBufferedP;
   }

   public void saveRenderInfo() {
      if (getXMeshToWorldRender() == null) {
         setXMeshToWorldRender(new RigidTransform3d());
      }
      getXMeshToWorldRender().set (XMeshToWorld);
      if (!isFixed) {
         for (int i = 0; i < myVertices.size(); i++) {
            myVertices.get (i).saveRenderInfo();
         }
      }
   }

   /** 
    * Creates a copy of this mesh.
    */
   public MeshBase copy() {
      ArrayList<Vertex3d> vtxs = new ArrayList<Vertex3d>();
      for (int i = 0; i < myVertices.size(); i++) {
         vtxs.add (myVertices.get(i).copy());
      }
      return copyWithVertices (vtxs);
   }

   /** 
    * Creates a copy of this mesh using a specific set of vertices.
    */
   public abstract MeshBase copyWithVertices (ArrayList<? extends Vertex3d> vtxs);

   public void computeCentroid (Vector3d centroid) {
      centroid.setZero();
      for (int i=0; i<myVertices.size(); i++) {
         centroid.add (myVertices.get(i).pnt);
      }
      centroid.scale (1.0/myVertices.size());
   }

   /**
    * Returns the radius of this mesh. This is defined to be the maximum
    * distance of any vertex from the mesh's centroid.
    */
   public double computeRadius() {
      if (myVertices.size() == 0) {
         return 0;
      }
      Vector3d centroid = new Vector3d();
      computeCentroid (centroid);
      double maxDsqr = 0;
      for (int i=0; i<myVertices.size(); i++) {
         double dsqr = centroid.distanceSquared (myVertices.get(i).pnt);
         if (dsqr > maxDsqr) {
            maxDsqr = dsqr;
         }
      }
      return Math.sqrt (maxDsqr);
   }

   public double computeAverageRadius() {
      if (myVertices.size() == 0) {
         return 0;
      }
      Vector3d centroid = new Vector3d();
      computeCentroid (centroid);
      double radius = 0;
      for (int i=0; i<myVertices.size(); i++) {
         radius += centroid.distance (myVertices.get(i).pnt);
      }
      return radius/myVertices.size();
   }

   /**
    * {@inheritDoc}
    */
   public void render (Renderer renderer, int flags) {
      render (renderer, myRenderProps, flags);
   }

   public abstract void render (
      Renderer renderer, RenderProps props, int flags);

   /**
    * Base method for testing if two meshes are equal. Two MeshBase objects are
    * considered equal if their vertex coordinates, normals, and transforms are equal
    * within <code>eps</code>. This method, and its overrides, is used
    * in mesh unit tests.
    */
   public boolean epsilonEquals (MeshBase base, double eps) {
      if (this == base) {
         return true;
      }

      if (!XMeshToWorld.epsilonEquals (base.XMeshToWorld, eps)) {
         return false;
      }
      if (myVertices.size() != base.myVertices.size()) {
         return false;
      }
      if (hasNormals() != base.hasNormals()) {
         return false;
      }

      for (int i=0; i<myVertices.size(); i++) {
         Vertex3d vtx0 = myVertices.get(i);
         Vertex3d vtx1 = base.myVertices.get(i);
         if (!vtx0.pnt.epsilonEquals (vtx1.pnt, eps)) {
            return false;
         }
      }

      if (hasNormals()) {
         if (myNormalIndices.size() != base.myNormalIndices.size()) {
            return false;
         }
         for (int i=0; i<myNormalIndices.size(); ++i) {
            int[] n0idx = myNormalIndices.get(i);
            int[] n1idx = base.myNormalIndices.get(i);
            if (n0idx.length != n1idx.length) {
               return false;
            }
            for (int j=0; j<n0idx.length; ++j) {
               Vector3d n0 = getNormal(n0idx[j]);
               Vector3d n1 = base.getNormal(n1idx[j]);
               if (!n0.epsilonEquals(n1, eps)) {
                  return false;
               }
            }
         }
      }

      return true;
   }

   public void setVertexColor(int i, Color color) {
      myVertices.get (i).setColor(color);
      notifyModified();
   }

   public void setVertexColor(int i, Color color, float alpha) {
      myVertices.get(i).setColor(color, alpha);
      notifyModified();
   }

   public void setVertexColor(int i, double r, double g, double b) {
      myVertices.get(i).setColor(r, g, b, 1);
      notifyModified();
   }

   public void setVertexColor(int i, double r, double g, double b, double a) {
      myVertices.get(i).setColor(r, g, b, a);
      notifyModified();
   }

   public void setVertexColor(int i, float r, float g, float b) {
      myVertices.get(i).setColor(r, g, b, 1);
      notifyModified();
   }

   public void setVertexColor(int i, float r, float g, float b, float a) {
      myVertices.get(i).setColor(r, g, b, a);
      notifyModified();
   }

   public void setVertexColorHSV (int i, double h, double s, double b) {
      myVertices.get(i).setColorHSV(h,s,b,1);
      notifyModified();
   }

   public void setVertexColorHSV (int i, double h, double s, double b, double a) {
      myVertices.get(i).setColorHSV(h,s,b,1);
      notifyModified();
   }

   public Color getVertexColor(int i) {
      return myVertices.get(i).getColor();
   }

   public float[] getVertexColorArray(int i) {
      return myVertices.get(i).getColorArray();
   }

   public RigidTransform3d getXMeshToWorldRender() {
      return myXMeshToWorldRender;
   }

   public void setXMeshToWorldRender(RigidTransform3d myXMeshToWorldRender) {
      this.myXMeshToWorldRender = myXMeshToWorldRender;
   }

   public abstract void setNormalIndices(int[][] normals);

   public ArrayList<int[]> getNormalIndices() {
      return this.myNormalIndices;
   }

   public boolean hasNormals() {
      return myNormalIndices != null;
   }

   /** * Sets list of normals
    * 
    * @param normals
    */
   public void setNormalList (ArrayList<Vector3d> normals) {
      myNormalList.clear();
      for (int i=0; i<normals.size(); i++) {
         Vector3d nrm = new Vector3d(normals.get(i));
         nrm.normalize();
         myNormalList.add (nrm);
      }
      notifyModified();
   }

   public ArrayList<Vector3d> getNormalList() {
      return this.myNormalList;
   }

   /**
    * Returns the number of normals in this mesh.
    * 
    * @return number of normals in this mesh
    */
   public int getNumNormals() {
      if (myNormalList == null) {
         return 0;
      }
      else {
         return myNormalList.size();
      }
   }

   /**
    * Returns the idx-th normal in this mesh.
    *
    * @param idx index of the desired normal
    * @return idx-th normal
    */
   public Vector3d getNormal (int idx) {
      if (myNormalList == null) {
         throw new ArrayIndexOutOfBoundsException ("idx="+idx+", size=0");
      }
      else {
         return myNormalList.get(idx);
      }
   }

   public void clearNormals() {
      myNormalList.clear();
      myNormalIndices = null;
      notifyModified();
   }

   public abstract void setColorIndices(int[][] colors);

   public ArrayList<int[]> getColorIndices() {
      return this.myColorIndices;
   }

   public boolean hasColors() {
      return myColorIndices != null;
   }

   /** Sets list of colors
    * 
    * @param colors
    */
   public void setColorList (ArrayList<byte[]> colors) {
      myColorList = new ArrayList<byte[]>(colors.size());
      for (int i=0; i<colors.size(); i++) {
         byte[] c = colors.get(i);
         myColorList.add (Arrays.copyOf(c, c.length));
      }
      notifyModified();
   }

   public ArrayList<byte[]> getColorList() {
      return this.myColorList;
   }

   /**
    * Returns the number of colors in this mesh.
    * 
    * @return number of colors in this mesh
    */
   public int getNumColors() {
      if (myColorList == null) {
         return 0;
      }
      else {
         return myColorList.size();
      }
   }

   /**
    * Returns the idx-th color in this mesh.
    *
    * @param idx index of the desired color
    * @return idx-th color
    */
   public byte[] getColor (int idx) {
      if (myColorList == null) {
         throw new ArrayIndexOutOfBoundsException ("idx="+idx+", size=0");
      }
      else {
         return myColorList.get(idx);
      }
   }

   public void clearColors() {
      myColorList.clear();
      myColorIndices = null;
      notifyModified();
   }
   
   /**
    * Sets whether or not colors should be considered ``fixed''.  This is
    * used as a hint to determine how to cache rendering info for the mesh.
    */
   public void setColorsFixed(boolean set) {
      if (myColorsFixed != set) {
         myColorsFixed = set;
         notifyModified();
      }
   }
   
   /**
    * See {@link #setColorsFixed(boolean)}
    */
   public boolean isColorsFixed() {
      return myColorsFixed;
   }
   
   protected void copyNormals (MeshBase old) {
      if (old.hasNormals()) {
         if (myNormalList == null) {
            myNormalList = new ArrayList<>();
         } else {
            myNormalList.clear();
         }
         myNormalList.ensureCapacity (old.myNormalList.size());
         for (int i=0; i<old.myNormalList.size(); i++) {
            myNormalList.add (new Vector3d (old.myNormalList.get(i)));
         }
         
         if (myNormalIndices == null) {
            myNormalIndices = new ArrayList<>();
         }
         myNormalIndices.clear();
         myNormalIndices.ensureCapacity (old.myNormalIndices.size());
         for (int i=0; i<old.myNormalIndices.size(); i++) {
            int[] oidx = old.myNormalIndices.get(i);
            myNormalIndices.add (Arrays.copyOf(oidx, oidx.length));
         }
         notifyModified();
      }
      
   }    
   
   protected void copyColors (MeshBase old) {
      
      if (old.hasColors()) {
         if (myColorList == null) {
            myColorList = new ArrayList<>();
         } else {
            myColorList.clear();
         }
         myColorList.ensureCapacity (old.myColorList.size());
         for (int i=0; i<old.myColorList.size(); i++) {
            byte[] oc = old.myColorList.get(i);
            myColorList.add (Arrays.copyOf(oc, oc.length));
         }
         
         myColorIndices.clear();
         myColorIndices.ensureCapacity (old.myColorIndices.size());
         for (int i=0; i<old.myColorIndices.size(); i++) {
            int[] oi = old.myColorIndices.get(i);
            myColorIndices.add (Arrays.copyOf(oi, oi.length));
         }
         notifyModified();
      }
   }

}<|MERGE_RESOLUTION|>--- conflicted
+++ resolved
@@ -41,12 +41,8 @@
 
    protected RenderProps myRenderProps = null;
    public boolean isFixed = true;
-<<<<<<< HEAD
    public boolean hasVertexColoring = false;
    public boolean myColorsFixed = false;
-=======
-   public boolean useVertexColoring = false;
->>>>>>> c5502de3
    
    int version = 0;  // used for detecting changes
    boolean modified = true;  
@@ -697,12 +693,7 @@
       for (Vertex3d vertex : myVertices) {
          vertex.pnt.scale (s);
       }
-<<<<<<< HEAD
-      clearBoundingInfo();
-      notifyModified();      
-=======
       notifyVertexPositionsModified();
->>>>>>> c5502de3
    }
 
    /**
@@ -720,12 +711,7 @@
       for (Vertex3d vertex : myVertices) {
          vertex.pnt.scale (sx, sy, sz);
       }
-<<<<<<< HEAD
-      clearBoundingInfo();
-      notifyModified();
-=======
       notifyVertexPositionsModified();
->>>>>>> c5502de3
    }   
 
    /*
@@ -783,12 +769,7 @@
       for (Vertex3d vertex : myVertices) {
          vertex.pnt.add (off);
       }
-<<<<<<< HEAD
-      clearBoundingInfo();
-      notifyModified();
-=======
       notifyVertexPositionsModified();
->>>>>>> c5502de3
    }
 
    /**
@@ -802,12 +783,7 @@
       for (Vertex3d vertex : myVertices) {
          vertex.pnt.transform (X);
       }
-<<<<<<< HEAD
-      clearBoundingInfo();
-      notifyModified();
-=======
       notifyVertexPositionsModified();
->>>>>>> c5502de3
    }
 
    /**
@@ -821,11 +797,6 @@
       for (Vertex3d vertex : myVertices) {
          vertex.pnt.inverseTransform (X);
       }
-<<<<<<< HEAD
-      clearBoundingInfo();
-      notifyModified();
-   }
-=======
       notifyVertexPositionsModified();
    }
 
@@ -874,7 +845,6 @@
    //    setMeshToWorld (TMWnew);
    //    notifyVertexPositionsModified();
    // }
->>>>>>> c5502de3
 
    /**
     * {@inheritDoc}
@@ -931,40 +901,6 @@
       }
       return newIdxs;
    }
-<<<<<<< HEAD
-=======
-   
-   /**
-    * Gives control over display lists even if not fixed mesh
-    * (for rendering while paused and mesh isn't changing)
-    */
-   public void setUseDisplayList(boolean set) {
-      myUseDisplayList = set;
-   }
-
-   public void clearDisplayList() {
-      if (myRenderProps != null) {
-         myRenderProps.clearMeshDisplayList();
-      }
-      myDisplayListValid = false;
-   }
-   
-   public void clearDisplayList(RenderProps props) {
-      props.clearMeshDisplayList();
-      myDisplayListValid = false;
-   }
-   
-   public boolean isDisplayListValid(RenderProps rprops) {
-      if (isFixed) {
-         return (rprops.getMeshDisplayList() > 0);
-      }
-      return (myDisplayListValid && (rprops.getMeshDisplayList() > 0));
-   }
-   
-   public boolean isUsingDisplayList() {
-      return (myUseDisplayList || isFixed);
-   }
->>>>>>> c5502de3
 
    protected void printIdxs (String name, int[] idxs) {
       System.out.print (name + ":");
