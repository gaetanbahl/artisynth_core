/**
 * Copyright (c) 2014, by the Authors: John E Lloyd (UBC)
 *
 * This software is freely available under a 2-clause BSD license. Please see
 * the LICENSE file in the ArtiSynth distribution directory for details.
 */
package maspack.geometry;

import java.io.FileWriter;
import java.io.PrintWriter;
import java.util.ArrayList;
import java.util.HashMap;
import java.util.Iterator;
import java.util.PriorityQueue;

import maspack.matrix.Point3d;
import maspack.matrix.RigidTransform3d;
import maspack.matrix.Vector3d;
import maspack.util.InternalErrorException;

/**
 * Creates specific instances of polygonal meshes.
 */
public class MeshFactory {

   private static final double EPS = 1e-15;
   public static boolean DEFAULT_ADD_NORMALS = false;
   
   /**
    * Used by some factory methods to specify the face type
    */
   public enum FaceType {
      /**
       * Quadrilateral faces
       */
      QUAD,
      /**
       * Triangular faces
       */
      TRI,
      /**
       * Triangular faces, using alternating directions when appropriate
       */
      ALT_TRI
   }

   private static class GriddedPoint {

      long x;
      long y;
      long z;

      public GriddedPoint (Point3d pnt, double res) {
         set (pnt.x, pnt.y, pnt.z, res);
      }

      public GriddedPoint (double x, double y, double z, double res) {
         set (x, y, z, res);
      }

      public void set (double x, double y, double z, double res) {
         this.x = Math.round (x/res);
         this.y = Math.round (y/res);
         this.z = Math.round (z/res);
      }

      @Override
      public boolean equals (Object obj) {
         if (obj instanceof GriddedPoint) {
            GriddedPoint gpnt = (GriddedPoint)obj;
            return gpnt.x == x && gpnt.y == y && gpnt.z == z;
         }
         else {
            return false;
         }
      }

      @Override
      public int hashCode () {
         // the values 23 and 31 are significant only in that they are prime
         int hash = 23;
         hash = hash*31 + (int)x;
         hash = hash*31 + (int)y;
         hash = hash*31 + (int)z;
         return hash;
      }
   }

   public static class VertexMap extends HashMap<GriddedPoint,Vertex3d> {
      private static final long serialVersionUID = 134233432L;
      double myTol;

      public VertexMap (double tol) {
         super();
         myTol = tol;
      }

      public void put (Point3d pnt, Vertex3d vtx) {
         put (new GriddedPoint(pnt, myTol), vtx);
      }
      
      public Vertex3d get (Point3d pnt) {
         return get (new GriddedPoint(pnt, myTol));
      }

//      public void put (double x, double y, double z, Vertex3d vtx) {
//         put (new GriddedPoint(x, y, z, myTol), vtx);
//      }
//      
//      public Vertex3d get (double x, double y, double z) {
//         return get (new GriddedPoint(x, y, z, myTol));
//      }

      public Vertex3d getOrCreate (
         PolygonalMesh mesh, double x, double y, double z, RigidTransform3d XLM) {
         
         Point3d pm = new Point3d (x, y, z);
         if (XLM != null) {
            pm.transform (XLM);
         }
         Vertex3d vtx = (Vertex3d)get (pm);
         if (vtx == null) {
            vtx = new Vertex3d (pm);
            put (pm, vtx);
            mesh.addVertex (vtx);
         }
         return vtx;
      }

      public Vertex3d getOrCreate (
         PolygonalMesh mesh, Point3d pos, RigidTransform3d XLM) {

         return getOrCreate (mesh, pos.x, pos.y, pos.z, XLM);
      }
   }

   /**
    * Adds a quad rectangle to an existing mesh. The rectangle is centered on
    * the x-y plane of a local coordinate frame L, with face normals directed
    * along the z axis. A transform XLM is supplied to map L into the mesh
    * coordinate frame M.
    *
    * @param mesh existing mesh to add the rectangle to
    * @param wx width of the rectangle along the local x axis
    * @param wy width of the rectangle along the local y axis
    * @param nx number of subdivisions along the local x axis
    * @param ny number of subdivisions along the local y axis
    * @param XLM transform from the local coordinate frame L to mesh
    * coordinates M.
    * @param vtxMap spatial hash map storing all existing vertices in the
    * mesh. New vertices will be created as needed and added to both this
    * map and to the mesh.
    */
   public static void addQuadRectangle (
      PolygonalMesh mesh, double wx, double wy, int nx, int ny,
      RigidTransform3d XLM, VertexMap vtxMap) {

      if (nx <= 0) {
         throw new IllegalArgumentException ("nx must be positive");
      }
      if (ny <= 0) {
         throw new IllegalArgumentException ("ny must be positive");
      }

      // create faces starting in the lower left corner.
      double dx = wx/nx;
      double dy = wy/ny;
      for (int i=0; i<nx; i++) {
         double x = -wx/2 + i*dx;
         for (int j=0; j<ny; j++) {
            double y = -wy/2 + j*dy;
            Vertex3d v0 = vtxMap.getOrCreate (mesh, x, y, 0, XLM);
            Vertex3d v1 = vtxMap.getOrCreate (mesh, x+dx, y, 0, XLM);
            Vertex3d v2 = vtxMap.getOrCreate (mesh, x+dx, y+dy, 0, XLM);
            Vertex3d v3 = vtxMap.getOrCreate (mesh, x, y+dy, 0, XLM);
            Face f = mesh.addFace (v0, v1, v2, v3);
            if (i == 0) {
               f.firstHalfEdge ().setHard (true);
            } 
            if (i == nx-1) {
               f.firstHalfEdge ().getNext ().getNext ().setHard (true);
            }
            if (j == 0) {
               f.firstHalfEdge ().getNext ().getNext ().getNext ().setHard (true);
            }
            if (j == ny-1) {
               f.firstHalfEdge ().getNext ().setHard (true);
            }
         }
      }
   }

   /**
    * Create a quad rectangle mesh. The rectangle is centered on the x-y plane
    * of a local coordinate frame L, with face normals directed along the z
    * axis. 
    *
    * @param wx width of the rectangle along the local x axis
    * @param wy width of the rectangle along the local y axis
    * @param nx number of subdivisions along the local x axis
    * @param ny number of subdivisions along the local y axis
    */
   public static PolygonalMesh createQuadRectangle (
      double wx, double wy, int nx, int ny) {

      // set map tolerance to be 0.01 times smallest spacing between vertices
      VertexMap vtxMap = new VertexMap(Math.min(wx/nx*1e-2, wy/ny*1e-2));
      PolygonalMesh mesh = new PolygonalMesh();
      addQuadRectangle (mesh, wx, wy, nx, ny, RigidTransform3d.IDENTITY, vtxMap);
      return mesh;
   }

   /**
    * Adds an annular sector to an existing mesh. The sector is centered on the
    * x-y plane of a local coordinate frame L, with the bisecting axis parallel
    * to x and face normals directed along the z axis. It extends for
    * +/-<code>ang/2</code> on either side of the x axis, and from an inner
    * radius <code>r0</code> to an outer radius <code>r1</code>; if
    * <code>ang</code> is 2 PI and <code>r0</code> is 0 then the sector becomes
    * a circle with radius <code>r1</code>. The mesh is made of quads
    * except for those faces connected to the origin. A transform XLM is
    * supplied to map L into the mesh coordinate frame M.
    *
    * @param mesh existing mesh to add the annular sector to
    * @param r0 inner radius of the sector
    * @param r1 outer radius of the sector
    * @param ang total angular extent of the sector
    * @param nr number of radial slices
    * @param nang number of angular slices
    * @param XLM transform from the local coordinate frame L to mesh
    * coordinates M.
    * @param vtxMap spatial hash map storing all existing vertices in the
    * mesh. New vertices will be created as needed and added to both this
    * map and to the mesh.
    */
   public static void addQuadAnnularSector (
      PolygonalMesh mesh, double r0, double r1, double ang, int nr, int nang,
      RigidTransform3d XLM, VertexMap vtxMap) {

      if (r0 < 0) {
         throw new IllegalArgumentException (
            "inner radius r0="+r0+" must be positive");
      }
      if (r1 <= r0) {
         throw new IllegalArgumentException (
            "outer radius r1="+r1+" must exceed inner radius r0="+r0);
      }
      if (nr <= 0) {
         throw new IllegalArgumentException ("nr must be positive");
      }
      if (nang <= 0) {
         throw new IllegalArgumentException ("nang must be positive");
      }

      // create faces starting from the origin
      double dr = (r1-r0)/nr;
      double dang = ang/nang;
      double ra = r0;
      for (int i=0; i<nr; i++) {
         double rb = r0 + (i+1)*dr;
         double c0 = Math.cos (-ang/2);
         double s0 = Math.sin (-ang/2);
         for (int j=0; j<nang; j++) {
            double c1 = Math.cos (-ang/2 + (j+1)*dang);
            double s1 = Math.sin (-ang/2 + (j+1)*dang);
            Vertex3d v0 = vtxMap.getOrCreate (mesh, ra*c0, ra*s0, 0, XLM);
            Vertex3d v1 = vtxMap.getOrCreate (mesh, rb*c0, rb*s0, 0, XLM);
            Vertex3d v2 = vtxMap.getOrCreate (mesh, rb*c1, rb*s1, 0, XLM);
            Vertex3d v3 = vtxMap.getOrCreate (mesh, ra*c1, ra*s1, 0, XLM);
            if (ra == 0) {
               mesh.addFace (v0, v1, v2);
            }
            else {
               mesh.addFace (v0, v1, v2, v3);
            }
            c0 = c1;
            s0 = s1;
         }
         ra = rb;
      }
   }

   /**
    * Creates an annular sector. The sector is centered on the
    * x-y plane of a local coordinate frame L, with the bisecting axis parallel
    * to x and face normals directed along the z axis. For more details,
    * see the documentation for {@link #addQuadAnnularSector}.
    *
    * @param r0 inner radius of the annular sector
    * @param r1 outer radius of the annular sector
    * @param ang total angular extent of the annular sector
    * @param nr number of radial slices
    * @param nang number of angular slices
    */
   public static PolygonalMesh createQuadAnnularSector (
      double r0, double r1, double ang, int nr, int nang) {

      double rmin = (r0 == 0 ? r1/nr : r0);
      // set map tolerance to be 0.01 times smallest spacing between vertices
      double tol = Math.min(rmin*1e-2, rmin*Math.sin(ang/nang)*1e-2);
      VertexMap vtxMap = new VertexMap(tol);
      PolygonalMesh mesh = new PolygonalMesh();
      addQuadAnnularSector (
         mesh, r0, r1, ang, nr, nang, RigidTransform3d.IDENTITY, vtxMap);
      return mesh;
   }

   /**
    * Adds a cylindrical section to an existing mesh. The section is centered
    * on the z axis of a local coordinate frame L, extending for a length
    * +/-<code>h/2</code> above and below the origin. The angular extent of the
    * section is +/-<code>ang/2</code> on either side of the x axis; if
    * <code>ang</code> is 2 PI then the section will become a whole cylinder.
    * Normals are oriented to face outwards. The sector is made of quads.  A
    * transform XLM is supplied to map L into the mesh coordinate frame M.
    *
    * @param mesh existing mesh to add the section to
    * @param r radius of the cylinder
    * @param h height of the cylinder
    * @param ang total angular extent of the section
    * @param nh number of height slices
    * @param nang number of angular slices
    * @param outward if <code>true</code>, the normals are facing outward
    * @param XLM transform from the local coordinate frame L to mesh
    * coordinates M.
    * @param vtxMap spatial hash map storing all existing vertices in the
    * mesh. New vertices will be created as needed and added to both this
    * map and to the mesh.
    */
   public static void addQuadCylindricalSection (
      PolygonalMesh mesh, double r, double h, double ang, int nh, int nang,
      boolean outward, RigidTransform3d XLM, VertexMap vtxMap) {

      if (nh <= 0) {
         throw new IllegalArgumentException ("nh must be positive");
      }
      if (nang <= 0) {
         throw new IllegalArgumentException ("nang must be positive");
      }
      // create faces starting from the bottom
      double dh = h/nh;
      double dang = ang/nang;
      double h0 = -h/2;
      for (int i=0; i<nh; i++) {
         double h1 = -h/2+(i+1)*dh;
         double c0 = Math.cos (-ang/2);
         double s0 = Math.sin (-ang/2);
         for (int j=0; j<nang; j++) {
            double c1 = Math.cos (-ang/2 + (j+1)*dang);
            double s1 = Math.sin (-ang/2 + (j+1)*dang);
            Vertex3d v0 = vtxMap.getOrCreate (mesh, r*c0, r*s0, h0, XLM);
            Vertex3d v1 = vtxMap.getOrCreate (mesh, r*c1, r*s1, h0, XLM);
            Vertex3d v2 = vtxMap.getOrCreate (mesh, r*c1, r*s1, h1, XLM);
            Vertex3d v3 = vtxMap.getOrCreate (mesh, r*c0, r*s0, h1, XLM);
            if (outward) {
               mesh.addFace (v0, v1, v2, v3);
            }
            else {
               mesh.addFace (v0, v3, v2, v1);
            }
            c0 = c1;
            s0 = s1;
         }
         h0 = h1;
      }
   }

   /**
    * Creates a cylindrical section. The section is centered on the z axis of a
    * local coordinate frame L, extending for a length +/-<code>h/2</code>
    * above and below the origin. The angular extent of the section is
    * +/-<code>ang/2</code> on either side of the x axis; if <code>ang</code>
    * is 2 PI then the section will become a whole cylinder.  Normals are
    * oriented to face outwards. The sector is made of quads.
    *
    * @param r radius of the cylinder
    * @param h height of the cylinder
    * @param ang total angular extent of the section
    * @param nh number of height slices
    * @param nang number of angular slices
    */
   public static PolygonalMesh createQuadCylindricalSection (
      double r, double h, double ang, int nh, int nang) {

      // set map tolerance to be 0.01 times smallest spacing between vertices
      double tol = Math.min(h/nh*1e-2, r*Math.sin(ang/nang)*1e-2);
      VertexMap vtxMap = new VertexMap(tol);
      PolygonalMesh mesh = new PolygonalMesh();
      addQuadCylindricalSection (
         mesh, r, h, ang, nh, nang, /*outward=*/true,
         RigidTransform3d.IDENTITY, vtxMap);
      return mesh;
   }

   /**
    * Adds a spherical section to an existing mesh. The section is centered on
    * the origin of a local coordinate frame L, with the poles located on the z
    * axis. A point on the sphere is defined using spherical coordinates r,
    * theta, and phi, with theta giving the azimuth angle with respect to the x
    * axis and phi giving the elevation angle with respect to the z axis.  The
    * x, y, z and values are hence
    * <pre>
    * r sin(phi) cos(theta), r sin(phi) sin(theta), r cos(phi)
    * </pre> The extent of phi is given by [0, maxphi],
    * while the extend of theta is given by [-maxthe, maxthe]. Specifying
    * maxphi and maxthe as both PI results in a complete sphere. Normals are
    * oriented to face outwards. The section is made of quads, except at the
    * poles. A transform XLM is supplied to map L into the mesh coordinate
    * frame M.
    *
    * <p>Note: to avoid degenarte quads near the south pole of the section,
    * <code>maxphi</code> is rounded to PI if it is within 1e-4 of PI.
    *
    * @param mesh existing mesh to add the section to
    * @param r radius of the section
    * @param maxthe maximum azimuth angle about either side of the x axis
    * @param maxphi maximum elevation angle with respect to the z axis
    * @param nthe number of slices for the azimuth
    * @param nphi number of slices for the elevation
    * @param XLM transform from the local coordinate frame L to mesh
    * coordinates M.
    * @param vtxMap spatial hash map storing all existing vertices in the
    * mesh. New vertices will be created as needed and added to both this
    * map and to the mesh.
    */
   public static void addQuadSphericalSection (
      PolygonalMesh mesh, double r, double maxthe, double maxphi,
      int nthe, int nphi, RigidTransform3d XLM, VertexMap vtxMap) {

      if (nthe <= 0) {
         throw new IllegalArgumentException ("nthe must be positive");
      }
      if (nphi <= 0) {
         throw new IllegalArgumentException ("nphi must be positive");
      }
      if (Math.abs(maxphi-Math.PI) < 0.0001) {
         maxphi = Math.PI;
      }
      if (Math.abs(maxthe-Math.PI) < 0.0001) {
         maxthe = Math.PI;
      }

      // create faces starting from the pole down
      double dthe = 2*maxthe/nthe;
      double dphi = maxphi/nphi;
      double cp0 = 1;
      double sp0 = 0;
      
      for (int i=0; i<nphi; i++) {
         
         double p = (i+1)*dphi;
         double cp1 = Math.cos (p);
         double sp1 = Math.sin (p);
         // snap to pi
         if (Math.abs(p-Math.PI) < 0.0001) {
            p = Math.PI;
            cp1 = -1;
            sp1 = 0;
         }
         
         double ct0 = Math.cos (-maxthe);
         double st0 = Math.sin (-maxthe);
         if (Math.abs(maxthe-Math.PI) < 0.0001) {
            ct0 = -1;
            st0 = 0;
         }
         
         for (int j=0; j<nthe; j++) {
            Vertex3d v0, v1, v2, v3;
            double t = -maxthe + (j+1)*dthe;
            double ct1 = Math.cos (t);
            double st1 = Math.sin (t);
            // snap to pi
            if (Math.abs(t-Math.PI) < 0.0001) {
               t = Math.PI;
               ct1 = -1;
               st1 = 0;
            }
            
            v0 = vtxMap.getOrCreate (mesh, r*sp1*ct0, r*sp1*st0, r*cp1, XLM);
            v1 = vtxMap.getOrCreate (mesh, r*sp1*ct1, r*sp1*st1, r*cp1, XLM);
            v2 = vtxMap.getOrCreate (mesh, r*sp0*ct1, r*sp0*st1, r*cp0, XLM);
            v3 = vtxMap.getOrCreate (mesh, r*sp0*ct0, r*sp0*st0, r*cp0, XLM);

            if (v2 == v3) {
               mesh.addFace (v0, v1, v3);
            }
            else if (v0 == v1) {
               mesh.addFace(v0, v2, v3);
            }
            else {
               if (Math.abs(sp0) < 1e-5) {
                  if (cp0 > 0) {
                     mesh.addFace (v0, v1, v3);
                  }
                  else {
                     mesh.addFace (v0, v2, v3);
                  }
               }
               else if (Math.abs(sp1) < 1e-5){
                  if (cp1 > 0) {
                     mesh.addFace (v0, v1, v3);
                  }
                  else {
                     mesh.addFace (v0, v2, v3);
                  }
               }
               else {
                  mesh.addFace (v0, v1, v2, v3);
               }
            }
            ct0 = ct1;
            st0 = st1;
         }
         cp0 = cp1;
         sp0 = sp1;
      }
   }
 
   /**
    * Creates a spherical section. The section is centered on the origin of a
    * local coordinate frame L, with the poles located on the z axis. A point
    * on the sphere is defined using spherical coordinates r, theta, and phi,
    * with theta giving the azimuth angle with respect to the x axis and phi
    * giving the elevation angle with respect to the z axis. For additional
    * information, see the documentation for {@link #addQuadSphericalSection}.
    *
    * @param r radius of the section
    * @param maxthe maximum azimuth angle about either side of the x axis
    * @param maxphi maximum elevation angle with respect to the z axis
    * @param nthe number of slices for the azimuth
    * @param nphi number of slices for the elevation
    */
   public static PolygonalMesh createQuadSphericalSection (
      double r, double maxthe, double maxphi, int nthe, int nphi) {

      if (Math.abs(maxphi-Math.PI) < 0.0001) {
         maxphi = Math.PI;
      }
      double tol = computeSphericalPointTolerance (r, maxthe, maxphi, nthe, nphi);
      VertexMap vtxMap = new VertexMap (tol);
      PolygonalMesh mesh = new PolygonalMesh();
      addQuadSphericalSection (
         mesh, r, maxthe, maxphi, nthe, nphi, RigidTransform3d.IDENTITY, vtxMap);
      return mesh;
   }

   private static double computeSphericalPointTolerance (
      double r, double maxthe, double maxphi, int nthe, int nphi) {

      double minsp = Math.sin(maxphi/nphi);
      minsp = Math.min (minsp, Math.sin(maxphi));
      return Math.min (0.01*r*minsp*Math.sin(maxthe/nthe), 0.01*r*minsp);
   }

   /**
    * Adds a toroidal section to an existing mesh. The section lies in the
    * x-y plane and curves about the z-axis for an angular distance of
    * <code>maxthe</code>, with the starting end aligned with the x-z plane.
    * The major radius from the z axis to the center of the tube is given by
    * <code>rmajor</code>, and the minor radius of the tube section itself is
    * given by <code>rminor</code>.
    *
    * <p>The section made out of quads. It is closed into a torus if
    * <code>maxthe</code> is equal to <code>2*Math.PI</code>.
    *
    * @param mesh existing mesh to add the section to
    * @param rmajor major radius of bending about the z axis
    * @param rminor minor radius of the tube
    * @param maxthe maximum bending angle about the z axis
    * @param nmajor number of slices along the major radius
    * @param nminor number of slices along the minor radius
    * @param XLM transform from the local coordinate frame L to mesh
    * coordinates M.
    * @param vtxMap spatial hash map storing all existing vertices in the
    * mesh. New vertices will be created as needed and added to both this
    * map and to the mesh.
    */
   public static void addQuadToroidalSection (
      PolygonalMesh mesh, double rmajor, double rminor, double maxthe,
      int nmajor, int nminor, RigidTransform3d XLM, VertexMap vtxMap) {

      double PI_TIMES_2 = 2*Math.PI;

      if (nmajor <= 0) {
         throw new IllegalArgumentException ("nmajor must be positive");
      }
      if (nminor < 3) {
         throw new IllegalArgumentException ("nminor must be at least 3");
      }
      if (rmajor <= rminor) {
         throw new IllegalArgumentException ("rmajor must be greater than rminor");
      }
      if (Math.abs(maxthe-PI_TIMES_2) < EPS) {
         maxthe = PI_TIMES_2;
      }

      double ct0 = 1.0;
      double st0 = 0.0;
      for (int i=1; i<=nmajor; i++) {
         double ct1 = Math.cos (i*maxthe/nmajor);
         double st1 = Math.sin (i*maxthe/nmajor);

         double cp0 = 1.0;
         double sp0 = 0.0;
         for (int j=1; j<=nminor; j++) {

            double cp1 = Math.cos (j*PI_TIMES_2/nminor);
            double sp1 = Math.sin (j*PI_TIMES_2/nminor);

            double r0 = rmajor+cp0*rminor;
            double r1 = rmajor+cp1*rminor;

            Vertex3d v0, v1, v2, v3;

            v0 = vtxMap.getOrCreate (mesh, r0*ct0, r0*st0, sp0*rminor, XLM);
            v1 = vtxMap.getOrCreate (mesh, r1*ct0, r1*st0, sp1*rminor, XLM);
            v2 = vtxMap.getOrCreate (mesh, r1*ct1, r1*st1, sp1*rminor, XLM);
            v3 = vtxMap.getOrCreate (mesh, r0*ct1, r0*st1, sp0*rminor, XLM);
            
            mesh.addFace (v3, v2, v1, v0);

            cp0 = cp1;
            sp0 = sp1;
         }
         ct0 = ct1;
         st0 = st1;
      }
   }

   /**
    * Creates a toroidal section. The section lies in the x-y plane and
    * curves about the z-axis for an angular distance of <code>maxthe</code>,
    * with the starting end aligned with the x-z plane. For additional
    * information, see the documentation for {@link #addQuadToroidalSection}.
    *
    * @param rmajor major radius of bending about the z axis
    * @param rminor minor radius of the tube
    * @param maxthe maximum bending angle about the z axis
    * @param nmajor number of slices along the major radius
    * @param nminor number of slices along the minor radius
    */
   public static PolygonalMesh createQuadToroidalSection (
      double rmajor, double rminor, double maxthe, int nmajor, int nminor) {

      double tol = computeToroidalTolerance (
         rmajor, rminor, maxthe, nmajor, nminor);

      VertexMap vtxMap = new VertexMap (tol);
      PolygonalMesh mesh = new PolygonalMesh();
      addQuadToroidalSection (
         mesh, rmajor, rminor, maxthe, nmajor, nminor,
         RigidTransform3d.IDENTITY, vtxMap);
      return mesh;
   }

   /**
    * Creates a quad torus mesh in the x-y plane.
    *
    * @param rmajor major radius of the torus
    * @param rminor minor radius of the torus
    * @param nmajor number of slices along the major radius
    * @param nminor number of slices along the minor radius
    */
   public static PolygonalMesh createQuadTorus (
      double rmajor, double rminor, int nmajor, int nminor) {

      return createQuadToroidalSection (
         rmajor, rminor, 2*Math.PI, nmajor, nminor);
   }

   /**
    * Creates a triangular torus mesh in the x-y plane.
    *
    * @param rmajor major radius of the torus
    * @param rminor minor radius of the torus
    * @param nmajor number of slices along the major radius
    * @param nminor number of slices along the minor radius
    */
   public static PolygonalMesh createTorus (
      double rmajor, double rminor, int nmajor, int nminor) {

      PolygonalMesh mesh = createQuadTorus (
         rmajor, rminor, nmajor, nminor);
      mesh.triangulate();
      return mesh;
   }

   /**
    * Creates a quad extended torus mesh in the x-y plane.  An extended torus
    * is a torus with straight sections added in the middle, giving a
    * shape similar to a chain link. The straight sections are parallel
    * to the x-axis.
    *
    * @param rmajor major radius of the torus
    * @param rminor minor radius of the torus
    * @param xlen length of the straight sections
    * @param nmajor number of slices along the major radius
    * @param nminor number of slices along the minor radius
    */
   public static PolygonalMesh createQuadExtendedTorus (
      double rmajor, double rminor, double xlen, int nmajor, int nminor) {

      double tol = computeToroidalTolerance (
         rmajor, rminor, 2*Math.PI, nmajor, nminor);
      VertexMap vtxMap = new VertexMap (tol);
      PolygonalMesh mesh = new PolygonalMesh();
      RigidTransform3d XLM = new RigidTransform3d();
      XLM.p.set (xlen/2, 0, 0);
      XLM.R.setRpy (-Math.PI/2, 0, 0);
      addQuadToroidalSection (
         mesh, rmajor, rminor, Math.PI, nmajor, nminor, XLM, vtxMap);
      XLM.p.set (-xlen/2, 0, 0);
      XLM.R.setRpy (Math.PI/2, 0, 0);
      addQuadToroidalSection (
         mesh, rmajor, rminor, Math.PI, nmajor, nminor, XLM, vtxMap);

      double outerChordLen = 2*(rmajor+rminor)*Math.sin(Math.PI/(nmajor));
      int nx = (int)Math.ceil(xlen/outerChordLen);

      XLM.p.set (0, rmajor, 0);
      XLM.R.setRpy (0, Math.PI/2, 0);
      addQuadCylindricalSection (
         mesh, rminor, xlen, 2*Math.PI, nx, nminor,
         /*outward=*/true, XLM, vtxMap);

      XLM.p.set (0, -rmajor, 0);
      XLM.R.setRpy (0, Math.PI/2, 0);
      addQuadCylindricalSection (
         mesh, rminor, xlen, 2*Math.PI, nx, nminor,
         /*outward=*/true, XLM, vtxMap);

      return mesh;
   }

   /**
    * Creates a quad extended torus mesh in the x-y plane.  An extended torus
    * is a torus with straight sections added in the middle, giving a
    * shape similar to a chain link. The straight sections are parallel
    * to the x-axis.
    *
    * @param rmajor major radius of the torus
    * @param rminor minor radius of the torus
    * @param xlen length of the straight sections
    * @param nmajor number of slices along the major radius
    * @param nminor number of slices along the minor radius
    */
   public static PolygonalMesh createExtendedTorus (
      double rmajor, double rminor, double xlen, int nmajor, int nminor) {

      PolygonalMesh mesh = createQuadExtendedTorus (
         rmajor, rminor, xlen, nmajor, nminor);
      mesh.triangulate();
      return mesh;
   }

   private static double computeToroidalTolerance (
      double rmajor, double rminor, double maxthe, int nmajor, int nminor) {

      if (rmajor <= rminor) {
         throw new IllegalArgumentException (
            "rmajor must be greater than rminor");
      }
      return (
         0.01*Math.min (2*(rmajor-rminor)*Math.sin(maxthe/(2*nmajor)),
                        2*rminor*Math.sin(Math.PI/nminor)));
   }

   /**
    * Legacy method to create a rectangle with texture coordinates;
    * calls {@link #createRectangle(double,double,boolean)
    * createRectangle(wx,wy,true)}.
    * 
    * @param wx width in the x direction
    * @param wy width in the y direction
    * @return created rectangular mesh
    */
   public static PolygonalMesh createPlane (double wx, double wy) {
      return createRectangle (wx, wy, /*addTextureCoords=*/true);
   }
   
   /**
    * Create a open rectanglar mesh, composed of two triangles, in the x-y
    * plane, centered on the origin and with normals directed along the z axis. 
    * Texture coordinates can optionally be created for each triangle so that
    * (0,0) and (1,1) correspond to the lower left and upper right corners.
    *
    * @param wx width in the x direction
    * @param wy width in the y direction
    * @param addTextureCoords if <code>true</code>, generates texture 
    * coordinates
    */
   public static PolygonalMesh createRectangle (
      double wx, double wy, boolean addTextureCoords) {
      Point3d[] plist = new Point3d[4];
      plist[0] = new Point3d(wx / 2, wy / 2, 0);
      plist[1] = new Point3d(-wx / 2, wy / 2, 0);
      plist[2] = new Point3d(-wx / 2, -wy / 2, 0);
      plist[3] = new Point3d(wx / 2, -wy / 2, 0);
      int[][] faceIndices = new int[][] { { 0, 1, 2 }, { 0, 2, 3 } };

      PolygonalMesh mesh = new PolygonalMesh();
      mesh.set(plist, faceIndices);

      if (addTextureCoords) {
         ArrayList<Vector3d> vt = new ArrayList<Vector3d>();
         vt.add(new Point3d(1, 1, 0));
         vt.add(new Point3d(0, 1, 0));
         vt.add(new Point3d(0, 0, 0));
         vt.add(new Point3d(1, 0, 0));         
         mesh.setTextureCoords (vt, mesh.createVertexIndices());
      }
      return mesh;
   }

   /**
    * Legacy method to create a rectangle with texture coordinates;
    * calls {@link #createRectangle(double,double,int,int,boolean)
    * createRectangle(wx,wy,xdiv,ydiv,true)}.
    * 
    * @param wx width in the x direction
    * @param wy width in the y direction
    * @param xdiv number of divisions in x (&gt;=1)
    * @param ydiv number of divisions in y (&gt;=1)
    * @return created rectangular mesh
    */
   public static PolygonalMesh createPlane (
      double wx, double wy, int xdiv, int ydiv) {
      return createRectangle (
         wx, wy, xdiv, ydiv, DEFAULT_ADD_NORMALS, /*addTextureCoords=*/true);
   }
   
   /**
    * Create a open rectangular mesh, composed of triangles, in the x-y
    * plane, centered on the origin and with normals directed along the z axis. 
    * Texture coordinates can optionally be created created for each triangle
    * so that (0,0) and (1,1) correspond to the lower left and upper right 
    * corners.
    *
    * @param wx width in the x direction
    * @param wy width in the y direction
    * @param xdiv number of divisions in x (&gt;=1)
    * @param ydiv number of divisions in y (&gt;=1)
    * @param addTextureCoords if <code>true</code>, generates texture 
    * coordinates
    * @return created mesh
    */
   public static PolygonalMesh createRectangle (
      double wx, double wy, int xdiv, int ydiv,
      boolean addTextureCoords) {
      return createRectangle (
         wx, wy, xdiv, ydiv, DEFAULT_ADD_NORMALS, addTextureCoords);
   }
   
   /**
    * Create a open rectangular mesh, composed of triangles, in the x-y
    * plane, centered on the origin and with normals directed along the z axis. 
    * Texture coordinates can optionally be created created for each triangle
    * so that (0,0) and (1,1) correspond to the lower left and upper right 
    * corners.
    *
    * @param wx width in the x direction
    * @param wy width in the y direction
    * @param xdiv number of divisions in x (&gt;=1)
    * @param ydiv number of divisions in y (&gt;=1)
    * @param addNormals if <code>true</code>, generates normals in
    * the positive z direction
    * @param addTextureCoords if <code>true</code>, generates texture 
    * coordinates
    * @return created mesh
    */
   public static PolygonalMesh createRectangle (
      double wx, double wy, int xdiv, int ydiv,
      boolean addNormals, boolean addTextureCoords) {
      
      Point3d[] plist = new Point3d[(xdiv+1)*(ydiv+1)];
      int[][] faceIndices = new int[xdiv*ydiv*2][];
      ArrayList<Vector3d> vt = new ArrayList<Vector3d>();
      
      double xoffset = -wx/2;
      double yoffset = -wy/2;
      double dx = wx/xdiv;
      double dy = wy/ydiv;
      double dxt = 1.0/xdiv;
      double dyt = 1.0/ydiv;
      
      for (int j=0; j<=ydiv; j++) {
         for (int i=0; i<=xdiv; i++) {
            plist[i+j*(xdiv+1)] = new Point3d(xoffset+i*dx, yoffset + j*dy, 0);
            if (addTextureCoords) {
               vt.add(new Point3d(i*dxt,j*dyt, 0));
            }
              
            if (i < xdiv && j < ydiv) {
               int idx1 = i+j*(xdiv+1);
               int idx2 = (i+1)+j*(xdiv+1);
               int idx3 = (i+1)+(j+1)*(xdiv+1);
               int idx4 = i + (j+1)*(xdiv+1);
               int istart = 2*(i+j*xdiv);
               if ( (i+j) % 2 == 0) {
                  faceIndices[istart] = new int[] {idx1, idx2, idx4};
                  faceIndices[istart+1] = new int[] {idx2, idx3, idx4};
               } else {
                  faceIndices[istart] = new int[] {idx1, idx2, idx3};
                  faceIndices[istart+1] = new int[] {idx1, idx3, idx4};
               }
            }
         }
      }
      
      PolygonalMesh mesh = new PolygonalMesh();
      mesh.set(plist, faceIndices);
      
      if (addTextureCoords) {
         mesh.setTextureCoords (vt, mesh.createVertexIndices());
      }
      
      if (addNormals) {
         ArrayList<Vector3d> normals = new ArrayList<>();
         normals.add(new Vector3d(0,0,1));
         int[] indices = mesh.createVertexIndices();
         mesh.setNormals(normals, indices);
      }
      return mesh;
   }

   /**
    * Creates a quad-based box mesh, with one quad per side, centered on the
    * origin.
    *
    * @param wx width in the x direction
    * @param wy width in the y direction
    * @param wz width in the z direction
    */
   public static PolygonalMesh createQuadBox (
      double wx, double wy, double wz) {
      
      return createBox (
         wx, wy, wz, Point3d.ZERO, 1, 1, 1, DEFAULT_ADD_NORMALS, FaceType.QUAD);
   }
   
   /**
    * Creates a quad-based box mesh, with one quad per side, centered on the
    * origin.
    *
    * @param wx width in the x direction
    * @param wy width in the y direction
    * @param wz width in the z direction
    * @param addNormals if <code>true</code>, generates normals perpendicular
    * to each side
    */
   public static PolygonalMesh createQuadBox (
      double wx, double wy, double wz, boolean addNormals) {
      
      return createBox (
         wx, wy, wz, Point3d.ZERO, 1, 1, 1, addNormals, FaceType.QUAD);
   }

   /**
    * Creates a quad-based box mesh, with one quad per side, centered at
    * a prescribed location.
    *
    * @param wx width in the x direction
    * @param wy width in the y direction
    * @param wz width in the z direction
    * @param x center location along the x axis
    * @param y center location along the y axis
    * @param z center location along the z axis
    */
   public static PolygonalMesh createQuadBox (
      double wx, double wy, double wz, double x, double y, double z) {
      return createQuadBox(wx, wy, wz, x, y, z, DEFAULT_ADD_NORMALS);
   }
   
   /**
    * Creates a quad-based box mesh, with one quad per side, centered at
    * a prescribed location.
    *
    * @param wx width in the x direction
    * @param wy width in the y direction
    * @param wz width in the z direction
    * @param x center location along the x axis
    * @param y center location along the y axis
    * @param z center location along the z axis
    * @param addNormals if <code>true</code>, generates normals perpendicular
    * to each side
    */
   public static PolygonalMesh createQuadBox (
      double wx, double wy, double wz,
      double x, double y, double z, boolean addNormals) {

      return createBox (
         wx, wy, wz, new Point3d (x, y, z), 1, 1, 1, addNormals, FaceType.QUAD);
   }
   
   /**
    * Creates a triangle-based box mesh, with two triangles per side, centered
    * on the origin.
    *
    * @param wx width in the x direction
    * @param wy width in the y direction
    * @param wz width in the z direction
    */
   public static PolygonalMesh createBox (
      double wx, double wy, double wz) {
      return createBox(wx, wy, wz, DEFAULT_ADD_NORMALS);
   }

   /**
    * Creates a triangle-based box mesh, with two triangles per side, centered
    * on the origin.
    *
    * @param wx width in the x direction
    * @param wy width in the y direction
    * @param wz width in the z direction
    * @param addNormals if <code>true</code>, generates normals perpendicular
    * to each side
    */
   public static PolygonalMesh createBox (
      double wx, double wy, double wz, boolean addNormals) {
      PolygonalMesh mesh = createBox (
         wx, wy, wz, Point3d.ZERO, 1, 1, 1, addNormals, FaceType.TRI);
      return mesh;
   }

   /**
    * Creates a triangle-based box mesh, with two triangles per side, centered
    * at a prescribed location.
    *
    * @param wx width in the x direction
    * @param wy width in the y direction
    * @param wz width in the z direction
    * @param x center location along the x axis
    * @param y center location along the y axis
    * @param z center location along the z axis
    */
   public static PolygonalMesh createBox (
      double wx, double wy, double wz, double x, double y, double z) {
      return createBox(wx, wy, wz, x, y, z, DEFAULT_ADD_NORMALS);
   }
   
   /**
    * Creates a triangle-based box mesh, with two triangles per side, centered
    * at a prescribed location.
    *
    * @param wx width in the x direction
    * @param wy width in the y direction
    * @param wz width in the z direction
    * @param x center location along the x axis
    * @param y center location along the y axis
    * @param z center location along the z axis
    * @param addNormals if <code>true</code>, generates normals perpendicular
    * to each side
    */
   public static PolygonalMesh createBox (
      double wx, double wy, double wz, double x, double y, double z,
      boolean addNormals) {

      PolygonalMesh mesh = createBox (
         wx, wy, wz, new Point3d(x, y, z), 1, 1, 1, addNormals, FaceType.TRI);
      return mesh;
   }
      
   /**
    * Creates a triangle-based box mesh, with a specified mesh resolution in
    * each direction, and centered at a defined center point.
    *
    * @param wx width in the x direction
    * @param wy width in the y direction
    * @param wz width in the z direction
    * @param center center of the box
    * @param nx number of subdivisions along x
    * @param ny number of subdivisions along y
    * @param nz number of subdivisions along z
    */
   public static PolygonalMesh createBox(double wx, double wy, double wz,
      Point3d center, int nx, int ny, int nz) {
      return createBox(wx,  wy,  wz, center, nx, ny, nz, DEFAULT_ADD_NORMALS);
   }
   

   /**
    * Creates a triangle-based box mesh, with a specified mesh resolution in
    * each direction, and centered at a defined center point.
    *
    * @param wx width in the x direction
    * @param wy width in the y direction
    * @param wz width in the z direction
    * @param center center of the box
    * @param nx number of subdivisions along x
    * @param ny number of subdivisions along y
    * @param nz number of subdivisions along z
    * @param addNormals if <code>true</code>, generates normals perpendicular
    * to each side
    */
   public static PolygonalMesh createBox (
      double wx, double wy, double wz,
      Point3d center, int nx, int ny, int nz, boolean addNormals) {
      PolygonalMesh mesh =
         createBox (
            wx, wy, wz, center, nx, ny, nz, addNormals, FaceType.TRI);
      return mesh;
   }


   private static class MidEdgeVertexList extends ArrayList<MidEdgeVertex> {

      private static final long serialVersionUID = -1887188834611352010L;

      public MidEdgeVertex get(Vertex3d a, Vertex3d b) {
         for (MidEdgeVertex vtx : this) {
            if (vtx.a == a && vtx.b == b) {
               return vtx;
            } else if (vtx.a == b && vtx.b == a) {
               return vtx;
            }
         }
         return null;
      }

      public MidEdgeVertex getOrCreate(Vertex3d a, Vertex3d b) {
         MidEdgeVertex vtx = get(a, b);
         if (vtx == null) {
            vtx = new MidEdgeVertex(a, b);
            add(vtx);
         }
         return vtx;
      }
   }

   private static class MidEdgeVertex {
      public Vertex3d a = null;
      public Vertex3d b = null;
      public Vertex3d mid = null;

      public MidEdgeVertex (Vertex3d a, Vertex3d b) {
         this.a = a;
         this.b = b;
         Point3d pnt = new Point3d(a.getPosition());
         pnt.add(b.getPosition());
         pnt.scale(0.5);

         mid = new Vertex3d(pnt);
      }
   }

   public static PolygonalMesh subdivide(PolygonalMesh orig, int numIters) {
      PolygonalMesh out = orig;
      for (int i = 0; i < numIters; i++) {
         out = subdivide(out);
      }
      return out;
   }

   public static PolygonalMesh subdivide(PolygonalMesh orig) {

      PolygonalMesh mesh = new PolygonalMesh();
      HashMap<Vertex3d,Vertex3d> newVtxMap = new HashMap<Vertex3d,Vertex3d>();

      for (Vertex3d vtx : orig.getVertices()) {
         Vertex3d newVtx = new Vertex3d(new Point3d(vtx.getPosition()));
         newVtxMap.put(vtx, newVtx);
         mesh.addVertex(newVtx);
      }

      MidEdgeVertexList vtxList = new MidEdgeVertexList();

      Vertex3d vtxo1, vtxo2, vtxo3, vtxo4;
      Vertex3d vtxc1, vtxc2, vtxc3, vtxc4, vtxmid;
      //Point3d centroid = new Point3d();

      for (Face face : orig.getFaces()) {
         if (face.numVertices() == 3) {

            vtxo1 = newVtxMap.get(face.getVertex(0));
            vtxo2 = newVtxMap.get(face.getVertex(1));
            vtxo3 = newVtxMap.get(face.getVertex(2));

            vtxc1 = vtxList.getOrCreate(vtxo1, vtxo2).mid;
            if (!mesh.getVertices().contains(vtxc1)) {
               mesh.addVertex(vtxc1);
            }
            vtxc2 = vtxList.getOrCreate(vtxo2, vtxo3).mid;
            if (!mesh.getVertices().contains(vtxc2)) {
               mesh.addVertex(vtxc2);
            }
            vtxc3 = vtxList.getOrCreate(vtxo3, vtxo1).mid;
            if (!mesh.getVertices().contains(vtxc3)) {
               mesh.addVertex(vtxc3);
            }

            mesh.addFace(vtxo1, vtxc1, vtxc3);
            mesh.addFace(vtxc1, vtxo2, vtxc2);
            mesh.addFace(vtxc3, vtxc2, vtxo3);
            mesh.addFace(vtxc1, vtxc2, vtxc3);

         } else if (face.numVertices() == 4) {

            vtxo1 = newVtxMap.get(face.getVertex(0));
            vtxo2 = newVtxMap.get(face.getVertex(1));
            vtxo3 = newVtxMap.get(face.getVertex(2));
            vtxo4 = newVtxMap.get(face.getVertex(3));

            vtxc1 = vtxList.getOrCreate(vtxo1, vtxo2).mid;
            if (!mesh.getVertices().contains(vtxc1)) {
               mesh.addVertex(vtxc1);
            }
            vtxc2 = vtxList.getOrCreate(vtxo2, vtxo3).mid;
            if (!mesh.getVertices().contains(vtxc2)) {
               mesh.addVertex(vtxc2);
            }
            vtxc3 = vtxList.getOrCreate(vtxo3, vtxo4).mid;
            if (!mesh.getVertices().contains(vtxc3)) {
               mesh.addVertex(vtxc3);
            }
            vtxc4 = vtxList.getOrCreate(vtxo4, vtxo1).mid;
            if (!mesh.getVertices().contains(vtxc4)) {
               mesh.addVertex(vtxc4);
            }
            Point3d centroid = new Point3d();
            face.computeCentroid(centroid);
            vtxmid = new Vertex3d(centroid);
            mesh.addVertex(vtxmid);

            mesh.addFace(vtxo1, vtxc1, vtxmid, vtxc4);
            mesh.addFace(vtxc1, vtxo2, vtxc2, vtxmid);
            mesh.addFace(vtxmid, vtxc2, vtxo3, vtxc3);
            mesh.addFace(vtxc4, vtxmid, vtxc3, vtxo4);

         } else {
            // triangulate face using centroid and divide edges
            Point3d centroid = new Point3d();
            face.computeCentroid(centroid);
            vtxmid = new Vertex3d(centroid);
            mesh.addVertex(vtxmid);
            int n = face.numVertices();

            for (int i = 0; i < n; i++) {
               vtxo1 = face.getVertex(i);
               vtxo2 = face.getVertex((i + 1) % n);
               Vertex3d vtxlmid = vtxList.getOrCreate(vtxo1, vtxo2).mid;
               mesh.addFace(vtxo1, vtxlmid, vtxmid);
               mesh.addFace(vtxlmid, vtxo2, vtxmid);
            }
         }
      }

      return mesh;

   }

   /**
    * Creates a quad-based box mesh, with a specified mesh resolution in
    * each direction, and centered at a defined center point.
    *
    * @param wx width in the x direction
    * @param wy width in the y direction
    * @param wz width in the z direction
    * @param center center of the box
    * @param nx number of subdivisions along x
    * @param ny number of subdivisions along y
    * @param nz number of subdivisions along z
    */
   public static PolygonalMesh createQuadBox (
      double wx, double wy, double wz,
      Point3d center, int nx, int ny, int nz) {
      return createBox (
         wx, wy, wz, center, nx, ny, nz, DEFAULT_ADD_NORMALS, FaceType.QUAD);
   }

   private static void setHardEdges (Face face, boolean[] hard) {
      for (int i=0; i<hard.length; i++) {
         if (hard[i]) {
            face.getEdge(i).setHard(true);
         }
      }
   }

   private static void addFaces (
      PolygonalMesh mesh, Vertex3d vtxs[], boolean[] hardEdges,
      int nrmIdx, int[] nrmlIdxs, int sum, FaceType faceType) {

      int nverts; // number of faces * vertices per face
      int nrmlOff; // offset within normalIdxs for adding normals

      if (faceType == FaceType.QUAD) {
         nverts = 4;
         nrmlOff = mesh.numFaces()*4;
         Face f = mesh.addFace(vtxs);
         setHardEdges (f, hardEdges);
      }
      else {
         Face f0, f1;
         nverts = 6;
         nrmlOff = mesh.numFaces()*3;
         if (faceType == FaceType.TRI || (sum%2) == 0) {
            // even parity
            f0 = mesh.addFace (vtxs[0], vtxs[1], vtxs[2]);
            f1 = mesh.addFace (vtxs[0], vtxs[2], vtxs[3]);

            setHardEdges (f0, new boolean[] {false, hardEdges[1], hardEdges[2]});
            setHardEdges (f1, new boolean[] {hardEdges[0], false, hardEdges[3]});
         }
         else {
            // odd parity
            f0 = mesh.addFace (vtxs[0], vtxs[1], vtxs[3]);
            f1 = mesh.addFace (vtxs[1], vtxs[2], vtxs[3]);

            setHardEdges (f0, new boolean[] {hardEdges[0], hardEdges[1], false});
            setHardEdges (f1, new boolean[] {false, hardEdges[2], hardEdges[3]});
         }
      }
      if (nrmlIdxs != null) {
         for (int l=0; l<nverts; ++l) {
            nrmlIdxs[nrmlOff++] = nrmIdx;
         }
      }
   }
   
   /**
    * Creates a box mesh, with a specified mesh resolution in each direction, 
    * and centered at a defined center point. The faces type is specified
    * by <code>faceType</code>
    *
    * @param wx width in the x direction
    * @param wy width in the y direction
    * @param wz width in the z direction
    * @param center center of the box
    * @param nx number of subdivisions along x
    * @param ny number of subdivisions along y
    * @param nz number of subdivisions along z
    * @param addNormals if <code>true</code>, generates normals perpendicular
    * to each side
    * @param faceType specifies the face type to be either quads, triangles,
    * or triangles with alternating diagonals
    */
   public static PolygonalMesh createBox (
      double wx, double wy, double wz,
      Point3d center, int nx, int ny, int nz,
      boolean addNormals, FaceType faceType) {

      PolygonalMesh mesh = new PolygonalMesh();
      Vertex3d[][][] vtxs = new Vertex3d[nx + 1][ny + 1][nz + 1];

      Vertex3d faceVtxs[] = new Vertex3d[4];
      
      ArrayList<Vector3d> nrmls = null;
      int[] nrmlIdxs = null;
      if (addNormals) {
         nrmls = new ArrayList<Vector3d>();
         nrmls.add(new Vector3d(1,0,0));
         nrmls.add(new Vector3d(0,1,0));
         nrmls.add(new Vector3d(0,0,1));
         nrmls.add(new Vector3d(-1,0,0));
         nrmls.add(new Vector3d(0,-1,0));
         nrmls.add(new Vector3d(0,0,-1));
         int nindices;
         if (faceType == FaceType.QUAD) {
            nindices = 8*(nx*ny+nx*nz+ny*nz);
         }
         else {
            // trianglar
            nindices = 12*(nx*ny+nx*nz+ny*nz);
         }
         nrmlIdxs = new int[nindices];
      }

      Vector3d dx = new Vector3d(wx / (nx), wy / (ny), wz / (nz));
      Point3d offset = new Point3d(-wx / 2, -wy / 2, -wz / 2);
      boolean[] hardEdges;

      // bottom/top (sides in x/y plane)
      for (int i = 0; i < nx; i++) {
         for (int j = 0; j < ny; j++) {
            faceVtxs[0] = getOrCreateVertex(i, j, 0, vtxs, offset, dx, mesh);
            faceVtxs[1] =
               getOrCreateVertex(i, j+1, 0, vtxs, offset, dx, mesh);
            faceVtxs[2] =
               getOrCreateVertex(i+1, j+1, 0, vtxs, offset, dx, mesh);
            faceVtxs[3] =
               getOrCreateVertex(i+1, j, 0, vtxs, offset, dx, mesh);

            // notes: edge(i) appears *before* vertex(i).
            hardEdges = new boolean[] {j == 0, i == 0, j == ny-1, i == nx-1 };
            addFaces (mesh, faceVtxs, hardEdges, 5, nrmlIdxs, i+j, faceType);

            faceVtxs[0] = getOrCreateVertex(i, j, nz, vtxs, offset, dx, mesh);
            faceVtxs[3] =
               getOrCreateVertex(i, j+1, nz, vtxs, offset, dx, mesh);
            faceVtxs[2] =
               getOrCreateVertex(i+1, j+1, nz, vtxs, offset, dx, mesh);
            faceVtxs[1] =
               getOrCreateVertex(i+1, j, nz, vtxs, offset, dx, mesh);

            hardEdges = new boolean[] {i == 0, j == 0, i == nx-1, j == ny-1 };
            addFaces (mesh, faceVtxs, hardEdges, 2, nrmlIdxs, i+j, faceType);
         }
      }

      // back/front (sides in z/x plane)
      for (int i = 0; i < nx; i++) {
         for (int k = 0; k < nz; k++) {
            faceVtxs[0] = getOrCreateVertex(i, 0, k, vtxs, offset, dx, mesh);
            faceVtxs[3] =
               getOrCreateVertex(i, 0, k+1, vtxs, offset, dx, mesh);
            faceVtxs[2] =
               getOrCreateVertex(i+1, 0, k+1, vtxs, offset, dx, mesh);
            faceVtxs[1] =
               getOrCreateVertex(i+1, 0, k, vtxs, offset, dx, mesh);

            hardEdges = new boolean[] {i == 0, k == 0, i == nx-1, k == nz-1 };
            addFaces (mesh, faceVtxs, hardEdges, 4, nrmlIdxs, i+k, faceType);
            
            faceVtxs[0] = getOrCreateVertex(i, ny, k, vtxs, offset, dx, mesh);
            faceVtxs[1] =
               getOrCreateVertex(i, ny, k+1, vtxs, offset, dx, mesh);
            faceVtxs[2] =
               getOrCreateVertex(i+1, ny, k+1, vtxs, offset, dx, mesh);
            faceVtxs[3] =
               getOrCreateVertex(i+1, ny, k, vtxs, offset, dx, mesh);

            hardEdges = new boolean[] {k == 0, i == 0, k == nz-1, i == nx-1 };
            addFaces (mesh, faceVtxs, hardEdges, 1, nrmlIdxs, i+k, faceType);
         }
      }

      // left/right (sides in y/z plane)
      for (int j = 0; j < ny; j++) {
         for (int k = 0; k < nz; k++) {
            faceVtxs[0] = getOrCreateVertex(0, j, k, vtxs, offset, dx, mesh);
            faceVtxs[3] =
               getOrCreateVertex(0, j+1, k, vtxs, offset, dx, mesh);
            faceVtxs[2] =
               getOrCreateVertex(0, j+1, k+1, vtxs, offset, dx, mesh);
            faceVtxs[1] =
               getOrCreateVertex(0, j, k+1, vtxs, offset, dx, mesh);

            hardEdges = new boolean[] {k == 0, j == 0, k == nz-1, j == ny-1 };
            addFaces (mesh, faceVtxs, hardEdges, 3, nrmlIdxs, j+k, faceType);

            faceVtxs[0] = getOrCreateVertex(nx, j, k, vtxs, offset, dx, mesh);
            faceVtxs[1] =
               getOrCreateVertex(nx, j+1, k, vtxs, offset, dx, mesh);
            faceVtxs[2] =
               getOrCreateVertex(nx, j+1, k+1, vtxs, offset, dx, mesh);
            faceVtxs[3] =
               getOrCreateVertex(nx, j, k+1, vtxs, offset, dx, mesh);

            hardEdges = new boolean[] {j == 0, k == 0, j == ny-1, k == nz-1 };
            addFaces (mesh, faceVtxs, hardEdges, 0, nrmlIdxs, j+k, faceType);
         }
      }
      
      if (addNormals) {
         mesh.setNormals(nrmls, nrmlIdxs);
      }
      
      if (center != null) {
         mesh.transform(new RigidTransform3d(center.x,center.y, center.z));
      }

      return mesh;
   }

   public static PolygonalMesh createQuadBoxNew (
      double wx, double wy, double wz,
      Point3d center, int nx, int ny, int nz) {

      double tol = Math.min (wx/nx, wy/ny);
      tol = Math.min (tol, wz/nz);
      VertexMap vtxMap = new VertexMap (tol);
      PolygonalMesh mesh = new PolygonalMesh();
      RigidTransform3d XLM = new RigidTransform3d ();
      XLM.p.set (center);
      XLM.p.z = center.z + wz/2;
      addQuadRectangle (mesh, wx, wy, nx, ny, XLM, vtxMap);
      XLM.p.z = center.z - wz/2;
      XLM.R.set (1, 0, 0,   0, -1, 0,  0, 0, -1);
      addQuadRectangle (mesh, wx, wy, nx, ny, XLM, vtxMap);

      XLM.p.z = 0;
      XLM.p.x = center.x + wx/2;
      XLM.R.set (0, 0, -1,   0, 1, 0,  1, 0, 0);
      addQuadRectangle (mesh, wz, wy, nz, ny, XLM, vtxMap);
      XLM.p.x = center.x - wx/2;
      XLM.R.set (0, 0, 1,   0, 1, 0,  -1, 0, 0);
      addQuadRectangle (mesh, wz, wy, nz, ny, XLM, vtxMap);

      XLM.p.x = 0;
      XLM.p.y = center.y + wy/2;
      XLM.R.set (1, 0, 0,   0, 0, -1,  0, 1, 0);
      addQuadRectangle (mesh, wz, wy, nz, ny, XLM, vtxMap);
      XLM.p.y = center.y - wy/2;
      XLM.R.set (1, 0, 0,   0, 0, 1,  0, -1, 0);
      addQuadRectangle (mesh, wz, wy, nz, ny, XLM, vtxMap);
      return mesh;
   }

   private static Vertex3d getOrCreateVertex(int i, int j, int k,
      Vertex3d[][][] vtxArray, Point3d offset, Vector3d dx, PolygonalMesh mesh) {

      if (vtxArray[i][j][k] != null) {
         return vtxArray[i][j][k];
      }

      double x = offset.x + i * dx.x;
      double y = offset.y + j * dx.y;
      double z = offset.z + k * dx.z;
      vtxArray[i][j][k] = new Vertex3d(x, y, z, -1);
      mesh.addVertex(vtxArray[i][j][k]);
      return vtxArray[i][j][k];
   }

   public static void triangulateFaceCentroid(PolygonalMesh mesh) {
      
      ArrayList<Face> oldFaces = new ArrayList<Face>(mesh.getFaces());
      
      for (Face face : oldFaces) {
         triangulateFaceCentroid(face);
      }
      
   }
   
   /**
    * Creates a triangular cylindrical mesh centered on the origin with
    * the main axis aligned with the z axis.
    *
    * @param r outer radius of the cylinder
    * @param h height of the cylinder
    * @param nslices number of segments about the z axis
    */
   public static PolygonalMesh createCylinder(double r, double h, int nslices) {
      return createCylinder (r, h, nslices, 1, 1);
   }

   /**
    * Creates a triangular cylindrical mesh centered on the origin with
    * the main axis aligned with the z axis.
    *
    * @param r outer radius of the cylinder
    * @param h height of the cylinder
    * @param nslices number of segments about the z axis
    * @param nr number of radial segments on each end cap
    * @param nh number of height segments along the z axis 
    */
   public static PolygonalMesh createCylinder (
      double r, double h, int nslices, int nr, int nh) {

      PolygonalMesh mesh = createQuadCylinder (r, h, nslices, nr, nh);
      mesh.triangulate();
      return mesh;
   }

   public static void triangulateFaceCentroid(Face face) {
      
      PolygonalMesh mesh = (PolygonalMesh)face.getMesh();
      Point3d centroid = new Point3d();
      face.computeCentroid(centroid);
      Vertex3d midVtx = mesh.addVertex(centroid);
      
      mesh.removeFace(face);
      
      Vertex3d vtxs[] = face.getVertices();
      for (int i=0; i<vtxs.length; i++) {
         int next = (i+1) % vtxs.length;
         mesh.addFace(vtxs[i], vtxs[next], midVtx);
      }
      
   }

//   // XXX should remove - now obsolete
//   public static PolygonalMesh createTriangularCylinder(
//      double r, double h, int nsides) {
//      PolygonalMesh mesh = createCylinder(r, h, nsides);
//      mesh.triangulate();
//      return mesh;
//   }

   /**
    * Creates an open cylindrical mesh centered on the origin with the
    * main axis aligned with the z axis. All faces are triangles.
    *
    * @param r outer radius of the cylinder
    * @param h height of the cylinder
    * @param nslices number of segments about the z axis
    * @param nh number of height segments along the z axis 
    */
   public static PolygonalMesh createOpenCylinder (
      double r, double h, int nslices, int nh) {

      PolygonalMesh mesh = createOpenQuadCylinder (r, h, nslices, nh);
      mesh.triangulate();
      return mesh;
   }

   /**
    * Creates an open quad cylindrical mesh centered on the origin with the
    * main axis aligned with the z axis. All faces are quads.
    *
    * @param r outer radius of the cylinder
    * @param h height of the cylinder
    * @param nslices number of segments about the z axis
    * @param nh number of height segments along the z axis 
    */
   public static PolygonalMesh createOpenQuadCylinder (
      double r, double h, int nslices, int nh) {

      if (nslices < 3) {
         throw new IllegalArgumentException(
            "argument nslices must be at least 3");
      }
      // set map tolerance to be 0.01 times smallest spacing between vertices
      double tol = Math.min(0.01*h/nh, 0.01*r*Math.sin(2*Math.PI/nslices));
      VertexMap vtxMap = new VertexMap (tol);
      PolygonalMesh mesh = new PolygonalMesh();
      RigidTransform3d XLM = new RigidTransform3d();
      addQuadCylindricalSection (
         mesh, r, h, 2*Math.PI, nh, nslices, /*outward=*/true, XLM, vtxMap);
      return mesh;
   }

   /**
    * Creates a quad cylindrical mesh centered on the origin with the main axis
    * aligned with the z axis. All faces are quads except for those at the
    * center of each end cap.
    *
    * @param r outer radius of the cylinder
    * @param h height of the cylinder
    * @param nslices number of segments about the z axis
    * @param nr number of radial segments on each end cap
    * @param nh number of height segments along the z axis 
    */
   public static PolygonalMesh createQuadCylinder (
      double r, double h, int nslices, int nr, int nh) {

      if (nslices < 3) {
         throw new IllegalArgumentException(
            "argument nslices must be at least 3");
      }
      // set map tolerance to be 0.01 times smallest spacing between vertices
      double tol = Math.min(0.01*h/nh, 0.01*r/nr*Math.sin(2*Math.PI/nslices));
      VertexMap vtxMap = new VertexMap (tol);
      PolygonalMesh mesh = new PolygonalMesh();
      RigidTransform3d XLM = new RigidTransform3d();
      addQuadCylindricalSection (
         mesh, r, h, 2*Math.PI, nh, nslices, /*outward=*/true, XLM, vtxMap);
      XLM.p.set (0, 0, h/2);
      addQuadAnnularSector (mesh, 0, r, 2*Math.PI, nr, nslices, XLM, vtxMap);
      XLM.p.set (0, 0, -h/2);
      XLM.R.mulRpy (0, 0, Math.PI); // flip 180 about x
      addQuadAnnularSector (mesh, 0, r, 2*Math.PI, nr, nslices, XLM, vtxMap);
      return mesh;
   }

   /**
    * Creates a quad tube mesh centered on the origin with the main axis
    * aligned with the z axis.
    *
    * @param r0 inner radius of the tube
    * @param r1 outer radius of the tube
    * @param h height of the tube
    * @param nslices number of segments about the z axis
    * @param nr number of radial segments on each end
    * @param nh number of height segments along the z axis 
    */
   public static PolygonalMesh createQuadTube (
      double r0, double r1, double h, int nslices, int nr, int nh) {

      // set map tolerance to be 0.01 times smallest spacing between vertices
      double tol = Math.min(0.01*h/nh, 0.01*r0*Math.sin(2*Math.PI/nslices));
      VertexMap vtxMap = new VertexMap (tol);
      PolygonalMesh mesh = new PolygonalMesh();
      RigidTransform3d XLM = new RigidTransform3d();
      addQuadCylindricalSection (
         mesh, r0, h, 2*Math.PI, nh, nslices, /*outward=*/false, XLM, vtxMap);
      addQuadCylindricalSection (
         mesh, r1, h, 2*Math.PI, nh, nslices, /*outward=*/true, XLM, vtxMap);
      XLM.p.set (0, 0, h/2);
      addQuadAnnularSector (mesh, r0, r1, 2*Math.PI, nr, nslices, XLM, vtxMap);
      XLM.p.set (0, 0, -h/2);
      XLM.R.mulRpy (0, 0, Math.PI); // flip 180 about x
      addQuadAnnularSector (mesh, r0, r1, 2*Math.PI, nr, nslices, XLM, vtxMap);
      return mesh;
   }

   /**
    * Creates a triangular tube mesh centered on the origin with the main axis
    * aligned with the z axis.
    *
    * @param r0 inner radius of the tube
    * @param r1 outer radius of the tube
    * @param h height of the tube
    * @param nslices number of segments about the z axis
    * @param nr number of radial segments on each end
    * @param nh number of height segments along the z axis 
    */
   public static PolygonalMesh createTube (
      double r0, double r1, double h, int nslices, int nr, int nh) {

      PolygonalMesh mesh = createQuadTube (r0, r1, h, nslices, nr, nh);
      mesh.triangulate();
      return mesh;
   }

   public static PolygonalMesh createPointedCylinder(
      double r, double h, double tiph, int nsides) {
      // start by creating a mesh.
      PolygonalMesh mesh = createCylinder(r, h, nsides);
      // and then adjust the top vertex XXXX
      double EPS = 1e-12;
      for (Vertex3d vtx : mesh.getVertices()) {
         Point3d p = vtx.pnt;
         if (Math.abs(p.x) < EPS && Math.abs(p.y) < EPS && p.z > 0) {
            vtx.pnt.set (0, 0, p.z+tiph);
            mesh.notifyVertexPositionsModified();
            break;
         }
      }
      return mesh;
   }
   
   public static void relax(PolygonalMesh mesh) {
      
      Point3d [] pnts = new Point3d[mesh.numVertices ()];
      
      for (int i=0; i<pnts.length; i++) {
         pnts[i] = new Point3d();
         
         Vertex3d vtx = mesh.getVertex (i);
         
         // get all neighbours
         int nbs = 0;
         HalfEdgeNode hen = vtx.getIncidentHedges();
         while (hen != null) {
            pnts[i].add (hen.he.tail.getPosition ());
            hen = hen.next;
            nbs++;
         }
         pnts[i].scale (1.0/nbs);
      }
      
      for (int i=0; i<pnts.length; i++) {
         mesh.getVertex (i).setPosition (pnts[i]);
      }
      
   }

   public static void projectToSphere(double r, Point3d c, PolygonalMesh mesh) {
      if (c == null) {
         c = new Point3d(0, 0, 0);
      }

      for (Vertex3d vtx : mesh.getVertices()) {
         Point3d pos = vtx.getPosition();
         double d = r / pos.distance(c);
         pos.interpolate(c, d, pos);
      }
   }

   public static PolygonalMesh createOctahedralSphere(double r, int divisions) {
      PolygonalMesh mesh = createOctahedron(r);
      for (int i = 0; i < divisions; i++) {
         mesh = subdivide(mesh);
         // XXX important to project each time!
         projectToSphere(r, null, mesh);  
      }
      return mesh;
   }

   public static PolygonalMesh createOctahedralSphere(double r, Point3d c,
      int divisions) {
      PolygonalMesh mesh = createOctahedralSphere(r, divisions);
      mesh.transform(new RigidTransform3d(c.x, c.y, c.z));
      return mesh;
   }

   public static PolygonalMesh createIcosahedralSphere(double r, int divisions) {
      PolygonalMesh mesh = createIcosahedron(r);
      for (int i = 0; i < divisions; i++) {
         mesh = subdivide(mesh);
         // XXX important to project each time!
         projectToSphere(r, null, mesh);  
      }
      return mesh;
   }
   
   public static PolygonalMesh createIcosahedralSphere(double r, Point3d c,
      int divisions) {
      PolygonalMesh mesh = createIcosahedralSphere (r, divisions);
      mesh.transform(new RigidTransform3d(c.x, c.y, c.z));
      return mesh;
   }

   public static PolygonalMesh createOctahedron(double r) {

      Point3d[] pnts = new Point3d[] {
         new Point3d(0, 0, -r),
         new Point3d(-r, 0, 0),
         new Point3d(0, -r, 0),
         new Point3d(r, 0, 0),
         new Point3d(0, r, 0),
         new Point3d(0, 0, r)
      };

      int[][] faceIndices = new int[][] {
         { 0, 1, 4 },
         { 0, 4, 3 },
         { 0, 3, 2 },
         { 0, 2, 1 },
         { 5, 4, 1 },
         { 5, 3, 4 },
         { 5, 2, 3 },
         { 5, 1, 2 }
      };

      PolygonalMesh mesh = new PolygonalMesh();
      mesh.set(pnts, faceIndices);

      return mesh;
   }

   public static PolygonalMesh createIcosahedron(double r) {

      double t = (1 + Math.sqrt(5)) / 2;
      double d = Math.sqrt(1 + t * t);
      double a = t / d;
      double b = 1 / d;

      Point3d[] pnts = new Point3d[] {
         new Point3d(a, b, 0),
         new Point3d(-a, b, 0),
         new Point3d(a, -b, 0),
         new Point3d(-a, -b, 0),
         new Point3d(b, 0, a),
         new Point3d(b, 0, -a),
         new Point3d(-b, 0, a),
         new Point3d(-b, 0, -a),
         new Point3d(0, a, b),
         new Point3d(0, -a, b),
         new Point3d(0, a, -b),
         new Point3d(0, -a, -b)
      };

      int[][] faceIndices = new int[][] {
         { 0, 8, 4 },
         { 0, 5, 10 },
         { 2, 4, 9 },
         { 2, 11, 5 },
         { 1, 6, 8 },
         { 1, 10, 7 },
         { 3, 9, 6 },
         { 3, 7, 11 },
         { 0, 10, 8 },
         { 1, 8, 10 },
         { 2, 9, 11 },
         { 3, 11, 9 },
         { 4, 2, 0 },
         { 5, 0, 2 },
         { 6, 1, 3 },
         { 7, 3, 1 },
         { 8, 6, 4 },
         { 9, 4, 6 },
         { 10, 5, 7 },
         { 11, 7, 5 }
      };

      PolygonalMesh mesh = new PolygonalMesh();
      mesh.set(pnts, faceIndices);

      return mesh;

   }

   // public static PolygonalMesh createDodecahedron(double r) {
   //
   // }

   public static PolygonalMesh createQuadSphere(double r, int nslices) {
      return createQuadSphere(r, nslices, 0, 0, 0);
   }

   /**
    * Creates a spherical triangular mesh, centered on the origin,
    * with a radius <code>r</code>. The mesh is constructed using spherical
    * coordinates, with a resolution of <code>nslices</code> about the
    * equator and <code>nslices/2</code> longitudinally.
    * 
    * @param r radius of the sphere
    * @param nslices mesh resolution
    * @return created spherical mesh
    */
   public static PolygonalMesh createSphere(double r, int nslices) {
      PolygonalMesh mesh = createQuadSphere(r, nslices);
      mesh.triangulate();
      return mesh;
   }

   /**
    * Creates a spherical triangular mesh, centered on the origin,
    * with a radius <code>r</code>. The mesh is constructed using spherical
    * coordinates, with a resolution of <code>nslices</code> about the
    * equator and <code>nlevels</code> longitudinally.
    * 
    * @param r radius of the sphere
    * @param nslices equatorial mesh resolution
    * @param nlevels longitudinal mesh resolution
    * @return created spherical mesh
    */
   public static PolygonalMesh createSphere(
      double r, int nslices, int nlevels) {
      return createSphere (r, nslices, nlevels, false);
   }

   /**
    * Creates a spherical triangular mesh, centered on the origin,
    * with a radius <code>r</code>. The mesh is constructed using spherical
    * coordinates, with a resolution of <code>nslices</code> about the
    * equator and <code>nlevels</code> longitudinally. Texture coordinates
    * can optionally be created, where (0,0) and (1,1) map
    * to the spherical coordinates (-PI,PI) (south pole) and (PI,0)
    * (north pole). 
    * 
    * @param r radius of the sphere
    * @param nslices equatorial mesh resolution
    * @param nlevels longitudinal mesh resolution
    * @param addTextureCoords if <code>true</code>, generates texture
    * coordinates
    * @return created spherical mesh
    */
   public static PolygonalMesh createSphere(
      double r, int nslices, int nlevels, boolean addTextureCoords) {
      PolygonalMesh mesh = 
         createQuadSphere(r, nslices, nlevels, 0, 0, 0, addTextureCoords);
      mesh.triangulate();
      return mesh;
   }

   /**
<<<<<<< HEAD
=======
    * Creates an triangular ellipsoid mesh, centered on the origin.  The mesh
    * is constructed using spherical coordinates, with a resolution of
    * <code>nslices</code> about the equator and <code>nslices/2</code>
    * longitudinally.
    *
    * @param a semi-axis length along x
    * @param b semi-axis length along y
    * @param c semi-axis length along z
    * @param nslices mesh resolution
    * @return created ellipsoidal mesh
    */
   public static PolygonalMesh createEllipsoid (
      double a, double b, double c, int nslices) {
      PolygonalMesh mesh = createSphere (1.0, nslices, nslices/2, false);
      mesh.scale (a, b, c);
      return mesh;
   }

   /**
    * Creates an triangular ellipsoid mesh, centered on the origin.  The mesh
    * is constructed using spherical coordinates, with a resolution of
    * <code>nslices</code> about the equator and <code>nlevels</code>
    * longitudinally.
    *
    * @param a semi-axis length along x
    * @param b semi-axis length along y
    * @param c semi-axis length along z
    * @param nslices equatorial mesh resolution
    * @param nlevels longitudinal mesh resolution
    * @return created ellipsoidal mesh
    */
   public static PolygonalMesh createEllipsoid (
      double a, double b, double c, int nslices, int nlevels) {

      PolygonalMesh mesh = createSphere (1.0, nslices, nlevels, false);
      mesh.scale (a, b, c);
      return mesh;
   }

   /**
>>>>>>> 22d51713
    * Creates an open triangular hemispherical mesh, centered on the origin,
    * with a radius <code>r</code>. The mesh is constructed using spherical
    * coordinates, with a resolution of <code>nslices</code> about the equator
    * and <code>nlevels</code> longitudinally.
    * 
    * @param r radius of the sphere
    * @param nslices equatorial mesh resolution
    * @param nlevels longitudinal mesh resolution
    * @return created spherical mesh
    */
   public static PolygonalMesh createHemisphere (
      double r, int nslices, int nlevels) {
      PolygonalMesh mesh = 
         createQuadHemisphere(r, nslices, nlevels, 0, 0, 0);
      mesh.triangulate();
      return mesh;
   }

   public static PolygonalMesh createQuadSphere(
      double r, int nslices, double x, double y, double z) {
      return createQuadSphere(r, nslices, nslices / 2, x, y, z, false);
   }
   
   private static double clamp01 (double x) {
      if (x < 0) {
         return 0;
      }
      else if (x > 1) {
         return 1;
      }
      else {
         return x;
      }
   }
   
   private static void computeThetaPair (
      double[] theta, Vertex3d v0, Vertex3d v1, Point3d origin) {
      
      double EPS = 1e-8;
      theta[0] = Math.atan2 (v0.pnt.y-origin.y, v0.pnt.x-origin.x);
      if (theta[0] >= Math.PI-EPS) {
         theta[0] = -Math.PI;
      }
      theta[1] = Math.atan2 (v1.pnt.y-origin.y, v1.pnt.x-origin.x);
      if (theta[1] <= -Math.PI+EPS) {
         theta[1] = Math.PI;
      }
   }
   
   private static double computePhi (Vertex3d v, Point3d origin, double r) {
      return Math.acos ((v.pnt.z-origin.z)/r);
   }
   
   private static Vector3d createSphereTexel (double the, double phi) {
      return new Vector3d (
         clamp01((Math.PI+the)/(2*Math.PI)), clamp01(1.0-phi/Math.PI), 0);
   }
   
   public static void computeTextureCoordsForSphere (
      PolygonalMesh mesh, Point3d origin, double r, double tol) {
      
      ArrayList<Vector3d> vt = new ArrayList<Vector3d>();
      double[] theta = new double[2];
      for (int i=0; i<mesh.numFaces(); i++) {
         Face face = mesh.getFace(i);
         Vertex3d vtxs[] = face.getVertices();
      
         if (vtxs.length == 4) {
            computeThetaPair (theta, vtxs[0], vtxs[1], origin);
            double phi0 = computePhi (vtxs[0], origin, r);
            double phi2 = computePhi (vtxs[2], origin, r);
            vt.add (createSphereTexel (theta[0], phi0));
            vt.add (createSphereTexel (theta[1], phi0));
            vt.add (createSphereTexel (theta[1], phi2));
            vt.add (createSphereTexel (theta[0], phi2));
         }
         else if (Math.abs(vtxs[0].pnt.z-vtxs[1].pnt.z) <= tol) {
            // vtxs[2] corresponds to the north pole
            computeThetaPair (theta, vtxs[0], vtxs[1], origin);
            double phi0 = computePhi (vtxs[0], origin, r);
            double phi2 = 0;
            vt.add (createSphereTexel (theta[0], phi0));
            vt.add (createSphereTexel (theta[1], phi0));
            vt.add (createSphereTexel ((theta[0]+theta[1])/2, phi2));
         }
         else {
            // vtxs[0] corresponds to the south pole
            computeThetaPair (theta, vtxs[2], vtxs[1], origin);
            double phi2 = computePhi (vtxs[2], origin, r);
            double phi0 = Math.PI;
            vt.add (createSphereTexel ((theta[0]+theta[1])/2, phi0));
            vt.add (createSphereTexel (theta[1], phi2));
            vt.add (createSphereTexel (theta[0], phi2));
         }
      }
      int[] indices = new int[vt.size()];
      for (int i=0; i<indices.length; i++) {
         indices[i] = i;
      }
      mesh.setTextureCoords (vt, indices);
   }
   
   public static PolygonalMesh createQuadSphere(
      double r, int nslices, int nlevels, 
      double x, double y, double z, boolean addTextureCoords) {
      
      double tol = computeSphericalPointTolerance (
         r, 2*Math.PI, Math.PI, nslices, nlevels);
      PolygonalMesh mesh = new PolygonalMesh();
      VertexMap vtxMap = new VertexMap (tol);
      RigidTransform3d XLM = new RigidTransform3d (x, y, z);
      addQuadSphericalSection (
         mesh, r, Math.PI, Math.PI, nslices, nlevels, XLM, vtxMap);
      if (addTextureCoords) {
         Point3d origin = new Point3d (x, y, z);
         computeTextureCoordsForSphere (mesh, origin, r, tol);
      }
      return mesh;
   }

   public static PolygonalMesh createQuadHemisphere (
      double r, int nslices, int nlevels, 
      double x, double y, double z) {
      
      double tol = computeSphericalPointTolerance (
         r, 2*Math.PI, Math.PI, nslices, nlevels);
      PolygonalMesh mesh = new PolygonalMesh();
      VertexMap vtxMap = new VertexMap (tol);
      RigidTransform3d XLM = new RigidTransform3d (x, y, z);
      addQuadSphericalSection (
         mesh, r, Math.PI, Math.PI/2, nslices, nlevels, XLM, vtxMap);
      return mesh;
   }

   public static PolygonalMesh createSphere(
      double r, int nslices, double x, double y, double z) {
      PolygonalMesh mesh = createQuadSphere(r, nslices, x, y, z);
      mesh.triangulate();
      return mesh;
   }

   /**
    * Creates a box with rounded ends on the x-axis ends. The rounding is done
    * circularly, in the x-y plane. The x width (specified by wx) gives the
    * distance between the centers of each semi-circle which is used to create
    * the rounding. The mesh is quad-based, except at the center of the
    * semi-circles.
    * 
    * @param wx width along the x axis
    * @param wy width along the y axis
    * @param wz width along the z axis
    * @param nslices gives the number of sides used to approximate each
    * semi-circlar end
    */
   public static PolygonalMesh createQuadRoundedBox(
      double wx, double wy, double wz, int nslices) {

      return createQuadRoundedBox (wx, wy, wz, 1, 1, 1, nslices);
   }

   //    if (nslices < 1) {
   //       throw new IllegalArgumentException("nslices must be at least 1");
   //    }

   //    // do this the easy way: create a prism in which the rounding is at
   //    // the ends of the x axis in the x-y plane, and then rotate the
   //    // whole thing to place the rounded ends along the z axis.

   //    int numVertices = 2 * (nslices + 1);
   //    double radius = wy / 2;
   //    double[] xy = new double[2 * numVertices];
   //    xy[0] = wx / 2;
   //    xy[1] = -radius;
   //    for (int i = 0; i <= nslices; i++) {
   //       double ang = Math.PI * (i / (double)nslices - 0.5);
   //       xy[i * 2 + 0] = radius * Math.cos(ang) + wx / 2;
   //       xy[i * 2 + 1] = radius * Math.sin(ang);
   //    }
   //    int ibase = 2 * (nslices + 1);
   //    for (int i = 0; i <= nslices; i++) {
   //       double ang = Math.PI * (i / (double)nslices + 0.5);
   //       xy[i * 2 + ibase + 0] = radius * Math.cos(ang) - wx / 2;
   //       xy[i * 2 + ibase + 1] = radius * Math.sin(ang);
   //    }
   //    PolygonalMesh mesh = createPrism(xy, xy, wz);

   //    // rotate to place rounded ends on the z-axis ...
   //    RigidTransform3d X = new RigidTransform3d();
   //    X.R.setAxisAngle(1, 1, 1, 2 * Math.PI / 3);
   //    mesh.inverseTransform(X);
   //    return mesh;
   // }

   /**
    * Creates a box with rounded ends on the x-axis ends, and with a specified
    * mesh resolution in the x, y, and z directions. The rounding is done
    * circularly, in the x-y plane. The x width (specified by wx) gives the
    * distance between the centers of each semi-circle which is used to create
    * the rounding. The mesh is quad based, except at the center of the
    * semi-circles.
    * 
    * @param wx width along the x axis
    * @param wy width along the y axis
    * @param wz width along the z axis
    * @param nx number of mesh divisions along x between the rounding centers
    * @param ny number of mesh divisions along y between the rounding centers
    * @param nz number of mesh divisions along z between the rounding centers
    * @param nslices gives the number of sides used to approximate each
    * semi-circlar end
    */
   public static PolygonalMesh createQuadRoundedBox(
      double wx, double wy, double wz, int nx, int ny, int nz, int nslices) {

      if (nx < 1) {
         throw new IllegalArgumentException("nx must be at least 1");
      }
      if (ny < 1) {
         throw new IllegalArgumentException("ny must be at least 1");
      }
      if (nz < 1) {
         throw new IllegalArgumentException("nz must be at least 1");
      }
      if (nslices < 1) {
         throw new IllegalArgumentException("nslices must be at least 1");
      }

      // ensure ny is even so that the annular vertex is fits with
      // the x-y side faces
      if (ny%2 != 0) {
         ny++;
      }
         
      // set map tolerance to be 0.01 times smallest spacing between vertices
      double tol = Math.min (0.01*wx/nx, 0.01*wy/ny);
      tol = Math.min (tol, 0.01*wz/nz);
      tol = Math.min (tol, 0.01*wx/nx*Math.sin(Math.PI/nslices));
      
      double r = wy/2;
      int nr = Math.max(ny/2, 1);

      VertexMap vtxMap = new VertexMap (tol);
      PolygonalMesh mesh = new PolygonalMesh();
      RigidTransform3d XLM = new RigidTransform3d();
      XLM.R.setRpy (Math.PI/2, -Math.PI/2, 0);
      XLM.p.set (0, -wz/2, 0);
      addQuadRectangle (mesh, wx, wy, nx, ny, XLM, vtxMap);
      XLM.p.set (0, -wz/2, wx/2);
      addQuadAnnularSector (mesh, 0, r, Math.PI, nr, nslices, XLM, vtxMap);
      XLM.p.set (0, 0, wx/2);
      addQuadCylindricalSection (
         mesh, r, wz, Math.PI, nz, nslices, /*outward=*/true, XLM, vtxMap);
      XLM.R.mulRpy (Math.PI, 0, 0); // flip 180 about z
      XLM.p.set (0, -wz/2, -wx/2);
      addQuadAnnularSector (mesh, 0, r, Math.PI, nr, nslices, XLM, vtxMap);
      XLM.p.set (0, 0, -wx/2);
      addQuadCylindricalSection (
         mesh, r, wz, Math.PI, nz, nslices, /*outward=*/true, XLM, vtxMap);
      XLM.R.mulRpy (0, 0, Math.PI); // flip 180 about x
      XLM.p.set (0, wz/2, -wx/2);
      addQuadAnnularSector (mesh, 0, r, Math.PI, nr, nslices, XLM, vtxMap);
      XLM.R.mulRpy (Math.PI, 0, 0); // flip 180 about z
      XLM.p.set (0, wz/2, wx/2);
      addQuadAnnularSector (mesh, 0, r, Math.PI, nr, nslices, XLM, vtxMap);
      XLM.p.set (0, wz/2, 0);
      addQuadRectangle (mesh, wx, wy, nx, ny, XLM, vtxMap);
      XLM.R.mulRpy (0, 0, Math.PI/2); // flip 90 about x
      XLM.p.set (-wy/2, 0, 0);
      addQuadRectangle (mesh, wx, wz, nx, nz, XLM, vtxMap);
      XLM.R.mulRpy (0, 0, Math.PI); // flip 180 about x    
      XLM.p.set (wy/2, 0, 0);
      addQuadRectangle (mesh, wx, wz, nx, nz, XLM, vtxMap);  
      return mesh;
   }

   /**
    * Creates a triangule box mesh with rounded ends on the x-axis ends, and
    * with a specified mesh resolution in the x, y, and z directions. The
    * rounding is done circularly, in the x-y plane. The x width (specified by
    * wx) gives the distance between the centers of each semi-circle which is
    * used to create the rounding.
    * 
    * @param wx width along the x axis
    * @param wy width along the y axis
    * @param wz width along the z axis
    * @param nx number of mesh divisions along x between the rounding centers
    * @param ny number of mesh divisions along y between the rounding centers
    * @param nz number of mesh divisions along z between the rounding centers
    * @param nslices gives the number of sides used to approximate each
    * semi-circlar end
    */
   public static PolygonalMesh createRoundedBox(
      double wx, double wy, double wz, 
      int nx, int ny, int nz, int nslices) {

      PolygonalMesh mesh = 
         createQuadRoundedBox (wx, wy, wz, nx, ny, nz, nslices);
      mesh.triangulate();
      return mesh;
   }
      
   /**
    * Creates a triangular box mesh with rounded ends on the z-axis ends. The
    * rounding is done circularly, in the z-x plane. The z width (specified by
    * wz) gives the distance between the centers of each semi-circle which is
    * used to create the rounding.
    * 
    * @param wx width along the x axis
    * @param wy width along the y axis
    * @param wz width along the z axis
    * @param nslices gives the number of sides used to approximate each
    * semi-circlar end
    */
   public static PolygonalMesh createRoundedBox(
      double wx, double wy, double wz, int nslices) {
      PolygonalMesh mesh = createQuadRoundedBox(wx, wy, wz, nslices);
      mesh.triangulate();
      return mesh;
   }

   /**
    * Creates a cylinder with rounded (spherical) ends on the z-axis ends. This
    * is really just a sphere with a cylinder inserted along the equator. The
    * cylinder portion is divided into a prescribed number of segments (nsegs).
    * The mesh is made of quads except at the poles of the rounded ends.
    * An argument <code>flatBottom</code> can be used to request that
    * the bottom of cylinder is flat instead of rounded.
    * 
    * @param r
    * radius of the cylinder
    * @param h
    * height of the cylinder along the z axis (measured as the distance between
    * the centers of the rounded ends.
    * @param nslices
    * number of sides used to form the cylinder. This will be rounded up to a
    * multiple of 4.
    * @param nsegs
    * number of segments along the length of the cylinder. This must be greater
    * than 0.
    * @param flatBottom if <code>true</code>, indicates that the bottom
    * of the cylinder should be flat instead of rounded.
    */
   public static PolygonalMesh createQuadRoundedCylinder(
      double r, double h, int nslices, int nsegs, boolean flatBottom) {

      if (nsegs < 1) {
         throw new IllegalArgumentException ("nsegs must be positive");
      }
      if (nslices < 1) {
         throw new IllegalArgumentException ("nsclices must be positive");
      }
      // round nslices to a multiple of 4
      if ((nslices % 4) != 0) {
         nslices = (nslices / 4 + 1) * 4;
      }

      double tol = computeSphericalPointTolerance (
         r, Math.PI, Math.PI/2, nslices, nslices);
      
      PolygonalMesh mesh = new PolygonalMesh();
      RigidTransform3d XLM = new RigidTransform3d();
      VertexMap vtxMap = new VertexMap (tol);

      addQuadCylindricalSection (
         mesh, r, h, 2*Math.PI, nsegs, nslices, /*outward=*/true, XLM, vtxMap);
      XLM.p.set (0, 0, h/2);
      addQuadSphericalSection (
         mesh, r, Math.PI, Math.PI/2, nslices, nslices/4, XLM, vtxMap);
      XLM.p.set (0, 0, -h/2);
      XLM.R.mulRpy (0, 0, Math.PI); // flip about x axis
      if (flatBottom) {
         addQuadAnnularSector (
            mesh, 0, r, 2*Math.PI, nslices/4, nslices, XLM, vtxMap);
      }
      else {
         addQuadSphericalSection (
            mesh, r, Math.PI, Math.PI/2, nslices, nslices/4, XLM, vtxMap);
      }
      return mesh;
   }

   /**
    * Creates a triangular cylinder mesh with rounded (spherical) ends on the 
    * z-axis ends. This is really just a sphere with a cylinder inserted along
    * the equator. The cylinder portion is divided into a prescribed number of
    * segments (nsegs). The mesh is made of triangles.  An argument 
    * <code>flatBottom</code> can be used to request that the bottom of 
    * cylinder is flat instead of rounded.
    * 
    * @param r
    * radius of the cylinder
    * @param h
    * height of the cylinder along the z axis (measured as the distance between
    * the centers of the rounded ends.
    * @param nslices
    * number of sides used to form the cylinder. This will be rounded up to a
    * multiple of 4.
    * @param nsegs
    * number of segments along the length of the cylinder. This must be greater
    * than 0.
    * @param flatBottom if <code>true</code>, indicates that the bottom
    * of the cylinder should be flat instead of rounded.
    */
   public static PolygonalMesh createRoundedCylinder (
      double r, double h, int nslices, int nsegs, boolean flatBottom) {

      PolygonalMesh mesh = createQuadRoundedCylinder (
         r, h, nslices, nsegs, flatBottom);
      mesh.triangulate();
      return mesh;      
   }

//   public static PolygonalMesh createTriangularRoundedCylinder(
//      double r, double h, int nslices) {
//      PolygonalMesh mesh = createRoundedCylinder(r, h, nslices);
//      mesh.triangulate();
//      return mesh;
//   }

   public static PolygonalMesh createQuadCone(
      double rtop, double rbot, double h, int nsides, int nh) {
      double[] xyTop;
      double[] xyBot;
      
      if (nsides < 3) {
         throw new IllegalArgumentException(
            "argument nsides must be at least 3");
      }
      if (rtop == 0) {
         xyTop = new double[] { 0, 0 };
      }
      else {
         xyTop = new double[2 * nsides];
      }
      if (rbot == 0) {
         xyBot = new double[] { 0, 0 };
      }
      else {
         xyBot = new double[2 * nsides];
      }
      for (int i = 0; i < nsides; i++) {
         double c = Math.cos(i * 2 * Math.PI / nsides);
         double s = Math.sin(i * 2 * Math.PI / nsides);
         if (rtop != 0) {
            xyTop[2 * i + 0] = c * rtop;
            xyTop[2 * i + 1] = s * rtop;
         }
         if (rbot != 0) {
            xyBot[2 * i + 0] = c * rbot;
            xyBot[2 * i + 1] = s * rbot;
         }
      }
      return createQuadPrism(xyTop, xyBot, h, nh);
   }
   
   public static PolygonalMesh createQuadCone(
      double rtop, double rbot, double h, int nsides) {
      double[] xyTop;
      double[] xyBot;

      if (nsides < 3) {
         throw new IllegalArgumentException(
            "argument nsides must be at least 3");
      }
      if (rtop == 0) {
         xyTop = new double[] { 0, 0 };
      }
      else {
         xyTop = new double[2 * nsides];
      }
      if (rbot == 0) {
         xyBot = new double[] { 0, 0 };
      }
      else {
         xyBot = new double[2 * nsides];
      }
      for (int i = 0; i < nsides; i++) {
         double c = Math.cos(i * 2 * Math.PI / nsides);
         double s = Math.sin(i * 2 * Math.PI / nsides);
         if (rtop != 0) {
            xyTop[2 * i + 0] = c * rtop;
            xyTop[2 * i + 1] = s * rtop;
         }
         if (rbot != 0) {
            xyBot[2 * i + 0] = c * rbot;
            xyBot[2 * i + 1] = s * rbot;
         }
      }
      return createQuadPrism(xyTop, xyBot, h);
   }
   
   public static PolygonalMesh createCone(
      double rtop, double rbot, double h, int nsides) {
      PolygonalMesh mesh = createQuadCone(rtop, rbot, h, nsides);
      mesh.triangulate();
      return mesh;
   }

   public static PolygonalMesh createQuadPrism(double[] xy, double h) {
      if (xy.length / 2 < 3) {
         throw new IllegalArgumentException(
            "argument xy must have at least 2*3 elements");
      }
      return createQuadPrism(xy, xy, h);
   }

   public static PolygonalMesh createPrism(double[] xy, double h) {
      PolygonalMesh mesh = createQuadPrism(xy, h);
      mesh.triangulate();
      return mesh;
   }

   // For a prism with a non-degenerate top and bottom,
   // with n sides, the faces are indexed as followes:
   //
   // sides: 0 ... n-1 counter-clockwise about the z axies
   // top: n
   // bottom: n+1
   //
   // The first n vertices surround the top and next n vertices surround
   // the bottom.
   //
   public static PolygonalMesh createQuadPrism(
      double[] xyTop, double[] xyBot, double h) {
      int nsides = Math.max(xyTop.length / 2, xyBot.length / 2);
      Point3d[] vlist;
      int[][] faces;

      if (nsides < 3) {
         throw new IllegalArgumentException(
            "either xyTop or xyBot must have at least 2*3 elements");
      }
      if (xyTop.length / 2 < 3 || xyBot.length / 2 < 3) {
         vlist = new Point3d[nsides + 1];
         faces = new int[nsides + 1][];
         faces[nsides] = new int[nsides];
      }
      else {
         vlist = new Point3d[2 * nsides];
         faces = new int[nsides + 2][];
         faces[nsides] = new int[nsides];
         faces[nsides + 1] = new int[nsides];
      }

      if (xyTop.length / 2 < 3) { // top has a single point
         vlist[0] = new Point3d(xyTop[0], xyTop[1], h / 2);
         for (int i = 0; i < nsides; i++) {
            vlist[i + 1] = new Point3d(xyBot[i * 2], xyBot[i * 2 + 1], -h / 2);
            int i_next = (i + 1) % nsides;
            faces[i] = new int[] { 0, i + 1, i_next + 1 };
            faces[nsides][i] = nsides - i;
         }
      }
      else if (xyBot.length / 2 < 3) { // bottom has a single point
         vlist[nsides] = new Point3d(xyBot[0], xyBot[1], -h / 2);
         for (int i = 0; i < nsides; i++) {
            vlist[i] = new Point3d(xyTop[i * 2], xyTop[i * 2 + 1], h / 2);
            int i_next = (i + 1) % nsides;
            faces[i] = new int[] { i_next, i, nsides };
            faces[nsides][i] = i;
         }
      }
      else {
         for (int i = 0; i < nsides; i++) {
            vlist[i] = new Point3d(xyTop[i * 2], xyTop[i * 2 + 1], h / 2);
            vlist[i + nsides] =
               new Point3d(xyBot[i * 2], xyBot[i * 2 + 1], -h / 2);
            int i_next = (i + 1) % nsides;
            faces[i] = new int[] { i, i + nsides, i_next + nsides, i_next };
            faces[nsides][i] = i;
            faces[nsides + 1][i] = 2 * nsides - 1 - i;
         }
      }
      PolygonalMesh mesh = new PolygonalMesh();
      mesh.set(vlist, faces);
      return mesh;
   }
   
   public static PolygonalMesh createQuadPrism(
      double[] xyTop, double[] xyBot, double h, int nH) {
      int nsides = Math.max(xyTop.length / 2, xyBot.length / 2);
      
      Point3d[] vlist;
      int[][] faces;
      int nFaces;
      int nVertices;
      
      
      if (nsides < 3) {
         throw new IllegalArgumentException(
            "either xyTop or xyBot must have at least 2*3 elements");
      }
      if (xyTop.length / 2 < 3 || xyBot.length / 2 < 3) {
         nFaces = nsides*nH+1;
         nVertices = nsides*nH+1;
         vlist = new Point3d[nVertices];
         faces = new int[nFaces][];
         faces[nFaces-1] = new int[nsides];
      }
      else {
         nFaces = nsides*nH+2;
         nVertices = nsides*(nH+1);
         
         vlist = new Point3d[nVertices];
         faces = new int[nFaces][];
         faces[nFaces-2] = new int[nsides];
         faces[nFaces-1] = new int[nsides];
      }

      if (xyTop.length / 2 < 3) { // top has a single point
         
         // build top-down
         vlist[0] = new Point3d(xyTop[0], xyTop[1], h / 2);
         double f = 1.0/nH; 
         
         for (int i = 0; i < nsides; i++) {
            vlist[i + 1] = new Point3d(f*xyBot[i * 2], f*xyBot[i * 2 + 1], h / 2 - f*h);
            int i_next = (i + 1) % nsides;
            faces[i] = new int[] { 0, i + 1, i_next + 1 };
         }
         
         for (int j=1; j<nH; j++) {
            f = 1.0/nH*(j+1);
            double hf = h/2-f*h;
            int offs = j*nsides+1;
            int poffs = (j-1)*nsides+1;
            
            for (int i = 0; i < nsides; i++) {
               vlist[i + offs] =
                  new Point3d(f*xyBot[i * 2], f*xyBot[i * 2 + 1], hf);
               int i_next = (i + 1) % nsides;
               
               faces[i+j*nsides] = new int[] { i+poffs, i + offs, i_next + offs, i_next + poffs };
            }
         }
         
         // last face
         for (int i=0; i<nsides; i++) {
            faces[nFaces-1][i] = nVertices-i-1;
         }
         
         
      }
      else if (xyBot.length / 2 < 3) { // bottom has a single point
         
         // build bottom-up
         vlist[0] = new Point3d(xyBot[0], xyBot[1], -h / 2);
         double f = 1.0/nH; 
         
         for (int i = 0; i < nsides; i++) {
            vlist[i + 1] = new Point3d(f*xyTop[i * 2], f*xyTop[i * 2 + 1], -h / 2 + f*h);
            int i_next = (i + 1) % nsides;
            faces[i] = new int[] { 0, i_next + 1, i + 1 };
         }
         
         for (int j=1; j<nH; j++) {
            f = 1.0/nH*(j+1);
            double hf = -h/2+f*h;
            int offs = j*nsides+1;
            int poffs = (j-1)*nsides+1;
            
            for (int i = 0; i < nsides; i++) {
               vlist[i + offs] =
                  new Point3d(f*xyTop[i * 2], f*xyTop[i * 2 + 1], hf);
               int i_next = (i + 1) % nsides;
               
               faces[i+j*nsides] = new int[] { i+poffs, i_next + poffs, i_next + offs, i + offs};
            }
         }
         
         // last face
         for (int i=0; i<nsides; i++) {
            faces[nFaces-1][i] = nVertices-nsides+i;
         }
      }
      else {
         
         // bottom-up
         for (int i=0; i<nsides; i++) {
            vlist[i] = new Point3d(xyBot[i * 2], xyBot[i * 2 + 1], -h / 2);
         }
         
         for (int j=0; j<nH; j++) {
            double f = 1.0/nH*(j+1);
            double hf = -h/2+f*h;
            
            int offs = (j+1)*nsides;
            int poffs = j*nsides;
            
            for (int i = 0; i < nsides; i++) {
               vlist[i + offs] =
                  new Point3d((1-f)*xyBot[i*2]+f*xyTop[i * 2], (1-f)*xyBot[i*2+1] + f*xyTop[i * 2 + 1], hf);
               int i_next = (i + 1) % nsides;
               
               faces[i+j*nsides] = new int[] { i+poffs, i_next + poffs, i_next + offs, i + offs};
            }
            
            // last faces
            for (int i=0; i<nsides; i++) {
               faces[nFaces-2][i] = nsides-i-1;
               faces[nFaces-1][i] = nVertices-nsides+i;
            }
            
         }
         
      }
      PolygonalMesh mesh = new PolygonalMesh();
      mesh.set(vlist, faces);
      return mesh;
   }

   public static PolygonalMesh createPrism(
      double[] xyTop, double[] xyBot, double h) {
      PolygonalMesh mesh = createQuadPrism(xyTop, xyBot, h);
      mesh.triangulate();
      return mesh;
   }

   private static void addQuadTriangles(
      PolygonalMesh mesh, int vidx0, int vidx1, int vidx2, int vidx3) {

      Vertex3d v0 = mesh.getVertices().get(vidx0);
      Vertex3d v1 = mesh.getVertices().get(vidx1);
      Vertex3d v2 = mesh.getVertices().get(vidx2);
      Vertex3d v3 = mesh.getVertices().get(vidx3);

      mesh.addFace(v0, v1, v2);
      mesh.addFace(v0, v2, v3);
   }
 
   /**
    * Creates a box with a cylindrical indentation in the top, parallel to the y
    * axis, with a radius of r and approximated by nsegs segments.
    */
   public static PolygonalMesh createHollowedBox(
      double wx, double wy, double wz, double r, int nsegs) {

      // make sure nsegs is divisible by 4:
      if ((nsegs % 4) != 0) {
         nsegs = (nsegs / 4 + 1) * 4;
      }

      PolygonalMesh mesh = new PolygonalMesh();

      int numv = 4 * (nsegs + 1);

      // create and add the vertices first
      for (int k = 0; k < 2; k++) {
         double y = (k == 0 ? -wy / 2 : wy / 2);
         for (int i = 0; i <= nsegs; i++) {
            double ang = Math.PI + (Math.PI * i) / nsegs;
            double s = Math.sin(ang);
            double c = Math.cos(ang);
            mesh.addVertex(new Point3d(c * r, y, s * r));
            if (i <= nsegs / 4) {
               mesh.addVertex(new Point3d(-wx / 2, y, -s / c * wx / 2));
            }
            else if (i <= 3 * nsegs / 4) {
               mesh.addVertex(new Point3d(-c / s * wx / 2, y, -wz));
            }
            else {
               mesh.addVertex(new Point3d(wx / 2, y, s / c * wx / 2));
            }
         }
      }

      // create and add the faces
      for (int i = 0; i < nsegs; i++) {
         int j = 2 * i;
         int k = j + numv / 2;
         addQuadTriangles(mesh, j, j + 1, j + 3, j + 2);
         addQuadTriangles(mesh, k, k + 2, k + 3, k + 1);
         addQuadTriangles(mesh, j, j + 2, k + 2, k);
         addQuadTriangles(mesh, j + 1, k + 1, k + 3, j + 3);
      }
      addQuadTriangles(mesh, 0, numv / 2, numv / 2 + 1, 1);
      int i = 2 * (nsegs);
      int k = i + numv / 2;
      addQuadTriangles(mesh, i, i + 1, k + 1, k);
      return mesh;
   }

   public static PolylineMesh createSphericalPolyline(double r, int nslices,
      int nlevels) {

      PolylineMesh mesh = new PolylineMesh();
      int[] lineIdxs = new int[nlevels - 1];
      int vtxIdx = 0;
      for (int j = 0; j < nslices; j++) {
         double the = 2 * Math.PI * (j / (double)nslices);
         double cthe = Math.cos(the);
         double sthe = Math.sin(the);
         for (int i = 1; i < nlevels; i++) {
            double phi = Math.PI / 2 - Math.PI * (i / (double)(nlevels));
            double cphi = Math.cos(phi);
            double sphi = Math.sin(phi);
            mesh.addVertex(
               new Point3d(r * cphi * cthe, r * cphi * sthe, r * sphi));
            lineIdxs[i - 1] = vtxIdx++;
         }
         mesh.addLine(lineIdxs);
      }
      return mesh;
   }

   /**
    * Creates a "skyline" mesh, which is a mesh defined over a rectangular
    * region in the x-y plane. The rectangle is divided into an nx X ny grid,
    * with the depth of each grid cell in z direction defined by a discrete
    * depth field specified by an array of strings. The depth field is given
    * by an array of ny strings, each containing nx characters giving the
    * depth for a specific row of grid cells. Depth field strings are ordered
    * from higher to lower y values. Each each character should be a digit in
    * the range '0' to '9', or ' ' which is equivalent to '0'. If d is the
    * numeric value of the character, then the depth is given by d*wz.
    *
    * <p>The mesh is centered on the origin, with the bottom face set at z =
    * -wz and a depth of 0 corresponding to z = 0.  If the number of strings is
    * less then ny, or the number of characters in any given string is less
    * then nx, the missing digits are assumed to be '0'. Extra strings or
    * characters are ignored.
    *
    * @param wx width of the mesh along the x axis
    * @param wy height of the mesh along the y axis.
    * @param wz basic unit of depth
    * @param nx number of grid cells in the x direction
    * @param ny number of grid cells in the y direction
    * @param depthField character strings giving the depth of each grid cell
    */
   public static PolygonalMesh createSkylineMesh (
      double wx, double wy, double wz, int nx, int ny, String... depthField) {

      int[] depth = new int[nx*ny];
      // set default depth
      for (int k=0; k<nx*ny; k++) {
         depth[k] = 0;
      }
      for (int j=0; j<ny && j<depthField.length; j++) {
         String str = depthField[j];
         for (int i=0; i<nx && i<str.length(); i++) {
            char c = str.charAt(i);
            if (c == ' ') {
               c = '0';
            }
            if (c < '0' || c > '9') {
               throw new IllegalArgumentException (
                  "Depth field characters must be '0'-'9' or ' '");
            }
            depth[(ny-1-j)*nx + i] = (c-'0');
         }
      }

      PolygonalMesh mesh = new PolygonalMesh();

      // set map tolerance to be 0.01 times smallest spacing between vertices
      VertexMap vmap =
         new VertexMap(Math.min(Math.min(wx/nx*1e-2, wy/ny*1e-2), wz/2*1e-2));

      double delx = wx/nx;
      double dely = wy/ny;

      for (int j=0; j<ny; j++) {
         for (int i=0; i<nx; i++) {
            double x = i*delx-wx/2;
            double y = j*dely-wy/2;
            // add bottom 
            addSquare (mesh, x, y, -wz, delx, dely, 0, i, j, true, vmap);
            int dg = depth[j*nx+i];
            // add top 
            addSquare (mesh, x, y, wz*dg, delx, dely, 0, i, j, false, vmap);

            // add side squares:
            int da; // adjacent depth

            // top
            if (j == ny-1) {
               da = -1;
            }
            else {
               da = depth[(j+1)*nx+i];
            }
            for (int d=da; d<dg; d++) {
               addSquare (mesh, x, y+dely, d*wz, delx, 0, wz, i, d, false, vmap);
            }

            // bottom
            if (j == 0) {
               da = -1;
            }
            else {
               da = depth[(j-1)*nx+i];
            }
            for (int d=da; d<dg; d++) {
               addSquare (mesh, x, y, d*wz, delx, 0, wz, i, d, true, vmap);
            }
            
            // left
            if (i == 0) {
               da = -1;
            }
            else {
               da = depth[j*nx+i-1];
            }
            for (int d=da; d<dg; d++) {
               addSquare (mesh, x, y, d*wz, 0, dely, wz, j, d, true, vmap);
            }
            
            // right
            if (i == nx-1) {
               da = -1;
            }
            else {
               da = depth[j*nx+i+1];
            }
            for (int d=da; d<dg; d++) {
               addSquare (mesh, x+delx, y, d*wz, 0, dely, wz, j, d, false, vmap);
            }
         }
      }
      return mesh;
   }

   private static void addSquare (
      PolygonalMesh mesh, double x, double y, double z,
      double dx, double dy, double dz,
      int xidx, int yidx, boolean flip, VertexMap vmap) {

      Vertex3d v0, v1, v2, v3;

      // use the xidx and yidx to decide whether or not to split at v0
      boolean splitAtV0 = ((xidx+yidx)%2 == 0);
      splitAtV0 = true;

      if (dz == 0) {
         // create in x-y plane
         v0 = vmap.getOrCreate (mesh, x, y, z, null);
         v1 = vmap.getOrCreate (mesh, x+dx, y, z, null);
         v2 = vmap.getOrCreate (mesh, x+dx, y+dy, z, null);
         v3 = vmap.getOrCreate (mesh, x, y+dy, z, null);
      }
      else if (dy == 0) {
         // create in z-x plane         
         v0 = vmap.getOrCreate (mesh, x, y, z, null);
         v1 = vmap.getOrCreate (mesh, x, y, z+dz, null);
         v2 = vmap.getOrCreate (mesh, x+dx, y, z+dz, null);
         v3 = vmap.getOrCreate (mesh, x+dx, y, z, null);
      }
      else if (dx == 0) {
         // create in y-z plane
         v0 = vmap.getOrCreate (mesh, x, y, z, null);
         v1 = vmap.getOrCreate (mesh, x, y+dy, z, null);
         v2 = vmap.getOrCreate (mesh, x, y+dy, z+dz, null);
         v3 = vmap.getOrCreate (mesh, x, y, z+dz, null);
      }
      else {
         throw new IllegalArgumentException ("square is not planar");
      }
      if (flip) {
         if (splitAtV0) {
            mesh.addFace (v0, v2, v1);
            mesh.addFace (v0, v3, v2);
         }
         else {
            mesh.addFace (v1, v3, v2);
            mesh.addFace (v1, v0, v3);
         }
      }
      else {
         if (splitAtV0) {
            mesh.addFace (v0, v1, v2);
            mesh.addFace (v0, v2, v3);
         }
         else {
            mesh.addFace (v1, v2, v3);
            mesh.addFace (v1, v3, v0);
         }
      }
   }

   /**
    * Creates a random point mesh, centered on the orgin, with a
    * specified number of vertices and width.
    */
   public static PointMesh createRandomPointMesh (int numv, double width) {
      
      PointMesh mesh = new PointMesh();
      Point3d pnt = new Point3d();
      for (int i=0; i<numv; i++) {
         pnt.setRandom();
         pnt.scale (width);
         mesh.addVertex (pnt);
      }
      return mesh;
   }

   // Used to collect and store vertices for a sub-face. Vertices
   // are stored in the upper-triangular portion of a 2D array.
   public static class VertexSet {
      Vertex3d[] myVerts;
      int myNumv;

      public VertexSet (int numv) {
         myVerts = new Vertex3d[numv * numv];
         myNumv = numv;
      }

      public Vertex3d get(int i, int j) {
         return myVerts[i * myNumv + j];
      }

      public void set(int i, int j, Vertex3d vtx) {
         myVerts[i * myNumv + j] = vtx;
      }

      public void check() {
         for (int i = 0; i < myNumv; i++) {
            for (int j = i; j < myNumv; j++) {
               if (get(i, j) == null) {
                  System.out.println("WARNING:  blank at " + i + " " + j);
               }
            }
         }
      }
   }

   private static Vertex3d[] collectEdgeVertices(
      HashMap<HalfEdge,Vertex3d[]> edgeVertices, PolygonalMesh mesh,
      Face face, int edgeNum, int res, NagataInterpolator interp) {

      int numv = res + 1;
      HalfEdge he = face.getEdge(edgeNum);
      Vertex3d[] vtxs = edgeVertices.get(he.opposite);

      if (vtxs == null) {
         // need to create the vertices
         vtxs = new Vertex3d[numv];
         vtxs[0] = he.getTail();
         vtxs[numv - 1] = he.getHead();
         // create vertices along edge
         for (int i = 1; i < numv - 1; i++) {
            Point3d pnt = new Point3d();
            double eta, zeta;
            double s = i / (double)res;
            switch (edgeNum) {
               case 1: {
                  eta = s;
                  zeta = 0;
                  break;
               }
               case 2: {
                  eta = 1;
                  zeta = s;
                  break;
               }
               case 0: {
                  eta = 1 - s;
                  zeta = 1 - s;
                  break;
               }
               default: {
                  throw new InternalErrorException("Illegal edgeNum " + edgeNum);
               }
            }
            interp.interpolateVertex(pnt, eta, zeta);
            // pnt.combine (0.5, vtxs[0].pnt, 0.5, vtxs[numv-1].pnt);
            vtxs[i] = new Vertex3d(pnt);
            mesh.addVertex(vtxs[i]);
         }
         edgeVertices.put(he, vtxs);
         return vtxs;
      }
      else {
         // vertices in the wrong order; return a reversed list of them.
         Vertex3d[] vtxsRev = new Vertex3d[numv];
         for (int i = 0; i < numv; i++) {
            vtxsRev[i] = vtxs[numv - 1 - i];
         }
         return vtxsRev;
      }
   }

   /**
    * Creates a refined version of a polygonal mesh, based on Nagata patches
    * applied with a given resolution. The supplied mesh must be triangular, and
    * its normals will be computed automatically.
    */
   public static PolygonalMesh createRefinedMesh(PolygonalMesh orig, int res) {

      if (!orig.isTriangular()) {
         throw new IllegalArgumentException("Input mesh must be triangular");
      }
      // if (!orig.isClosed()) {
      // throw new IllegalArgumentException ("Input mesh must be closed");
      // }
      ArrayList<Vector3d> nrmls = orig.getNormals();
      if (nrmls == null) {
         throw new IllegalArgumentException("Mesh does not have normals");
      }
      int[] nidxs = orig.getNormalIndices();
      PolygonalMesh mesh = new PolygonalMesh();
      for (Vertex3d vtx : orig.getVertices()) {
         mesh.addVertex(vtx.copy());
      }
      NagataInterpolator interp = new NagataInterpolator();

      int numv = res + 1; // num vertices along the edge of each sub face
      HashMap<HalfEdge,Vertex3d[]> edgeVertices =
         new HashMap<HalfEdge,Vertex3d[]>();

      int k = 0;
      for (Face face : orig.getFaces()) {

         // store sub vertices for the face in the upper triangular half of
         // subv.
         MeshFactory.VertexSet subv = new MeshFactory.VertexSet(numv);

         interp.setFace(
            face, 
            nrmls.get(nidxs[k++]), 
            nrmls.get(nidxs[k++]), 
            nrmls.get(nidxs[k++]));

         HalfEdge he = face.firstHalfEdge();
         Vertex3d v0 = he.getHead();
         he = he.getNext();
         Vertex3d v1 = he.getHead();
         he = he.getNext();
         Vertex3d v2 = he.getHead();

         subv.set(0, 0, mesh.getVertex(v0.getIndex()));
         subv.set(0, numv - 1, mesh.getVertex(v1.getIndex()));
         subv.set(numv - 1, numv - 1, mesh.getVertex(v2.getIndex()));

         Vertex3d[] vtxs20 =
            collectEdgeVertices(edgeVertices, mesh, face, 0, res, interp);
         for (int i = 1; i < numv - 1; i++) {
            subv.set(numv - 1 - i, numv - 1 - i, vtxs20[i]);
         }
         Vertex3d[] vtxs01 =
            collectEdgeVertices(edgeVertices, mesh, face, 1, res, interp);
         for (int j = 1; j < numv - 1; j++) {
            subv.set(0, j, vtxs01[j]);
         }
         Vertex3d[] vtxs12 =
            collectEdgeVertices(edgeVertices, mesh, face, 2, res, interp);
         for (int i = 1; i < numv - 1; i++) {
            subv.set(i, numv - 1, vtxs12[i]);
         }

         for (int i = 1; i < numv - 1; i++) {
            for (int j = i + 1; j < numv - 1; j++) {
               double eta = j / (double)res;
               double zeta = i / (double)res;
               Point3d pnt = new Point3d();
               interp.interpolateVertex(pnt, eta, zeta);
               Vertex3d vtx = new Vertex3d(pnt);
               mesh.addVertex(vtx);
               subv.set(i, j, vtx);
            }
         }

         subv.check();
         for (int i = 0; i < res; i++) {
            for (int j = i; j < res; j++) {
               mesh.addFace(
                  subv.get(i, j), subv.get(i, j + 1), subv.get(i + 1, j + 1));
               if (i != j) {
                  mesh
                     .addFace(
                        subv.get(i, j), subv.get(i + 1, j + 1),
                        subv.get(i + 1, j));
               }
            }
         }
      }
      return mesh;
   }

   public static PolygonalMesh getIntersection(PolygonalMesh mesh1,
      PolygonalMesh mesh2) {
      CSG csg = new CSG();
      return csg.getIntersection(mesh1, mesh2);
   }

   public static PolygonalMesh getUnion(PolygonalMesh mesh1, 
      PolygonalMesh mesh2) {
      CSG csg = new CSG();
      return csg.getUnion(mesh1, mesh2);
   }
   
   public static PolygonalMesh getSubtraction(PolygonalMesh mesh1, 
      PolygonalMesh mesh2) {
      CSG csg = new CSG();
      return csg.getSubtraction(mesh1, mesh2);
   }

   public static void main(String[] args) {
      PolygonalMesh mesh =
         createQuadPrism(new double[] { 2, 1, 0, 2, -0.5, 0, 0, -2, 2, -1 }, 2);
      try {
         PrintWriter pw =
            new PrintWriter(new FileWriter("fiveSidedPrism.obj"));
         mesh.write(pw, "%g");
      } catch (Exception e) {
         e.printStackTrace();
      }
   }

   public static ArrayList<HalfEdge> findBorderEdges(PolygonalMesh mesh) {

      // collect single half-edges
      ArrayList<HalfEdge> heList = new ArrayList<HalfEdge>();

      for (Face face : mesh.getFaces()) {
         HalfEdge he = face.he0;
         do {
            if (he.opposite == null) {
               heList.add(he);
            } else if (he.opposite.face == null) {
               heList.add(he);
            }
            he = he.next;
         } while (he != face.he0);
      }
      return heList;

   }
   
   public static boolean fillHoles(PolygonalMesh mesh) {

      ArrayList<HalfEdge> heList = findBorderEdges(mesh);

      while (heList.size() > 0) {
         ArrayList<Vertex3d> vtxList = new ArrayList<Vertex3d>();

         // get last half edge and remove from list
         HalfEdge he = heList.get(heList.size() - 1);
         heList.remove(heList.size() - 1);

         Vertex3d head = he.getHead();
         Vertex3d tail = he.getTail();
         vtxList.add(tail);

         boolean found = true;
         while (head != tail && found == true) {
            Iterator<HalfEdge> it = tail.getIncidentHalfEdges();
            found = false;
            while (it.hasNext()) {
               HalfEdge next = it.next();
               if (heList.contains(next)) {
                  he = next;
                  tail = next.tail;
                  vtxList.add(tail);
                  heList.remove(he);
                  found = true;
                  break;
               }
            }
         }

         if (head == tail) {
            Vertex3d[] vtxArray = new Vertex3d[vtxList.size()];
            for (int i = 0; i < vtxArray.length; i++) {
               vtxArray[vtxArray.length - 1 - i] = vtxList.get(i);
            }
            mesh.addFace(vtxList.toArray(new Vertex3d[vtxList.size()]));
         } else {
            return false;
         }

      }
      return mesh.isClosed();
   }

   private static class ProjectionInfo implements Comparable<ProjectionInfo> {
      public Point3d proj = null;
      public double dist = Double.POSITIVE_INFINITY;
      public HalfEdge he = null;
      public Vertex3d vtx = null;

      @Override
      public int compareTo(ProjectionInfo o) {
         if (dist < o.dist) {
            return -1;
         } else if (dist > o.dist) {
            return 1;
         }
         return 0;
      }
   }
  
   public static void closeSeams(PolygonalMesh mesh) {

      ArrayList<HalfEdge> heList = findBorderEdges(mesh);

      // collect border vertices
      ArrayList<Vertex3d> vtxList = new ArrayList<Vertex3d>();
      for (HalfEdge edge : heList) {
         if (!vtxList.contains(edge.head)) {
            vtxList.add(edge.head);
         }
         if (!vtxList.contains(edge.tail)) {
            vtxList.add(edge.tail);
         }
      }

      // project all vertices to closest edges, not including its own
      PriorityQueue<ProjectionInfo> projInfoQueue =
         new PriorityQueue<ProjectionInfo>();

      // initial closest distances
      for (int i = 0; i < vtxList.size(); i++) {
         ProjectionInfo projInfo = new ProjectionInfo();
         updateProjInfo(projInfo, vtxList.get(i), heList, mesh);
         projInfoQueue.add(projInfo);
      }

      while (projInfoQueue.size() > 0) {
         // check if close to endpoint
         ProjectionInfo next = projInfoQueue.remove();

         if (next.dist < Double.MAX_VALUE) {
            if (next.vtx.getPosition().distance(next.he.head.getPosition()) < 1e-10) {
               // replace vertex
               mergeVertices(mesh, next.vtx, next.he.head);
            } else if (next.vtx.getPosition().distance(
               next.he.tail.getPosition()) < 1e-10) {
               mergeVertices(mesh, next.vtx, next.he.tail);
            } else {
               // split edge
               Face oldFace = next.he.face;
               mesh.removeFace(oldFace);
               
               next.proj.add(next.vtx.getPosition());
               next.proj.scale(0.5);
               next.vtx.setPosition(next.proj);

               Vertex3d[] vtxs = oldFace.getVertices();
               
               HalfEdge face2he = next.he.next;
               Face face1 = mesh.addFace(next.vtx, next.he.head, face2he.head);
               for (int i=0; i<vtxs.length; i++) {
                  if (vtxs[i]==next.he.head){
                     vtxs[i] = next.vtx;
                     break;
                  }
               }
               Face face2 = mesh.addFace(vtxs);
               
               // update half-edge list
               HalfEdge it = oldFace.he0;
               do {
                  heList.remove(it);
                  it = it.next;
               } while (it != oldFace.he0);
               
               it = face1.he0;
               do {
                  if (it.opposite == null || it.opposite.face == null) {
                     if (!heList.contains(it)) {
                        heList.add(it);
                     }
                  }
                  it = it.next;
               } while (it != face1.he0);
               
               it = face2.he0;
               do {
                  if (it.opposite == null || it.opposite.face == null) {
                     if (!heList.contains(it)) {
                        heList.add(it);
                     }
                  }
                  it = it.next;
               } while (it != face2.he0);
               
               
            }
         }
         
         // recompute some half edge stuff
         Iterator<ProjectionInfo> pit = projInfoQueue.iterator();
         while (pit.hasNext()) {
            ProjectionInfo projInfo = pit.next();
            if (!isBorderVertex(projInfo.vtx, mesh)) {
               pit.remove();
            } else if (!isBorderEdge(projInfo.he, mesh)) {
               heList.remove(projInfo.he);
               updateProjInfo(projInfo, projInfo.vtx, heList, mesh);
            }
         }
         
            
      }

   }

   private static boolean isBorderEdge(HalfEdge edge, PolygonalMesh mesh) {
      if (edge.opposite == null || edge.opposite.face == null) {
         return mesh.getFaces().contains(edge.face);
      }
      return false;
   }
   
   private static boolean isBorderVertex(Vertex3d vtx, PolygonalMesh mesh) {
      
      Iterator<HalfEdge> it = vtx.getIncidentHalfEdges();
      while (it.hasNext()) {
         HalfEdge he = it.next();
         if (he.opposite == null || he.opposite.face == null) {
            return (mesh.getVertices().contains(vtx));
         }
      }
      return false;
   }
   
   private static void updateProjInfo(ProjectionInfo projInfo, Vertex3d vtx,
      ArrayList<HalfEdge> heList,  PolygonalMesh mesh) {

      Point3d proj = new Point3d();
      projInfo.dist = Double.POSITIVE_INFINITY;
      projInfo.vtx = vtx;
      
      for (HalfEdge he : heList) {
         
         if (isBorderEdge(he, mesh)) {
            if (vtx != he.head && vtx != he.tail) {
               double d = projectToSegment(proj, vtx.getPosition(), he, 1e-10);
               if (d < projInfo.dist) {
                  projInfo.he = he;
                  projInfo.proj = new Point3d(proj);
                  projInfo.dist = d;
               }
               if (d < 1e-10) {
                  break;
               }
            }
         }
      }

   }

   public static void mergeVertices(PolygonalMesh mesh, Vertex3d vtx1,
      Vertex3d vtx2) {

      ArrayList<HalfEdge> hes = new ArrayList<>();
      Iterator<HalfEdge> it = vtx1.getIncidentHalfEdges();
      while (it.hasNext()) {
         hes.add(it.next());
      }
      
      for (HalfEdge he : hes) {
         mesh.removeFace(he.face);
         Vertex3d[] vtxs = he.face.getVertices();
         for (int i = 0; i < vtxs.length; i++) {
            if (vtxs[i] == vtx1) {
               vtxs[i] = vtx2;
            }
         }
         mesh.addFace(vtxs);
      }

   }

   private static double projectToSegment(Point3d proj, Point3d pnt,
      HalfEdge he, double tol) {

      Point3d A = he.head.getPosition();
      Point3d B = he.tail.getPosition();

      Vector3d AB = new Vector3d(B);
      AB.sub(A);
      double ab2 = AB.dot(AB);
      if (ab2 < tol * tol) {
         proj.set(he.head.getPosition());
         return 0;
      }

      Vector3d AC = new Vector3d(pnt);
      AC.sub(A);
      double t = AC.dot(AB) / ab2;
      if (t <= 0) {
         proj.set(A);
      } else if (t >= 1) {
         proj.set(B);
      } else {
         proj.interpolate(A, t, B);
      }

      return proj.distance(pnt);
   }
   
   public static PolygonalMesh getFlipped(PolygonalMesh mesh) {
      
      PolygonalMesh out = new PolygonalMesh();
      
      Point3d[] pnts = new Point3d[mesh.numVertices()];
      int[][] faces = new int[mesh.numFaces()][];
      
      for (int i=0; i<pnts.length; i++ ) {
         pnts[i] = new Point3d(mesh.getVertex(i).getPosition());
      }
      
      ArrayList<Face> faceList = mesh.getFaces();
      for (int i=0; i<faces.length; i++) {
         Face face = faceList.get(i);
         int n = face.numVertices();
         faces[i] = new int[n];
         int[] fidxs = face.getVertexIndices();
         for (int j=0; j<n; j++) {
            faces[i][j] = fidxs[n-j-1]; 
         }
      }
      
      out.set(pnts, faces);
      return out;
   }
   
   /**
    * Create a new PolygonalMesh from a subset of faces.  Vertices are
    * copied, so no longer reference the original mesh.
    * @param faces set of faces
    * @return new mesh containing copy
    */
   public static PolygonalMesh createFromFaces(Iterable<Face> faces) {
      PolygonalMesh out = new PolygonalMesh();
      HashMap<Vertex3d, Vertex3d> vtxMap = new HashMap<>();
      
      for (Face f : faces) {
         Vertex3d[] ovtxs = f.getVertices();
         for (int i=0; i<ovtxs.length; ++i) {
            Vertex3d nvtx = vtxMap.get(ovtxs[i]);
            if (nvtx == null) {
               nvtx = out.addVertex(ovtxs[i].getPosition());
               vtxMap.put(ovtxs[i], nvtx);
            }
            ovtxs[i] = nvtx;
         }
         out.addFace(ovtxs);
      }
      
      return out;
   }

}<|MERGE_RESOLUTION|>--- conflicted
+++ resolved
@@ -1936,8 +1936,6 @@
    }
 
    /**
-<<<<<<< HEAD
-=======
     * Creates an triangular ellipsoid mesh, centered on the origin.  The mesh
     * is constructed using spherical coordinates, with a resolution of
     * <code>nslices</code> about the equator and <code>nslices/2</code>
@@ -1978,7 +1976,6 @@
    }
 
    /**
->>>>>>> 22d51713
     * Creates an open triangular hemispherical mesh, centered on the origin,
     * with a radius <code>r</code>. The mesh is constructed using spherical
     * coordinates, with a resolution of <code>nslices</code> about the equator
