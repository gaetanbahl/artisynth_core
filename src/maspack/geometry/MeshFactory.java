/**
 * Copyright (c) 2014, by the Authors: John E Lloyd (UBC)
 *
 * This software is freely available under a 2-clause BSD license. Please see
 * the LICENSE file in the ArtiSynth distribution directory for details.
 */
package maspack.geometry;

import java.io.FileWriter;
import java.io.PrintWriter;
import java.util.ArrayList;
import java.util.HashMap;
import java.util.Iterator;
import java.util.PriorityQueue;

import maspack.matrix.Point3d;
import maspack.matrix.RigidTransform3d;
import maspack.matrix.Vector3d;
import maspack.util.InternalErrorException;

/**
 * Creates specific instances of polygonal meshes.
 */
public class MeshFactory {

   private static final double EPS = 1e-15;

   private static class GriddedPoint {

      long x;
      long y;
      long z;

      public GriddedPoint (Point3d pnt, double res) {
         set (pnt.x, pnt.y, pnt.z, res);
      }

      public GriddedPoint (double x, double y, double z, double res) {
         set (x, y, z, res);
      }

      public void set (double x, double y, double z, double res) {
         this.x = Math.round (x/res);
         this.y = Math.round (y/res);
         this.z = Math.round (z/res);
      }

      @Override
      public boolean equals (Object obj) {
         if (obj instanceof GriddedPoint) {
            GriddedPoint gpnt = (GriddedPoint)obj;
            return gpnt.x == x && gpnt.y == y && gpnt.z == z;
         }
         else {
            return false;
         }
      }

      @Override
      public int hashCode () {
         // the values 23 and 31 are significant only in that they are prime
         int hash = 23;
         hash = hash*31 + (int)x;
         hash = hash*31 + (int)y;
         hash = hash*31 + (int)z;
         return hash;
      }
   }

   private static class VertexMap extends HashMap<GriddedPoint,Vertex3d> {

      double myTol;

      public VertexMap (double tol) {
         super();
         myTol = tol;
      }

      public void put (Point3d pnt, Vertex3d vtx) {
         put (new GriddedPoint(pnt, myTol), vtx);
      }
      
      public Vertex3d get (Point3d pnt) {
         return get (new GriddedPoint(pnt, myTol));
      }

//      public void put (double x, double y, double z, Vertex3d vtx) {
//         put (new GriddedPoint(x, y, z, myTol), vtx);
//      }
//      
//      public Vertex3d get (double x, double y, double z) {
//         return get (new GriddedPoint(x, y, z, myTol));
//      }

      public Vertex3d getOrCreate (
         PolygonalMesh mesh, double x, double y, double z, RigidTransform3d XLM) {
         
         Point3d pm = new Point3d (x, y, z);
         pm.transform (XLM);
         Vertex3d vtx = (Vertex3d)get (pm);
         if (vtx == null) {
            vtx = new Vertex3d (pm);
            put (pm, vtx);
            mesh.addVertex (vtx);
         }
         return vtx;
      }

      public Vertex3d getOrCreate (
         PolygonalMesh mesh, Point3d pos, RigidTransform3d XLM) {

         return getOrCreate (mesh, pos.x, pos.y, pos.z, XLM);
      }
   }

   /**
    * Adds a quad rectangle to an existing mesh. The rectangle is centered on
    * the x-y plane of a local coordinate frame L, with face normals directed
    * along the z axis. A transform XLM is supplied to map L into the mesh
    * coordinate frame M.
    *
    * @param mesh existing mesh to add the rectangle to
    * @param wx width of the rectangle along the local x axis
    * @param wy width of the rectangle along the local y axis
    * @param nx number of subdivisions along the local x axis
    * @param ny number of subdivisions along the local y axis
    * @param XLM transform from the local coordinate frame L to mesh
    * coordinates M.
    * @param vtxMap spatial hash map storing all existing vertices in the
    * mesh. New vertices will be created as needed and added to both this
    * map and to the mesh.
    */
   public static void addQuadRectangle (
      PolygonalMesh mesh, double wx, double wy, int nx, int ny,
      RigidTransform3d XLM, VertexMap vtxMap) {

      if (nx <= 0) {
         throw new IllegalArgumentException ("nx must be positive");
      }
      if (ny <= 0) {
         throw new IllegalArgumentException ("ny must be positive");
      }

      // create faces starting in the lower left corner.
      double dx = wx/nx;
      double dy = wy/ny;
      for (int i=0; i<nx; i++) {
         double x = -wx/2 + i*dx;
         for (int j=0; j<ny; j++) {
            double y = -wy/2 + j*dy;
            Vertex3d v0 = vtxMap.getOrCreate (mesh, x, y, 0, XLM);
            Vertex3d v1 = vtxMap.getOrCreate (mesh, x+dx, y, 0, XLM);
            Vertex3d v2 = vtxMap.getOrCreate (mesh, x+dx, y+dy, 0, XLM);
            Vertex3d v3 = vtxMap.getOrCreate (mesh, x, y+dy, 0, XLM);
            mesh.addFace (v0, v1, v2, v3);
         }
      }
   }

   /**
    * Create a quad rectangle mesh. The rectangle is centered on the x-y plane
    * of a local coordinate frame L, with face normals directed along the z
    * axis. 
    *
    * @param wx width of the rectangle along the local x axis
    * @param wy width of the rectangle along the local y axis
    * @param nx number of subdivisions along the local x axis
    * @param ny number of subdivisions along the local y axis
    */
   public static PolygonalMesh createQuadRectangle (
      double wx, double wy, int nx, int ny) {

      // set map tolerance to be 0.01 times smallest spacing between vertices
      VertexMap vtxMap = new VertexMap(Math.min(wx/nx*1e-2, wy/ny*1e-2));
      PolygonalMesh mesh = new PolygonalMesh();
      addQuadRectangle (mesh, wx, wy, nx, ny, RigidTransform3d.IDENTITY, vtxMap);
      return mesh;
   }

   /**
    * Adds an annular sector to an existing mesh. The sector is centered on the
    * x-y plane of a local coordinate frame L, with the bisecting axis parallel
    * to x and face normals directed along the z axis. It extends for
    * +/-<code>ang/2</code> on either side of the x axis, and from an inner
    * radius <code>r0</code> to an outer radius <code>r1</code>; if
    * <code>ang</code> is 2 PI and <code>r0</code> is 0 then the sector becomes
    * a circle with radius <code>r1</code>. The mesh is made of quads
    * except for those faces connected to the origin. A transform XLM is
    * supplied to map L into the mesh coordinate frame M.
    *
    * @param mesh existing mesh to add the annular sector to
    * @param r0 inner radius of the sector
    * @param r1 outer radius of the sector
    * @param ang total angular extent of the sector
    * @param nr number of radial slices
    * @param nang number of angular slices
    * @param XLM transform from the local coordinate frame L to mesh
    * coordinates M.
    * @param vtxMap spatial hash map storing all existing vertices in the
    * mesh. New vertices will be created as needed and added to both this
    * map and to the mesh.
    */
   public static void addQuadAnnularSector (
      PolygonalMesh mesh, double r0, double r1, double ang, int nr, int nang,
      RigidTransform3d XLM, VertexMap vtxMap) {

      if (r0 < 0) {
         throw new IllegalArgumentException (
            "inner radius r0="+r0+" must be positive");
      }
      if (r1 <= r0) {
         throw new IllegalArgumentException (
            "outer radius r1="+r1+" must exceed inner radius r0="+r0);
      }
      if (nr <= 0) {
         throw new IllegalArgumentException ("nr must be positive");
      }
      if (nang <= 0) {
         throw new IllegalArgumentException ("nang must be positive");
      }

      // create faces starting from the origin
      double dr = (r1-r0)/nr;
      double dang = ang/nang;
      double ra = r0;
      for (int i=0; i<nr; i++) {
         double rb = r0 + (i+1)*dr;
         double c0 = Math.cos (-ang/2);
         double s0 = Math.sin (-ang/2);
         for (int j=0; j<nang; j++) {
            double c1 = Math.cos (-ang/2 + (j+1)*dang);
            double s1 = Math.sin (-ang/2 + (j+1)*dang);
            Vertex3d v0 = vtxMap.getOrCreate (mesh, ra*c0, ra*s0, 0, XLM);
            Vertex3d v1 = vtxMap.getOrCreate (mesh, rb*c0, rb*s0, 0, XLM);
            Vertex3d v2 = vtxMap.getOrCreate (mesh, rb*c1, rb*s1, 0, XLM);
            Vertex3d v3 = vtxMap.getOrCreate (mesh, ra*c1, ra*s1, 0, XLM);
            if (ra == 0) {
               mesh.addFace (v0, v1, v2);
            }
            else {
               mesh.addFace (v0, v1, v2, v3);
            }
            c0 = c1;
            s0 = s1;
         }
         ra = rb;
      }
   }

   /**
    * Creates an annular sector. The sector is centered on the
    * x-y plane of a local coordinate frame L, with the bisecting axis parallel
    * to x and face normals directed along the z axis. For more details,
    * see the documentation for {@link #addQuadAnnularSector}.
    *
    * @param r0 inner radius of the annular sector
    * @param r1 outer radius of the annular sector
    * @param ang total angular extent of the annular sector
    * @param nr number of radial slices
    * @param nang number of angular slices
    */
   public static PolygonalMesh createQuadAnnularSector (
      double r0, double r1, double ang, int nr, int nang) {

      double rmin = (r0 == 0 ? r1/nr : r0);
      // set map tolerance to be 0.01 times smallest spacing between vertices
      double tol = Math.min(rmin*1e-2, rmin*Math.sin(ang/nang)*1e-2);
      VertexMap vtxMap = new VertexMap(tol);
      PolygonalMesh mesh = new PolygonalMesh();
      addQuadAnnularSector (
         mesh, r0, r1, ang, nr, nang, RigidTransform3d.IDENTITY, vtxMap);
      return mesh;
   }

   /**
    * Adds a cylindrical section to an existing mesh. The section is centered
    * on the z axis of a local coordinate frame L, extending for a length
    * +/-<code>h/2</code> above and below the origin. The angular extent of the
    * section is +/-<code>ang/2</code> on either side of the x axis; if
    * <code>ang</code> is 2 PI then the section will become a whole cylinder.
    * Normals are oriented to face outwards. The sector is made of quads.  A
    * transform XLM is supplied to map L into the mesh coordinate frame M.
    *
    * @param mesh existing mesh to add the section to
    * @param r radius of the cylinder
    * @param h height of the cylinder
    * @param ang total angular extent of the section
    * @param nh number of height slices
    * @param nang number of angular slices
    * @param outward if <code>true</code>, the normals are facing outward
    * @param XLM transform from the local coordinate frame L to mesh
    * coordinates M.
    * @param vtxMap spatial hash map storing all existing vertices in the
    * mesh. New vertices will be created as needed and added to both this
    * map and to the mesh.
    */
   public static void addQuadCylindricalSection (
      PolygonalMesh mesh, double r, double h, double ang, int nh, int nang,
      boolean outward, RigidTransform3d XLM, VertexMap vtxMap) {

      if (nh <= 0) {
         throw new IllegalArgumentException ("nh must be positive");
      }
      if (nang <= 0) {
         throw new IllegalArgumentException ("nang must be positive");
      }
      // create faces starting from the bottom
      double dh = h/nh;
      double dang = ang/nang;
      double h0 = -h/2;
      for (int i=0; i<nh; i++) {
         double h1 = -h/2+(i+1)*dh;
         double c0 = Math.cos (-ang/2);
         double s0 = Math.sin (-ang/2);
         for (int j=0; j<nang; j++) {
            double c1 = Math.cos (-ang/2 + (j+1)*dang);
            double s1 = Math.sin (-ang/2 + (j+1)*dang);
            Vertex3d v0 = vtxMap.getOrCreate (mesh, r*c0, r*s0, h0, XLM);
            Vertex3d v1 = vtxMap.getOrCreate (mesh, r*c1, r*s1, h0, XLM);
            Vertex3d v2 = vtxMap.getOrCreate (mesh, r*c1, r*s1, h1, XLM);
            Vertex3d v3 = vtxMap.getOrCreate (mesh, r*c0, r*s0, h1, XLM);
            if (outward) {
               mesh.addFace (v0, v1, v2, v3);
            }
            else {
               mesh.addFace (v0, v3, v2, v1);
            }
            c0 = c1;
            s0 = s1;
         }
         h0 = h1;
      }
   }

   /**
    * Creates a cylindrical section. The section is centered on the z axis of a
    * local coordinate frame L, extending for a length +/-<code>h/2</code>
    * above and below the origin. The angular extent of the section is
    * +/-<code>ang/2</code> on either side of the x axis; if <code>ang</code>
    * is 2 PI then the section will become a whole cylinder.  Normals are
    * oriented to face outwards. The sector is made of quads.
    *
    * @param r radius of the cylinder
    * @param h height of the cylinder
    * @param ang total angular extent of the section
    * @param nh number of height slices
    * @param nang number of angular slices
    */
   public static PolygonalMesh createQuadCylindricalSection (
      double r, double h, double ang, int nh, int nang) {

      // set map tolerance to be 0.01 times smallest spacing between vertices
      double tol = Math.min(h/nh*1e-2, r*Math.sin(ang/nang)*1e-2);
      VertexMap vtxMap = new VertexMap(tol);
      PolygonalMesh mesh = new PolygonalMesh();
      addQuadCylindricalSection (
         mesh, r, h, ang, nh, nang, /*outward=*/true,
         RigidTransform3d.IDENTITY, vtxMap);
      return mesh;
   }

   /**
    * Adds a spherical section to an existing mesh. The section is centered on
    * the origin of a local coordinate frame L, with the poles located on the z
    * axis. A point on the sphere is defined using spherical coordinates r,
    * theta, and phi, with theta giving the azimuth angle with respect to the x
    * axis and phi giving the elevation angle with respect to the z axis.  The
    * x, y, z and values are hence
    * <pre>
    * r sin(phi) cos(theta), r sin(phi) sin(theta), r cos(phi)
    * </pre> The extent of phi is given by [0, maxphi],
    * while the extend of theta is given by [-maxthe, maxthe]. Specifying
    * maxphi and maxthe as both PI results in a complete sphere. Normals are
    * oriented to face outwards. The section is made of quads, except at the
    * poles. A transform XLM is supplied to map L into the mesh coordinate
    * frame M.
    *
    * <p>Note: to avoid degenarte quads near the south pole of the section,
    * <code>maxphi</code> is rounded to PI if it is within 1e-4 of PI.
    *
    * @param mesh existing mesh to add the section to
    * @param r radius of the section
    * @param maxthe maximum azimuth angle about either side of the x axis
    * @param maxphi maximum elevation angle with respect to the z axis
    * @param nthe number of slices for the azimuth
    * @param nphi number of slices for the elevation
    * @param XLM transform from the local coordinate frame L to mesh
    * coordinates M.
    * @param vtxMap spatial hash map storing all existing vertices in the
    * mesh. New vertices will be created as needed and added to both this
    * map and to the mesh.
    */
   public static void addQuadSphericalSection (
      PolygonalMesh mesh, double r, double maxthe, double maxphi,
      int nthe, int nphi, RigidTransform3d XLM, VertexMap vtxMap) {

      if (nthe <= 0) {
         throw new IllegalArgumentException ("nthe must be positive");
      }
      if (nphi <= 0) {
         throw new IllegalArgumentException ("nphi must be positive");
      }
      if (Math.abs(maxphi-Math.PI) < 0.0001) {
         maxphi = Math.PI;
      }
      if (Math.abs(maxthe-Math.PI) < 0.0001) {
         maxthe = Math.PI;
      }

      // create faces starting from the pole down
      double dthe = 2*maxthe/nthe;
      double dphi = maxphi/nphi;
      double cp0 = 1;
      double sp0 = 0;
      
      for (int i=0; i<nphi; i++) {
         
         double p = (i+1)*dphi;
         double cp1 = Math.cos (p);
         double sp1 = Math.sin (p);
         // snap to pi
         if (Math.abs(p-Math.PI) < 0.0001) {
            p = Math.PI;
            cp1 = -1;
            sp1 = 0;
         }
         
         double ct0 = Math.cos (-maxthe);
         double st0 = Math.sin (-maxthe);
         if (Math.abs(maxthe-Math.PI) < 0.0001) {
            ct0 = -1;
            st0 = 0;
         }
         
         for (int j=0; j<nthe; j++) {
            Vertex3d v0, v1, v2, v3;
            double t = -maxthe + (j+1)*dthe;
            double ct1 = Math.cos (t);
            double st1 = Math.sin (t);
            // snap to pi
            if (Math.abs(t-Math.PI) < 0.0001) {
               t = Math.PI;
               ct1 = -1;
               st1 = 0;
            }
            
            v0 = vtxMap.getOrCreate (mesh, r*sp1*ct0, r*sp1*st0, r*cp1, XLM);
            v1 = vtxMap.getOrCreate (mesh, r*sp1*ct1, r*sp1*st1, r*cp1, XLM);
            v2 = vtxMap.getOrCreate (mesh, r*sp0*ct1, r*sp0*st1, r*cp0, XLM);
            v3 = vtxMap.getOrCreate (mesh, r*sp0*ct0, r*sp0*st0, r*cp0, XLM);

            if (v2 == v3) {
               mesh.addFace (v0, v1, v3);
            }
            else if (v0 == v1) {
               mesh.addFace(v0, v2, v3);
            }
            else {
               if (Math.abs(sp0) < 1e-5) {
                  if (cp0 > 0) {
                     mesh.addFace (v0, v1, v3);
                  }
                  else {
                     mesh.addFace (v0, v2, v3);
                  }
               }
               else if (Math.abs(sp1) < 1e-5){
                  if (cp1 > 0) {
                     mesh.addFace (v0, v1, v3);
                  }
                  else {
                     mesh.addFace (v0, v2, v3);
                  }
               }
               else {
                  mesh.addFace (v0, v1, v2, v3);
               }
            }
            ct0 = ct1;
            st0 = st1;
         }
         cp0 = cp1;
         sp0 = sp1;
      }
   }
 
   /**
    * Creates a spherical section. The section is centered on the origin of a
    * local coordinate frame L, with the poles located on the z axis. A point
    * on the sphere is defined using spherical coordinates r, theta, and phi,
    * with theta giving the azimuth angle with respect to the x axis and phi
    * giving the elevation angle with respect to the z axis. For additional
    * information, see the documentation for {@link #addQuadSphericalSection}.
    *
    * @param r radius of the section
    * @param maxthe maximum azimuth angle about either side of the x axis
    * @param maxphi maximum elevation angle with respect to the z axis
    * @param nthe number of slices for the azimuth
    * @param nphi number of slices for the elevation
    */
   public static PolygonalMesh createQuadSphericalSection (
      double r, double maxthe, double maxphi, int nthe, int nphi) {

      if (Math.abs(maxphi-Math.PI) < 0.0001) {
         maxphi = Math.PI;
      }
      double tol = computeSphericalPointTolerance (r, maxthe, maxphi, nthe, nphi);
      VertexMap vtxMap = new VertexMap (tol);
      PolygonalMesh mesh = new PolygonalMesh();
      addQuadSphericalSection (
         mesh, r, maxthe, maxphi, nthe, nphi, RigidTransform3d.IDENTITY, vtxMap);
      return mesh;
   }

   private static double computeSphericalPointTolerance (
      double r, double maxthe, double maxphi, int nthe, int nphi) {

      double minsp = Math.sin(maxphi/nphi);
      minsp = Math.min (minsp, Math.sin(maxphi));
      return Math.min (0.01*r*minsp*Math.sin(maxthe/nthe), 0.01*r*minsp);
   }

   /**
    * Adds a toroidal section to an existing mesh. The section lies in the
    * x-y plane and curves about the z-axis for an angular distance of
    * <code>maxthe</code>, with the starting end aligned with the x-z plane.
    * The major radius from the z axis to the center of the tube is given by
    * <code>rmajor</code>, and the minor radius of the tube section itself is
    * given by <code>rminor</code>.
    *
    * <p>The section made out of quads. It is closed into a torus if
    * <code>maxthe</code> is equal to <code>2*Math.PI</code>.
    *
    * @param mesh existing mesh to add the section to
    * @param rmajor major radius of bending about the z axis
    * @param rminor minor radius of the tube
    * @param maxthe maximum bending angle about the z axis
    * @param nmajor number of slices along the major radius
    * @param nminor number of slices along the minor radius
    * @param XLM transform from the local coordinate frame L to mesh
    * coordinates M.
    * @param vtxMap spatial hash map storing all existing vertices in the
    * mesh. New vertices will be created as needed and added to both this
    * map and to the mesh.
    */
   public static void addQuadToroidalSection (
      PolygonalMesh mesh, double rmajor, double rminor, double maxthe,
      int nmajor, int nminor, RigidTransform3d XLM, VertexMap vtxMap) {

      double PI_TIMES_2 = 2*Math.PI;

      if (nmajor <= 0) {
         throw new IllegalArgumentException ("nmajor must be positive");
      }
      if (nminor < 3) {
         throw new IllegalArgumentException ("nminor must be at least 3");
      }
      if (rmajor <= rminor) {
         throw new IllegalArgumentException ("rmajor must be greater than rminor");
      }
      if (Math.abs(maxthe-PI_TIMES_2) < EPS) {
         maxthe = PI_TIMES_2;
      }

      double ct0 = 1.0;
      double st0 = 0.0;
      for (int i=1; i<=nmajor; i++) {
         double ct1 = Math.cos (i*maxthe/nmajor);
         double st1 = Math.sin (i*maxthe/nmajor);

         double cp0 = 1.0;
         double sp0 = 0.0;
         for (int j=1; j<=nminor; j++) {

            double cp1 = Math.cos (j*PI_TIMES_2/nminor);
            double sp1 = Math.sin (j*PI_TIMES_2/nminor);

            double r0 = rmajor+cp0*rminor;
            double r1 = rmajor+cp1*rminor;

            Vertex3d v0, v1, v2, v3;

            v0 = vtxMap.getOrCreate (mesh, r0*ct0, r0*st0, sp0*rminor, XLM);
            v1 = vtxMap.getOrCreate (mesh, r1*ct0, r1*st0, sp1*rminor, XLM);
            v2 = vtxMap.getOrCreate (mesh, r1*ct1, r1*st1, sp1*rminor, XLM);
            v3 = vtxMap.getOrCreate (mesh, r0*ct1, r0*st1, sp0*rminor, XLM);
            
            mesh.addFace (v3, v2, v1, v0);

            cp0 = cp1;
            sp0 = sp1;
         }
         ct0 = ct1;
         st0 = st1;
      }
   }

   /**
    * Creates a toroidal section. The section lies in the x-y plane and
    * curves about the z-axis for an angular distance of <code>maxthe</code>,
    * with the starting end aligned with the x-z plane. For additional
    * information, see the documentation for {@link #addQuadToroidalSection}.
    *
    * @param rmajor major radius of bending about the z axis
    * @param rminor minor radius of the tube
    * @param maxthe maximum bending angle about the z axis
    * @param nmajor number of slices along the major radius
    * @param nminor number of slices along the minor radius
    */
   public static PolygonalMesh createQuadToroidalSection (
      double rmajor, double rminor, double maxthe, int nmajor, int nminor) {

      double tol = computeToroidalTolerance (
         rmajor, rminor, maxthe, nmajor, nminor);

      VertexMap vtxMap = new VertexMap (tol);
      PolygonalMesh mesh = new PolygonalMesh();
      addQuadToroidalSection (
         mesh, rmajor, rminor, maxthe, nmajor, nminor,
         RigidTransform3d.IDENTITY, vtxMap);
      return mesh;
   }

   /**
    * Creates a quad torus mesh in the x-y plane.
    *
    * @param rmajor major radius of the torus
    * @param rminor minor radius of the torus
    * @param nmajor number of slices along the major radius
    * @param nminor number of slices along the minor radius
    */
   public static PolygonalMesh createQuadTorus (
      double rmajor, double rminor, int nmajor, int nminor) {

      return createQuadToroidalSection (
         rmajor, rminor, 2*Math.PI, nmajor, nminor);
   }

   /**
    * Creates a triangular torus mesh in the x-y plane.
    *
    * @param rmajor major radius of the torus
    * @param rminor minor radius of the torus
    * @param nmajor number of slices along the major radius
    * @param nminor number of slices along the minor radius
    */
   public static PolygonalMesh createTorus (
      double rmajor, double rminor, int nmajor, int nminor) {

      PolygonalMesh mesh = createQuadTorus (
         rmajor, rminor, nmajor, nminor);
      mesh.triangulate();
      return mesh;
   }

   /**
    * Creates a quad extended torus mesh in the x-y plane.  An extended torus
    * is a torus with straight sections added in the middle, giving a
    * shape similar to a chain link. The straight sections are parallel
    * to the x-axis.
    *
    * @param rmajor major radius of the torus
    * @param rminor minor radius of the torus
    * @param xlen length of the straight sections
    * @param nmajor number of slices along the major radius
    * @param nminor number of slices along the minor radius
    */
   public static PolygonalMesh createQuadExtendedTorus (
      double rmajor, double rminor, double xlen, int nmajor, int nminor) {

      double tol = computeToroidalTolerance (
         rmajor, rminor, 2*Math.PI, nmajor, nminor);
      VertexMap vtxMap = new VertexMap (tol);
      PolygonalMesh mesh = new PolygonalMesh();
      RigidTransform3d XLM = new RigidTransform3d();
      XLM.p.set (xlen/2, 0, 0);
      XLM.R.setRpy (-Math.PI/2, 0, 0);
      addQuadToroidalSection (
         mesh, rmajor, rminor, Math.PI, nmajor, nminor, XLM, vtxMap);
      XLM.p.set (-xlen/2, 0, 0);
      XLM.R.setRpy (Math.PI/2, 0, 0);
      addQuadToroidalSection (
         mesh, rmajor, rminor, Math.PI, nmajor, nminor, XLM, vtxMap);

      double outerChordLen = 2*(rmajor+rminor)*Math.sin(Math.PI/(nmajor));
      int nx = (int)Math.ceil(xlen/outerChordLen);

      XLM.p.set (0, rmajor, 0);
      XLM.R.setRpy (0, Math.PI/2, 0);
      addQuadCylindricalSection (
         mesh, rminor, xlen, 2*Math.PI, nx, nminor,
         /*outward=*/true, XLM, vtxMap);

      XLM.p.set (0, -rmajor, 0);
      XLM.R.setRpy (0, Math.PI/2, 0);
      addQuadCylindricalSection (
         mesh, rminor, xlen, 2*Math.PI, nx, nminor,
         /*outward=*/true, XLM, vtxMap);

      return mesh;
   }

   /**
    * Creates a quad extended torus mesh in the x-y plane.  An extended torus
    * is a torus with straight sections added in the middle, giving a
    * shape similar to a chain link. The straight sections are parallel
    * to the x-axis.
    *
    * @param rmajor major radius of the torus
    * @param rminor minor radius of the torus
    * @param xlen length of the straight sections
    * @param nmajor number of slices along the major radius
    * @param nminor number of slices along the minor radius
    */
   public static PolygonalMesh createExtendedTorus (
      double rmajor, double rminor, double xlen, int nmajor, int nminor) {

      PolygonalMesh mesh = createQuadExtendedTorus (
         rmajor, rminor, xlen, nmajor, nminor);
      mesh.triangulate();
      return mesh;
   }

   private static double computeToroidalTolerance (
      double rmajor, double rminor, double maxthe, int nmajor, int nminor) {

      if (rmajor <= rminor) {
         throw new IllegalArgumentException (
            "rmajor must be greater than rminor");
      }
      return (
         0.01*Math.min (2*(rmajor-rminor)*Math.sin(maxthe/(2*nmajor)),
                        2*rminor*Math.sin(Math.PI/nminor)));
   }

   /**
    * Create a open planar mesh, composed of two triangles, centered on the
    * origin and with normals directed along the z axis. Texture coordinates
    * are also created for each triangle.
    *
    * @param wx width in the x direction
    * @param wy width in the y direction
    */
   public static PolygonalMesh createPlane(double wx, double wy) {
      Point3d[] plist = new Point3d[4];
      plist[0] = new Point3d(wx / 2, wy / 2, 0);
      plist[1] = new Point3d(-wx / 2, wy / 2, 0);
      plist[2] = new Point3d(-wx / 2, -wy / 2, 0);
      plist[3] = new Point3d(wx / 2, -wy / 2, 0);
      int[][] faceIndices = new int[][] { { 0, 1, 2 }, { 0, 2, 3 } };

      PolygonalMesh mesh = new PolygonalMesh();
      mesh.set(plist, faceIndices);

<<<<<<< HEAD
      mesh.setTextureIndicesArray(faceIndices);
=======
>>>>>>> 920dc37a
      ArrayList<Vector3d> vt = new ArrayList<Vector3d>();
      vt.add(new Point3d(1, 1, 0));
      vt.add(new Point3d(0, 1, 0));
      vt.add(new Point3d(0, 0, 0));
      vt.add(new Point3d(1, 0, 0));
      mesh.setTextureCoords (vt, mesh.createVertexIndices());
      return mesh;
   }
   
   /**
    * Create a open planar mesh, composed of triangles, centered on the
    * origin and with normals directed along the z axis. Texture coordinates
    * are also created for each triangle.
    *
    * @param wx width in the x direction
    * @param wy width in the y direction
    * @param xdiv number of divisions in x (&gt;=1)
    * @param ydiv number of divisions in y (&gt;=1)
    * 
    */
   public static PolygonalMesh createPlane (
      double wx, double wy, int xdiv, int ydiv) {
      
      Point3d[] plist = new Point3d[(xdiv+1)*(ydiv+1)];
      int[][] faceIndices = new int[xdiv*ydiv*2][];
      ArrayList<Vector3d> vt = new ArrayList<Vector3d>();
      
      double xoffset = -wx/2;
      double yoffset = -wy/2;
      double dx = wx/xdiv;
      double dy = wy/ydiv;
      double dxt = 1.0/xdiv;
      double dyt = 1.0/ydiv;
      
      for (int j=0; j<=ydiv; j++) {
         for (int i=0; i<=xdiv; i++) {
            plist[i+j*(xdiv+1)] = new Point3d(xoffset+i*dx, yoffset + j*dy, 0);
            vt.add(new Point3d(i*dxt,j*dyt, 0));
            if (i < xdiv && j < ydiv) {
               int idx1 = i+j*(xdiv+1);
               int idx2 = (i+1)+j*(xdiv+1);
               int idx3 = (i+1)+(j+1)*(xdiv+1);
               int idx4 = i + (j+1)*(xdiv+1);
               int istart = 2*(i+j*xdiv);
               if ( (i+j) % 2 == 0) {
                  faceIndices[istart] = new int[] {idx1, idx2, idx4};
                  faceIndices[istart+1] = new int[] {idx2, idx3, idx4};
               } else {
                  faceIndices[istart] = new int[] {idx1, idx2, idx3};
                  faceIndices[istart+1] = new int[] {idx1, idx3, idx4};
               }
            }
         }
      }
      
      PolygonalMesh mesh = new PolygonalMesh();
      mesh.set(plist, faceIndices);
<<<<<<< HEAD

      mesh.setTextureIndicesArray(faceIndices);
      mesh.setTextureVertices(vt);
=======
      
      mesh.setTextureCoords (vt, mesh.createVertexIndices());
>>>>>>> 920dc37a
      return mesh;
   }

   /**
    * Creates a quad-based box mesh, with one quad per side, centered on the
    * origin.
    *
    * @param wx width in the x direction
    * @param wy width in the y direction
    * @param wz width in the z direction
    */
   public static PolygonalMesh createQuadBox (
      double wx, double wy, double wz) {
      
      return createQuadBox (wx, wy, wz, Point3d.ZERO, 1, 1, 1);
      // double[] xy =
      //    new double[] { wx / 2, wy / 2, -wx / 2, wy / 2, -wx / 2, -wy / 2,
      //       wx / 2, -wy / 2 };

      // return createPrism(xy, xy, wz);
   }

   /**
    * Creates a quad-based box mesh, with one quad per side, centered at
    * a prescribed location.
    *
    * @param wx width in the x direction
    * @param wy width in the y direction
    * @param wz width in the z direction
    * @param x center location along the x axis
    * @param y center location along the y axis
    * @param z center location along the z axis
    */
   public static PolygonalMesh createQuadBox (
      double wx, double wy, double wz, double x, double y, double z) {

      return createQuadBox (wx, wy, wz, new Point3d (x, y, z), 1, 1, 1);
   }

   /**
    * Creates a triangle-based box mesh, with two triangles per side, centered
    * on the origin.
    *
    * @param wx width in the x direction
    * @param wy width in the y direction
    * @param wz width in the z direction
    */
   public static PolygonalMesh createBox (
      double wx, double wy, double wz) {
      PolygonalMesh mesh = createQuadBox(wx, wy, wz);
      mesh.triangulate();
      return mesh;
   }

   /**
    * Creates a triangle-based box mesh, with two triangles per side, centered
    * at a prescribed location.
    *
    * @param wx width in the x direction
    * @param wy width in the y direction
    * @param wz width in the z direction
    * @param x center location along the x axis
    * @param y center location along the y axis
    * @param z center location along the z axis
    */
   public static PolygonalMesh createBox (
      double wx, double wy, double wz, double x, double y, double z) {
      PolygonalMesh mesh = createQuadBox(wx, wy, wz, x, y, z);
      mesh.triangulate();
      return mesh;
   }
      



   private static class MidEdgeVertexList extends ArrayList<MidEdgeVertex> {

      private static final long serialVersionUID = -1887188834611352010L;

      public MidEdgeVertex get(Vertex3d a, Vertex3d b) {
         for (MidEdgeVertex vtx : this) {
            if (vtx.a == a && vtx.b == b) {
               return vtx;
            } else if (vtx.a == b && vtx.b == a) {
               return vtx;
            }
         }
         return null;
      }

      public MidEdgeVertex getOrCreate(Vertex3d a, Vertex3d b) {
         MidEdgeVertex vtx = get(a, b);
         if (vtx == null) {
            vtx = new MidEdgeVertex(a, b);
            add(vtx);
         }
         return vtx;
      }
   }

   private static class MidEdgeVertex {
      public Vertex3d a = null;
      public Vertex3d b = null;
      public Vertex3d mid = null;

      public MidEdgeVertex (Vertex3d a, Vertex3d b) {
         this.a = a;
         this.b = b;
         Point3d pnt = new Point3d(a.getPosition());
         pnt.add(b.getPosition());
         pnt.scale(0.5);

         mid = new Vertex3d(pnt);
      }
   }

   public static PolygonalMesh subdivide(PolygonalMesh orig, int numIters) {
      PolygonalMesh out = orig;
      for (int i = 0; i < numIters; i++) {
         out = subdivide(out);
      }
      return out;
   }

   public static PolygonalMesh subdivide(PolygonalMesh orig) {

      PolygonalMesh mesh = new PolygonalMesh();
      HashMap<Vertex3d,Vertex3d> newVtxMap = new HashMap<Vertex3d,Vertex3d>();

      for (Vertex3d vtx : orig.getVertices()) {
         Vertex3d newVtx = new Vertex3d(new Point3d(vtx.getPosition()));
         newVtxMap.put(vtx, newVtx);
         mesh.addVertex(newVtx);
      }

      MidEdgeVertexList vtxList = new MidEdgeVertexList();

      Vertex3d vtxo1, vtxo2, vtxo3, vtxo4;
      Vertex3d vtxc1, vtxc2, vtxc3, vtxc4, vtxmid;
      //Point3d centroid = new Point3d();

      for (Face face : orig.getFaces()) {
         if (face.numVertices() == 3) {

            vtxo1 = newVtxMap.get(face.getVertex(0));
            vtxo2 = newVtxMap.get(face.getVertex(1));
            vtxo3 = newVtxMap.get(face.getVertex(2));

            vtxc1 = vtxList.getOrCreate(vtxo1, vtxo2).mid;
            if (!mesh.getVertices().contains(vtxc1)) {
               mesh.addVertex(vtxc1);
            }
            vtxc2 = vtxList.getOrCreate(vtxo2, vtxo3).mid;
            if (!mesh.getVertices().contains(vtxc2)) {
               mesh.addVertex(vtxc2);
            }
            vtxc3 = vtxList.getOrCreate(vtxo3, vtxo1).mid;
            if (!mesh.getVertices().contains(vtxc3)) {
               mesh.addVertex(vtxc3);
            }

            mesh.addFace(vtxo1, vtxc1, vtxc3);
            mesh.addFace(vtxc1, vtxo2, vtxc2);
            mesh.addFace(vtxc3, vtxc2, vtxo3);
            mesh.addFace(vtxc1, vtxc2, vtxc3);

         } else if (face.numVertices() == 4) {

            vtxo1 = newVtxMap.get(face.getVertex(0));
            vtxo2 = newVtxMap.get(face.getVertex(1));
            vtxo3 = newVtxMap.get(face.getVertex(2));
            vtxo4 = newVtxMap.get(face.getVertex(3));

            vtxc1 = vtxList.getOrCreate(vtxo1, vtxo2).mid;
            if (!mesh.getVertices().contains(vtxc1)) {
               mesh.addVertex(vtxc1);
            }
            vtxc2 = vtxList.getOrCreate(vtxo2, vtxo3).mid;
            if (!mesh.getVertices().contains(vtxc2)) {
               mesh.addVertex(vtxc2);
            }
            vtxc3 = vtxList.getOrCreate(vtxo3, vtxo4).mid;
            if (!mesh.getVertices().contains(vtxc3)) {
               mesh.addVertex(vtxc3);
            }
            vtxc4 = vtxList.getOrCreate(vtxo4, vtxo1).mid;
            if (!mesh.getVertices().contains(vtxc4)) {
               mesh.addVertex(vtxc4);
            }
            Point3d centroid = new Point3d();
            face.computeCentroid(centroid);
            vtxmid = new Vertex3d(centroid);
            mesh.addVertex(vtxmid);

            mesh.addFace(vtxo1, vtxc1, vtxmid, vtxc4);
            mesh.addFace(vtxc1, vtxo2, vtxc2, vtxmid);
            mesh.addFace(vtxmid, vtxc2, vtxo3, vtxc3);
            mesh.addFace(vtxc4, vtxmid, vtxc3, vtxo4);

         } else {
            // triangulate face using centroid and divide edges
            Point3d centroid = new Point3d();
            face.computeCentroid(centroid);
            vtxmid = new Vertex3d(centroid);
            mesh.addVertex(vtxmid);
            int n = face.numVertices();

            for (int i = 0; i < n; i++) {
               vtxo1 = face.getVertex(i);
               vtxo2 = face.getVertex((i + 1) % n);
               Vertex3d vtxlmid = vtxList.getOrCreate(vtxo1, vtxo2).mid;
               mesh.addFace(vtxo1, vtxlmid, vtxmid);
               mesh.addFace(vtxlmid, vtxo2, vtxmid);
            }
         }
      }

      return mesh;

   }

   /**
    * Creates a quad-based box mesh, with a specified mesh resolution in
    * each direction, and centered at a defined center point.
    *
    * @param wx width in the x direction
    * @param wy width in the y direction
    * @param wz width in the z direction
    * @param center center of the box
    * @param nx number of subdivisions along x
    * @param ny number of subdivisions along y
    * @param nz number of subdivisions along z
    */
   public static PolygonalMesh createQuadBox (
      double wx, double wy, double wz,
      Point3d center, int nx, int ny, int nz) {

      PolygonalMesh mesh = new PolygonalMesh();
      Vertex3d[][][] vtxs = new Vertex3d[nx + 1][ny + 1][nz + 1];

      Vertex3d faceVtxs[] = new Vertex3d[4];

      Vector3d dx = new Vector3d(wx / (nx), wy / (ny), wz / (nz));
      Point3d offset = new Point3d(-wx / 2, -wy / 2, -wz / 2);

      // top/bottom
      for (int i = 0; i < nx; i++) {
         for (int j = 0; j < ny; j++) {
            faceVtxs[0] = getOrCreateVertex(i, j, 0, vtxs, offset, dx, mesh);
            faceVtxs[1] =
               getOrCreateVertex(i, j + 1, 0, vtxs, offset, dx, mesh);
            faceVtxs[2] =
               getOrCreateVertex(i + 1, j + 1, 0, vtxs, offset, dx, mesh);
            faceVtxs[3] =
               getOrCreateVertex(i + 1, j, 0, vtxs, offset, dx, mesh);
            mesh.addFace(faceVtxs);

            faceVtxs[0] = getOrCreateVertex(i, j, nz, vtxs, offset, dx, mesh);
            faceVtxs[3] =
               getOrCreateVertex(i, j + 1, nz, vtxs, offset, dx, mesh);
            faceVtxs[2] =
               getOrCreateVertex(i + 1, j + 1, nz, vtxs, offset, dx, mesh);
            faceVtxs[1] =
               getOrCreateVertex(i + 1, j, nz, vtxs, offset, dx, mesh);
            mesh.addFace(faceVtxs);
         }
      }

      // left/right
      for (int i = 0; i < nx; i++) {
         for (int k = 0; k < nz; k++) {
            faceVtxs[0] = getOrCreateVertex(i, 0, k, vtxs, offset, dx, mesh);
            faceVtxs[3] =
               getOrCreateVertex(i, 0, k + 1, vtxs, offset, dx, mesh);
            faceVtxs[2] =
               getOrCreateVertex(i + 1, 0, k + 1, vtxs, offset, dx, mesh);
            faceVtxs[1] =
               getOrCreateVertex(i + 1, 0, k, vtxs, offset, dx, mesh);
            mesh.addFace(faceVtxs);

            faceVtxs[0] = getOrCreateVertex(i, ny, k, vtxs, offset, dx, mesh);
            faceVtxs[1] =
               getOrCreateVertex(i, ny, k + 1, vtxs, offset, dx, mesh);
            faceVtxs[2] =
               getOrCreateVertex(i + 1, ny, k + 1, vtxs, offset, dx, mesh);
            faceVtxs[3] =
               getOrCreateVertex(i + 1, ny, k, vtxs, offset, dx, mesh);
            mesh.addFace(faceVtxs);
         }
      }

      // front/back
      for (int j = 0; j < ny; j++) {
         for (int k = 0; k < nz; k++) {
            faceVtxs[0] = getOrCreateVertex(0, j, k, vtxs, offset, dx, mesh);
            faceVtxs[3] =
               getOrCreateVertex(0, j + 1, k, vtxs, offset, dx, mesh);
            faceVtxs[2] =
               getOrCreateVertex(0, j + 1, k + 1, vtxs, offset, dx, mesh);
            faceVtxs[1] =
               getOrCreateVertex(0, j, k + 1, vtxs, offset, dx, mesh);
            mesh.addFace(faceVtxs);

            faceVtxs[0] = getOrCreateVertex(nx, j, k, vtxs, offset, dx, mesh);
            faceVtxs[1] =
               getOrCreateVertex(nx, j + 1, k, vtxs, offset, dx, mesh);
            faceVtxs[2] =
               getOrCreateVertex(nx, j + 1, k + 1, vtxs, offset, dx, mesh);
            faceVtxs[3] =
               getOrCreateVertex(nx, j, k + 1, vtxs, offset, dx, mesh);
            mesh.addFace(faceVtxs);
         }
      }
      
      if (center != null) {
         mesh.transform(new RigidTransform3d(center.x,center.y, center.z));
      }

      return mesh;
   }

   public static PolygonalMesh createQuadBoxNew (
      double wx, double wy, double wz,
      Point3d center, int nx, int ny, int nz) {

      double tol = Math.min (wx/nx, wy/ny);
      tol = Math.min (tol, wz/nz);
      VertexMap vtxMap = new VertexMap (tol);
      PolygonalMesh mesh = new PolygonalMesh();
      RigidTransform3d XLM = new RigidTransform3d ();
      XLM.p.set (center);
      XLM.p.z = center.z + wz/2;
      addQuadRectangle (mesh, wx, wy, nx, ny, XLM, vtxMap);
      XLM.p.z = center.z - wz/2;
      XLM.R.set (1, 0, 0,   0, -1, 0,  0, 0, -1);
      addQuadRectangle (mesh, wx, wy, nx, ny, XLM, vtxMap);

      XLM.p.z = 0;
      XLM.p.x = center.x + wx/2;
      XLM.R.set (0, 0, -1,   0, 1, 0,  1, 0, 0);
      addQuadRectangle (mesh, wz, wy, nz, ny, XLM, vtxMap);
      XLM.p.x = center.x - wx/2;
      XLM.R.set (0, 0, 1,   0, 1, 0,  -1, 0, 0);
      addQuadRectangle (mesh, wz, wy, nz, ny, XLM, vtxMap);

      XLM.p.x = 0;
      XLM.p.y = center.y + wy/2;
      XLM.R.set (1, 0, 0,   0, 0, -1,  0, 1, 0);
      addQuadRectangle (mesh, wz, wy, nz, ny, XLM, vtxMap);
      XLM.p.y = center.y - wy/2;
      XLM.R.set (1, 0, 0,   0, 0, 1,  0, -1, 0);
      addQuadRectangle (mesh, wz, wy, nz, ny, XLM, vtxMap);
      return mesh;
   }

   private static Vertex3d getOrCreateVertex(int i, int j, int k,
      Vertex3d[][][] vtxArray, Point3d offset, Vector3d dx, PolygonalMesh mesh) {

      if (vtxArray[i][j][k] != null) {
         return vtxArray[i][j][k];
      }

      double x = offset.x + i * dx.x;
      double y = offset.y + j * dx.y;
      double z = offset.z + k * dx.z;
      vtxArray[i][j][k] = new Vertex3d(x, y, z, -1);
      mesh.addVertex(vtxArray[i][j][k]);
      return vtxArray[i][j][k];
   }

   public static void triangulateFaceCentroid(PolygonalMesh mesh) {
      
      ArrayList<Face> oldFaces = new ArrayList<Face>(mesh.getFaces());
      
      for (Face face : oldFaces) {
         triangulateFaceCentroid(face);
      }
      
   }
   
   /**
    * Creates a triangular cylindrical mesh centered on the origin with
    * the main axis aligned with the z axis.
    *
    * @param r outer radius of the cylinder
    * @param h height of the cylinder
    * @param nslices number of segments about the z axis
    */
   public static PolygonalMesh createCylinder(double r, double h, int nslices) {
      return createCylinder (r, h, nslices, 1, 1);
   }

   /**
    * Creates a triangular cylindrical mesh centered on the origin with
    * the main axis aligned with the z axis.
    *
    * @param r outer radius of the cylinder
    * @param h height of the cylinder
    * @param nslices number of segments about the z axis
    * @param nr number of radial segments on each end cap
    * @param nh number of height segments along the z axis 
    */
   public static PolygonalMesh createCylinder (
      double r, double h, int nslices, int nr, int nh) {

      PolygonalMesh mesh = createQuadCylinder (r, h, nslices, nr, nh);
      mesh.triangulate();
      return mesh;
   }

   public static void triangulateFaceCentroid(Face face) {
      
      PolygonalMesh mesh = (PolygonalMesh)face.getMesh();
      Point3d centroid = new Point3d();
      face.computeCentroid(centroid);
      Vertex3d midVtx = mesh.addVertex(centroid);
      
      mesh.removeFace(face);
      
      Vertex3d vtxs[] = face.getVertices();
      for (int i=0; i<vtxs.length; i++) {
         int next = (i+1) % vtxs.length;
         mesh.addFace(vtxs[i], vtxs[next], midVtx);
      }
      
   }

//   // XXX should remove - now obsolete
//   public static PolygonalMesh createTriangularCylinder(
//      double r, double h, int nsides) {
//      PolygonalMesh mesh = createCylinder(r, h, nsides);
//      mesh.triangulate();
//      return mesh;
//   }

   /**
    * Creates a quad cylindrical mesh centered on the origin with the main axis
    * aligned with the z axis. All faces are quads except for those at the
    * center of each end cap.
    *
    * @param r outer radius of the cylinder
    * @param h height of the cylinder
    * @param nslices number of segments about the z axis
    * @param nr number of radial segments on each end cap
    * @param nh number of height segments along the z axis 
    */
   public static PolygonalMesh createQuadCylinder (
      double r, double h, int nslices, int nr, int nh) {

      if (nslices < 3) {
         throw new IllegalArgumentException(
            "argument nslices must be at least 3");
      }
      // set map tolerance to be 0.01 times smallest spacing between vertices
      double tol = Math.min(0.01*h/nh, 0.01*r/nr*Math.sin(2*Math.PI/nslices));
      VertexMap vtxMap = new VertexMap (tol);
      PolygonalMesh mesh = new PolygonalMesh();
      RigidTransform3d XLM = new RigidTransform3d();
      addQuadCylindricalSection (
         mesh, r, h, 2*Math.PI, nh, nslices, /*outward=*/true, XLM, vtxMap);
      XLM.p.set (0, 0, h/2);
      addQuadAnnularSector (mesh, 0, r, 2*Math.PI, nr, nslices, XLM, vtxMap);
      XLM.p.set (0, 0, -h/2);
      XLM.R.mulRpy (0, 0, Math.PI); // flip 180 about x
      addQuadAnnularSector (mesh, 0, r, 2*Math.PI, nr, nslices, XLM, vtxMap);
      return mesh;
   }

   /**
    * Creates a quad tube mesh centered on the origin with the main axis
    * aligned with the z axis.
    *
    * @param r0 inner radius of the tube
    * @param r1 outer radius of the tube
    * @param h height of the tube
    * @param nslices number of segments about the z axis
    * @param nr number of radial segments on each end
    * @param nh number of height segments along the z axis 
    */
   public static PolygonalMesh createQuadTube (
      double r0, double r1, double h, int nslices, int nr, int nh) {

      // set map tolerance to be 0.01 times smallest spacing between vertices
      double tol = Math.min(0.01*h/nh, 0.01*r0*Math.sin(2*Math.PI/nslices));
      VertexMap vtxMap = new VertexMap (tol);
      PolygonalMesh mesh = new PolygonalMesh();
      RigidTransform3d XLM = new RigidTransform3d();
      addQuadCylindricalSection (
         mesh, r0, h, 2*Math.PI, nh, nslices, /*outward=*/false, XLM, vtxMap);
      addQuadCylindricalSection (
         mesh, r1, h, 2*Math.PI, nh, nslices, /*outward=*/true, XLM, vtxMap);
      XLM.p.set (0, 0, h/2);
      addQuadAnnularSector (mesh, r0, r1, 2*Math.PI, nr, nslices, XLM, vtxMap);
      XLM.p.set (0, 0, -h/2);
      XLM.R.mulRpy (0, 0, Math.PI); // flip 180 about x
      addQuadAnnularSector (mesh, r0, r1, 2*Math.PI, nr, nslices, XLM, vtxMap);
      return mesh;
   }

   /**
    * Creates a triangular tube mesh centered on the origin with the main axis
    * aligned with the z axis.
    *
    * @param r0 inner radius of the tube
    * @param r1 outer radius of the tube
    * @param h height of the tube
    * @param nslices number of segments about the z axis
    * @param nr number of radial segments on each end
    * @param nh number of height segments along the z axis 
    */
   public static PolygonalMesh createTube (
      double r0, double r1, double h, int nslices, int nr, int nh) {

      PolygonalMesh mesh = createQuadTube (r0, r1, h, nslices, nr, nh);
      mesh.triangulate();
      return mesh;
   }

   public static PolygonalMesh createPointedCylinder(
      double r, double h, double tiph, int nsides) {
      // start by creating a mesh.
      PolygonalMesh mesh = createCylinder(r, h, nsides);
      // remove the top face ...
      mesh.removeFace(mesh.getFaces().get(nsides));
      // add new top vertex ...
      mesh.addVertex(0, 0, h / 2 + tiph);
      int[] idxs = new int[3];
      idxs[0] = 2 * nsides;
      for (int i = 0; i < nsides; i++) {
         idxs[1] = i;
         idxs[2] = (i + 1) % nsides;
         mesh.addFace(idxs);
      }
      mesh.triangulate();
      return mesh;
   }
   
   public static void relax(PolygonalMesh mesh) {
      
      Point3d [] pnts = new Point3d[mesh.numVertices ()];
      
      for (int i=0; i<pnts.length; i++) {
         pnts[i] = new Point3d();
         
         Vertex3d vtx = mesh.getVertex (i);
         
         // get all neighbours
         int nbs = 0;
         HalfEdgeNode hen = vtx.getIncidentHedges();
         while (hen != null) {
            pnts[i].add (hen.he.tail.getPosition ());
            hen = hen.next;
            nbs++;
         }
         pnts[i].scale (1.0/nbs);
      }
      
      for (int i=0; i<pnts.length; i++) {
         mesh.getVertex (i).setPosition (pnts[i]);
      }
      
   }

   public static void projectToSphere(double r, Point3d c, PolygonalMesh mesh) {
      if (c == null) {
         c = new Point3d(0, 0, 0);
      }

      for (Vertex3d vtx : mesh.getVertices()) {
         Point3d pos = vtx.getPosition();
         double d = r / pos.distance(c);
         pos.interpolate(c, d, pos);
      }
   }

   public static PolygonalMesh createOctahedralSphere(double r, int divisions) {
      PolygonalMesh mesh = createOctahedron(r);
      for (int i = 0; i < divisions; i++) {
         mesh = subdivide(mesh);
         // XXX important to project each time!
         projectToSphere(r, null, mesh);  
      }
      return mesh;
   }

   public static PolygonalMesh createOctahedralSphere(double r, Point3d c,
      int divisions) {
      PolygonalMesh mesh = createOctahedralSphere(r, divisions);
      mesh.transform(new RigidTransform3d(c.x, c.y, c.z));
      return mesh;
   }

   public static PolygonalMesh createIcosahedralSphere(double r, int divisions) {
      PolygonalMesh mesh = createIcosahedron(r);
      for (int i = 0; i < divisions; i++) {
         mesh = subdivide(mesh);
         // XXX important to project each time!
         projectToSphere(r, null, mesh);  
      }
      return mesh;
   }
   
   public static PolygonalMesh createIcosahedralSphere(double r, Point3d c,
      int divisions) {
      PolygonalMesh mesh = createIcosahedralSphere (r, divisions);
      mesh.transform(new RigidTransform3d(c.x, c.y, c.z));
      return mesh;
   }

   public static PolygonalMesh createOctahedron(double r) {

      Point3d[] pnts = new Point3d[] {
         new Point3d(0, 0, -r),
         new Point3d(-r, 0, 0),
         new Point3d(0, -r, 0),
         new Point3d(r, 0, 0),
         new Point3d(0, r, 0),
         new Point3d(0, 0, r)
      };

      int[][] faceIndices = new int[][] {
         { 0, 1, 4 },
         { 0, 4, 3 },
         { 0, 3, 2 },
         { 0, 2, 1 },
         { 5, 4, 1 },
         { 5, 3, 4 },
         { 5, 2, 3 },
         { 5, 1, 2 }
      };

      PolygonalMesh mesh = new PolygonalMesh();
      mesh.set(pnts, faceIndices);

      return mesh;
   }

   public static PolygonalMesh createIcosahedron(double r) {

      double t = (1 + Math.sqrt(5)) / 2;
      double d = Math.sqrt(1 + t * t);
      double a = t / d;
      double b = 1 / d;

      Point3d[] pnts = new Point3d[] {
         new Point3d(a, b, 0),
         new Point3d(-a, b, 0),
         new Point3d(a, -b, 0),
         new Point3d(-a, -b, 0),
         new Point3d(b, 0, a),
         new Point3d(b, 0, -a),
         new Point3d(-b, 0, a),
         new Point3d(-b, 0, -a),
         new Point3d(0, a, b),
         new Point3d(0, -a, b),
         new Point3d(0, a, -b),
         new Point3d(0, -a, -b)
      };

      int[][] faceIndices = new int[][] {
         { 0, 8, 4 },
         { 0, 5, 10 },
         { 2, 4, 9 },
         { 2, 11, 5 },
         { 1, 6, 8 },
         { 1, 10, 7 },
         { 3, 9, 6 },
         { 3, 7, 11 },
         { 0, 10, 8 },
         { 1, 8, 10 },
         { 2, 9, 11 },
         { 3, 11, 9 },
         { 4, 2, 0 },
         { 5, 0, 2 },
         { 6, 1, 3 },
         { 7, 3, 1 },
         { 8, 6, 4 },
         { 9, 4, 6 },
         { 10, 5, 7 },
         { 11, 7, 5 }
      };

      PolygonalMesh mesh = new PolygonalMesh();
      mesh.set(pnts, faceIndices);

      return mesh;

   }

   // public static PolygonalMesh createDodecahedron(double r) {
   //
   // }

   public static PolygonalMesh createQuadSphere(double r, int nslices) {
      return createQuadSphere(r, nslices, 0, 0, 0);
   }

   public static PolygonalMesh createSphere(double r, int nslices) {
      PolygonalMesh mesh = createQuadSphere(r, nslices);
      mesh.triangulate();
      return mesh;
   }

   public static PolygonalMesh createSphere(
      double r, int nslices, int nlevels) {
      PolygonalMesh mesh = createQuadSphere(r, nslices, nlevels, 0, 0, 0);
      mesh.triangulate();
      return mesh;
   }

   public static PolygonalMesh createQuadSphere(
      double r, int nslices, double x, double y, double z) {
      return createQuadSphere(r, nslices, nslices / 2, x, y, z);
   }
   
   public static PolygonalMesh createQuadSphere(
      double r, int nslices, int nlevels, double x, double y, double z) {
      
      double tol = computeSphericalPointTolerance (
         r, 2*Math.PI, Math.PI, nslices, nlevels);
      PolygonalMesh mesh = new PolygonalMesh();
      VertexMap vtxMap = new VertexMap (tol);
      RigidTransform3d XLM = new RigidTransform3d (x, y, z);
      addQuadSphericalSection (
         mesh, r, Math.PI, Math.PI, nslices, nlevels, XLM, vtxMap);
      return mesh;
   }

   public static PolygonalMesh createSphere(
      double r, int nslices, double x, double y, double z) {
      PolygonalMesh mesh = createQuadSphere(r, nslices, x, y, z);
      mesh.triangulate();
      return mesh;
   }

   /**
    * Creates a box with rounded ends on the x-axis ends. The rounding is done
    * circularly, in the x-y plane. The x width (specified by wx) gives the
    * distance between the centers of each semi-circle which is used to create
    * the rounding. The mesh is quad-based, except at the center of the
    * semi-circles.
    * 
    * @param wx width along the x axis
    * @param wy width along the y axis
    * @param wz width along the z axis
    * @param nslices gives the number of sides used to approximate each
    * semi-circlar end
    */
   public static PolygonalMesh createQuadRoundedBox(
      double wx, double wy, double wz, int nslices) {

      return createQuadRoundedBox (wx, wy, wz, 1, 1, 1, nslices);
   }

   //    if (nslices < 1) {
   //       throw new IllegalArgumentException("nslices must be at least 1");
   //    }

   //    // do this the easy way: create a prism in which the rounding is at
   //    // the ends of the x axis in the x-y plane, and then rotate the
   //    // whole thing to place the rounded ends along the z axis.

   //    int numVertices = 2 * (nslices + 1);
   //    double radius = wy / 2;
   //    double[] xy = new double[2 * numVertices];
   //    xy[0] = wx / 2;
   //    xy[1] = -radius;
   //    for (int i = 0; i <= nslices; i++) {
   //       double ang = Math.PI * (i / (double)nslices - 0.5);
   //       xy[i * 2 + 0] = radius * Math.cos(ang) + wx / 2;
   //       xy[i * 2 + 1] = radius * Math.sin(ang);
   //    }
   //    int ibase = 2 * (nslices + 1);
   //    for (int i = 0; i <= nslices; i++) {
   //       double ang = Math.PI * (i / (double)nslices + 0.5);
   //       xy[i * 2 + ibase + 0] = radius * Math.cos(ang) - wx / 2;
   //       xy[i * 2 + ibase + 1] = radius * Math.sin(ang);
   //    }
   //    PolygonalMesh mesh = createPrism(xy, xy, wz);

   //    // rotate to place rounded ends on the z-axis ...
   //    RigidTransform3d X = new RigidTransform3d();
   //    X.R.setAxisAngle(1, 1, 1, 2 * Math.PI / 3);
   //    mesh.inverseTransform(X);
   //    return mesh;
   // }

   /**
    * Creates a box with rounded ends on the x-axis ends, and with a specified
    * mesh resolution in the x, y, and z directions. The rounding is done
    * circularly, in the x-y plane. The x width (specified by wx) gives the
    * distance between the centers of each semi-circle which is used to create
    * the rounding. The mesh is quad based, except at the center of the
    * semi-circles.
    * 
    * @param wx width along the x axis
    * @param wy width along the y axis
    * @param wz width along the z axis
    * @param nx number of mesh divisions along x between the rounding centers
    * @param ny number of mesh divisions along y between the rounding centers
    * @param nz number of mesh divisions along z between the rounding centers
    * @param nslices gives the number of sides used to approximate each
    * semi-circlar end
    */
   public static PolygonalMesh createQuadRoundedBox(
      double wx, double wy, double wz, int nx, int ny, int nz, int nslices) {

      if (nx < 1) {
         throw new IllegalArgumentException("nx must be at least 1");
      }
      if (ny < 1) {
         throw new IllegalArgumentException("ny must be at least 1");
      }
      if (nz < 1) {
         throw new IllegalArgumentException("nz must be at least 1");
      }
      if (nslices < 1) {
         throw new IllegalArgumentException("nslices must be at least 1");
      }

      // ensure ny is even so that the annular vertex is fits with
      // the x-y side faces
      if (ny%2 != 0) {
         ny++;
      }
         
      // set map tolerance to be 0.01 times smallest spacing between vertices
      double tol = Math.min (0.01*wx/nx, 0.01*wy/ny);
      tol = Math.min (tol, 0.01*wz/nz);
      tol = Math.min (tol, 0.01*wx/nx*Math.sin(Math.PI/nslices));
      
      double r = wy/2;
      int nr = Math.max(ny/2, 1);

      VertexMap vtxMap = new VertexMap (tol);
      PolygonalMesh mesh = new PolygonalMesh();
      RigidTransform3d XLM = new RigidTransform3d();
      XLM.R.setRpy (Math.PI/2, -Math.PI/2, 0);
      XLM.p.set (0, -wz/2, 0);
      addQuadRectangle (mesh, wx, wy, nx, ny, XLM, vtxMap);
      XLM.p.set (0, -wz/2, wx/2);
      addQuadAnnularSector (mesh, 0, r, Math.PI, nr, nslices, XLM, vtxMap);
      XLM.p.set (0, 0, wx/2);
      addQuadCylindricalSection (
         mesh, r, wz, Math.PI, nz, nslices, /*outward=*/true, XLM, vtxMap);
      XLM.R.mulRpy (Math.PI, 0, 0); // flip 180 about z
      XLM.p.set (0, -wz/2, -wx/2);
      addQuadAnnularSector (mesh, 0, r, Math.PI, nr, nslices, XLM, vtxMap);
      XLM.p.set (0, 0, -wx/2);
      addQuadCylindricalSection (
         mesh, r, wz, Math.PI, nz, nslices, /*outward=*/true, XLM, vtxMap);
      XLM.R.mulRpy (0, 0, Math.PI); // flip 180 about x
      XLM.p.set (0, wz/2, -wx/2);
      addQuadAnnularSector (mesh, 0, r, Math.PI, nr, nslices, XLM, vtxMap);
      XLM.R.mulRpy (Math.PI, 0, 0); // flip 180 about z
      XLM.p.set (0, wz/2, wx/2);
      addQuadAnnularSector (mesh, 0, r, Math.PI, nr, nslices, XLM, vtxMap);
      XLM.p.set (0, wz/2, 0);
      addQuadRectangle (mesh, wx, wy, nx, ny, XLM, vtxMap);
      XLM.R.mulRpy (0, 0, Math.PI/2); // flip 90 about x
      XLM.p.set (-wy/2, 0, 0);
      addQuadRectangle (mesh, wx, wz, nx, nz, XLM, vtxMap);
      XLM.R.mulRpy (0, 0, Math.PI); // flip 180 about x    
      XLM.p.set (wy/2, 0, 0);
      addQuadRectangle (mesh, wx, wz, nx, nz, XLM, vtxMap);  
      return mesh;
   }

   /**
    * Creates a triangule box mesh with rounded ends on the x-axis ends, and
    * with a specified mesh resolution in the x, y, and z directions. The
    * rounding is done circularly, in the x-y plane. The x width (specified by
    * wx) gives the distance between the centers of each semi-circle which is
    * used to create the rounding.
    * 
    * @param wx width along the x axis
    * @param wy width along the y axis
    * @param wz width along the z axis
    * @param nx number of mesh divisions along x between the rounding centers
    * @param ny number of mesh divisions along y between the rounding centers
    * @param nz number of mesh divisions along z between the rounding centers
    * @param nslices gives the number of sides used to approximate each
    * semi-circlar end
    */
   public static PolygonalMesh createRoundedBox(
      double wx, double wy, double wz, 
      int nx, int ny, int nz, int nslices) {

      PolygonalMesh mesh = 
         createQuadRoundedBox (wx, wy, wz, nx, ny, nz, nslices);
      mesh.triangulate();
      return mesh;
   }
      
   /**
    * Creates a triangular box mesh with rounded ends on the z-axis ends. The
    * rounding is done circularly, in the z-x plane. The z width (specified by
    * wz) gives the distance between the centers of each semi-circle which is
    * used to create the rounding.
    * 
    * @param wx width along the x axis
    * @param wy width along the y axis
    * @param wz width along the z axis
    * @param nslices gives the number of sides used to approximate each
    * semi-circlar end
    */
   public static PolygonalMesh createRoundedBox(
      double wx, double wy, double wz, int nslices) {
      PolygonalMesh mesh = createQuadRoundedBox(wx, wy, wz, nslices);
      mesh.triangulate();
      return mesh;
   }

   /**
    * Creates a cylinder with rounded (spherical) ends on the z-axis ends. This
    * is really just a sphere with a cylinder inserted along the equator. The
    * cylinder portion is divided into a prescribed number of segments (nsegs).
    * The mesh is made of quads except at the poles of the rounded ends.
    * An argument <code>flatBottom</code> can be used to request that
    * the bottom of cylinder is flat instead of rounded.
    * 
    * @param r
    * radius of the cylinder
    * @param h
    * height of the cylinder along the z axis (measured as the distance between
    * the centers of the rounded ends.
    * @param nslices
    * number of sides used to form the cylinder. This will be rounded up to a
    * multiple of 4.
    * @param nsegs
    * number of segments along the length of the cylinder. This must be greater
    * than 0.
    * @param flatBottom if <code>true</code>, indicates that the bottom
    * of the cylinder should be flat instead of rounded.
    */
   public static PolygonalMesh createQuadRoundedCylinder(
      double r, double h, int nslices, int nsegs, boolean flatBottom) {

      if (nsegs < 1) {
         throw new IllegalArgumentException ("nsegs must be positive");
      }
      if (nslices < 1) {
         throw new IllegalArgumentException ("nsclices must be positive");
      }
      // round nslices to a multiple of 4
      if ((nslices % 4) != 0) {
         nslices = (nslices / 4 + 1) * 4;
      }

      double tol = computeSphericalPointTolerance (
         r, Math.PI, Math.PI/2, nslices, nslices);
      
      PolygonalMesh mesh = new PolygonalMesh();
      RigidTransform3d XLM = new RigidTransform3d();
      VertexMap vtxMap = new VertexMap (tol);

      addQuadCylindricalSection (
         mesh, r, h, 2*Math.PI, nsegs, nslices, /*outward=*/true, XLM, vtxMap);
      XLM.p.set (0, 0, h/2);
      addQuadSphericalSection (
         mesh, r, Math.PI, Math.PI/2, nslices, nslices/4, XLM, vtxMap);
      XLM.p.set (0, 0, -h/2);
      XLM.R.mulRpy (0, 0, Math.PI); // flip about x axis
      if (flatBottom) {
         addQuadAnnularSector (
            mesh, 0, r, 2*Math.PI, nslices/4, nslices, XLM, vtxMap);
      }
      else {
         addQuadSphericalSection (
            mesh, r, Math.PI, Math.PI/2, nslices, nslices/4, XLM, vtxMap);
      }
      return mesh;
   }

   /**
    * Creates a triangular cylinder mesh with rounded (spherical) ends on the 
    * z-axis ends. This is really just a sphere with a cylinder inserted along
    * the equator. The cylinder portion is divided into a prescribed number of
    * segments (nsegs). The mesh is made of triangles.  An argument 
    * <code>flatBottom</code> can be used to request that the bottom of 
    * cylinder is flat instead of rounded.
    * 
    * @param r
    * radius of the cylinder
    * @param h
    * height of the cylinder along the z axis (measured as the distance between
    * the centers of the rounded ends.
    * @param nslices
    * number of sides used to form the cylinder. This will be rounded up to a
    * multiple of 4.
    * @param nsegs
    * number of segments along the length of the cylinder. This must be greater
    * than 0.
    * @param flatBottom if <code>true</code>, indicates that the bottom
    * of the cylinder should be flat instead of rounded.
    */
   public static PolygonalMesh createRoundedCylinder (
      double r, double h, int nslices, int nsegs, boolean flatBottom) {

      PolygonalMesh mesh = createQuadRoundedCylinder (
         r, h, nslices, nsegs, flatBottom);
      mesh.triangulate();
      return mesh;      
   }

//   public static PolygonalMesh createTriangularRoundedCylinder(
//      double r, double h, int nslices) {
//      PolygonalMesh mesh = createRoundedCylinder(r, h, nslices);
//      mesh.triangulate();
//      return mesh;
//   }

   public static PolygonalMesh createQuadCone(
      double rtop, double rbot, double h, int nsides, int nh) {
      double[] xyTop;
      double[] xyBot;
      
      if (nsides < 3) {
         throw new IllegalArgumentException(
            "argument nsides must be at least 3");
      }
      if (rtop == 0) {
         xyTop = new double[] { 0, 0 };
      }
      else {
         xyTop = new double[2 * nsides];
      }
      if (rbot == 0) {
         xyBot = new double[] { 0, 0 };
      }
      else {
         xyBot = new double[2 * nsides];
      }
      for (int i = 0; i < nsides; i++) {
         double c = Math.cos(i * 2 * Math.PI / nsides);
         double s = Math.sin(i * 2 * Math.PI / nsides);
         if (rtop != 0) {
            xyTop[2 * i + 0] = c * rtop;
            xyTop[2 * i + 1] = s * rtop;
         }
         if (rbot != 0) {
            xyBot[2 * i + 0] = c * rbot;
            xyBot[2 * i + 1] = s * rbot;
         }
      }
      return createQuadPrism(xyTop, xyBot, h, nh);
   }
   
   public static PolygonalMesh createQuadCone(
      double rtop, double rbot, double h, int nsides) {
      double[] xyTop;
      double[] xyBot;

      if (nsides < 3) {
         throw new IllegalArgumentException(
            "argument nsides must be at least 3");
      }
      if (rtop == 0) {
         xyTop = new double[] { 0, 0 };
      }
      else {
         xyTop = new double[2 * nsides];
      }
      if (rbot == 0) {
         xyBot = new double[] { 0, 0 };
      }
      else {
         xyBot = new double[2 * nsides];
      }
      for (int i = 0; i < nsides; i++) {
         double c = Math.cos(i * 2 * Math.PI / nsides);
         double s = Math.sin(i * 2 * Math.PI / nsides);
         if (rtop != 0) {
            xyTop[2 * i + 0] = c * rtop;
            xyTop[2 * i + 1] = s * rtop;
         }
         if (rbot != 0) {
            xyBot[2 * i + 0] = c * rbot;
            xyBot[2 * i + 1] = s * rbot;
         }
      }
      return createQuadPrism(xyTop, xyBot, h);
   }
   
   public static PolygonalMesh createCone(
      double rtop, double rbot, double h, int nsides) {
      PolygonalMesh mesh = createQuadCone(rtop, rbot, h, nsides);
      mesh.triangulate();
      return mesh;
   }

   public static PolygonalMesh createQuadPrism(double[] xy, double h) {
      if (xy.length / 2 < 3) {
         throw new IllegalArgumentException(
            "argument xy must have at least 2*3 elements");
      }
      return createQuadPrism(xy, xy, h);
   }

   public static PolygonalMesh createPrism(double[] xy, double h) {
      PolygonalMesh mesh = createQuadPrism(xy, h);
      mesh.triangulate();
      return mesh;
   }

   // For a prism with a non-degenerate top and bottom,
   // with n sides, the faces are indexed as followes:
   //
   // sides: 0 ... n-1 counter-clockwise about the z axies
   // top: n
   // bottom: n+1
   //
   // The first n vertices surround the top and next n vertices surround
   // the bottom.
   //
   public static PolygonalMesh createQuadPrism(
      double[] xyTop, double[] xyBot, double h) {
      int nsides = Math.max(xyTop.length / 2, xyBot.length / 2);
      Point3d[] vlist;
      int[][] faces;

      if (nsides < 3) {
         throw new IllegalArgumentException(
            "either xyTop or xyBot must have at least 2*3 elements");
      }
      if (xyTop.length / 2 < 3 || xyBot.length / 2 < 3) {
         vlist = new Point3d[nsides + 1];
         faces = new int[nsides + 1][];
         faces[nsides] = new int[nsides];
      }
      else {
         vlist = new Point3d[2 * nsides];
         faces = new int[nsides + 2][];
         faces[nsides] = new int[nsides];
         faces[nsides + 1] = new int[nsides];
      }

      if (xyTop.length / 2 < 3) { // top has a single point
         vlist[0] = new Point3d(xyTop[0], xyTop[1], h / 2);
         for (int i = 0; i < nsides; i++) {
            vlist[i + 1] = new Point3d(xyBot[i * 2], xyBot[i * 2 + 1], -h / 2);
            int i_next = (i + 1) % nsides;
            faces[i] = new int[] { 0, i + 1, i_next + 1 };
            faces[nsides][i] = nsides - i;
         }
      }
      else if (xyBot.length / 2 < 3) { // bottom has a single point
         vlist[nsides] = new Point3d(xyBot[0], xyBot[1], -h / 2);
         for (int i = 0; i < nsides; i++) {
            vlist[i] = new Point3d(xyTop[i * 2], xyTop[i * 2 + 1], h / 2);
            int i_next = (i + 1) % nsides;
            faces[i] = new int[] { i_next, i, nsides };
            faces[nsides][i] = i;
         }
      }
      else {
         for (int i = 0; i < nsides; i++) {
            vlist[i] = new Point3d(xyTop[i * 2], xyTop[i * 2 + 1], h / 2);
            vlist[i + nsides] =
               new Point3d(xyBot[i * 2], xyBot[i * 2 + 1], -h / 2);
            int i_next = (i + 1) % nsides;
            faces[i] = new int[] { i, i + nsides, i_next + nsides, i_next };
            faces[nsides][i] = i;
            faces[nsides + 1][i] = 2 * nsides - 1 - i;
         }
      }
      PolygonalMesh mesh = new PolygonalMesh();
      mesh.set(vlist, faces);
      return mesh;
   }
   
   public static PolygonalMesh createQuadPrism(
      double[] xyTop, double[] xyBot, double h, int nH) {
      int nsides = Math.max(xyTop.length / 2, xyBot.length / 2);
      
      Point3d[] vlist;
      int[][] faces;
      int nFaces;
      int nVertices;
      
      
      if (nsides < 3) {
         throw new IllegalArgumentException(
            "either xyTop or xyBot must have at least 2*3 elements");
      }
      if (xyTop.length / 2 < 3 || xyBot.length / 2 < 3) {
         nFaces = nsides*nH+1;
         nVertices = nsides*nH+1;
         vlist = new Point3d[nVertices];
         faces = new int[nFaces][];
         faces[nFaces-1] = new int[nsides];
      }
      else {
         nFaces = nsides*nH+2;
         nVertices = nsides*(nH+1);
         
         vlist = new Point3d[nVertices];
         faces = new int[nFaces][];
         faces[nFaces-2] = new int[nsides];
         faces[nFaces-1] = new int[nsides];
      }

      if (xyTop.length / 2 < 3) { // top has a single point
         
         // build top-down
         vlist[0] = new Point3d(xyTop[0], xyTop[1], h / 2);
         double f = 1.0/nH; 
         
         for (int i = 0; i < nsides; i++) {
            vlist[i + 1] = new Point3d(f*xyBot[i * 2], f*xyBot[i * 2 + 1], h / 2 - f*h);
            int i_next = (i + 1) % nsides;
            faces[i] = new int[] { 0, i + 1, i_next + 1 };
         }
         
         for (int j=1; j<nH; j++) {
            f = 1.0/nH*(j+1);
            double hf = h/2-f*h;
            int offs = j*nsides+1;
            int poffs = (j-1)*nsides+1;
            
            for (int i = 0; i < nsides; i++) {
               vlist[i + offs] =
                  new Point3d(f*xyBot[i * 2], f*xyBot[i * 2 + 1], hf);
               int i_next = (i + 1) % nsides;
               
               faces[i+j*nsides] = new int[] { i+poffs, i + offs, i_next + offs, i_next + poffs };
            }
         }
         
         // last face
         for (int i=0; i<nsides; i++) {
            faces[nFaces-1][i] = nVertices-i-1;
         }
         
         
      }
      else if (xyBot.length / 2 < 3) { // bottom has a single point
         
         // build bottom-up
         vlist[0] = new Point3d(xyBot[0], xyBot[1], -h / 2);
         double f = 1.0/nH; 
         
         for (int i = 0; i < nsides; i++) {
            vlist[i + 1] = new Point3d(f*xyTop[i * 2], f*xyTop[i * 2 + 1], -h / 2 + f*h);
            int i_next = (i + 1) % nsides;
            faces[i] = new int[] { 0, i_next + 1, i + 1 };
         }
         
         for (int j=1; j<nH; j++) {
            f = 1.0/nH*(j+1);
            double hf = -h/2+f*h;
            int offs = j*nsides+1;
            int poffs = (j-1)*nsides+1;
            
            for (int i = 0; i < nsides; i++) {
               vlist[i + offs] =
                  new Point3d(f*xyTop[i * 2], f*xyTop[i * 2 + 1], hf);
               int i_next = (i + 1) % nsides;
               
               faces[i+j*nsides] = new int[] { i+poffs, i_next + poffs, i_next + offs, i + offs};
            }
         }
         
         // last face
         for (int i=0; i<nsides; i++) {
            faces[nFaces-1][i] = nVertices-nsides+i;
         }
      }
      else {
         
         // bottom-up
         for (int i=0; i<nsides; i++) {
            vlist[i] = new Point3d(xyBot[i * 2], xyBot[i * 2 + 1], -h / 2);
         }
         
         for (int j=0; j<nH; j++) {
            double f = 1.0/nH*(j+1);
            double hf = -h/2+f*h;
            
            int offs = (j+1)*nsides;
            int poffs = j*nsides;
            
            for (int i = 0; i < nsides; i++) {
               vlist[i + offs] =
                  new Point3d((1-f)*xyBot[i*2]+f*xyTop[i * 2], (1-f)*xyBot[i*2+1] + f*xyTop[i * 2 + 1], hf);
               int i_next = (i + 1) % nsides;
               
               faces[i+j*nsides] = new int[] { i+poffs, i_next + poffs, i_next + offs, i + offs};
            }
            
            // last faces
            for (int i=0; i<nsides; i++) {
               faces[nFaces-2][i] = nsides-i-1;
               faces[nFaces-1][i] = nVertices-nsides+i;
            }
            
         }
         
      }
      PolygonalMesh mesh = new PolygonalMesh();
      mesh.set(vlist, faces);
      return mesh;
   }

   public static PolygonalMesh createPrism(
      double[] xyTop, double[] xyBot, double h) {
      PolygonalMesh mesh = createQuadPrism(xyTop, xyBot, h);
      mesh.triangulate();
      return mesh;
   }

   private static void addQuadTriangles(
      PolygonalMesh mesh, int vidx0, int vidx1, int vidx2, int vidx3) {

      Vertex3d v0 = mesh.getVertices().get(vidx0);
      Vertex3d v1 = mesh.getVertices().get(vidx1);
      Vertex3d v2 = mesh.getVertices().get(vidx2);
      Vertex3d v3 = mesh.getVertices().get(vidx3);

      mesh.addFace(v0, v1, v2);
      mesh.addFace(v0, v2, v3);
   }
 
   /**
    * Creates a box with a cylindrical indentation in the top, parallel to the y
    * axis, with a radius of r and approximated by nsegs segments.
    */
   public static PolygonalMesh createHollowedBox(
      double wx, double wy, double wz, double r, int nsegs) {

      // make sure nsegs is divisible by 4:
      if ((nsegs % 4) != 0) {
         nsegs = (nsegs / 4 + 1) * 4;
      }

      PolygonalMesh mesh = new PolygonalMesh();

      int numv = 4 * (nsegs + 1);

      // create and add the vertices first
      for (int k = 0; k < 2; k++) {
         double y = (k == 0 ? -wy / 2 : wy / 2);
         for (int i = 0; i <= nsegs; i++) {
            double ang = Math.PI + (Math.PI * i) / nsegs;
            double s = Math.sin(ang);
            double c = Math.cos(ang);
            mesh.addVertex(new Point3d(c * r, y, s * r));
            if (i <= nsegs / 4) {
               mesh.addVertex(new Point3d(-wx / 2, y, -s / c * wx / 2));
            }
            else if (i <= 3 * nsegs / 4) {
               mesh.addVertex(new Point3d(-c / s * wx / 2, y, -wz));
            }
            else {
               mesh.addVertex(new Point3d(wx / 2, y, s / c * wx / 2));
            }
         }
      }

      // create and add the faces
      for (int i = 0; i < nsegs; i++) {
         int j = 2 * i;
         int k = j + numv / 2;
         addQuadTriangles(mesh, j, j + 1, j + 3, j + 2);
         addQuadTriangles(mesh, k, k + 2, k + 3, k + 1);
         addQuadTriangles(mesh, j, j + 2, k + 2, k);
         addQuadTriangles(mesh, j + 1, k + 1, k + 3, j + 3);
      }
      addQuadTriangles(mesh, 0, numv / 2, numv / 2 + 1, 1);
      int i = 2 * (nsegs);
      int k = i + numv / 2;
      addQuadTriangles(mesh, i, i + 1, k + 1, k);
      return mesh;
   }

   public static PolylineMesh createSphericalPolyline(double r, int nslices,
      int nlevels) {

      PolylineMesh mesh = new PolylineMesh();
      int[] lineIdxs = new int[nlevels - 1];
      int vtxIdx = 0;
      for (int j = 0; j < nslices; j++) {
         double the = 2 * Math.PI * (j / (double)nslices);
         double cthe = Math.cos(the);
         double sthe = Math.sin(the);
         for (int i = 1; i < nlevels; i++) {
            double phi = Math.PI / 2 - Math.PI * (i / (double)(nlevels));
            double cphi = Math.cos(phi);
            double sphi = Math.sin(phi);
            mesh.addVertex(
               new Point3d(r * cphi * cthe, r * cphi * sthe, r * sphi));
            lineIdxs[i - 1] = vtxIdx++;
         }
         mesh.addLine(lineIdxs);
      }
      return mesh;
   }

   /**
    * Creates a random point mesh, centered on the orgin, with a
    * specified number of vertices and width.
    */
   public static PointMesh createRandomPointMesh (int numv, double width) {
      
      PointMesh mesh = new PointMesh();
      Point3d pnt = new Point3d();
      for (int i=0; i<numv; i++) {
         pnt.setRandom();
         pnt.scale (width);
         mesh.addVertex (pnt);
      }
      return mesh;
   }

   // Used to collect and store vertices for a sub-face. Vertices
   // are stored in the upper-triangular portion of a 2D array.
   public static class VertexSet {
      Vertex3d[] myVerts;
      int myNumv;

      public VertexSet (int numv) {
         myVerts = new Vertex3d[numv * numv];
         myNumv = numv;
      }

      public Vertex3d get(int i, int j) {
         return myVerts[i * myNumv + j];
      }

      public void set(int i, int j, Vertex3d vtx) {
         myVerts[i * myNumv + j] = vtx;
      }

      public void check() {
         for (int i = 0; i < myNumv; i++) {
            for (int j = i; j < myNumv; j++) {
               if (get(i, j) == null) {
                  System.out.println("WARNING:  blank at " + i + " " + j);
               }
            }
         }
      }
   }

   private static Vertex3d[] collectEdgeVertices(
      HashMap<HalfEdge,Vertex3d[]> edgeVertices, PolygonalMesh mesh,
      Face face, int edgeNum, int res, NagataInterpolator interp) {

      int numv = res + 1;
      HalfEdge he = face.getEdge(edgeNum);
      Vertex3d[] vtxs = edgeVertices.get(he.opposite);

      if (vtxs == null) {
         // need to create the vertices
         vtxs = new Vertex3d[numv];
         vtxs[0] = he.getTail();
         vtxs[numv - 1] = he.getHead();
         // create vertices along edge
         for (int i = 1; i < numv - 1; i++) {
            Point3d pnt = new Point3d();
            double eta, zeta;
            double s = i / (double)res;
            switch (edgeNum) {
               case 1: {
                  eta = s;
                  zeta = 0;
                  break;
               }
               case 2: {
                  eta = 1;
                  zeta = s;
                  break;
               }
               case 0: {
                  eta = 1 - s;
                  zeta = 1 - s;
                  break;
               }
               default: {
                  throw new InternalErrorException("Illegal edgeNum " + edgeNum);
               }
            }
            interp.interpolateVertex(pnt, eta, zeta);
            // pnt.combine (0.5, vtxs[0].pnt, 0.5, vtxs[numv-1].pnt);
            vtxs[i] = new Vertex3d(pnt);
            mesh.addVertex(vtxs[i]);
         }
         edgeVertices.put(he, vtxs);
         return vtxs;
      }
      else {
         // vertices in the wrong order; return a reversed list of them.
         Vertex3d[] vtxsRev = new Vertex3d[numv];
         for (int i = 0; i < numv; i++) {
            vtxsRev[i] = vtxs[numv - 1 - i];
         }
         return vtxsRev;
      }
   }

   /**
    * Creates a refined version of a polygonal mesh, based on Nagata patches
    * applied with a given resolution. The supplied mesh must be triangular, and
    * its normals will be computed automatically.
    */
   public static PolygonalMesh createRefinedMesh(PolygonalMesh orig, int res) {

      if (!orig.isTriangular()) {
         throw new IllegalArgumentException("Input mesh must be triangular");
      }
      // if (!orig.isClosed()) {
      // throw new IllegalArgumentException ("Input mesh must be closed");
      // }
      ArrayList<Vector3d> nrmls = orig.getNormals();
      if (nrmls == null) {
         throw new IllegalArgumentException("Mesh does not have normals");
      }
      int[] nidxs = orig.getNormalIndices();
      PolygonalMesh mesh = new PolygonalMesh();
      for (Vertex3d vtx : orig.getVertices()) {
         mesh.addVertex(vtx.copy());
      }
      NagataInterpolator interp = new NagataInterpolator();

      int numv = res + 1; // num vertices along the edge of each sub face
      HashMap<HalfEdge,Vertex3d[]> edgeVertices =
         new HashMap<HalfEdge,Vertex3d[]>();

      int k = 0;
      for (Face face : orig.getFaces()) {

         // store sub vertices for the face in the upper triangular half of
         // subv.
         MeshFactory.VertexSet subv = new MeshFactory.VertexSet(numv);

         interp.setFace(
            face, 
            nrmls.get(nidxs[k++]), 
            nrmls.get(nidxs[k++]), 
            nrmls.get(nidxs[k++]));

         HalfEdge he = face.firstHalfEdge();
         Vertex3d v0 = he.getHead();
         he = he.getNext();
         Vertex3d v1 = he.getHead();
         he = he.getNext();
         Vertex3d v2 = he.getHead();

         subv.set(0, 0, mesh.getVertex(v0.getIndex()));
         subv.set(0, numv - 1, mesh.getVertex(v1.getIndex()));
         subv.set(numv - 1, numv - 1, mesh.getVertex(v2.getIndex()));

         Vertex3d[] vtxs20 =
            collectEdgeVertices(edgeVertices, mesh, face, 0, res, interp);
         for (int i = 1; i < numv - 1; i++) {
            subv.set(numv - 1 - i, numv - 1 - i, vtxs20[i]);
         }
         Vertex3d[] vtxs01 =
            collectEdgeVertices(edgeVertices, mesh, face, 1, res, interp);
         for (int j = 1; j < numv - 1; j++) {
            subv.set(0, j, vtxs01[j]);
         }
         Vertex3d[] vtxs12 =
            collectEdgeVertices(edgeVertices, mesh, face, 2, res, interp);
         for (int i = 1; i < numv - 1; i++) {
            subv.set(i, numv - 1, vtxs12[i]);
         }

         for (int i = 1; i < numv - 1; i++) {
            for (int j = i + 1; j < numv - 1; j++) {
               double eta = j / (double)res;
               double zeta = i / (double)res;
               Point3d pnt = new Point3d();
               interp.interpolateVertex(pnt, eta, zeta);
               Vertex3d vtx = new Vertex3d(pnt);
               mesh.addVertex(vtx);
               subv.set(i, j, vtx);
            }
         }

         subv.check();
         for (int i = 0; i < res; i++) {
            for (int j = i; j < res; j++) {
               mesh.addFace(
                  subv.get(i, j), subv.get(i, j + 1), subv.get(i + 1, j + 1));
               if (i != j) {
                  mesh
                     .addFace(
                        subv.get(i, j), subv.get(i + 1, j + 1),
                        subv.get(i + 1, j));
               }
            }
         }
      }
      return mesh;
   }

   public static PolygonalMesh getIntersection(PolygonalMesh mesh1,
      PolygonalMesh mesh2) {
      BSPTree tree1 = new BSPTree(mesh1);
      BSPTree tree2 = new BSPTree(mesh2);
      BSPTree outTree = tree1.intersect(tree2);

      return outTree.generateMesh();
   }

   public static PolygonalMesh
      getUnion(PolygonalMesh mesh1, PolygonalMesh mesh2) {
      BSPTree tree1 = new BSPTree(mesh1);
      BSPTree tree2 = new BSPTree(mesh2);
      BSPTree outTree = tree1.union(tree2);

      return outTree.generateMesh();
   }
   
   public static PolygonalMesh getSubtraction(PolygonalMesh mesh1,
      PolygonalMesh mesh2) {
      BSPTree tree1 = new BSPTree(mesh1);
      BSPTree tree2 = new BSPTree(mesh2);
      BSPTree outTree = tree1.subtract(tree2);

      return outTree.generateMesh();
   }

   public static void main(String[] args) {
      PolygonalMesh mesh =
         createQuadPrism(new double[] { 2, 1, 0, 2, -0.5, 0, 0, -2, 2, -1 }, 2);
      try {
         PrintWriter pw =
            new PrintWriter(new FileWriter("fiveSidedPrism.obj"));
         mesh.write(pw, "%g");
      } catch (Exception e) {
         e.printStackTrace();
      }
   }

   public static ArrayList<HalfEdge> findBorderEdges(PolygonalMesh mesh) {

      // collect single half-edges
      ArrayList<HalfEdge> heList = new ArrayList<HalfEdge>();

      for (Face face : mesh.getFaces()) {
         HalfEdge he = face.he0;
         do {
            if (he.opposite == null) {
               heList.add(he);
            } else if (he.opposite.face == null) {
               heList.add(he);
            }
            he = he.next;
         } while (he != face.he0);
      }
      return heList;

   }

   public static boolean fillHoles(PolygonalMesh mesh) {

      ArrayList<HalfEdge> heList = findBorderEdges(mesh);

      while (heList.size() > 0) {
         ArrayList<Vertex3d> vtxList = new ArrayList<Vertex3d>();

         // get last half edge and remove from list
         HalfEdge he = heList.get(heList.size() - 1);
         heList.remove(heList.size() - 1);

         Vertex3d head = he.getHead();
         Vertex3d tail = he.getTail();
         vtxList.add(tail);

         boolean found = true;
         while (head != tail && found == true) {
            Iterator<HalfEdge> it = tail.getIncidentHalfEdges();
            found = false;
            while (it.hasNext()) {
               HalfEdge next = it.next();
               if (heList.contains(next)) {
                  he = next;
                  tail = next.tail;
                  vtxList.add(tail);
                  heList.remove(he);
                  found = true;
                  break;
               }
            }
         }

         if (head == tail) {
            Vertex3d[] vtxArray = new Vertex3d[vtxList.size()];
            for (int i = 0; i < vtxArray.length; i++) {
               vtxArray[vtxArray.length - 1 - i] = vtxList.get(i);
            }
            mesh.addFace(vtxList.toArray(new Vertex3d[vtxList.size()]));
         } else {
            return false;
         }

      }
      return mesh.isClosed();
   }

   private static class ProjectionInfo implements Comparable<ProjectionInfo> {
      public Point3d proj = null;
      public double dist = Double.POSITIVE_INFINITY;
      public HalfEdge he = null;
      public Vertex3d vtx = null;

      @Override
      public int compareTo(ProjectionInfo o) {
         if (dist < o.dist) {
            return -1;
         } else if (dist > o.dist) {
            return 1;
         }
         return 0;
      }
   }

   public static void closeSeams(PolygonalMesh mesh) {

      ArrayList<HalfEdge> heList = findBorderEdges(mesh);

      // collect border vertices
      ArrayList<Vertex3d> vtxList = new ArrayList<Vertex3d>();
      for (HalfEdge edge : heList) {
         if (!vtxList.contains(edge.head)) {
            vtxList.add(edge.head);
         }
         if (!vtxList.contains(edge.tail)) {
            vtxList.add(edge.tail);
         }
      }

      // project all vertices to closest edges, not including its own
      PriorityQueue<ProjectionInfo> projInfoQueue =
         new PriorityQueue<ProjectionInfo>();

      // initial closest distances
      for (int i = 0; i < vtxList.size(); i++) {
         ProjectionInfo projInfo = new ProjectionInfo();
         updateProjInfo(projInfo, vtxList.get(i), heList, mesh);
         projInfoQueue.add(projInfo);
      }

      while (projInfoQueue.size() > 0) {
         // check if close to endpoint
         ProjectionInfo next = projInfoQueue.remove();

         if (next.dist < Double.MAX_VALUE) {
            if (next.vtx.getPosition().distance(next.he.head.getPosition()) < 1e-10) {
               // replace vertex
               mergeVertices(mesh, next.vtx, next.he.head);
            } else if (next.vtx.getPosition().distance(
               next.he.tail.getPosition()) < 1e-10) {
               mergeVertices(mesh, next.vtx, next.he.tail);
            } else {
               // split edge
               Face oldFace = next.he.face;
               mesh.removeFace(oldFace);
               
               next.proj.add(next.vtx.getPosition());
               next.proj.scale(0.5);
               next.vtx.setPosition(next.proj);

               Vertex3d[] vtxs = oldFace.getVertices();
               
               HalfEdge face2he = next.he.next;
               Face face1 = mesh.addFace(next.vtx, next.he.head, face2he.head);
               for (int i=0; i<vtxs.length; i++) {
                  if (vtxs[i]==next.he.head){
                     vtxs[i] = next.vtx;
                     break;
                  }
               }
               Face face2 = mesh.addFace(vtxs);
               
               // update half-edge list
               HalfEdge it = oldFace.he0;
               do {
                  heList.remove(it);
                  it = it.next;
               } while (it != oldFace.he0);
               
               it = face1.he0;
               do {
                  if (it.opposite == null || it.opposite.face == null) {
                     if (!heList.contains(it)) {
                        heList.add(it);
                     }
                  }
                  it = it.next;
               } while (it != face1.he0);
               
               it = face2.he0;
               do {
                  if (it.opposite == null || it.opposite.face == null) {
                     if (!heList.contains(it)) {
                        heList.add(it);
                     }
                  }
                  it = it.next;
               } while (it != face2.he0);
               
               
            }
         }
         
         // recompute some half edge stuff
         Iterator<ProjectionInfo> pit = projInfoQueue.iterator();
         while (pit.hasNext()) {
            ProjectionInfo projInfo = pit.next();
            if (!isBorderVertex(projInfo.vtx, mesh)) {
               pit.remove();
            } else if (!isBorderEdge(projInfo.he, mesh)) {
               heList.remove(projInfo.he);
               updateProjInfo(projInfo, projInfo.vtx, heList, mesh);
            }
         }
         
            
      }

   }

   private static boolean isBorderEdge(HalfEdge edge, PolygonalMesh mesh) {
      if (edge.opposite == null || edge.opposite.face == null) {
         return mesh.getFaces().contains(edge.face);
      }
      return false;
   }
   
   private static boolean isBorderVertex(Vertex3d vtx, PolygonalMesh mesh) {
      
      Iterator<HalfEdge> it = vtx.getIncidentHalfEdges();
      while (it.hasNext()) {
         HalfEdge he = it.next();
         if (he.opposite == null || he.opposite.face == null) {
            return (mesh.getVertices().contains(vtx));
         }
      }
      return false;
   }
   
   private static void updateProjInfo(ProjectionInfo projInfo, Vertex3d vtx,
      ArrayList<HalfEdge> heList,  PolygonalMesh mesh) {

      Point3d proj = new Point3d();
      projInfo.dist = Double.POSITIVE_INFINITY;
      projInfo.vtx = vtx;
      
      for (HalfEdge he : heList) {
         
         if (isBorderEdge(he, mesh)) {
            if (vtx != he.head && vtx != he.tail) {
               double d = projectToSegment(proj, vtx.getPosition(), he, 1e-10);
               if (d < projInfo.dist) {
                  projInfo.he = he;
                  projInfo.proj = new Point3d(proj);
                  projInfo.dist = d;
               }
               if (d < 1e-10) {
                  break;
               }
            }
         }
      }

   }

   public static void mergeVertices(PolygonalMesh mesh, Vertex3d vtx1,
      Vertex3d vtx2) {

      Iterator<HalfEdge> it = vtx1.getIncidentHalfEdges();
      while (it.hasNext()) {
         HalfEdge he = it.next();
         mesh.removeFace(he.face);
         Vertex3d[] vtxs = he.face.getVertices();

         for (int i = 0; i < vtxs.length; i++) {
            if (vtxs[i] == vtx1) {
               vtxs[i] = vtx2;
            }
         }
         mesh.addFace(vtxs);
      }

   }

   private static double projectToSegment(Point3d proj, Point3d pnt,
      HalfEdge he, double tol) {

      Point3d A = he.head.getPosition();
      Point3d B = he.tail.getPosition();

      Vector3d AB = new Vector3d(B);
      AB.sub(A);
      double ab2 = AB.dot(AB);
      if (ab2 < tol * tol) {
         proj.set(he.head.getPosition());
         return 0;
      }

      Vector3d AC = new Vector3d(pnt);
      AC.sub(A);
      double t = AC.dot(AB) / ab2;
      if (t <= 0) {
         proj.set(A);
      } else if (t >= 1) {
         proj.set(B);
      } else {
         proj.interpolate(A, t, B);
      }

      return proj.distance(pnt);
   }
   
   public static PolygonalMesh getFlipped(PolygonalMesh mesh) {
      
      PolygonalMesh out = new PolygonalMesh();
      
      Point3d[] pnts = new Point3d[mesh.numVertices()];
      int[][] faces = new int[mesh.numFaces()][];
      
      for (int i=0; i<pnts.length; i++ ) {
         pnts[i] = new Point3d(mesh.getVertex(i).getPosition());
      }
      
      ArrayList<Face> faceList = mesh.getFaces();
      for (int i=0; i<faces.length; i++) {
         Face face = faceList.get(i);
         int n = face.numVertices();
         faces[i] = new int[n];
         int[] fidxs = face.getVertexIndices();
         for (int j=0; j<n; j++) {
            faces[i][j] = fidxs[n-j-1]; 
         }
      }
      
      out.set(pnts, faces);
      return out;
   }

}<|MERGE_RESOLUTION|>--- conflicted
+++ resolved
@@ -752,10 +752,6 @@
       PolygonalMesh mesh = new PolygonalMesh();
       mesh.set(plist, faceIndices);
 
-<<<<<<< HEAD
-      mesh.setTextureIndicesArray(faceIndices);
-=======
->>>>>>> 920dc37a
       ArrayList<Vector3d> vt = new ArrayList<Vector3d>();
       vt.add(new Point3d(1, 1, 0));
       vt.add(new Point3d(0, 1, 0));
@@ -813,14 +809,8 @@
       
       PolygonalMesh mesh = new PolygonalMesh();
       mesh.set(plist, faceIndices);
-<<<<<<< HEAD
-
-      mesh.setTextureIndicesArray(faceIndices);
-      mesh.setTextureVertices(vt);
-=======
       
       mesh.setTextureCoords (vt, mesh.createVertexIndices());
->>>>>>> 920dc37a
       return mesh;
    }
 
