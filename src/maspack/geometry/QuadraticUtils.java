<<<<<<< HEAD
/**
 * Copyright (c) 2015, by the Authors: John E Lloyd (UBC)
 *
 * This software is freely available under a 2-clause BSD license. Please see
 * the LICENSE file in the ArtiSynth distribution directory for details.
 */
package maspack.geometry;

import maspack.util.RandomGenerator;
import maspack.util.QuarticSolver;
import maspack.util.IntHolder;
import maspack.util.FunctionTimer;
import maspack.util.NumberFormat;
import maspack.util.InternalErrorException;
import maspack.matrix.*;

/**
 * Utility methods for quadratic shapes and surfaces.
 */
public class QuadraticUtils {

   private static double DOUBLE_PREC = 1e-16;
   private static double EPS = 100*DOUBLE_PREC;

   /**
    * Special value, equal to <code>Double.MAX_VALUE</code>, that indicates a
    * point is outside a particular solid.
    */
   public static double OUTSIDE = Double.MAX_VALUE;

   /**
    * Cpmputes the two tangent points <code>t0</code> and <code>t1</code>
    * between a circle of radius <code>r</code> and a point <code>px</code>
    * exterior to it.  The circle is assumed to be centered at the origin and
    * lie in the x-y plane, and so the z coordinate of <code>px</code> is
    * ignored. The method returns the number of distinct tangent points, which
    * is normally 2. If <code>px</code> lies on the circle, there is only one
    * tangent (which is equal to <code>px</code>) and the method returns 1. If
    * <code>px</code> lies inside the circle, there are no tangent points, the
    * method returns 0, and <code>t0</code> and <code>t1</code> are undefined.
    *
    * @param t0 returns the first tangent point
    * @param t1 returns the second tangent point
    * @param px point for which the tangents should be computed
    * @param r circle radius
    * @return number of unique tangent points
    */
   public static int circleTangentPoints (
      Point3d t0, Point3d t1, Point3d px, double r) {

      double rpSqr = px.x*px.x + px.y*px.y;
      double desc = rpSqr - r*r;
      if (desc < 0) {
         // no solutions
         return 0;
      }
      else if (desc == 0) {
         // just one solution
         t0.set (px);
         t1.set (px);
         t0.z = 0;
         t1.z = 0;
         return 1;
      }
      else {
         double rp = Math.sqrt(rpSqr);
         double sqrt = Math.sqrt(desc);
         if (Math.abs(px.x) > Math.abs(px.y)) {
            // solve for y first
            t0.y = r*(r*px.y + px.x*sqrt)/rpSqr;
            t0.x = (r*r - t0.y*px.y)/px.x;
            t1.y = r*(r*px.y - px.x*sqrt)/rpSqr;
            t1.x = (r*r - t1.y*px.y)/px.x;
         }
         else {
            // solve for x first
            t0.x = r*(r*px.x + px.y*sqrt)/rpSqr;
            t0.y = (r*r - t0.x*px.x)/px.y;
            t1.x = r*(r*px.x - px.y*sqrt)/rpSqr;
            t1.y = (r*r - t1.x*px.x)/px.y;
         }
         t0.z = 0;
         t1.z = 0;
         return 2;
      }
   }

   /**
    * Computes the distance from a point to the surface of an ellipsoid,
    * along with the associated normal. If the point is outside the
    * ellipsoid such that the algebraic distance <code>a</code> defined by
    * <pre>
    *     x^2   y^2   z^2
    * a = --- + --- + ---
    *     a^2   b^2   c^2
    * </pre>
    * exceeds <code>amax</code>, the method returns
    * {@link #OUTSIDE} and the normal is not computed.
    */
   public static double ellipsoidPenetrationDistance (
      Vector3d nrm, Vector3d pos, double a, double b, double c, double amax) {
      
      return ellipsoidPenetrationDistance (
         nrm, pos, a, b, c, 1e-12, amax, null);
   }

   public static double ellipsoidPenetrationDistance (
      Vector3d nrm, Vector3d pos, double a, double b, double c,
      double tol, double amax, IntHolder numIters) {
      
      int maxi = 1000;
      if (numIters != null) {
         maxi = numIters.value;
         numIters.value = 0;
      }

      double aSqr = a*a;
      double bSqr = b*b;
      double cSqr = c*c;

      double x = pos.x;
      double y = pos.y;
      double z = pos.z;

      if (tol <= 0) {
         tol = 1e-8;
      }

      // compute algebraic distance
      double adist = x*x/aSqr + y*y/bSqr + z*z/cSqr;
      if (adist > amax) {
         return OUTSIDE;
      }
      else if (adist < DOUBLE_PREC) {
         // point is at the center, so look for nearest along the principal
         // axes
         int minAxis;
         if (a <= b) {
            minAxis = (a <= c ? 0 : 2);
         }
         else {
            minAxis = (b <= c ? 1 : 2);
         }
         switch (minAxis) {
            case 0: {
               nrm.set (x >= 0 ? 1 : -1, 0, 0);
               return -a;
            }
            case 1: {
               nrm.set (0, y >= 0 ? 1 : -1, 0);
               return -b;
            }
            case 2: {
               nrm.set (0, 0, z >= 0 ? 1 : -1);
               return -c;
            }
            default: {
               // can't happen
               return 0;
            }
         }
      }
      else {
         Vector3d ps = new Vector3d();
         Vector3d n = new Vector3d();
         Vector3d bvec = new Vector3d(2*pos.x/aSqr, 2*pos.y/bSqr, 2*pos.z/cSqr);
         ps.scale (1/Math.sqrt(adist), pos);
         nrm.set (ps.x/aSqr, ps.y/bSqr, ps.z/cSqr);
         int icnt = 0;
         double res = 0;

         do {
            //System.out.println ("ps= " + ps.toString ("%18.14f"));
            n.set (nrm);
            double aa = n.x*n.x/aSqr + n.y*n.y/bSqr + n.z*n.z/cSqr;
            double bb = bvec.dot (n);
            double cc = adist-1;
            double disc = Math.max(0, bb*bb - 4*aa*cc);
            double lam = (-bb+Math.sqrt(disc))/(2*aa);
            //System.out.println ("lam=" + lam);
            ps.scaledAdd (lam, n, pos);
            nrm.set (ps.x/aSqr, ps.y/bSqr, ps.z/cSqr);
            //System.out.println ("nrm=" + nrm.toString ("%14.10f"));
            res = nrm.distance(n);
         }
         while (++icnt < maxi && res > tol);
         //System.out.println ("icnt=" + icnt);
         nrm.normalize();
         if (numIters != null) {
            numIters.value = icnt;
         }
         ps.sub (pos);
         return -ps.dot(nrm);
      }
   }

   /**
    * Computes the numerator of d^2 for a given value of t
    */   
   private static double computeDistanceSqr (
      double t, double b1, double b2, double b3,
      double b4, double b5, double b6) {

      double s = 2*t/(1+t*t);
      double c = (1-t*t)/(1+t*t);
      return b1*s*s + b2*c*c + b3*s*c + b4*s + b5*c + b6;
   }

   /**
    * Find the point <code>pt</code> for an axis-aligned ellipsoid that
    * is tangent to the line <code>p0</code>-<code>pt</code> and closest
    * to the line defined by <code>p0</code> and <code>p1</code>.
    */
   public static void ellipsoidSurfaceTangent (
      Point3d pt, Point3d p0, Point3d p1, double a, double b, double c) {

      double asq = a*a;
      double bsq = b*b;
      double csq = c*c;

      Point3d p = new Point3d();
      Point3d q = new Point3d();
      Vector3d u = new Vector3d();
      Vector3d r = new Vector3d();

      // Start by seeing if p0 is inside the ellipsoid. If it is, just set pt
      // to the surface projection of p0 and return.
      double adist = p0.x*p0.x/asq + p0.y*p0.y/bsq + p0.z*p0.z/csq;
      if (adist <= 1) {
         Vector3d nrm = new Vector3d();
         double d = ellipsoidPenetrationDistance (nrm, p0, a, b, c, 1.0);
         pt.scaledAdd (-d, nrm, p0);
         return;
      }

      // Find a transformation for the plane on which tangent point must
      // lie. We compute the coordinate directions for the plane.
      Vector3d newz = new Vector3d(p0.x / asq, p0.y / bsq, p0.z / csq);
      newz.normalize();
      RigidTransform3d TPW = new RigidTransform3d();
      TPW.R.setZDirection (newz);
      TPW.p.scale (1.0/adist, p0);

      // Now find the quadratic coefficinets A, B, C, and F for the ellipse in
      // the plane. The cioefs D and E will be zero.
      RotationMatrix3d R = TPW.R;
      p.set (TPW.p);
      double A = R.m00*R.m00/asq + R.m10*R.m10/bsq + R.m20*R.m20/csq;
      double B = 2*(R.m00*R.m01/asq + R.m10*R.m11/bsq + R.m20*R.m21/csq);
      double C = R.m01*R.m01/asq + R.m11*R.m11/bsq + R.m21*R.m21/csq;
      //D = 2*(R.m00*p.x/asq + R.m10*p.y/bsq + R.m20*p.z/csq);
      //E = 2*(R.m01*p.x/asq + R.m11*p.y/bsq + R.m21*p.z/csq);
      double F = p.x*p.x/asq + p.y*p.y/bsq + p.z*p.z/csq - 1;

      // find the rotation angle that aligns the ellipse with the principal axes
      double theta = 0;
      if (Math.abs(C-A) > 100*DOUBLE_PREC*(A+C)) {
         theta = Math.atan2(B, A-C)/2;
         TPW.R.mulRotZ (theta);
      }
      // recompute A and C for the rotated ellipse. B will now be zero.
      A = R.m00*R.m00/asq + R.m10*R.m10/bsq + R.m20*R.m20/csq;
      C = R.m01*R.m01/asq + R.m11*R.m11/bsq + R.m21*R.m21/csq;

      // set p and q to p0 and p1 with respect to the plane
      p.inverseTransform (TPW, p0);
      q.inverseTransform (TPW, p1);
      u.sub (p, q);
      r.cross (p, q);

      // compute a and b values for the ellipse, store in aa and bb
      double aasq = -F/A;
      double bbsq = -F/C;
      double aa = Math.sqrt (aasq);
      double bb = Math.sqrt (bbsq);

      // distance squared from a point x on the ellipse to the line is
      //
      //       ||(x-p) X (x-q)||^2 
      // d^2 = ------------------
      //            ||q-p||^2   
      //
      // Expressing x parametrically as x = ( a cos(theta), b sin(theta), 0 )^T
      // and expanding leads to an expression for the numerator of d^2 given by
      // the polynomial
      //
      // b1 S^2 + b2 C^2 + b3 S C + b4 S + b5 C + b6
      // 
      // where S = sin(theta) and C = cos(theta) and the coefficients bi
      // are given by:
      double b1 = bbsq*(u.z*u.z + u.x*u.x);
      double b2 = aasq*(u.z*u.z + u.y*u.y);
      double b3 = -2*aa*bb*u.x*u.y;
      double b4 = 2*bb*(u.z*r.x - u.x*r.z);
      double b5 = 2*aa*(u.y*r.z - u.z*r.y);
      double b6 = r.normSquared();

      // Differentiating, applying the tan half angle substitution
      //       
      //        2t            (1 - t^2)
      // S = ---------    C = ---------
      //     (1 + t^2)        (1 + t^2)
      //
      // and removing the numerator by multiplying by (1 + t^2)^2
      // results in a forth order polynomial
      //
      // a1 t^4 + a2 t^3 + a3 t^2 + a4 t + a5
      //
      // with coefficients given by:
      double a1 = b3-b4;
      double a2 = 4*(b2-b1)-2*b5;
      double a3 = -6*b3;
      double a4 = 4*(b1-b2)-2*b5;
      double a5 = b3+b4;

      // The maximum and minimum distances will correspond to the zeros of this
      // polynomial. We start by looking for zeros in the interval [-1, 1],
      // which corresponds to the theta interval [-PI/2, PI/2]. For each zero,
      // we compute the distance and then use the overall minimum distance.
      double thetaMin = 0;
      double dsqMin = Double.POSITIVE_INFINITY;
      double[] roots = new double[4];
      int numr = QuarticSolver.getRoots (roots, a1, a2, a3, a4, a5, -1, 1);
      for (int i=0; i<numr; i++) {
         double dsq = computeDistanceSqr (roots[i], b1, b2, b3, b4, b5, b6);
         if (dsq < dsqMin) {
            dsqMin = dsq;
            thetaMin = 2*Math.atan (roots[i]);
         }
      }
      // Now we search for zeros corresponding to the theta in the interval
      // [PI/2, 3*PI/2]. For this, we use the tan half angle substitution
      // for phi = theta - PI, which gives the same polynomial for the
      // numerator of d^2, only with S and C negated. This means we only
      // need to negate b4 and b4:
      b4 = -b4;
      b5 = -b5;
      // and then recompute some of the a coefficents for the derivative
      // polynomial
      a1 = b3-b4;
      a2 = 4*(b2-b1)-2*b5;
      a4 = 4*(b1-b2)-2*b5;
      a5 = b3+b4;
      // Now we find roots again, using a slightly expanded interval to make
      // sure we catch roots on the boundary.
      numr = QuarticSolver.getRoots (roots, a1, a2, a3, a4, a5, -1.001, 1.001);
      for (int i=0; i<numr; i++) {
         double dsq = computeDistanceSqr (roots[i], b1, b2, b3, b4, b5, b6);
         if (dsq < dsqMin) {
            dsqMin = dsq;
            thetaMin = 2*Math.atan (roots[i]) + Math.PI;
         }
      }
      // compute pt in local coordinates and then convert back to world
      // coordinates:
      pt.set (aa*Math.cos(thetaMin), bb*Math.sin(thetaMin), 0);
      pt.transform (TPW);
   }

   /**
    * Function evaluator for a one-dimensional Newton-based root
    * solver. 
    */
   private static interface NewtonEvaluator {

      /**
       * Evaluates f(s) and f'(s) at s. The function value f(s) is returned,
       * and f'(s) can be queried afterwards by <code>getDeriv()</code>.
       */
      public double eval (double s);

      /**
       * Returns the f(s) value computed by the most recent call to
       * <code>eval(s)</code>.
       */
      public double getValue();

      /**
       * Returns the f'(s) value computed by the most recent call to
       * <code>eval(s)</code>.
       */
      public double getDeriv();

      /**
       * Returns the number of iterations that were used to find the root.
       */
      public int getIterationCnt();

      /**
       * Sets the number of iterations that were used to find the root.
       */
      public void setIterationCnt (int cnt);
   }

   private static abstract class NewtonEvaluatorBase implements NewtonEvaluator {
      protected double value;
      protected double deriv;
      protected int icnt;

      public double getValue() {
         return value;
      }

      public double getDeriv() {
         return deriv;
      }

      public int getIterationCnt() {
         return icnt;
      }

      public void setIterationCnt(int cnt) {
         icnt = cnt;
      }
   }

   static boolean debug = false;

   /**
    * Uses a robust Newton method to solve for the root of a function on the
    * interval <code>[slo,shi]</code>, within a tolerance <code>stol</code>.
    * It is assumed that the root is already bracketed.  The function and its
    * derivative are evaluated by <code>func</code>, and the iteration starts
    * at the value <code>s0</code>. When Newton iteration fails to make
    * progress toward the root, the method falls back on bisection.
    */
   private static double findRoot (
      NewtonEvaluator func, double slo, double shi, double s0, double stol) {

      double flo = func.eval (slo);
      double fhi = func.eval (shi);

      int maxIter = 1074; //Eberly mentions this is max required for bisection

      if (flo == 0) {
         return slo;
      }
      else if (fhi == 0) {
         return shi;
      }
      else if (flo*fhi < 0) {
         double snew = s0;
         int i;
         for (i=0; i<maxIter; i++) {
            double fnew = func.eval (snew);
            double dnew = func.getDeriv();

            double ftol = Math.max (dnew, DOUBLE_PREC)*stol;
            if (Math.abs(fnew) < ftol) {
               //System.out.println ("fnew=" + fnew);
               //System.out.println ("snew=" + snew);
               break;
            }
            if((flo<0 && fnew>0) || (flo>0 && fnew<0)){
               // if sign change between lo and new
               shi=snew;
               fhi=fnew;
            }
            else { // otherwise sign change between hi and new
               slo=snew;
               flo=fnew;
            }
            if (slo > shi) {
               throw new InternalErrorException (
                  "interval exchanged, slo=" + slo + " shi=" + shi);
            }
            
            double sx = 0;
            if (dnew != 0) {
               sx = snew - fnew/dnew;
            }
            // if Newton's method answer not within the interval,
            // bisect instead
            if (sx <= slo || sx >= shi) {
               snew = (slo+shi)/2;
               if (snew == slo || snew == shi) {
                  // further progress not possible
                  break;
               }
            }
            else {
               snew = sx;
            }
            if (shi-slo <= stol) {
               break;                     
            }  
         }
         func.setIterationCnt (i);
         return snew;
      }
      else {
         throw new IllegalArgumentException (
            "Root not bracketed: f("+slo+")="+flo+", f("+shi+")=" + fhi);
      }
   }

   // iteration count stats for ellipse distance calculation
   static int ellipseIterationTotal = 0;
   static int ellipseCallTotal = 0;

   /**
    * Evaluates the special quartic
    * <pre>
    * f(t) = a4 t^4 + a3 t^3 + a1 t - a4
    * </pre>
    * whose roots indicate the nearest point to q on an ellipse.
    */
   private static class EllipseEvaluator extends NewtonEvaluatorBase {

      double a4;
      double a3;
      double a1;

      EllipseEvaluator (double a, double b, Vector2d q) {
         a4 = b*q.y;
         a3 = 2*(a*a - b*b + a*q.x);
         a1 = 2*(b*b - a*a + a*q.x);
      }

      public double eval (double s) {
         value = ((a4*s+a3)*s*s+a1)*s - a4;
         deriv = (4*a4*s+3*a3)*s*s+a1;
         return value;
      }

   }

   /**
    * Find the point <code>p</code> on an ellipse closest to a query point
    * <code>q</code>, and return the corresponding distance. The distance is
    * positive if <code>q</code> is outside the ellipse, and negative if it is
    * inside.
    *
    * Modified from "Distance from a Point to an Ellipse, an Ellipsoidm or a
    * Hyperellipsoid", by David Eberly.
    */
   public static double nearestPointEllipse (
      Vector2d p, double a, double b, Vector2d q) {

      if (a == b) {
         // circular case
         double mag = q.norm();
         if (mag == 0) {
            // at the center and all points are equidistant; pick (a,0)
            q.set (a, 0);
         }
         else {
            p.scale (a/mag, q);
         }
         return -a;         
      }

      boolean swapped = false;
      boolean negatex = false;
      boolean negatey = false;
      if (a < b) {
         // swap x and y so that a > b
         double tmp;
         tmp = a; a = b; b = tmp;
         tmp = q.x; q.x = q.y; q.y = tmp;         
         swapped = true;
      }
      double dtol = a*1e2*DOUBLE_PREC; // distance tolerance

      // Reflect axes as needed so that q is in the first quadrant.  The
      // corresponding p will be in the first quadrant as well.
      if (q.x < -dtol) {
         q.x = -q.x;
         negatex = true;
      }
      if (q.y < -dtol) {
         q.y = -q.y;
         negatey = true;
      }
      double dist = 0;

      if (q.y > dtol) {
         if (q.x > dtol) {
            double g = sqr(q.x/a) + sqr(q.y/b) - 1;
            if (Math.abs(g) > EPS) {
               // Instead of using Eberly's function, we solve for f(t) == 0 on
               // the interval [0,1], where t is the tangent half-angle of the
               // ellipse parameterization angle and f(t) is a quartic with a
               // single root corresponding to the point p where (p-q) is
               // parallel to the ellipse normal.

               EllipseEvaluator func = new EllipseEvaluator (a, b, q);
               // make a rough guess for the initial half-angle:
               double t0 = q.y/(Math.sqrt(q.x*q.x + q.y*q.y)+q.x);
               double t = findRoot (func, 0, 1, t0, DOUBLE_PREC);
               // recover the ellipse point from t:
               double sin = 2*t/(1+t*t);
               double cos = (1-t*t)/(1+t*t);
               p.set (a*cos, b*sin);
               // to compute distance, take dot product of (q-p) with normal
               double nx = b*cos;
               double ny = a*sin;
               dist = ((nx*(q.x-p.x) + ny*(q.y-p.y))/
                       Math.sqrt (a*a*sin*sin + b*b*cos*cos));

               // record iteration stats
               ellipseIterationTotal += func.getIterationCnt();
               ellipseCallTotal++;
            }
            else {
               // we are on the ellipse, within precision, so p = q
               p.set (q);
               dist = 0;
            }
         }
         else {
            // on the y axis, within precision
            p.set (0.0, b);
            dist = q.y - b;
         }
      }
      else {
         // on the x axis, within  precision
         double num = a*q.x;
         double dem = a*a - b*b;
         boolean computed = false;
         if (num < dem) {
            double disc = 1-sqr(num/dem);
            if (disc > EPS) {
               // far enough in the interior that the nearest point is not at
               // (a,0) but is instead on the ellipse. This situation does not
               // occur for circles, where a == b.
               p.set (a*num/dem, b*Math.sqrt(disc));
               dist = -Math.sqrt ((p.x-q.x)*(p.x-q.x) + p.y*p.y);
               computed = true;
            }
         }
         if (!computed) {
            p.set (a, 0.0);
            dist = q.x - a;
         }
      }

      // undo axis swapping and reflection
      if (negatex) {
         p.x = -p.x;
      }
      if (negatey) {
         p.y = -p.y;
      }
      if (swapped) {
         double tmp = p.x; p.x = p.y; p.y = tmp;         
      }
      return dist;
   }

   /**
    * Describes the axis reordering needed to ensure a > b > c.
    */
   private static enum AxisOrdering {
      A_B_C,
      A_C_B,
      C_A_B,
      B_A_C,
      B_C_A,
      C_B_A
   }

   private static final double sqr (double x) {
      return x*x;
   }

   // iteration count stats for ellipsoid distance calculation
   static int ellipsoidIterationTotal = 0;
   static int ellipsoidCallTotal = 0;

   /**
    * Evaluates Eberly's function
    * <pre>
    * f(s) = (n0/(s+r0))^2 + (n1/(s+r1))^2 + (z2/(s+1))^2 - 1
    * </pre>
    * which is zero at the ellipsoid point p where (p-q) is parallel
    * to the ellipsoid normal.
    */
   private static class EberlyEvaluator extends NewtonEvaluatorBase {
      double r0;
      double r1;
      double z2;
      double n0;
      double n1;

      public EberlyEvaluator (double a, double b, double c, Vector3d q) {
         r0 = sqr(a/c);
         r1 = sqr(b/c);
         n0 = r0*(q.x/a);
         n1 = r1*(q.y/b);
         z2 = q.z/c;
      }

      public EberlyEvaluator (
         double r0, double r1, double z2, double n0, double n1) {

         this.r0 = r0;
         this.r1 = r1;
         this.z2 = z2;
         this.n0 = n0;
         this.n1 = n1;
      }

      public double eval (double s) {

         double rat0Sqr = sqr(n0/(s+r0));
         double rat1Sqr = sqr(n1/(s+r1));
         double rat2Sqr = sqr(z2/(s+1));

         value = rat0Sqr + rat1Sqr + rat2Sqr - 1;
         deriv = -2*(rat0Sqr/(s+r0) + rat1Sqr/(s+r1) + rat2Sqr/(s+1));
         return value;
      }

      /**
       * Computes an appropriate upper bound for s given the current algebraic
       * value of the ellipse function g for the query point.
       */
      public double getShi (double g) {
         if (g < 0) {
            // q is inside the ellipse
            return 0;
         }
         else {
            // q is outside the ellipse
            return Math.sqrt (sqr(n0) + sqr(n1) + sqr(z2)) - 1;
         }
      }

      /**
       * Computes the ellipsoid point p corresponding to s
       */
      public void getPosition (Vector3d p, double s, Vector3d q) {
         p.set (r0*q.x/(s+r0), r1*q.y/(s+r1), q.z/(s+1));
      }
   }

   /**
    * Find the point <code>p</code> on an ellipsoid closest to
    * <code>q</code>, and return the corresponding distance. The distance is
    * positive if <code>q</code> is outside the ellipsoid, and negative if it
    * is inside.
    *
    * Modified from "Distance from a Point to an Ellipse, an Ellipsoidm or a
    * Hyperellipsoid", by David Eberly.
    */
   public static double nearestPointEllipsoid (
      Vector3d p, double a, double b, double c, Vector3d q) {

      AxisOrdering reordering = AxisOrdering.A_B_C;

      // reorder as needed so that a >= b >= c
      if (a >= b) {
         if (b >= c) {
            // nothing to do
         }
         else if (a >= c) { // order as a, c, b
            double tmp = b; b = c; c = tmp;
            tmp = q.y; q.y = q.z; q.z = tmp;
            reordering = AxisOrdering.A_C_B;
         }
         else { // order as c, a, b
            double tmp = a; a = c; c = b; b = tmp;
            tmp = q.x; q.x = q.z; q.z = q.y; q.y = tmp;
            reordering = AxisOrdering.C_A_B;
         }
      }
      else {
         if (a >= c) { // order as b, a, c
            double tmp = a; a = b; b = tmp;
            tmp = q.x; q.x = q.y; q.y = tmp;
            reordering = AxisOrdering.B_A_C;
         }
         else if (b >= c) { // order as b, c, a
            double tmp = a; a = b; b = c; c = tmp;
            tmp = q.x; q.x = q.y; q.y = q.z; q.z = tmp;
            reordering = AxisOrdering.B_C_A;
         }
         else { // order as c, b, a
            double tmp = a; a = c; c = tmp;
            tmp = q.x; q.x = q.z; q.z = tmp;
            reordering = AxisOrdering.C_B_A;
         }
      }            

      double dtol = a*1e2*DOUBLE_PREC; // distance tolerance

      double dist = 0;

      if (a == b) {
         if (b == c) {
            // spherical case
            double r = q.norm();
            if (r == 0) {
               // at the center and all points are equidistant; pick (a,0,0)
               p.set (a, 0, 0);
               dist = -a;         
            }
            else {
               p.scale (a/r, q);
               dist = r-a;
            }
         }
         else {
            // oblate spheroid
            Vector2d rvec = new Vector2d(q.x, q.y);
            double r = rvec.norm();
            if (r == 0) {
               // on the z-axis
               p.set (0, 0, q.z >= 0 ? c : -c);
               dist = q.z - c;
            }
            else {
               // on an ellipse in the r/z plane
               rvec.scale (1/r);
               Vector2d pr = new Vector2d();
               dist = nearestPointEllipse (pr, a, c, new Vector2d(r, q.z));
               p.set (pr.x*rvec.x, pr.x*rvec.y, pr.y);
            }
         }
      }
      else if (b == c) {
         // prolate spheroid
         Vector2d rvec = new Vector2d(q.y, q.z);
         double r = rvec.norm();
         if (r == 0) {
            // on the x-axis
            p.set (q.x >= 0 ? a : -a, 0, 0);
            dist = q.x - a;
         }
         else {
            // on an ellipse in the x/r plane
            rvec.scale (1/r);
            Vector2d pr = new Vector2d();
            dist = nearestPointEllipse (pr, a, b, new Vector2d(q.x, r));
            p.set (pr.x, pr.y*rvec.x, pr.y*rvec.y);
         }
      }
      else {
         // triaxial case

         boolean negatex = false;
         boolean negatey = false;
         boolean negatez = false;

         // reflect axes as needed to get into the first octant
         if (q.x < -dtol) {
            q.x = -q.x;
            negatex = true;
         }
         if (q.y < -dtol) {
            q.y = -q.y;
            negatey = true;
         }
         if (q.z < -dtol) {
            q.z = -q.z;
            negatez = true;
         }

         if (q.z > dtol) {
            if (q.y > dtol) {
               if (q.x > dtol) {
                  double g = sqr(q.x/a) + sqr(q.y/b) + sqr(q.z/c) - 1;
                  if (g != 0) {
                     // q completely within first octant
                     EberlyEvaluator func = 
                        new EberlyEvaluator (a, b, c, q);

                     double slo = q.z/c-1.0;
                     double shi = func.getShi(g);
                     double s0 = (slo+shi)/2.0;
                     double s =
                        findRoot (func, slo, shi, s0, a*DOUBLE_PREC/(c*c));
                     // get p and distance from s
                     func.getPosition (p, s, q);
                     dist = Math.sqrt(
                        sqr(p.x-q.x)+sqr(p.y-q.y)+sqr(p.z-q.z));
                     if (g < 0) {
                        // negate distance if inside the ellipsoid
                        dist = -dist;
                     }
                     // record iteration stats
                     ellipsoidIterationTotal += func.getIterationCnt();
                     ellipsoidCallTotal++;
                  }
                  else {
                     p.set (q);
                     dist = 0;
                  }
               }
               else {
                  // in the y/z plane, within precision
                  Vector2d pr = new Vector2d();
                  dist = nearestPointEllipse (pr, b, c, new Vector2d(q.y, q.z));
                  p.set (0.0, pr.x, pr.y);
               }
            }
            else { 
               // in the x/z plane, within precision
               if (q.x > dtol) {
                  Vector2d pr = new Vector2d();
                  dist = nearestPointEllipse (pr, a, c, new Vector2d(q.x, q.z));
                  p.set (pr.x, 0.0, pr.y);
               }
               else {
                  // on the z axis, within precision
                  p.set (0, 0, c);
                  dist = q.z - c;
               }
            }
         }
         else { 
            // in the x/y plane, within precision. If q is outside a
            // sub-ellipse with minor axis lengths as and bs, then p is on the
            // ellipse in the x/y plane. Otherwise, p lies on the ellpsoid
            // outside the x/y plane.
            double as = (a*a-c*c)/a;
            double bs = (b*b-c*c)/b;
            boolean computed = false;
            if (q.x < as && q.y < bs) {
               double ratx = q.x/as;
               double raty = q.y/bs;
               double disc = 1 - ratx*ratx - raty*raty;
               if (disc > EPS) {
                  p.set (a*ratx, b*raty, c*Math.sqrt(disc));
                  dist = -Math.sqrt (sqr(p.x-q.x) + sqr(p.y-q.y) + p.z*p.z);
                  computed = true;
               }
            }
            if (!computed) {
               // p is on ellipse in the x/y plane
               Vector2d pr = new Vector2d();
               dist = nearestPointEllipse (pr, a, b, new Vector2d(q.x, q.y));
               p.set (pr.x, pr.y, 0.0);
            }
         }

         // undo axis negation

         if (negatex) {
            p.x = -p.x;
         }
         if (negatey) {
            p.y = -p.y;
         }
         if (negatez) {
            p.z = -p.z;
         }
      }

      // undo reordering

      switch (reordering) {
         case A_C_B: {
            double tmp = p.y; p.y = p.z; p.z = tmp;
            break;
         }
         case C_A_B: {
            double tmp = p.x; p.x = p.y; p.y = p.z; p.z = tmp;
            break;
         }
         case B_A_C: {
            double tmp = p.x; p.x = p.y; p.y = tmp;
            break;
         }
         case B_C_A: {
            double tmp = p.x; p.x = p.z; p.z = p.y; p.y = tmp;
            break;
         }
         case C_B_A: {
            double tmp = p.x; p.x = p.z; p.z = tmp;
            break;
         }
      }            

      return dist;

   }

}
=======
/**
 * Copyright (c) 2015, by the Authors: John E Lloyd (UBC)
 *
 * This software is freely available under a 2-clause BSD license. Please see
 * the LICENSE file in the ArtiSynth distribution directory for details.
 */
package maspack.geometry;

import maspack.util.RandomGenerator;
import maspack.util.QuarticSolver;
import maspack.util.IntHolder;
import maspack.util.FunctionTimer;
import maspack.util.NumberFormat;
import maspack.util.InternalErrorException;
import maspack.matrix.*;

/**
 * Utility methods for quadratic shapes and surfaces.
 */
public class QuadraticUtils {

   private static double DOUBLE_PREC = 1e-16;
   private static double EPS = 100*DOUBLE_PREC;

   /**
    * Special value, equal to <code>Double.MAX_VALUE</code>, that indicates a
    * point is outside a particular solid.
    */
   public static double OUTSIDE = Double.MAX_VALUE;

   /**
    * Cpmputes the two tangent points <code>t0</code> and <code>t1</code>
    * between a circle of radius <code>r</code> and a point <code>px</code>
    * exterior to it.  The circle is assumed to be centered at the origin and
    * lie in the x-y plane, and so the z coordinate of <code>px</code> is
    * ignored. The method returns the number of distinct tangent points, which
    * is normally 2. If <code>px</code> lies on the circle, there is only one
    * tangent (which is equal to <code>px</code>) and the method returns 1. If
    * <code>px</code> lies inside the circle, there are no tangent points, the
    * method returns 0, and <code>t0</code> and <code>t1</code> are undefined.
    *
    * @param t0 returns the first tangent point
    * @param t1 returns the second tangent point
    * @param px point for which the tangents should be computed
    * @param r circle radius
    * @return number of unique tangent points
    */
   public static int circleTangentPoints (
      Point3d t0, Point3d t1, Point3d px, double r) {

      double rpSqr = px.x*px.x + px.y*px.y;
      double desc = rpSqr - r*r;
      if (desc < 0) {
         // no solutions
         return 0;
      }
      else if (desc == 0) {
         // just one solution
         t0.set (px);
         t1.set (px);
         t0.z = 0;
         t1.z = 0;
         return 1;
      }
      else {
         double rp = Math.sqrt(rpSqr);
         double sqrt = Math.sqrt(desc);
         if (Math.abs(px.x) > Math.abs(px.y)) {
            // solve for y first
            t0.y = r*(r*px.y + px.x*sqrt)/rpSqr;
            t0.x = (r*r - t0.y*px.y)/px.x;
            t1.y = r*(r*px.y - px.x*sqrt)/rpSqr;
            t1.x = (r*r - t1.y*px.y)/px.x;
         }
         else {
            // solve for x first
            t0.x = r*(r*px.x + px.y*sqrt)/rpSqr;
            t0.y = (r*r - t0.x*px.x)/px.y;
            t1.x = r*(r*px.x - px.y*sqrt)/rpSqr;
            t1.y = (r*r - t1.x*px.x)/px.y;
         }
         t0.z = 0;
         t1.z = 0;
         return 2;
      }
   }

   /**
    * Computes the distance from a point to the surface of an ellipsoid,
    * along with the associated normal. If the point is outside the
    * ellipsoid such that the algebraic distance <code>a</code> defined by
    * <pre>
    *     x^2   y^2   z^2
    * a = --- + --- + ---
    *     a^2   b^2   c^2
    * </pre>
    * exceeds <code>amax</code>, the method returns
    * {@link #OUTSIDE} and the normal is not computed.
    */
   public static double ellipsoidPenetrationDistance (
      Vector3d nrm, Vector3d pos, double a, double b, double c, double amax) {
      
      return ellipsoidPenetrationDistance (
         nrm, pos, a, b, c, 1e-12, amax, null);
   }

   public static double ellipsoidPenetrationDistance (
      Vector3d nrm, Vector3d pos, double a, double b, double c,
      double tol, double amax, IntHolder numIters) {
      
      int maxi = 1000;
      if (numIters != null) {
         maxi = numIters.value;
         numIters.value = 0;
      }

      double aSqr = a*a;
      double bSqr = b*b;
      double cSqr = c*c;

      double x = pos.x;
      double y = pos.y;
      double z = pos.z;

      if (tol <= 0) {
         tol = 1e-8;
      }

      // compute algebraic distance
      double adist = x*x/aSqr + y*y/bSqr + z*z/cSqr;
      if (adist > amax) {
         return OUTSIDE;
      }
      else if (adist < DOUBLE_PREC) {
         // point is at the center, so look for nearest along the principal
         // axes
         int minAxis;
         if (a <= b) {
            minAxis = (a <= c ? 0 : 2);
         }
         else {
            minAxis = (b <= c ? 1 : 2);
         }
         switch (minAxis) {
            case 0: {
               nrm.set (x >= 0 ? 1 : -1, 0, 0);
               return -a;
            }
            case 1: {
               nrm.set (0, y >= 0 ? 1 : -1, 0);
               return -b;
            }
            case 2: {
               nrm.set (0, 0, z >= 0 ? 1 : -1);
               return -c;
            }
            default: {
               // can't happen
               return 0;
            }
         }
      }
      else {
         Vector3d ps = new Vector3d();
         Vector3d n = new Vector3d();
         Vector3d bvec = new Vector3d(2*pos.x/aSqr, 2*pos.y/bSqr, 2*pos.z/cSqr);
         ps.scale (1/Math.sqrt(adist), pos);
         nrm.set (ps.x/aSqr, ps.y/bSqr, ps.z/cSqr);
         int icnt = 0;
         double res = 0;

         do {
            //System.out.println ("ps= " + ps.toString ("%18.14f"));
            n.set (nrm);
            double aa = n.x*n.x/aSqr + n.y*n.y/bSqr + n.z*n.z/cSqr;
            double bb = bvec.dot (n);
            double cc = adist-1;
            double disc = Math.max(0, bb*bb - 4*aa*cc);
            double lam = (-bb+Math.sqrt(disc))/(2*aa);
            //System.out.println ("lam=" + lam);
            ps.scaledAdd (lam, n, pos);
            nrm.set (ps.x/aSqr, ps.y/bSqr, ps.z/cSqr);
            //System.out.println ("nrm=" + nrm.toString ("%14.10f"));
            res = nrm.distance(n);
         }
         while (++icnt < maxi && res > tol);
         //System.out.println ("icnt=" + icnt);
         nrm.normalize();
         if (numIters != null) {
            numIters.value = icnt;
         }
         ps.sub (pos);
         return -ps.dot(nrm);
      }
   }

   /**
    * Computes the numerator of d^2 for a given value of t
    */   
   private static double computeDistanceSqr (
      double t, double b1, double b2, double b3,
      double b4, double b5, double b6) {

      double s = 2*t/(1+t*t);
      double c = (1-t*t)/(1+t*t);
      return b1*s*s + b2*c*c + b3*s*c + b4*s + b5*c + b6;
   }

   /**
    * Find the point <code>pt</code> for an axis-aligned ellipsoid that
    * is tangent to the line <code>p0</code>-<code>pt</code> and closest
    * to the line defined by <code>p0</code> and <code>p1</code>.
    */
   public static void ellipsoidSurfaceTangent (
      Point3d pt, Point3d p0, Point3d p1, double a, double b, double c) {

      double asq = a*a;
      double bsq = b*b;
      double csq = c*c;

      Point3d p = new Point3d();
      Point3d q = new Point3d();
      Vector3d u = new Vector3d();
      Vector3d r = new Vector3d();

      // Start by seeing if p0 is inside the ellipsoid. If it is, just set pt
      // to the surface projection of p0 and return.
      double adist = p0.x*p0.x/asq + p0.y*p0.y/bsq + p0.z*p0.z/csq;
      if (adist <= 1) {
         Vector3d nrm = new Vector3d();
         double d = ellipsoidPenetrationDistance (nrm, p0, a, b, c, 1.0);
         pt.scaledAdd (-d, nrm, p0);
         return;
      }

      // Find a transformation for the plane on which tangent point must
      // lie. We compute the coordinate directions for the plane.
      Vector3d newz = new Vector3d(p0.x / asq, p0.y / bsq, p0.z / csq);
      newz.normalize();
      RigidTransform3d TPW = new RigidTransform3d();
      TPW.R.setZDirection (newz);
      TPW.p.scale (1.0/adist, p0);

      // Now find the quadratic coefficinets A, B, C, and F for the ellipse in
      // the plane. The cioefs D and E will be zero.
      RotationMatrix3d R = TPW.R;
      p.set (TPW.p);
      double A = R.m00*R.m00/asq + R.m10*R.m10/bsq + R.m20*R.m20/csq;
      double B = 2*(R.m00*R.m01/asq + R.m10*R.m11/bsq + R.m20*R.m21/csq);
      double C = R.m01*R.m01/asq + R.m11*R.m11/bsq + R.m21*R.m21/csq;
      //D = 2*(R.m00*p.x/asq + R.m10*p.y/bsq + R.m20*p.z/csq);
      //E = 2*(R.m01*p.x/asq + R.m11*p.y/bsq + R.m21*p.z/csq);
      double F = p.x*p.x/asq + p.y*p.y/bsq + p.z*p.z/csq - 1;

      // find the rotation angle that aligns the ellipse with the principal axes
      double theta = 0;
      if (Math.abs(C-A) > 100*DOUBLE_PREC*(A+C)) {
         theta = Math.atan2(B, A-C)/2;
         TPW.R.mulRotZ (theta);
      }
      // recompute A and C for the rotated ellipse. B will now be zero.
      A = R.m00*R.m00/asq + R.m10*R.m10/bsq + R.m20*R.m20/csq;
      C = R.m01*R.m01/asq + R.m11*R.m11/bsq + R.m21*R.m21/csq;

      // set p and q to p0 and p1 with respect to the plane
      p.inverseTransform (TPW, p0);
      q.inverseTransform (TPW, p1);
      u.sub (p, q);
      r.cross (p, q);

      // compute a and b values for the ellipse, store in aa and bb
      double aasq = -F/A;
      double bbsq = -F/C;
      double aa = Math.sqrt (aasq);
      double bb = Math.sqrt (bbsq);

      // distance squared from a point x on the ellipse to the line is
      //
      //       ||(x-p) X (x-q)||^2 
      // d^2 = ------------------
      //            ||q-p||^2   
      //
      // Expressing x parametrically as x = ( a cos(theta), b sin(theta), 0 )^T
      // and expanding leads to an expression for the numerator of d^2 given by
      // the polynomial
      //
      // b1 S^2 + b2 C^2 + b3 S C + b4 S + b5 C + b6
      // 
      // where S = sin(theta) and C = cos(theta) and the coefficients bi
      // are given by:
      double b1 = bbsq*(u.z*u.z + u.x*u.x);
      double b2 = aasq*(u.z*u.z + u.y*u.y);
      double b3 = -2*aa*bb*u.x*u.y;
      double b4 = 2*bb*(u.z*r.x - u.x*r.z);
      double b5 = 2*aa*(u.y*r.z - u.z*r.y);
      double b6 = r.normSquared();

      // Differentiating, applying the tan half angle substitution
      //       
      //        2t            (1 - t^2)
      // S = ---------    C = ---------
      //     (1 + t^2)        (1 + t^2)
      //
      // and removing the numerator by multiplying by (1 + t^2)^2
      // results in a forth order polynomial
      //
      // a1 t^4 + a2 t^3 + a3 t^2 + a4 t + a5
      //
      // with coefficients given by:
      double a1 = b3-b4;
      double a2 = 4*(b2-b1)-2*b5;
      double a3 = -6*b3;
      double a4 = 4*(b1-b2)-2*b5;
      double a5 = b3+b4;

      // The maximum and minimum distances will correspond to the zeros of this
      // polynomial. We start by looking for zeros in the interval [-1, 1],
      // which corresponds to the theta interval [-PI/2, PI/2]. For each zero,
      // we compute the distance and then use the overall minimum distance.
      double thetaMin = 0;
      double dsqMin = Double.POSITIVE_INFINITY;
      double[] roots = new double[4];
      int numr = QuarticSolver.getRoots (roots, a1, a2, a3, a4, a5, -1, 1);
      for (int i=0; i<numr; i++) {
         double dsq = computeDistanceSqr (roots[i], b1, b2, b3, b4, b5, b6);
         if (dsq < dsqMin) {
            dsqMin = dsq;
            thetaMin = 2*Math.atan (roots[i]);
         }
      }
      // Now we search for zeros corresponding to the theta in the interval
      // [PI/2, 3*PI/2]. For this, we use the tan half angle substitution
      // for phi = theta - PI, which gives the same polynomial for the
      // numerator of d^2, only with S and C negated. This means we only
      // need to negate b4 and b4:
      b4 = -b4;
      b5 = -b5;
      // and then recompute some of the a coefficents for the derivative
      // polynomial
      a1 = b3-b4;
      a2 = 4*(b2-b1)-2*b5;
      a4 = 4*(b1-b2)-2*b5;
      a5 = b3+b4;
      // Now we find roots again, using a slightly expanded interval to make
      // sure we catch roots on the boundary.
      numr = QuarticSolver.getRoots (roots, a1, a2, a3, a4, a5, -1.001, 1.001);
      for (int i=0; i<numr; i++) {
         double dsq = computeDistanceSqr (roots[i], b1, b2, b3, b4, b5, b6);
         if (dsq < dsqMin) {
            dsqMin = dsq;
            thetaMin = 2*Math.atan (roots[i]) + Math.PI;
         }
      }
      // compute pt in local coordinates and then convert back to world
      // coordinates:
      pt.set (aa*Math.cos(thetaMin), bb*Math.sin(thetaMin), 0);
      pt.transform (TPW);
   }

   /**
    * Function evaluator for a one-dimensional Newton-based root
    * solver. 
    */
   private static interface NewtonEvaluator {

      /**
       * Evaluates f(s) and f'(s) at s. The function value f(s) is returned,
       * and f'(s) can be queried afterwards by <code>getDeriv()</code>.
       */
      public double eval (double s);

      /**
       * Returns the f(s) value computed by the most recent call to
       * <code>eval(s)</code>.
       */
      public double getValue();

      /**
       * Returns the f'(s) value computed by the most recent call to
       * <code>eval(s)</code>.
       */
      public double getDeriv();

      /**
       * Returns the number of iterations that were used to find the root.
       */
      public int getIterationCnt();

      /**
       * Sets the number of iterations that were used to find the root.
       */
      public void setIterationCnt (int cnt);
   }

   private static abstract class NewtonEvaluatorBase implements NewtonEvaluator {
      protected double value;
      protected double deriv;
      protected int icnt;

      public double getValue() {
         return value;
      }

      public double getDeriv() {
         return deriv;
      }

      public int getIterationCnt() {
         return icnt;
      }

      public void setIterationCnt(int cnt) {
         icnt = cnt;
      }
   }

   static boolean debug = false;

   /**
    * Uses a robust Newton method to solve for the root of a function on the
    * interval <code>[slo,shi]</code>, within a tolerance <code>stol</code>.
    * It is assumed that the root is already bracketed.  The function and its
    * derivative are evaluated by <code>func</code>, and the iteration starts
    * at the value <code>s0</code>. When Newton iteration fails to make
    * progress toward the root, the method falls back on bisection.
    */
   private static double findRoot (
      NewtonEvaluator func, double slo, double shi, double s0, double stol) {

      double flo = func.eval (slo);
      double fhi = func.eval (shi);

      int maxIter = 1074; //Eberly mentions this is max required for bisection

      if (flo == 0) {
         return slo;
      }
      else if (fhi == 0) {
         return shi;
      }
      else if (flo*fhi < 0) {
         double snew = s0;
         int i;
         for (i=0; i<maxIter; i++) {
            double fnew = func.eval (snew);
            double dnew = func.getDeriv();

            double ftol = Math.max (dnew, DOUBLE_PREC)*stol;
            if (Math.abs(fnew) < ftol) {
               //System.out.println ("fnew=" + fnew);
               //System.out.println ("snew=" + snew);
               break;
            }
            if((flo<0 && fnew>0) || (flo>0 && fnew<0)){
               // if sign change between lo and new
               shi=snew;
               fhi=fnew;
            }
            else { // otherwise sign change between hi and new
               slo=snew;
               flo=fnew;
            }
            if (slo > shi) {
               throw new InternalErrorException (
                  "interval exchanged, slo=" + slo + " shi=" + shi);
            }
            
            double sx = 0;
            if (dnew != 0) {
               sx = snew - fnew/dnew;
            }
            // if Newton's method answer not within the interval,
            // bisect instead
            if (sx <= slo || sx >= shi) {
               snew = (slo+shi)/2;
               if (snew == slo || snew == shi) {
                  // further progress not possible
                  break;
               }
            }
            else {
               snew = sx;
            }
            if (shi-slo <= stol) {
               break;                     
            }  
         }
         func.setIterationCnt (i);
         return snew;
      }
      else {
         throw new IllegalArgumentException (
            "Root not bracketed: f("+slo+")="+flo+", f("+shi+")=" + fhi);
      }
   }

   // iteration count stats for ellipse distance calculation
   static int ellipseIterationTotal = 0;
   static int ellipseCallTotal = 0;

   /**
    * Evaluates the special quartic
    * <pre>
    * f(t) = a4 t^4 + a3 t^3 + a1 t - a4
    * </pre>
    * whose roots indicate the nearest point to q on an ellipse.
    */
   private static class EllipseEvaluator extends NewtonEvaluatorBase {

      double a4;
      double a3;
      double a1;

      EllipseEvaluator (double a, double b, Vector2d q) {
         a4 = b*q.y;
         a3 = 2*(a*a - b*b + a*q.x);
         a1 = 2*(b*b - a*a + a*q.x);
      }

      public double eval (double s) {
         value = ((a4*s+a3)*s*s+a1)*s - a4;
         deriv = (4*a4*s+3*a3)*s*s+a1;
         return value;
      }

   }

   /**
    * Find the point <code>p</code> on an ellipse closest to a query point
    * <code>qp</code>, and return the corresponding distance. The distance is
    * positive if <code>qp</code> is outside the ellipse, and negative if it is
    * inside.
    *
    * Modified from "Distance from a Point to an Ellipse, an Ellipsoidm or a
    * Hyperellipsoid", by David Eberly.
    */
   public static double nearestPointEllipse (
      Vector2d p, double a, double b, Vector2d qp) {

      Vector2d q = new Vector2d (qp);

      if (a == b) {
         // circular case
         double mag = q.norm();
         if (mag == 0) {
            // at the center and all points are equidistant; pick (a,0)
            p.set (a, 0);
         }
         else {
            p.scale (a/mag, q);
         }
         return -a;         
      }

      boolean swapped = false;
      boolean negatex = false;
      boolean negatey = false;
      if (a < b) {
         // swap x and y so that a > b
         double tmp;
         tmp = a; a = b; b = tmp;
         tmp = q.x; q.x = q.y; q.y = tmp;         
         swapped = true;
      }
      double dtol = a*1e2*DOUBLE_PREC; // distance tolerance

      // Reflect axes as needed so that q is in the first quadrant.  The
      // corresponding p will be in the first quadrant as well.
      if (q.x < -dtol) {
         q.x = -q.x;
         negatex = true;
      }
      if (q.y < -dtol) {
         q.y = -q.y;
         negatey = true;
      }
      double dist = 0;

      if (q.y > dtol) {
         if (q.x > dtol) {
            double g = sqr(q.x/a) + sqr(q.y/b) - 1;
            if (Math.abs(g) > EPS) {
               // Instead of using Eberly's function, we solve for f(t) == 0 on
               // the interval [0,1], where t is the tangent half-angle of the
               // ellipse parameterization angle and f(t) is a quartic with a
               // single root corresponding to the point p where (p-q) is
               // parallel to the ellipse normal.

               EllipseEvaluator func = new EllipseEvaluator (a, b, q);
               // make a rough guess for the initial half-angle:
               double t0 = q.y/(Math.sqrt(q.x*q.x + q.y*q.y)+q.x);
               double t = findRoot (func, 0, 1, t0, DOUBLE_PREC);
               // recover the ellipse point from t:
               double sin = 2*t/(1+t*t);
               double cos = (1-t*t)/(1+t*t);
               p.set (a*cos, b*sin);
               // to compute distance, take dot product of (q-p) with normal
               double nx = b*cos;
               double ny = a*sin;
               dist = ((nx*(q.x-p.x) + ny*(q.y-p.y))/
                       Math.sqrt (a*a*sin*sin + b*b*cos*cos));

               // record iteration stats
               ellipseIterationTotal += func.getIterationCnt();
               ellipseCallTotal++;
            }
            else {
               // we are on the ellipse, within precision, so p = q
               p.set (q);
               dist = 0;
            }
         }
         else {
            // on the y axis, within precision
            p.set (0.0, b);
            dist = q.y - b;
         }
      }
      else {
         // on the x axis, within  precision
         double num = a*q.x;
         double dem = a*a - b*b;
         boolean computed = false;
         if (num < dem) {
            double disc = 1-sqr(num/dem);
            if (disc > EPS) {
               // far enough in the interior that the nearest point is not at
               // (a,0) but is instead on the ellipse. This situation does not
               // occur for circles, where a == b.
               p.set (a*num/dem, b*Math.sqrt(disc));
               dist = -Math.sqrt ((p.x-q.x)*(p.x-q.x) + p.y*p.y);
               computed = true;
            }
         }
         if (!computed) {
            p.set (a, 0.0);
            dist = q.x - a;
         }
      }

      // undo axis swapping and reflection
      if (negatex) {
         p.x = -p.x;
      }
      if (negatey) {
         p.y = -p.y;
      }
      if (swapped) {
         double tmp = p.x; p.x = p.y; p.y = tmp;         
      }
      return dist;
   }

   /**
    * Describes the axis reordering needed to ensure a > b > c.
    */
   private static enum AxisOrdering {
      A_B_C,
      A_C_B,
      C_A_B,
      B_A_C,
      B_C_A,
      C_B_A
   }

   private static final double sqr (double x) {
      return x*x;
   }

   // iteration count stats for ellipsoid distance calculation
   static int ellipsoidIterationTotal = 0;
   static int ellipsoidCallTotal = 0;

   /**
    * Evaluates Eberly's function
    * <pre>
    * f(s) = (n0/(s+r0))^2 + (n1/(s+r1))^2 + (z2/(s+1))^2 - 1
    * </pre>
    * which is zero at the ellipsoid point p where (p-q) is parallel
    * to the ellipsoid normal.
    */
   private static class EberlyEvaluator extends NewtonEvaluatorBase {
      double r0;
      double r1;
      double z2;
      double n0;
      double n1;

      public EberlyEvaluator (double a, double b, double c, Vector3d q) {
         r0 = sqr(a/c);
         r1 = sqr(b/c);
         n0 = r0*(q.x/a);
         n1 = r1*(q.y/b);
         z2 = q.z/c;
      }

      public EberlyEvaluator (
         double r0, double r1, double z2, double n0, double n1) {

         this.r0 = r0;
         this.r1 = r1;
         this.z2 = z2;
         this.n0 = n0;
         this.n1 = n1;
      }

      public double eval (double s) {

         double rat0Sqr = sqr(n0/(s+r0));
         double rat1Sqr = sqr(n1/(s+r1));
         double rat2Sqr = sqr(z2/(s+1));

         value = rat0Sqr + rat1Sqr + rat2Sqr - 1;
         deriv = -2*(rat0Sqr/(s+r0) + rat1Sqr/(s+r1) + rat2Sqr/(s+1));
         return value;
      }

      /**
       * Computes an appropriate upper bound for s given the current algebraic
       * value of the ellipse function g for the query point.
       */
      public double getShi (double g) {
         if (g < 0) {
            // q is inside the ellipse
            return 0;
         }
         else {
            // q is outside the ellipse
            return Math.sqrt (sqr(n0) + sqr(n1) + sqr(z2)) - 1;
         }
      }

      /**
       * Computes the ellipsoid point p corresponding to s
       */
      public void getPosition (Vector3d p, double s, Vector3d q) {
         p.set (r0*q.x/(s+r0), r1*q.y/(s+r1), q.z/(s+1));
      }
   }

   /**
    * Find the point <code>p</code> on an ellipsoid closest to
    * <code>qp</code>, and return the corresponding distance. The distance is
    * positive if <code>qp</code> is outside the ellipsoid, and negative if it
    * is inside.
    *
    * Modified from "Distance from a Point to an Ellipse, an Ellipsoidm or a
    * Hyperellipsoid", by David Eberly.
    */
   public static double nearestPointEllipsoid (
      Vector3d p, double a, double b, double c, Vector3d qp) {

      Vector3d q = new Vector3d (qp);
      AxisOrdering reordering = AxisOrdering.A_B_C;

      // reorder as needed so that a >= b >= c
      if (a >= b) {
         if (b >= c) {
            // nothing to do
         }
         else if (a >= c) { // order as a, c, b
            double tmp = b; b = c; c = tmp;
            tmp = q.y; q.y = q.z; q.z = tmp;
            reordering = AxisOrdering.A_C_B;
         }
         else { // order as c, a, b
            double tmp = a; a = c; c = b; b = tmp;
            tmp = q.x; q.x = q.z; q.z = q.y; q.y = tmp;
            reordering = AxisOrdering.C_A_B;
         }
      }
      else {
         if (a >= c) { // order as b, a, c
            double tmp = a; a = b; b = tmp;
            tmp = q.x; q.x = q.y; q.y = tmp;
            reordering = AxisOrdering.B_A_C;
         }
         else if (b >= c) { // order as b, c, a
            double tmp = a; a = b; b = c; c = tmp;
            tmp = q.x; q.x = q.y; q.y = q.z; q.z = tmp;
            reordering = AxisOrdering.B_C_A;
         }
         else { // order as c, b, a
            double tmp = a; a = c; c = tmp;
            tmp = q.x; q.x = q.z; q.z = tmp;
            reordering = AxisOrdering.C_B_A;
         }
      }            

      double dtol = a*1e2*DOUBLE_PREC; // distance tolerance

      double dist = 0;

      if (a == b) {
         if (b == c) {
            // spherical case
            double r = q.norm();
            if (r == 0) {
               // at the center and all points are equidistant; pick (a,0,0)
               p.set (a, 0, 0);
               dist = -a;         
            }
            else {
               p.scale (a/r, q);
               dist = r-a;
            }
         }
         else {
            // oblate spheroid
            Vector2d rvec = new Vector2d(q.x, q.y);
            double r = rvec.norm();
            if (r == 0) {
               // on the z-axis
               p.set (0, 0, q.z >= 0 ? c : -c);
               dist = q.z - c;
            }
            else {
               // on an ellipse in the r/z plane
               rvec.scale (1/r);
               Vector2d pr = new Vector2d();
               dist = nearestPointEllipse (pr, a, c, new Vector2d(r, q.z));
               p.set (pr.x*rvec.x, pr.x*rvec.y, pr.y);
            }
         }
      }
      else if (b == c) {
         // prolate spheroid
         Vector2d rvec = new Vector2d(q.y, q.z);
         double r = rvec.norm();
         if (r == 0) {
            // on the x-axis
            p.set (q.x >= 0 ? a : -a, 0, 0);
            dist = q.x - a;
         }
         else {
            // on an ellipse in the x/r plane
            rvec.scale (1/r);
            Vector2d pr = new Vector2d();
            dist = nearestPointEllipse (pr, a, b, new Vector2d(q.x, r));
            p.set (pr.x, pr.y*rvec.x, pr.y*rvec.y);
         }
      }
      else {
         // triaxial case

         boolean negatex = false;
         boolean negatey = false;
         boolean negatez = false;

         // reflect axes as needed to get into the first octant
         if (q.x < -dtol) {
            q.x = -q.x;
            negatex = true;
         }
         if (q.y < -dtol) {
            q.y = -q.y;
            negatey = true;
         }
         if (q.z < -dtol) {
            q.z = -q.z;
            negatez = true;
         }

         if (q.z > dtol) {
            if (q.y > dtol) {
               if (q.x > dtol) {
                  double g = sqr(q.x/a) + sqr(q.y/b) + sqr(q.z/c) - 1;
                  if (g != 0) {
                     // q completely within first octant
                     EberlyEvaluator func = 
                        new EberlyEvaluator (a, b, c, q);

                     double slo = q.z/c-1.0;
                     double shi = func.getShi(g);
                     double s0 = (slo+shi)/2.0;
                     double s =
                        findRoot (func, slo, shi, s0, a*DOUBLE_PREC/(c*c));
                     // get p and distance from s
                     func.getPosition (p, s, q);
                     dist = Math.sqrt(
                        sqr(p.x-q.x)+sqr(p.y-q.y)+sqr(p.z-q.z));
                     if (g < 0) {
                        // negate distance if inside the ellipsoid
                        dist = -dist;
                     }
                     // record iteration stats
                     ellipsoidIterationTotal += func.getIterationCnt();
                     ellipsoidCallTotal++;
                  }
                  else {
                     p.set (q);
                     dist = 0;
                  }
               }
               else {
                  // in the y/z plane, within precision
                  Vector2d pr = new Vector2d();
                  dist = nearestPointEllipse (pr, b, c, new Vector2d(q.y, q.z));
                  p.set (0.0, pr.x, pr.y);
               }
            }
            else { 
               // in the x/z plane, within precision
               if (q.x > dtol) {
                  Vector2d pr = new Vector2d();
                  dist = nearestPointEllipse (pr, a, c, new Vector2d(q.x, q.z));
                  p.set (pr.x, 0.0, pr.y);
               }
               else {
                  // on the z axis, within precision
                  p.set (0, 0, c);
                  dist = q.z - c;
               }
            }
         }
         else { 
            // in the x/y plane, within precision. If q is outside a
            // sub-ellipse with minor axis lengths as and bs, then p is on the
            // ellipse in the x/y plane. Otherwise, p lies on the ellpsoid
            // outside the x/y plane.
            double as = (a*a-c*c)/a;
            double bs = (b*b-c*c)/b;
            boolean computed = false;
            if (q.x < as && q.y < bs) {
               double ratx = q.x/as;
               double raty = q.y/bs;
               double disc = 1 - ratx*ratx - raty*raty;
               if (disc > EPS) {
                  p.set (a*ratx, b*raty, c*Math.sqrt(disc));
                  dist = -Math.sqrt (sqr(p.x-q.x) + sqr(p.y-q.y) + p.z*p.z);
                  computed = true;
               }
            }
            if (!computed) {
               // p is on ellipse in the x/y plane
               Vector2d pr = new Vector2d();
               dist = nearestPointEllipse (pr, a, b, new Vector2d(q.x, q.y));
               p.set (pr.x, pr.y, 0.0);
            }
         }

         // undo axis negation

         if (negatex) {
            p.x = -p.x;
         }
         if (negatey) {
            p.y = -p.y;
         }
         if (negatez) {
            p.z = -p.z;
         }
      }

      // undo reordering

      switch (reordering) {
         case A_C_B: {
            double tmp = p.y; p.y = p.z; p.z = tmp;
            break;
         }
         case C_A_B: {
            double tmp = p.x; p.x = p.y; p.y = p.z; p.z = tmp;
            break;
         }
         case B_A_C: {
            double tmp = p.x; p.x = p.y; p.y = tmp;
            break;
         }
         case B_C_A: {
            double tmp = p.x; p.x = p.z; p.z = p.y; p.y = tmp;
            break;
         }
         case C_B_A: {
            double tmp = p.x; p.x = p.z; p.z = tmp;
            break;
         }
      }            

      return dist;

   }

}
>>>>>>> 05c57679
<|MERGE_RESOLUTION|>--- conflicted
+++ resolved
@@ -1,4 +1,3 @@
-<<<<<<< HEAD
 /**
  * Copyright (c) 2015, by the Authors: John E Lloyd (UBC)
  *
@@ -528,22 +527,24 @@
 
    /**
     * Find the point <code>p</code> on an ellipse closest to a query point
-    * <code>q</code>, and return the corresponding distance. The distance is
-    * positive if <code>q</code> is outside the ellipse, and negative if it is
+    * <code>qp</code>, and return the corresponding distance. The distance is
+    * positive if <code>qp</code> is outside the ellipse, and negative if it is
     * inside.
     *
     * Modified from "Distance from a Point to an Ellipse, an Ellipsoidm or a
     * Hyperellipsoid", by David Eberly.
     */
    public static double nearestPointEllipse (
-      Vector2d p, double a, double b, Vector2d q) {
+      Vector2d p, double a, double b, Vector2d qp) {
+
+      Vector2d q = new Vector2d (qp);
 
       if (a == b) {
          // circular case
          double mag = q.norm();
          if (mag == 0) {
             // at the center and all points are equidistant; pick (a,0)
-            q.set (a, 0);
+            p.set (a, 0);
          }
          else {
             p.scale (a/mag, q);
@@ -739,16 +740,17 @@
 
    /**
     * Find the point <code>p</code> on an ellipsoid closest to
-    * <code>q</code>, and return the corresponding distance. The distance is
-    * positive if <code>q</code> is outside the ellipsoid, and negative if it
+    * <code>qp</code>, and return the corresponding distance. The distance is
+    * positive if <code>qp</code> is outside the ellipsoid, and negative if it
     * is inside.
     *
     * Modified from "Distance from a Point to an Ellipse, an Ellipsoidm or a
     * Hyperellipsoid", by David Eberly.
     */
    public static double nearestPointEllipsoid (
-      Vector3d p, double a, double b, double c, Vector3d q) {
-
+      Vector3d p, double a, double b, double c, Vector3d qp) {
+
+      Vector3d q = new Vector3d (qp);
       AxisOrdering reordering = AxisOrdering.A_B_C;
 
       // reorder as needed so that a >= b >= c
@@ -979,990 +981,4 @@
 
    }
 
-}
-=======
-/**
- * Copyright (c) 2015, by the Authors: John E Lloyd (UBC)
- *
- * This software is freely available under a 2-clause BSD license. Please see
- * the LICENSE file in the ArtiSynth distribution directory for details.
- */
-package maspack.geometry;
-
-import maspack.util.RandomGenerator;
-import maspack.util.QuarticSolver;
-import maspack.util.IntHolder;
-import maspack.util.FunctionTimer;
-import maspack.util.NumberFormat;
-import maspack.util.InternalErrorException;
-import maspack.matrix.*;
-
-/**
- * Utility methods for quadratic shapes and surfaces.
- */
-public class QuadraticUtils {
-
-   private static double DOUBLE_PREC = 1e-16;
-   private static double EPS = 100*DOUBLE_PREC;
-
-   /**
-    * Special value, equal to <code>Double.MAX_VALUE</code>, that indicates a
-    * point is outside a particular solid.
-    */
-   public static double OUTSIDE = Double.MAX_VALUE;
-
-   /**
-    * Cpmputes the two tangent points <code>t0</code> and <code>t1</code>
-    * between a circle of radius <code>r</code> and a point <code>px</code>
-    * exterior to it.  The circle is assumed to be centered at the origin and
-    * lie in the x-y plane, and so the z coordinate of <code>px</code> is
-    * ignored. The method returns the number of distinct tangent points, which
-    * is normally 2. If <code>px</code> lies on the circle, there is only one
-    * tangent (which is equal to <code>px</code>) and the method returns 1. If
-    * <code>px</code> lies inside the circle, there are no tangent points, the
-    * method returns 0, and <code>t0</code> and <code>t1</code> are undefined.
-    *
-    * @param t0 returns the first tangent point
-    * @param t1 returns the second tangent point
-    * @param px point for which the tangents should be computed
-    * @param r circle radius
-    * @return number of unique tangent points
-    */
-   public static int circleTangentPoints (
-      Point3d t0, Point3d t1, Point3d px, double r) {
-
-      double rpSqr = px.x*px.x + px.y*px.y;
-      double desc = rpSqr - r*r;
-      if (desc < 0) {
-         // no solutions
-         return 0;
-      }
-      else if (desc == 0) {
-         // just one solution
-         t0.set (px);
-         t1.set (px);
-         t0.z = 0;
-         t1.z = 0;
-         return 1;
-      }
-      else {
-         double rp = Math.sqrt(rpSqr);
-         double sqrt = Math.sqrt(desc);
-         if (Math.abs(px.x) > Math.abs(px.y)) {
-            // solve for y first
-            t0.y = r*(r*px.y + px.x*sqrt)/rpSqr;
-            t0.x = (r*r - t0.y*px.y)/px.x;
-            t1.y = r*(r*px.y - px.x*sqrt)/rpSqr;
-            t1.x = (r*r - t1.y*px.y)/px.x;
-         }
-         else {
-            // solve for x first
-            t0.x = r*(r*px.x + px.y*sqrt)/rpSqr;
-            t0.y = (r*r - t0.x*px.x)/px.y;
-            t1.x = r*(r*px.x - px.y*sqrt)/rpSqr;
-            t1.y = (r*r - t1.x*px.x)/px.y;
-         }
-         t0.z = 0;
-         t1.z = 0;
-         return 2;
-      }
-   }
-
-   /**
-    * Computes the distance from a point to the surface of an ellipsoid,
-    * along with the associated normal. If the point is outside the
-    * ellipsoid such that the algebraic distance <code>a</code> defined by
-    * <pre>
-    *     x^2   y^2   z^2
-    * a = --- + --- + ---
-    *     a^2   b^2   c^2
-    * </pre>
-    * exceeds <code>amax</code>, the method returns
-    * {@link #OUTSIDE} and the normal is not computed.
-    */
-   public static double ellipsoidPenetrationDistance (
-      Vector3d nrm, Vector3d pos, double a, double b, double c, double amax) {
-      
-      return ellipsoidPenetrationDistance (
-         nrm, pos, a, b, c, 1e-12, amax, null);
-   }
-
-   public static double ellipsoidPenetrationDistance (
-      Vector3d nrm, Vector3d pos, double a, double b, double c,
-      double tol, double amax, IntHolder numIters) {
-      
-      int maxi = 1000;
-      if (numIters != null) {
-         maxi = numIters.value;
-         numIters.value = 0;
-      }
-
-      double aSqr = a*a;
-      double bSqr = b*b;
-      double cSqr = c*c;
-
-      double x = pos.x;
-      double y = pos.y;
-      double z = pos.z;
-
-      if (tol <= 0) {
-         tol = 1e-8;
-      }
-
-      // compute algebraic distance
-      double adist = x*x/aSqr + y*y/bSqr + z*z/cSqr;
-      if (adist > amax) {
-         return OUTSIDE;
-      }
-      else if (adist < DOUBLE_PREC) {
-         // point is at the center, so look for nearest along the principal
-         // axes
-         int minAxis;
-         if (a <= b) {
-            minAxis = (a <= c ? 0 : 2);
-         }
-         else {
-            minAxis = (b <= c ? 1 : 2);
-         }
-         switch (minAxis) {
-            case 0: {
-               nrm.set (x >= 0 ? 1 : -1, 0, 0);
-               return -a;
-            }
-            case 1: {
-               nrm.set (0, y >= 0 ? 1 : -1, 0);
-               return -b;
-            }
-            case 2: {
-               nrm.set (0, 0, z >= 0 ? 1 : -1);
-               return -c;
-            }
-            default: {
-               // can't happen
-               return 0;
-            }
-         }
-      }
-      else {
-         Vector3d ps = new Vector3d();
-         Vector3d n = new Vector3d();
-         Vector3d bvec = new Vector3d(2*pos.x/aSqr, 2*pos.y/bSqr, 2*pos.z/cSqr);
-         ps.scale (1/Math.sqrt(adist), pos);
-         nrm.set (ps.x/aSqr, ps.y/bSqr, ps.z/cSqr);
-         int icnt = 0;
-         double res = 0;
-
-         do {
-            //System.out.println ("ps= " + ps.toString ("%18.14f"));
-            n.set (nrm);
-            double aa = n.x*n.x/aSqr + n.y*n.y/bSqr + n.z*n.z/cSqr;
-            double bb = bvec.dot (n);
-            double cc = adist-1;
-            double disc = Math.max(0, bb*bb - 4*aa*cc);
-            double lam = (-bb+Math.sqrt(disc))/(2*aa);
-            //System.out.println ("lam=" + lam);
-            ps.scaledAdd (lam, n, pos);
-            nrm.set (ps.x/aSqr, ps.y/bSqr, ps.z/cSqr);
-            //System.out.println ("nrm=" + nrm.toString ("%14.10f"));
-            res = nrm.distance(n);
-         }
-         while (++icnt < maxi && res > tol);
-         //System.out.println ("icnt=" + icnt);
-         nrm.normalize();
-         if (numIters != null) {
-            numIters.value = icnt;
-         }
-         ps.sub (pos);
-         return -ps.dot(nrm);
-      }
-   }
-
-   /**
-    * Computes the numerator of d^2 for a given value of t
-    */   
-   private static double computeDistanceSqr (
-      double t, double b1, double b2, double b3,
-      double b4, double b5, double b6) {
-
-      double s = 2*t/(1+t*t);
-      double c = (1-t*t)/(1+t*t);
-      return b1*s*s + b2*c*c + b3*s*c + b4*s + b5*c + b6;
-   }
-
-   /**
-    * Find the point <code>pt</code> for an axis-aligned ellipsoid that
-    * is tangent to the line <code>p0</code>-<code>pt</code> and closest
-    * to the line defined by <code>p0</code> and <code>p1</code>.
-    */
-   public static void ellipsoidSurfaceTangent (
-      Point3d pt, Point3d p0, Point3d p1, double a, double b, double c) {
-
-      double asq = a*a;
-      double bsq = b*b;
-      double csq = c*c;
-
-      Point3d p = new Point3d();
-      Point3d q = new Point3d();
-      Vector3d u = new Vector3d();
-      Vector3d r = new Vector3d();
-
-      // Start by seeing if p0 is inside the ellipsoid. If it is, just set pt
-      // to the surface projection of p0 and return.
-      double adist = p0.x*p0.x/asq + p0.y*p0.y/bsq + p0.z*p0.z/csq;
-      if (adist <= 1) {
-         Vector3d nrm = new Vector3d();
-         double d = ellipsoidPenetrationDistance (nrm, p0, a, b, c, 1.0);
-         pt.scaledAdd (-d, nrm, p0);
-         return;
-      }
-
-      // Find a transformation for the plane on which tangent point must
-      // lie. We compute the coordinate directions for the plane.
-      Vector3d newz = new Vector3d(p0.x / asq, p0.y / bsq, p0.z / csq);
-      newz.normalize();
-      RigidTransform3d TPW = new RigidTransform3d();
-      TPW.R.setZDirection (newz);
-      TPW.p.scale (1.0/adist, p0);
-
-      // Now find the quadratic coefficinets A, B, C, and F for the ellipse in
-      // the plane. The cioefs D and E will be zero.
-      RotationMatrix3d R = TPW.R;
-      p.set (TPW.p);
-      double A = R.m00*R.m00/asq + R.m10*R.m10/bsq + R.m20*R.m20/csq;
-      double B = 2*(R.m00*R.m01/asq + R.m10*R.m11/bsq + R.m20*R.m21/csq);
-      double C = R.m01*R.m01/asq + R.m11*R.m11/bsq + R.m21*R.m21/csq;
-      //D = 2*(R.m00*p.x/asq + R.m10*p.y/bsq + R.m20*p.z/csq);
-      //E = 2*(R.m01*p.x/asq + R.m11*p.y/bsq + R.m21*p.z/csq);
-      double F = p.x*p.x/asq + p.y*p.y/bsq + p.z*p.z/csq - 1;
-
-      // find the rotation angle that aligns the ellipse with the principal axes
-      double theta = 0;
-      if (Math.abs(C-A) > 100*DOUBLE_PREC*(A+C)) {
-         theta = Math.atan2(B, A-C)/2;
-         TPW.R.mulRotZ (theta);
-      }
-      // recompute A and C for the rotated ellipse. B will now be zero.
-      A = R.m00*R.m00/asq + R.m10*R.m10/bsq + R.m20*R.m20/csq;
-      C = R.m01*R.m01/asq + R.m11*R.m11/bsq + R.m21*R.m21/csq;
-
-      // set p and q to p0 and p1 with respect to the plane
-      p.inverseTransform (TPW, p0);
-      q.inverseTransform (TPW, p1);
-      u.sub (p, q);
-      r.cross (p, q);
-
-      // compute a and b values for the ellipse, store in aa and bb
-      double aasq = -F/A;
-      double bbsq = -F/C;
-      double aa = Math.sqrt (aasq);
-      double bb = Math.sqrt (bbsq);
-
-      // distance squared from a point x on the ellipse to the line is
-      //
-      //       ||(x-p) X (x-q)||^2 
-      // d^2 = ------------------
-      //            ||q-p||^2   
-      //
-      // Expressing x parametrically as x = ( a cos(theta), b sin(theta), 0 )^T
-      // and expanding leads to an expression for the numerator of d^2 given by
-      // the polynomial
-      //
-      // b1 S^2 + b2 C^2 + b3 S C + b4 S + b5 C + b6
-      // 
-      // where S = sin(theta) and C = cos(theta) and the coefficients bi
-      // are given by:
-      double b1 = bbsq*(u.z*u.z + u.x*u.x);
-      double b2 = aasq*(u.z*u.z + u.y*u.y);
-      double b3 = -2*aa*bb*u.x*u.y;
-      double b4 = 2*bb*(u.z*r.x - u.x*r.z);
-      double b5 = 2*aa*(u.y*r.z - u.z*r.y);
-      double b6 = r.normSquared();
-
-      // Differentiating, applying the tan half angle substitution
-      //       
-      //        2t            (1 - t^2)
-      // S = ---------    C = ---------
-      //     (1 + t^2)        (1 + t^2)
-      //
-      // and removing the numerator by multiplying by (1 + t^2)^2
-      // results in a forth order polynomial
-      //
-      // a1 t^4 + a2 t^3 + a3 t^2 + a4 t + a5
-      //
-      // with coefficients given by:
-      double a1 = b3-b4;
-      double a2 = 4*(b2-b1)-2*b5;
-      double a3 = -6*b3;
-      double a4 = 4*(b1-b2)-2*b5;
-      double a5 = b3+b4;
-
-      // The maximum and minimum distances will correspond to the zeros of this
-      // polynomial. We start by looking for zeros in the interval [-1, 1],
-      // which corresponds to the theta interval [-PI/2, PI/2]. For each zero,
-      // we compute the distance and then use the overall minimum distance.
-      double thetaMin = 0;
-      double dsqMin = Double.POSITIVE_INFINITY;
-      double[] roots = new double[4];
-      int numr = QuarticSolver.getRoots (roots, a1, a2, a3, a4, a5, -1, 1);
-      for (int i=0; i<numr; i++) {
-         double dsq = computeDistanceSqr (roots[i], b1, b2, b3, b4, b5, b6);
-         if (dsq < dsqMin) {
-            dsqMin = dsq;
-            thetaMin = 2*Math.atan (roots[i]);
-         }
-      }
-      // Now we search for zeros corresponding to the theta in the interval
-      // [PI/2, 3*PI/2]. For this, we use the tan half angle substitution
-      // for phi = theta - PI, which gives the same polynomial for the
-      // numerator of d^2, only with S and C negated. This means we only
-      // need to negate b4 and b4:
-      b4 = -b4;
-      b5 = -b5;
-      // and then recompute some of the a coefficents for the derivative
-      // polynomial
-      a1 = b3-b4;
-      a2 = 4*(b2-b1)-2*b5;
-      a4 = 4*(b1-b2)-2*b5;
-      a5 = b3+b4;
-      // Now we find roots again, using a slightly expanded interval to make
-      // sure we catch roots on the boundary.
-      numr = QuarticSolver.getRoots (roots, a1, a2, a3, a4, a5, -1.001, 1.001);
-      for (int i=0; i<numr; i++) {
-         double dsq = computeDistanceSqr (roots[i], b1, b2, b3, b4, b5, b6);
-         if (dsq < dsqMin) {
-            dsqMin = dsq;
-            thetaMin = 2*Math.atan (roots[i]) + Math.PI;
-         }
-      }
-      // compute pt in local coordinates and then convert back to world
-      // coordinates:
-      pt.set (aa*Math.cos(thetaMin), bb*Math.sin(thetaMin), 0);
-      pt.transform (TPW);
-   }
-
-   /**
-    * Function evaluator for a one-dimensional Newton-based root
-    * solver. 
-    */
-   private static interface NewtonEvaluator {
-
-      /**
-       * Evaluates f(s) and f'(s) at s. The function value f(s) is returned,
-       * and f'(s) can be queried afterwards by <code>getDeriv()</code>.
-       */
-      public double eval (double s);
-
-      /**
-       * Returns the f(s) value computed by the most recent call to
-       * <code>eval(s)</code>.
-       */
-      public double getValue();
-
-      /**
-       * Returns the f'(s) value computed by the most recent call to
-       * <code>eval(s)</code>.
-       */
-      public double getDeriv();
-
-      /**
-       * Returns the number of iterations that were used to find the root.
-       */
-      public int getIterationCnt();
-
-      /**
-       * Sets the number of iterations that were used to find the root.
-       */
-      public void setIterationCnt (int cnt);
-   }
-
-   private static abstract class NewtonEvaluatorBase implements NewtonEvaluator {
-      protected double value;
-      protected double deriv;
-      protected int icnt;
-
-      public double getValue() {
-         return value;
-      }
-
-      public double getDeriv() {
-         return deriv;
-      }
-
-      public int getIterationCnt() {
-         return icnt;
-      }
-
-      public void setIterationCnt(int cnt) {
-         icnt = cnt;
-      }
-   }
-
-   static boolean debug = false;
-
-   /**
-    * Uses a robust Newton method to solve for the root of a function on the
-    * interval <code>[slo,shi]</code>, within a tolerance <code>stol</code>.
-    * It is assumed that the root is already bracketed.  The function and its
-    * derivative are evaluated by <code>func</code>, and the iteration starts
-    * at the value <code>s0</code>. When Newton iteration fails to make
-    * progress toward the root, the method falls back on bisection.
-    */
-   private static double findRoot (
-      NewtonEvaluator func, double slo, double shi, double s0, double stol) {
-
-      double flo = func.eval (slo);
-      double fhi = func.eval (shi);
-
-      int maxIter = 1074; //Eberly mentions this is max required for bisection
-
-      if (flo == 0) {
-         return slo;
-      }
-      else if (fhi == 0) {
-         return shi;
-      }
-      else if (flo*fhi < 0) {
-         double snew = s0;
-         int i;
-         for (i=0; i<maxIter; i++) {
-            double fnew = func.eval (snew);
-            double dnew = func.getDeriv();
-
-            double ftol = Math.max (dnew, DOUBLE_PREC)*stol;
-            if (Math.abs(fnew) < ftol) {
-               //System.out.println ("fnew=" + fnew);
-               //System.out.println ("snew=" + snew);
-               break;
-            }
-            if((flo<0 && fnew>0) || (flo>0 && fnew<0)){
-               // if sign change between lo and new
-               shi=snew;
-               fhi=fnew;
-            }
-            else { // otherwise sign change between hi and new
-               slo=snew;
-               flo=fnew;
-            }
-            if (slo > shi) {
-               throw new InternalErrorException (
-                  "interval exchanged, slo=" + slo + " shi=" + shi);
-            }
-            
-            double sx = 0;
-            if (dnew != 0) {
-               sx = snew - fnew/dnew;
-            }
-            // if Newton's method answer not within the interval,
-            // bisect instead
-            if (sx <= slo || sx >= shi) {
-               snew = (slo+shi)/2;
-               if (snew == slo || snew == shi) {
-                  // further progress not possible
-                  break;
-               }
-            }
-            else {
-               snew = sx;
-            }
-            if (shi-slo <= stol) {
-               break;                     
-            }  
-         }
-         func.setIterationCnt (i);
-         return snew;
-      }
-      else {
-         throw new IllegalArgumentException (
-            "Root not bracketed: f("+slo+")="+flo+", f("+shi+")=" + fhi);
-      }
-   }
-
-   // iteration count stats for ellipse distance calculation
-   static int ellipseIterationTotal = 0;
-   static int ellipseCallTotal = 0;
-
-   /**
-    * Evaluates the special quartic
-    * <pre>
-    * f(t) = a4 t^4 + a3 t^3 + a1 t - a4
-    * </pre>
-    * whose roots indicate the nearest point to q on an ellipse.
-    */
-   private static class EllipseEvaluator extends NewtonEvaluatorBase {
-
-      double a4;
-      double a3;
-      double a1;
-
-      EllipseEvaluator (double a, double b, Vector2d q) {
-         a4 = b*q.y;
-         a3 = 2*(a*a - b*b + a*q.x);
-         a1 = 2*(b*b - a*a + a*q.x);
-      }
-
-      public double eval (double s) {
-         value = ((a4*s+a3)*s*s+a1)*s - a4;
-         deriv = (4*a4*s+3*a3)*s*s+a1;
-         return value;
-      }
-
-   }
-
-   /**
-    * Find the point <code>p</code> on an ellipse closest to a query point
-    * <code>qp</code>, and return the corresponding distance. The distance is
-    * positive if <code>qp</code> is outside the ellipse, and negative if it is
-    * inside.
-    *
-    * Modified from "Distance from a Point to an Ellipse, an Ellipsoidm or a
-    * Hyperellipsoid", by David Eberly.
-    */
-   public static double nearestPointEllipse (
-      Vector2d p, double a, double b, Vector2d qp) {
-
-      Vector2d q = new Vector2d (qp);
-
-      if (a == b) {
-         // circular case
-         double mag = q.norm();
-         if (mag == 0) {
-            // at the center and all points are equidistant; pick (a,0)
-            p.set (a, 0);
-         }
-         else {
-            p.scale (a/mag, q);
-         }
-         return -a;         
-      }
-
-      boolean swapped = false;
-      boolean negatex = false;
-      boolean negatey = false;
-      if (a < b) {
-         // swap x and y so that a > b
-         double tmp;
-         tmp = a; a = b; b = tmp;
-         tmp = q.x; q.x = q.y; q.y = tmp;         
-         swapped = true;
-      }
-      double dtol = a*1e2*DOUBLE_PREC; // distance tolerance
-
-      // Reflect axes as needed so that q is in the first quadrant.  The
-      // corresponding p will be in the first quadrant as well.
-      if (q.x < -dtol) {
-         q.x = -q.x;
-         negatex = true;
-      }
-      if (q.y < -dtol) {
-         q.y = -q.y;
-         negatey = true;
-      }
-      double dist = 0;
-
-      if (q.y > dtol) {
-         if (q.x > dtol) {
-            double g = sqr(q.x/a) + sqr(q.y/b) - 1;
-            if (Math.abs(g) > EPS) {
-               // Instead of using Eberly's function, we solve for f(t) == 0 on
-               // the interval [0,1], where t is the tangent half-angle of the
-               // ellipse parameterization angle and f(t) is a quartic with a
-               // single root corresponding to the point p where (p-q) is
-               // parallel to the ellipse normal.
-
-               EllipseEvaluator func = new EllipseEvaluator (a, b, q);
-               // make a rough guess for the initial half-angle:
-               double t0 = q.y/(Math.sqrt(q.x*q.x + q.y*q.y)+q.x);
-               double t = findRoot (func, 0, 1, t0, DOUBLE_PREC);
-               // recover the ellipse point from t:
-               double sin = 2*t/(1+t*t);
-               double cos = (1-t*t)/(1+t*t);
-               p.set (a*cos, b*sin);
-               // to compute distance, take dot product of (q-p) with normal
-               double nx = b*cos;
-               double ny = a*sin;
-               dist = ((nx*(q.x-p.x) + ny*(q.y-p.y))/
-                       Math.sqrt (a*a*sin*sin + b*b*cos*cos));
-
-               // record iteration stats
-               ellipseIterationTotal += func.getIterationCnt();
-               ellipseCallTotal++;
-            }
-            else {
-               // we are on the ellipse, within precision, so p = q
-               p.set (q);
-               dist = 0;
-            }
-         }
-         else {
-            // on the y axis, within precision
-            p.set (0.0, b);
-            dist = q.y - b;
-         }
-      }
-      else {
-         // on the x axis, within  precision
-         double num = a*q.x;
-         double dem = a*a - b*b;
-         boolean computed = false;
-         if (num < dem) {
-            double disc = 1-sqr(num/dem);
-            if (disc > EPS) {
-               // far enough in the interior that the nearest point is not at
-               // (a,0) but is instead on the ellipse. This situation does not
-               // occur for circles, where a == b.
-               p.set (a*num/dem, b*Math.sqrt(disc));
-               dist = -Math.sqrt ((p.x-q.x)*(p.x-q.x) + p.y*p.y);
-               computed = true;
-            }
-         }
-         if (!computed) {
-            p.set (a, 0.0);
-            dist = q.x - a;
-         }
-      }
-
-      // undo axis swapping and reflection
-      if (negatex) {
-         p.x = -p.x;
-      }
-      if (negatey) {
-         p.y = -p.y;
-      }
-      if (swapped) {
-         double tmp = p.x; p.x = p.y; p.y = tmp;         
-      }
-      return dist;
-   }
-
-   /**
-    * Describes the axis reordering needed to ensure a > b > c.
-    */
-   private static enum AxisOrdering {
-      A_B_C,
-      A_C_B,
-      C_A_B,
-      B_A_C,
-      B_C_A,
-      C_B_A
-   }
-
-   private static final double sqr (double x) {
-      return x*x;
-   }
-
-   // iteration count stats for ellipsoid distance calculation
-   static int ellipsoidIterationTotal = 0;
-   static int ellipsoidCallTotal = 0;
-
-   /**
-    * Evaluates Eberly's function
-    * <pre>
-    * f(s) = (n0/(s+r0))^2 + (n1/(s+r1))^2 + (z2/(s+1))^2 - 1
-    * </pre>
-    * which is zero at the ellipsoid point p where (p-q) is parallel
-    * to the ellipsoid normal.
-    */
-   private static class EberlyEvaluator extends NewtonEvaluatorBase {
-      double r0;
-      double r1;
-      double z2;
-      double n0;
-      double n1;
-
-      public EberlyEvaluator (double a, double b, double c, Vector3d q) {
-         r0 = sqr(a/c);
-         r1 = sqr(b/c);
-         n0 = r0*(q.x/a);
-         n1 = r1*(q.y/b);
-         z2 = q.z/c;
-      }
-
-      public EberlyEvaluator (
-         double r0, double r1, double z2, double n0, double n1) {
-
-         this.r0 = r0;
-         this.r1 = r1;
-         this.z2 = z2;
-         this.n0 = n0;
-         this.n1 = n1;
-      }
-
-      public double eval (double s) {
-
-         double rat0Sqr = sqr(n0/(s+r0));
-         double rat1Sqr = sqr(n1/(s+r1));
-         double rat2Sqr = sqr(z2/(s+1));
-
-         value = rat0Sqr + rat1Sqr + rat2Sqr - 1;
-         deriv = -2*(rat0Sqr/(s+r0) + rat1Sqr/(s+r1) + rat2Sqr/(s+1));
-         return value;
-      }
-
-      /**
-       * Computes an appropriate upper bound for s given the current algebraic
-       * value of the ellipse function g for the query point.
-       */
-      public double getShi (double g) {
-         if (g < 0) {
-            // q is inside the ellipse
-            return 0;
-         }
-         else {
-            // q is outside the ellipse
-            return Math.sqrt (sqr(n0) + sqr(n1) + sqr(z2)) - 1;
-         }
-      }
-
-      /**
-       * Computes the ellipsoid point p corresponding to s
-       */
-      public void getPosition (Vector3d p, double s, Vector3d q) {
-         p.set (r0*q.x/(s+r0), r1*q.y/(s+r1), q.z/(s+1));
-      }
-   }
-
-   /**
-    * Find the point <code>p</code> on an ellipsoid closest to
-    * <code>qp</code>, and return the corresponding distance. The distance is
-    * positive if <code>qp</code> is outside the ellipsoid, and negative if it
-    * is inside.
-    *
-    * Modified from "Distance from a Point to an Ellipse, an Ellipsoidm or a
-    * Hyperellipsoid", by David Eberly.
-    */
-   public static double nearestPointEllipsoid (
-      Vector3d p, double a, double b, double c, Vector3d qp) {
-
-      Vector3d q = new Vector3d (qp);
-      AxisOrdering reordering = AxisOrdering.A_B_C;
-
-      // reorder as needed so that a >= b >= c
-      if (a >= b) {
-         if (b >= c) {
-            // nothing to do
-         }
-         else if (a >= c) { // order as a, c, b
-            double tmp = b; b = c; c = tmp;
-            tmp = q.y; q.y = q.z; q.z = tmp;
-            reordering = AxisOrdering.A_C_B;
-         }
-         else { // order as c, a, b
-            double tmp = a; a = c; c = b; b = tmp;
-            tmp = q.x; q.x = q.z; q.z = q.y; q.y = tmp;
-            reordering = AxisOrdering.C_A_B;
-         }
-      }
-      else {
-         if (a >= c) { // order as b, a, c
-            double tmp = a; a = b; b = tmp;
-            tmp = q.x; q.x = q.y; q.y = tmp;
-            reordering = AxisOrdering.B_A_C;
-         }
-         else if (b >= c) { // order as b, c, a
-            double tmp = a; a = b; b = c; c = tmp;
-            tmp = q.x; q.x = q.y; q.y = q.z; q.z = tmp;
-            reordering = AxisOrdering.B_C_A;
-         }
-         else { // order as c, b, a
-            double tmp = a; a = c; c = tmp;
-            tmp = q.x; q.x = q.z; q.z = tmp;
-            reordering = AxisOrdering.C_B_A;
-         }
-      }            
-
-      double dtol = a*1e2*DOUBLE_PREC; // distance tolerance
-
-      double dist = 0;
-
-      if (a == b) {
-         if (b == c) {
-            // spherical case
-            double r = q.norm();
-            if (r == 0) {
-               // at the center and all points are equidistant; pick (a,0,0)
-               p.set (a, 0, 0);
-               dist = -a;         
-            }
-            else {
-               p.scale (a/r, q);
-               dist = r-a;
-            }
-         }
-         else {
-            // oblate spheroid
-            Vector2d rvec = new Vector2d(q.x, q.y);
-            double r = rvec.norm();
-            if (r == 0) {
-               // on the z-axis
-               p.set (0, 0, q.z >= 0 ? c : -c);
-               dist = q.z - c;
-            }
-            else {
-               // on an ellipse in the r/z plane
-               rvec.scale (1/r);
-               Vector2d pr = new Vector2d();
-               dist = nearestPointEllipse (pr, a, c, new Vector2d(r, q.z));
-               p.set (pr.x*rvec.x, pr.x*rvec.y, pr.y);
-            }
-         }
-      }
-      else if (b == c) {
-         // prolate spheroid
-         Vector2d rvec = new Vector2d(q.y, q.z);
-         double r = rvec.norm();
-         if (r == 0) {
-            // on the x-axis
-            p.set (q.x >= 0 ? a : -a, 0, 0);
-            dist = q.x - a;
-         }
-         else {
-            // on an ellipse in the x/r plane
-            rvec.scale (1/r);
-            Vector2d pr = new Vector2d();
-            dist = nearestPointEllipse (pr, a, b, new Vector2d(q.x, r));
-            p.set (pr.x, pr.y*rvec.x, pr.y*rvec.y);
-         }
-      }
-      else {
-         // triaxial case
-
-         boolean negatex = false;
-         boolean negatey = false;
-         boolean negatez = false;
-
-         // reflect axes as needed to get into the first octant
-         if (q.x < -dtol) {
-            q.x = -q.x;
-            negatex = true;
-         }
-         if (q.y < -dtol) {
-            q.y = -q.y;
-            negatey = true;
-         }
-         if (q.z < -dtol) {
-            q.z = -q.z;
-            negatez = true;
-         }
-
-         if (q.z > dtol) {
-            if (q.y > dtol) {
-               if (q.x > dtol) {
-                  double g = sqr(q.x/a) + sqr(q.y/b) + sqr(q.z/c) - 1;
-                  if (g != 0) {
-                     // q completely within first octant
-                     EberlyEvaluator func = 
-                        new EberlyEvaluator (a, b, c, q);
-
-                     double slo = q.z/c-1.0;
-                     double shi = func.getShi(g);
-                     double s0 = (slo+shi)/2.0;
-                     double s =
-                        findRoot (func, slo, shi, s0, a*DOUBLE_PREC/(c*c));
-                     // get p and distance from s
-                     func.getPosition (p, s, q);
-                     dist = Math.sqrt(
-                        sqr(p.x-q.x)+sqr(p.y-q.y)+sqr(p.z-q.z));
-                     if (g < 0) {
-                        // negate distance if inside the ellipsoid
-                        dist = -dist;
-                     }
-                     // record iteration stats
-                     ellipsoidIterationTotal += func.getIterationCnt();
-                     ellipsoidCallTotal++;
-                  }
-                  else {
-                     p.set (q);
-                     dist = 0;
-                  }
-               }
-               else {
-                  // in the y/z plane, within precision
-                  Vector2d pr = new Vector2d();
-                  dist = nearestPointEllipse (pr, b, c, new Vector2d(q.y, q.z));
-                  p.set (0.0, pr.x, pr.y);
-               }
-            }
-            else { 
-               // in the x/z plane, within precision
-               if (q.x > dtol) {
-                  Vector2d pr = new Vector2d();
-                  dist = nearestPointEllipse (pr, a, c, new Vector2d(q.x, q.z));
-                  p.set (pr.x, 0.0, pr.y);
-               }
-               else {
-                  // on the z axis, within precision
-                  p.set (0, 0, c);
-                  dist = q.z - c;
-               }
-            }
-         }
-         else { 
-            // in the x/y plane, within precision. If q is outside a
-            // sub-ellipse with minor axis lengths as and bs, then p is on the
-            // ellipse in the x/y plane. Otherwise, p lies on the ellpsoid
-            // outside the x/y plane.
-            double as = (a*a-c*c)/a;
-            double bs = (b*b-c*c)/b;
-            boolean computed = false;
-            if (q.x < as && q.y < bs) {
-               double ratx = q.x/as;
-               double raty = q.y/bs;
-               double disc = 1 - ratx*ratx - raty*raty;
-               if (disc > EPS) {
-                  p.set (a*ratx, b*raty, c*Math.sqrt(disc));
-                  dist = -Math.sqrt (sqr(p.x-q.x) + sqr(p.y-q.y) + p.z*p.z);
-                  computed = true;
-               }
-            }
-            if (!computed) {
-               // p is on ellipse in the x/y plane
-               Vector2d pr = new Vector2d();
-               dist = nearestPointEllipse (pr, a, b, new Vector2d(q.x, q.y));
-               p.set (pr.x, pr.y, 0.0);
-            }
-         }
-
-         // undo axis negation
-
-         if (negatex) {
-            p.x = -p.x;
-         }
-         if (negatey) {
-            p.y = -p.y;
-         }
-         if (negatez) {
-            p.z = -p.z;
-         }
-      }
-
-      // undo reordering
-
-      switch (reordering) {
-         case A_C_B: {
-            double tmp = p.y; p.y = p.z; p.z = tmp;
-            break;
-         }
-         case C_A_B: {
-            double tmp = p.x; p.x = p.y; p.y = p.z; p.z = tmp;
-            break;
-         }
-         case B_A_C: {
-            double tmp = p.x; p.x = p.y; p.y = tmp;
-            break;
-         }
-         case B_C_A: {
-            double tmp = p.x; p.x = p.z; p.z = p.y; p.y = tmp;
-            break;
-         }
-         case C_B_A: {
-            double tmp = p.x; p.x = p.z; p.z = tmp;
-            break;
-         }
-      }            
-
-      return dist;
-
-   }
-
-}
->>>>>>> 05c57679
+}