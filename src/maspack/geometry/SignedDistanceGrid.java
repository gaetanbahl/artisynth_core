/**
 * Copyright (c) 2017, by the Authors: Bruce Haines (UBC), Antonio Sanchez
 * (UBC), John E Lloyd (UBC)
 *
 * This software is freely available under a 2-clause BSD license. Please see
 * the LICENSE file in the ArtiSynth distribution directory for details.
 */
package maspack.geometry;

import java.util.Arrays;

import maspack.matrix.Point3d;
import maspack.matrix.Vector3d;
import maspack.matrix.Vector3i;
import maspack.render.Renderable;
import maspack.util.Logger;

/**
 * Implements a signed distance field for fixed triangular mesh. One common
 * use of such a field is to detect point penetration distances and normals for
 * use in collision handling.
 *
 * <p>The field is implemented using a regular 3D grid composed of
 * <code>numVX</code> X <code>numVY</code> X <code>numVZ</code> vertices along
 * the x, y and z directions, dividing the volume into <code>(numVX-1)</code> X
 * <code>(numVY-1)</code> X <code>(numVZ-1)</code> cells. For vertices close to
 * the mesh, nearby faces are examined to determine the distance from the mesh
 * to the vertex. A sweep method and ray-casting are then used to propogate
 * distance values throughout the volume and determine whether vertices are
 * inside or outside. The algorithm is based on C++ code provided by Robert
 * Bridson at UBC.
 *
 * <p>The grid is constructed in local mesh coordinates, and all queries are
 * assumed to be performed in local mesh coordinates. The mesh is assumed to be
 * closed; if it is not, the results are undefined. The distance field is
 * defined so as to be negative within the mesh and positive outside
 * it. Normals are computed at each vertex using numeric differentation of the
 * distances associated with the surrounding vertices. Trilinear interpolation
 * of vertex values across each cell is used to compute the distance and normal
 * for a general point within the grid volume.
 */
public class SignedDistanceGrid extends DistanceGrid implements Renderable {

   SignedDistanceGrid () {
      super();
   }

   /**
    * Creates a new signed distance grid for a specified mesh. The mesh is
    * created as for {@link #SignedDistanceGrid(PolygonalMesh,double,Vector3i)},
    * with the number of cells along each axis given by 25.
    *
    * @param mesh mesh for which the grid should be created
    * @param marginFraction multiplied by the width in each direction to
    * determine the margin for that direction
    */
   public SignedDistanceGrid (PolygonalMesh mesh, double marginFraction) {
      this (mesh, marginFraction, new Vector3i (25, 25, 25));
   }

   /**
    * Creates a new signed distance grid for a specified mesh. The grid is
    * aligned with the x, y, z axes, is centered on the mesh, and has cells of
    * uniform size. Its widths are first determined using the mesh bounds and
    * <code>marginFraction</code> as described for {@link
    * #SignedDistanceGrid(PolygonalMesh,double,Vector3i)}. The axis with maximum
    * width is then divided into <code>maxResolution</code> cells, while the
    * other axes are divided into a number of cells {@code <= maxResolution}
    * with the same cell width, with the overall axis widths grown as necessary
    * to accommodate this.
    * 
    * @param mesh mesh for which the grid should be created
    * @param marginFraction multiplied by the width in each direction
    * to determine the (initial) margin for that direction
    * @param maxResolution number of grid cells along the axis of maximum
    * width
    */
   public SignedDistanceGrid (
      PolygonalMesh mesh, double marginFraction, int maxResolution) {
      super(mesh.getFaces().toArray(new Face[mesh.numFaces()]), marginFraction, maxResolution);
<<<<<<< HEAD
=======
      setWorldTransform(mesh.getMeshToWorld());
>>>>>>> 317c6cc7
   }
   
   /**
    * Creates a new signed distance grid for a specified mesh. The grid is
    * aligned with the x, y, z axes and centered on the mesh. Its width along
    * each axis is computed from the mesh's maximum and minimum bounds, and
    * then enlarged by a margin computed by multiplying the width by
    * <code>marginFraction</code>. The width along each axis is therefore
    * <pre>
    *   width = (1 + 2*marginFraction)*boundsWidth
    * </pre>
    * where <code>boundsWidth</code> is the width determined from the mesh
    * bounds.
    * 
    * @param mesh mesh for which the grid should be created
    * @param marginFraction multiplied by the width in each direction
    * to determine the margin for that direction
    * @param resolution number of grid cells that should be used along
    * each axis
    */
   public SignedDistanceGrid (
      PolygonalMesh mesh, double marginFraction, Vector3i resolution) {
<<<<<<< HEAD
	   super(mesh.getFaces().toArray(new Face[mesh.numFaces()]), marginFraction, resolution);
=======
      super(mesh.getFaces().toArray(new Face[mesh.numFaces()]), marginFraction, resolution);
      setWorldTransform(mesh.getMeshToWorld());
>>>>>>> 317c6cc7
   }

//   /**
//    * Returns the mesh associated with this grid.
//    * 
//    * @return mesh associated with this grid
//    */
//   public PolygonalMesh getMesh() {
//      return myMesh;
//   }
 
   /** 
    * Calculates the signed distance field.
    */
   protected void calculatePhi (Feature[] features, double marginDist) {
      Logger logger = Logger.getSystemLogger();
      //logger.info ("Calculating Signed Distance Field...");

      double maxDist = myMaxCoord.distance (myMinCoord);
      int numV = numVX*numVY*numVZ;

      myPhi = new double [numV];
      myNormals = new Vector3d [numV];
      myColorIndices = new int [numV];
      myFeatures = features;

      for (int p = 0; p < myPhi.length; p++) {
         myPhi[p] = maxDist;
      }
      // The index of closestFace matches with phi.
      // Each entry in closestFace is the index of the closest 
      // face to the grid vertex.
      myClosestFeatureIdxs = new int[myPhi.length];
      int zIntersectionCount[] = new int[myPhi.length];
      
      for (int i = 0; i < myPhi.length; i++) {
         myClosestFeatureIdxs[i] = -1;
         zIntersectionCount[i] = 0;
      }
      Point3d faceMin          = new Point3d();
      Point3d faceMax          = new Point3d();
      Point3d closestPoint     = new Point3d();
      // Point3d currentPoint     = new Point3d();
      Point3d currentPointMesh = new Point3d();
      Point3d pc = new Point3d(); // A temp variable passed in for performance.
      Point3d p1 = new Point3d(); // A temp variable passed in for performance.
      Point3d bot = new Point3d();
      Point3d top = new Point3d();
      
      // For every triangle...
      for (int t = 0; t < myFeatures.length; t++) {
         Face face = (Face)myFeatures[t];
         faceMin.set (Double.POSITIVE_INFINITY,
            Double.POSITIVE_INFINITY,
            Double.POSITIVE_INFINITY);
         faceMax.set (Double.NEGATIVE_INFINITY,
            Double.NEGATIVE_INFINITY, 
            Double.NEGATIVE_INFINITY);
         face.updateBounds (faceMin, faceMax);
         // Converting mesh min/max to grid coordinates.
         int faceMinX = (int)((faceMin.x - myMinCoord.x) / myCellWidths.x);
         int faceMinY = (int)((faceMin.y - myMinCoord.y) / myCellWidths.y);
         int faceMinZ = (int)((faceMin.z - myMinCoord.z) / myCellWidths.z);
         if (faceMinX < 0) {
            faceMinX = 0;
         }
         if (faceMinY < 0) {
            faceMinY = 0;
         }
         if (faceMinZ < 0) {
            faceMinZ = 0;
         }
         int faceMaxX = (int)((faceMax.x - myMinCoord.x) / myCellWidths.x) + 1;
         int faceMaxY = (int)((faceMax.y - myMinCoord.y) / myCellWidths.y) + 1;
         int faceMaxZ = (int)((faceMax.z - myMinCoord.z) / myCellWidths.z) + 1;
         if (faceMaxX > numVX - 1) {
            faceMaxX = numVX - 1;
         }
         if (faceMaxY > numVY - 1) {
            faceMaxY = numVY - 1;
         }
         if (faceMaxZ > numVZ - 1) {
            faceMaxZ = numVZ - 1;
         }

         // Now go through the entire parallelpiped. Calculate distance and
         // closestFace.
         for (int z = faceMinZ; z <= faceMaxZ; z++) {
            for (int y = faceMinY; y <= faceMaxY; y++) {
               for (int x = faceMinX; x <= faceMaxX; x++) {
                  // Get mesh coordinates
                  getLocalVertexCoords (currentPointMesh, x, y, z);
                  // Get the distance from this point to the face.
                  face.nearestPoint (closestPoint, currentPointMesh);
                  double distance = currentPointMesh.distance (closestPoint);
                  int index = xyzIndicesToVertex (x, y, z);
                  if (distance < myPhi[index]) {
                     myPhi[index] = distance;
                     myClosestFeatureIdxs [index] = t;
                  }
               }
            }
         }
         
         // Ray-casts from bottom x-y plane, upwards, counting intersections.
         // We're building intersectionCount[] to use in ray casting below.
         for (int y = faceMinY; y <= faceMaxY; y++) {
            currentPointMesh.y = y * myCellWidths.y + myMinCoord.y;
            for (int x = faceMinX; x <= faceMaxX; x++) {
               currentPointMesh.x = x * myCellWidths.x + myMinCoord.x;

               bot.x = currentPointMesh.x;
               bot.y = currentPointMesh.y;
               bot.z = myMinCoord.z-1;
               top.x = currentPointMesh.x;
               top.y = currentPointMesh.y;
               top.z = myMaxCoord.z+1;

               Point3d ipnt = new Point3d();
               int res = RobustPreds.intersectSegmentTriangle (
                  ipnt, bot, top, face, maxDist, /*worldCoords=*/false);

               if (res > 0) {
                  currentPointMesh.z = ipnt.z;
                  // We should now use the z value in grid coordinates.
                  // Extract it from currentPointMesh
                  double currentPointZ =
                     (currentPointMesh.z - myMinCoord.z) / myCellWidths.z;
                  int zInterval = (int)currentPointZ + 1;
                  // intersection counted in next grid square
                  if (zInterval < 0) {
                     ++zIntersectionCount [xyzIndicesToVertex (x, y, 0)];
                  } else if (zInterval < numVZ) {
                     ++zIntersectionCount[xyzIndicesToVertex(x, y, zInterval)];
                  }
               } // point in triangle
            } // x
         } // y
      }

      // Done all triangles.
      // Sweep, propagating values throughout the grid volume.
      for (int pass = 0; pass < 2; pass++) {
         sweep(+1, +1, +1, pc, p1);
         sweep(-1, -1, -1, pc, p1);
         sweep(+1, +1, -1, pc, p1);
         sweep(-1, -1, +1, pc, p1);
         sweep(+1, -1, +1, pc, p1);
         sweep(-1, +1, -1, pc, p1);
         sweep(+1, -1, -1, pc, p1);
         sweep(-1, +1, +1, pc, p1);
      }
      
      // This is a ray-casting implementation to find the sign of each vertex in
      // the grid.
      for (int x = 0; x < numVX; x++) {
         for (int y = 0; y < numVY; y++) {
            int total_count = 0;
            //Count the intersections of the x axis
            for (int z = 0; z < numVZ; z++) {
               int index = xyzIndicesToVertex (x, y, z);
               total_count += zIntersectionCount [index];

               // If parity of intersections so far is odd, we are inside the 
               // mesh.
               if (total_count % 2 == 1) {
                  myPhi[index] =- myPhi[index];
               }
            }
         }
      }
      //logger.println ("done.");
   }


   /** 
    * Calculates the signed distance field, using bounding volume
    * hierarchy queries at each vertex. This method can be considerably
    * slower than the default approach and so is not currently used.
    */
   private void calculatePhiBVH (Feature[] features, double marginDist) {
      Logger logger = Logger.getSystemLogger();
      logger.info ("Calculating Signed Distance Field...");

      // gridSize represents the maximum point in grid coordinates, rounded
      // up to the nearest full cell.
      // +1 for rounding up after casting to an integer.
      // +1 because it is a node count, not cell count
      // numVX = (int)(Math.ceil((myMaxCoord.x-myMinCoord.x) / myCellWidths.x))+1; 
      // numVY = (int)(Math.ceil((myMaxCoord.y-myMinCoord.y) / myCellWidths.y))+1;
      // numVZ = (int)(Math.ceil((myMaxCoord.z-myMinCoord.z) / myCellWidths.z))+1;
      // numVXxVY = numVX*numVY;
      
      int numV = numVX*numVY*numVZ;

      myPhi = new double [numV];
      myNormals = new Vector3d [numV];
      myColorIndices = new int [numV];
      myFeatures = features;

      // The index of closestFace matches with phi.
      // Each entry in closestFace is the index of the closest 
      // face to the grid vertex.
      myClosestFeatureIdxs = new int[myPhi.length];

      BVFeatureQuery query = new BVFeatureQuery();
      // create our own bvtree for the mesh, since we can then dispose of it
      // after we are down building the SD field
      AABBTree bvtree = new AABBTree ();  
      bvtree.setMaxLeafElements(2);
      bvtree.setMargin(marginDist);
      bvtree.build(Arrays.asList(myFeatures));
      System.out.println ("tree done");

      // Now go through the entire parallelpiped. Calculate distance and
      // closestFace.
      Vector3i vxyz = new Vector3i();
      Point3d near = new Point3d();
      Point3d coords = new Point3d();
      double tol = 1e-12*myMaxCoord.distance(myMinCoord);

      for (int idx=0; idx<myPhi.length; idx++) {
         vertexToXyzIndices (vxyz, idx);
         getLocalVertexCoords (coords, vxyz);
         // Get the distance from this point to the face.
         boolean inside = query.isInsideOrientedMesh (bvtree, coords, tol);
         Face face = query.getFaceForInsideOrientedTest (near, null);
         
         Vector3d diff = new Vector3d();
         Vector3d normal = new Vector3d();
         diff.sub (coords, near);
         double dist = diff.norm();
         if (dist < tol) {
            face.computeNormal (normal);
            normal.negate();
            dist = normal.dot (diff);
         }
         else {
            normal.normalize(diff);
            if (inside) {
               normal.negate();
               dist = -dist;
            }
         }
         myPhi[idx] = dist;
         //myNormals[idx] = normal;
         myClosestFeatureIdxs[idx] = face.getIndex();
      }
      logger.println ("done.");
   }
   
 
   /** 
    * Returns the closest face to the vertex indexed by <code>idx</code>.
    *
    * @param idx vertex index
    * @return nearest face to the vertex
    */
   public Face getClosestFace(int idx) {
      return (Face)getClosestFace(idx);
   }

}
<|MERGE_RESOLUTION|>--- conflicted
+++ resolved
@@ -1,375 +1,368 @@
-/**
- * Copyright (c) 2017, by the Authors: Bruce Haines (UBC), Antonio Sanchez
- * (UBC), John E Lloyd (UBC)
- *
- * This software is freely available under a 2-clause BSD license. Please see
- * the LICENSE file in the ArtiSynth distribution directory for details.
- */
-package maspack.geometry;
-
-import java.util.Arrays;
-
-import maspack.matrix.Point3d;
-import maspack.matrix.Vector3d;
-import maspack.matrix.Vector3i;
-import maspack.render.Renderable;
-import maspack.util.Logger;
-
-/**
- * Implements a signed distance field for fixed triangular mesh. One common
- * use of such a field is to detect point penetration distances and normals for
- * use in collision handling.
- *
- * <p>The field is implemented using a regular 3D grid composed of
- * <code>numVX</code> X <code>numVY</code> X <code>numVZ</code> vertices along
- * the x, y and z directions, dividing the volume into <code>(numVX-1)</code> X
- * <code>(numVY-1)</code> X <code>(numVZ-1)</code> cells. For vertices close to
- * the mesh, nearby faces are examined to determine the distance from the mesh
- * to the vertex. A sweep method and ray-casting are then used to propogate
- * distance values throughout the volume and determine whether vertices are
- * inside or outside. The algorithm is based on C++ code provided by Robert
- * Bridson at UBC.
- *
- * <p>The grid is constructed in local mesh coordinates, and all queries are
- * assumed to be performed in local mesh coordinates. The mesh is assumed to be
- * closed; if it is not, the results are undefined. The distance field is
- * defined so as to be negative within the mesh and positive outside
- * it. Normals are computed at each vertex using numeric differentation of the
- * distances associated with the surrounding vertices. Trilinear interpolation
- * of vertex values across each cell is used to compute the distance and normal
- * for a general point within the grid volume.
- */
-public class SignedDistanceGrid extends DistanceGrid implements Renderable {
-
-   SignedDistanceGrid () {
-      super();
-   }
-
-   /**
-    * Creates a new signed distance grid for a specified mesh. The mesh is
-    * created as for {@link #SignedDistanceGrid(PolygonalMesh,double,Vector3i)},
-    * with the number of cells along each axis given by 25.
-    *
-    * @param mesh mesh for which the grid should be created
-    * @param marginFraction multiplied by the width in each direction to
-    * determine the margin for that direction
-    */
-   public SignedDistanceGrid (PolygonalMesh mesh, double marginFraction) {
-      this (mesh, marginFraction, new Vector3i (25, 25, 25));
-   }
-
-   /**
-    * Creates a new signed distance grid for a specified mesh. The grid is
-    * aligned with the x, y, z axes, is centered on the mesh, and has cells of
-    * uniform size. Its widths are first determined using the mesh bounds and
-    * <code>marginFraction</code> as described for {@link
-    * #SignedDistanceGrid(PolygonalMesh,double,Vector3i)}. The axis with maximum
-    * width is then divided into <code>maxResolution</code> cells, while the
-    * other axes are divided into a number of cells {@code <= maxResolution}
-    * with the same cell width, with the overall axis widths grown as necessary
-    * to accommodate this.
-    * 
-    * @param mesh mesh for which the grid should be created
-    * @param marginFraction multiplied by the width in each direction
-    * to determine the (initial) margin for that direction
-    * @param maxResolution number of grid cells along the axis of maximum
-    * width
-    */
-   public SignedDistanceGrid (
-      PolygonalMesh mesh, double marginFraction, int maxResolution) {
-      super(mesh.getFaces().toArray(new Face[mesh.numFaces()]), marginFraction, maxResolution);
-<<<<<<< HEAD
-=======
-      setWorldTransform(mesh.getMeshToWorld());
->>>>>>> 317c6cc7
-   }
-   
-   /**
-    * Creates a new signed distance grid for a specified mesh. The grid is
-    * aligned with the x, y, z axes and centered on the mesh. Its width along
-    * each axis is computed from the mesh's maximum and minimum bounds, and
-    * then enlarged by a margin computed by multiplying the width by
-    * <code>marginFraction</code>. The width along each axis is therefore
-    * <pre>
-    *   width = (1 + 2*marginFraction)*boundsWidth
-    * </pre>
-    * where <code>boundsWidth</code> is the width determined from the mesh
-    * bounds.
-    * 
-    * @param mesh mesh for which the grid should be created
-    * @param marginFraction multiplied by the width in each direction
-    * to determine the margin for that direction
-    * @param resolution number of grid cells that should be used along
-    * each axis
-    */
-   public SignedDistanceGrid (
-      PolygonalMesh mesh, double marginFraction, Vector3i resolution) {
-<<<<<<< HEAD
-	   super(mesh.getFaces().toArray(new Face[mesh.numFaces()]), marginFraction, resolution);
-=======
-      super(mesh.getFaces().toArray(new Face[mesh.numFaces()]), marginFraction, resolution);
-      setWorldTransform(mesh.getMeshToWorld());
->>>>>>> 317c6cc7
-   }
-
-//   /**
-//    * Returns the mesh associated with this grid.
-//    * 
-//    * @return mesh associated with this grid
-//    */
-//   public PolygonalMesh getMesh() {
-//      return myMesh;
-//   }
- 
-   /** 
-    * Calculates the signed distance field.
-    */
-   protected void calculatePhi (Feature[] features, double marginDist) {
-      Logger logger = Logger.getSystemLogger();
-      //logger.info ("Calculating Signed Distance Field...");
-
-      double maxDist = myMaxCoord.distance (myMinCoord);
-      int numV = numVX*numVY*numVZ;
-
-      myPhi = new double [numV];
-      myNormals = new Vector3d [numV];
-      myColorIndices = new int [numV];
-      myFeatures = features;
-
-      for (int p = 0; p < myPhi.length; p++) {
-         myPhi[p] = maxDist;
-      }
-      // The index of closestFace matches with phi.
-      // Each entry in closestFace is the index of the closest 
-      // face to the grid vertex.
-      myClosestFeatureIdxs = new int[myPhi.length];
-      int zIntersectionCount[] = new int[myPhi.length];
-      
-      for (int i = 0; i < myPhi.length; i++) {
-         myClosestFeatureIdxs[i] = -1;
-         zIntersectionCount[i] = 0;
-      }
-      Point3d faceMin          = new Point3d();
-      Point3d faceMax          = new Point3d();
-      Point3d closestPoint     = new Point3d();
-      // Point3d currentPoint     = new Point3d();
-      Point3d currentPointMesh = new Point3d();
-      Point3d pc = new Point3d(); // A temp variable passed in for performance.
-      Point3d p1 = new Point3d(); // A temp variable passed in for performance.
-      Point3d bot = new Point3d();
-      Point3d top = new Point3d();
-      
-      // For every triangle...
-      for (int t = 0; t < myFeatures.length; t++) {
-         Face face = (Face)myFeatures[t];
-         faceMin.set (Double.POSITIVE_INFINITY,
-            Double.POSITIVE_INFINITY,
-            Double.POSITIVE_INFINITY);
-         faceMax.set (Double.NEGATIVE_INFINITY,
-            Double.NEGATIVE_INFINITY, 
-            Double.NEGATIVE_INFINITY);
-         face.updateBounds (faceMin, faceMax);
-         // Converting mesh min/max to grid coordinates.
-         int faceMinX = (int)((faceMin.x - myMinCoord.x) / myCellWidths.x);
-         int faceMinY = (int)((faceMin.y - myMinCoord.y) / myCellWidths.y);
-         int faceMinZ = (int)((faceMin.z - myMinCoord.z) / myCellWidths.z);
-         if (faceMinX < 0) {
-            faceMinX = 0;
-         }
-         if (faceMinY < 0) {
-            faceMinY = 0;
-         }
-         if (faceMinZ < 0) {
-            faceMinZ = 0;
-         }
-         int faceMaxX = (int)((faceMax.x - myMinCoord.x) / myCellWidths.x) + 1;
-         int faceMaxY = (int)((faceMax.y - myMinCoord.y) / myCellWidths.y) + 1;
-         int faceMaxZ = (int)((faceMax.z - myMinCoord.z) / myCellWidths.z) + 1;
-         if (faceMaxX > numVX - 1) {
-            faceMaxX = numVX - 1;
-         }
-         if (faceMaxY > numVY - 1) {
-            faceMaxY = numVY - 1;
-         }
-         if (faceMaxZ > numVZ - 1) {
-            faceMaxZ = numVZ - 1;
-         }
-
-         // Now go through the entire parallelpiped. Calculate distance and
-         // closestFace.
-         for (int z = faceMinZ; z <= faceMaxZ; z++) {
-            for (int y = faceMinY; y <= faceMaxY; y++) {
-               for (int x = faceMinX; x <= faceMaxX; x++) {
-                  // Get mesh coordinates
-                  getLocalVertexCoords (currentPointMesh, x, y, z);
-                  // Get the distance from this point to the face.
-                  face.nearestPoint (closestPoint, currentPointMesh);
-                  double distance = currentPointMesh.distance (closestPoint);
-                  int index = xyzIndicesToVertex (x, y, z);
-                  if (distance < myPhi[index]) {
-                     myPhi[index] = distance;
-                     myClosestFeatureIdxs [index] = t;
-                  }
-               }
-            }
-         }
-         
-         // Ray-casts from bottom x-y plane, upwards, counting intersections.
-         // We're building intersectionCount[] to use in ray casting below.
-         for (int y = faceMinY; y <= faceMaxY; y++) {
-            currentPointMesh.y = y * myCellWidths.y + myMinCoord.y;
-            for (int x = faceMinX; x <= faceMaxX; x++) {
-               currentPointMesh.x = x * myCellWidths.x + myMinCoord.x;
-
-               bot.x = currentPointMesh.x;
-               bot.y = currentPointMesh.y;
-               bot.z = myMinCoord.z-1;
-               top.x = currentPointMesh.x;
-               top.y = currentPointMesh.y;
-               top.z = myMaxCoord.z+1;
-
-               Point3d ipnt = new Point3d();
-               int res = RobustPreds.intersectSegmentTriangle (
-                  ipnt, bot, top, face, maxDist, /*worldCoords=*/false);
-
-               if (res > 0) {
-                  currentPointMesh.z = ipnt.z;
-                  // We should now use the z value in grid coordinates.
-                  // Extract it from currentPointMesh
-                  double currentPointZ =
-                     (currentPointMesh.z - myMinCoord.z) / myCellWidths.z;
-                  int zInterval = (int)currentPointZ + 1;
-                  // intersection counted in next grid square
-                  if (zInterval < 0) {
-                     ++zIntersectionCount [xyzIndicesToVertex (x, y, 0)];
-                  } else if (zInterval < numVZ) {
-                     ++zIntersectionCount[xyzIndicesToVertex(x, y, zInterval)];
-                  }
-               } // point in triangle
-            } // x
-         } // y
-      }
-
-      // Done all triangles.
-      // Sweep, propagating values throughout the grid volume.
-      for (int pass = 0; pass < 2; pass++) {
-         sweep(+1, +1, +1, pc, p1);
-         sweep(-1, -1, -1, pc, p1);
-         sweep(+1, +1, -1, pc, p1);
-         sweep(-1, -1, +1, pc, p1);
-         sweep(+1, -1, +1, pc, p1);
-         sweep(-1, +1, -1, pc, p1);
-         sweep(+1, -1, -1, pc, p1);
-         sweep(-1, +1, +1, pc, p1);
-      }
-      
-      // This is a ray-casting implementation to find the sign of each vertex in
-      // the grid.
-      for (int x = 0; x < numVX; x++) {
-         for (int y = 0; y < numVY; y++) {
-            int total_count = 0;
-            //Count the intersections of the x axis
-            for (int z = 0; z < numVZ; z++) {
-               int index = xyzIndicesToVertex (x, y, z);
-               total_count += zIntersectionCount [index];
-
-               // If parity of intersections so far is odd, we are inside the 
-               // mesh.
-               if (total_count % 2 == 1) {
-                  myPhi[index] =- myPhi[index];
-               }
-            }
-         }
-      }
-      //logger.println ("done.");
-   }
-
-
-   /** 
-    * Calculates the signed distance field, using bounding volume
-    * hierarchy queries at each vertex. This method can be considerably
-    * slower than the default approach and so is not currently used.
-    */
-   private void calculatePhiBVH (Feature[] features, double marginDist) {
-      Logger logger = Logger.getSystemLogger();
-      logger.info ("Calculating Signed Distance Field...");
-
-      // gridSize represents the maximum point in grid coordinates, rounded
-      // up to the nearest full cell.
-      // +1 for rounding up after casting to an integer.
-      // +1 because it is a node count, not cell count
-      // numVX = (int)(Math.ceil((myMaxCoord.x-myMinCoord.x) / myCellWidths.x))+1; 
-      // numVY = (int)(Math.ceil((myMaxCoord.y-myMinCoord.y) / myCellWidths.y))+1;
-      // numVZ = (int)(Math.ceil((myMaxCoord.z-myMinCoord.z) / myCellWidths.z))+1;
-      // numVXxVY = numVX*numVY;
-      
-      int numV = numVX*numVY*numVZ;
-
-      myPhi = new double [numV];
-      myNormals = new Vector3d [numV];
-      myColorIndices = new int [numV];
-      myFeatures = features;
-
-      // The index of closestFace matches with phi.
-      // Each entry in closestFace is the index of the closest 
-      // face to the grid vertex.
-      myClosestFeatureIdxs = new int[myPhi.length];
-
-      BVFeatureQuery query = new BVFeatureQuery();
-      // create our own bvtree for the mesh, since we can then dispose of it
-      // after we are down building the SD field
-      AABBTree bvtree = new AABBTree ();  
-      bvtree.setMaxLeafElements(2);
-      bvtree.setMargin(marginDist);
-      bvtree.build(Arrays.asList(myFeatures));
-      System.out.println ("tree done");
-
-      // Now go through the entire parallelpiped. Calculate distance and
-      // closestFace.
-      Vector3i vxyz = new Vector3i();
-      Point3d near = new Point3d();
-      Point3d coords = new Point3d();
-      double tol = 1e-12*myMaxCoord.distance(myMinCoord);
-
-      for (int idx=0; idx<myPhi.length; idx++) {
-         vertexToXyzIndices (vxyz, idx);
-         getLocalVertexCoords (coords, vxyz);
-         // Get the distance from this point to the face.
-         boolean inside = query.isInsideOrientedMesh (bvtree, coords, tol);
-         Face face = query.getFaceForInsideOrientedTest (near, null);
-         
-         Vector3d diff = new Vector3d();
-         Vector3d normal = new Vector3d();
-         diff.sub (coords, near);
-         double dist = diff.norm();
-         if (dist < tol) {
-            face.computeNormal (normal);
-            normal.negate();
-            dist = normal.dot (diff);
-         }
-         else {
-            normal.normalize(diff);
-            if (inside) {
-               normal.negate();
-               dist = -dist;
-            }
-         }
-         myPhi[idx] = dist;
-         //myNormals[idx] = normal;
-         myClosestFeatureIdxs[idx] = face.getIndex();
-      }
-      logger.println ("done.");
-   }
-   
- 
-   /** 
-    * Returns the closest face to the vertex indexed by <code>idx</code>.
-    *
-    * @param idx vertex index
-    * @return nearest face to the vertex
-    */
-   public Face getClosestFace(int idx) {
-      return (Face)getClosestFace(idx);
-   }
-
-}
+/**
+ * Copyright (c) 2017, by the Authors: Bruce Haines (UBC), Antonio Sanchez
+ * (UBC), John E Lloyd (UBC)
+ *
+ * This software is freely available under a 2-clause BSD license. Please see
+ * the LICENSE file in the ArtiSynth distribution directory for details.
+ */
+package maspack.geometry;
+
+import java.util.Arrays;
+
+import maspack.matrix.Point3d;
+import maspack.matrix.Vector3d;
+import maspack.matrix.Vector3i;
+import maspack.render.Renderable;
+import maspack.util.Logger;
+
+/**
+ * Implements a signed distance field for fixed triangular mesh. One common
+ * use of such a field is to detect point penetration distances and normals for
+ * use in collision handling.
+ *
+ * <p>The field is implemented using a regular 3D grid composed of
+ * <code>numVX</code> X <code>numVY</code> X <code>numVZ</code> vertices along
+ * the x, y and z directions, dividing the volume into <code>(numVX-1)</code> X
+ * <code>(numVY-1)</code> X <code>(numVZ-1)</code> cells. For vertices close to
+ * the mesh, nearby faces are examined to determine the distance from the mesh
+ * to the vertex. A sweep method and ray-casting are then used to propogate
+ * distance values throughout the volume and determine whether vertices are
+ * inside or outside. The algorithm is based on C++ code provided by Robert
+ * Bridson at UBC.
+ *
+ * <p>The grid is constructed in local mesh coordinates, and all queries are
+ * assumed to be performed in local mesh coordinates. The mesh is assumed to be
+ * closed; if it is not, the results are undefined. The distance field is
+ * defined so as to be negative within the mesh and positive outside
+ * it. Normals are computed at each vertex using numeric differentation of the
+ * distances associated with the surrounding vertices. Trilinear interpolation
+ * of vertex values across each cell is used to compute the distance and normal
+ * for a general point within the grid volume.
+ */
+public class SignedDistanceGrid extends DistanceGrid implements Renderable {
+
+   SignedDistanceGrid () {
+      super();
+   }
+
+   /**
+    * Creates a new signed distance grid for a specified mesh. The mesh is
+    * created as for {@link #SignedDistanceGrid(PolygonalMesh,double,Vector3i)},
+    * with the number of cells along each axis given by 25.
+    *
+    * @param mesh mesh for which the grid should be created
+    * @param marginFraction multiplied by the width in each direction to
+    * determine the margin for that direction
+    */
+   public SignedDistanceGrid (PolygonalMesh mesh, double marginFraction) {
+      this (mesh, marginFraction, new Vector3i (25, 25, 25));
+   }
+
+   /**
+    * Creates a new signed distance grid for a specified mesh. The grid is
+    * aligned with the x, y, z axes, is centered on the mesh, and has cells of
+    * uniform size. Its widths are first determined using the mesh bounds and
+    * <code>marginFraction</code> as described for {@link
+    * #SignedDistanceGrid(PolygonalMesh,double,Vector3i)}. The axis with maximum
+    * width is then divided into <code>maxResolution</code> cells, while the
+    * other axes are divided into a number of cells {@code <= maxResolution}
+    * with the same cell width, with the overall axis widths grown as necessary
+    * to accommodate this.
+    * 
+    * @param mesh mesh for which the grid should be created
+    * @param marginFraction multiplied by the width in each direction
+    * to determine the (initial) margin for that direction
+    * @param maxResolution number of grid cells along the axis of maximum
+    * width
+    */
+   public SignedDistanceGrid (
+      PolygonalMesh mesh, double marginFraction, int maxResolution) {
+      super(mesh.getFaces().toArray(new Face[mesh.numFaces()]), marginFraction, maxResolution);
+      setWorldTransform(mesh.getMeshToWorld());
+   }
+   
+   /**
+    * Creates a new signed distance grid for a specified mesh. The grid is
+    * aligned with the x, y, z axes and centered on the mesh. Its width along
+    * each axis is computed from the mesh's maximum and minimum bounds, and
+    * then enlarged by a margin computed by multiplying the width by
+    * <code>marginFraction</code>. The width along each axis is therefore
+    * <pre>
+    *   width = (1 + 2*marginFraction)*boundsWidth
+    * </pre>
+    * where <code>boundsWidth</code> is the width determined from the mesh
+    * bounds.
+    * 
+    * @param mesh mesh for which the grid should be created
+    * @param marginFraction multiplied by the width in each direction
+    * to determine the margin for that direction
+    * @param resolution number of grid cells that should be used along
+    * each axis
+    */
+   public SignedDistanceGrid (
+      PolygonalMesh mesh, double marginFraction, Vector3i resolution) {
+      super(mesh.getFaces().toArray(new Face[mesh.numFaces()]), marginFraction, resolution);
+      setWorldTransform(mesh.getMeshToWorld());
+   }
+
+//   /**
+//    * Returns the mesh associated with this grid.
+//    * 
+//    * @return mesh associated with this grid
+//    */
+//   public PolygonalMesh getMesh() {
+//      return myMesh;
+//   }
+ 
+   /** 
+    * Calculates the signed distance field.
+    */
+   protected void calculatePhi (Feature[] features, double marginDist) {
+      Logger logger = Logger.getSystemLogger();
+      //logger.info ("Calculating Signed Distance Field...");
+
+      double maxDist = myMaxCoord.distance (myMinCoord);
+      int numV = numVX*numVY*numVZ;
+
+      myPhi = new double [numV];
+      myNormals = new Vector3d [numV];
+      myColorIndices = new int [numV];
+      myFeatures = features;
+
+      for (int p = 0; p < myPhi.length; p++) {
+         myPhi[p] = maxDist;
+      }
+      // The index of closestFace matches with phi.
+      // Each entry in closestFace is the index of the closest 
+      // face to the grid vertex.
+      myClosestFeatureIdxs = new int[myPhi.length];
+      int zIntersectionCount[] = new int[myPhi.length];
+      
+      for (int i = 0; i < myPhi.length; i++) {
+         myClosestFeatureIdxs[i] = -1;
+         zIntersectionCount[i] = 0;
+      }
+      Point3d faceMin          = new Point3d();
+      Point3d faceMax          = new Point3d();
+      Point3d closestPoint     = new Point3d();
+      // Point3d currentPoint     = new Point3d();
+      Point3d currentPointMesh = new Point3d();
+      Point3d pc = new Point3d(); // A temp variable passed in for performance.
+      Point3d p1 = new Point3d(); // A temp variable passed in for performance.
+      Point3d bot = new Point3d();
+      Point3d top = new Point3d();
+      
+      // For every triangle...
+      for (int t = 0; t < myFeatures.length; t++) {
+         Face face = (Face)myFeatures[t];
+         faceMin.set (Double.POSITIVE_INFINITY,
+            Double.POSITIVE_INFINITY,
+            Double.POSITIVE_INFINITY);
+         faceMax.set (Double.NEGATIVE_INFINITY,
+            Double.NEGATIVE_INFINITY, 
+            Double.NEGATIVE_INFINITY);
+         face.updateBounds (faceMin, faceMax);
+         // Converting mesh min/max to grid coordinates.
+         int faceMinX = (int)((faceMin.x - myMinCoord.x) / myCellWidths.x);
+         int faceMinY = (int)((faceMin.y - myMinCoord.y) / myCellWidths.y);
+         int faceMinZ = (int)((faceMin.z - myMinCoord.z) / myCellWidths.z);
+         if (faceMinX < 0) {
+            faceMinX = 0;
+         }
+         if (faceMinY < 0) {
+            faceMinY = 0;
+         }
+         if (faceMinZ < 0) {
+            faceMinZ = 0;
+         }
+         int faceMaxX = (int)((faceMax.x - myMinCoord.x) / myCellWidths.x) + 1;
+         int faceMaxY = (int)((faceMax.y - myMinCoord.y) / myCellWidths.y) + 1;
+         int faceMaxZ = (int)((faceMax.z - myMinCoord.z) / myCellWidths.z) + 1;
+         if (faceMaxX > numVX - 1) {
+            faceMaxX = numVX - 1;
+         }
+         if (faceMaxY > numVY - 1) {
+            faceMaxY = numVY - 1;
+         }
+         if (faceMaxZ > numVZ - 1) {
+            faceMaxZ = numVZ - 1;
+         }
+
+         // Now go through the entire parallelpiped. Calculate distance and
+         // closestFace.
+         for (int z = faceMinZ; z <= faceMaxZ; z++) {
+            for (int y = faceMinY; y <= faceMaxY; y++) {
+               for (int x = faceMinX; x <= faceMaxX; x++) {
+                  // Get mesh coordinates
+                  getLocalVertexCoords (currentPointMesh, x, y, z);
+                  // Get the distance from this point to the face.
+                  face.nearestPoint (closestPoint, currentPointMesh);
+                  double distance = currentPointMesh.distance (closestPoint);
+                  int index = xyzIndicesToVertex (x, y, z);
+                  if (distance < myPhi[index]) {
+                     myPhi[index] = distance;
+                     myClosestFeatureIdxs [index] = t;
+                  }
+               }
+            }
+         }
+         
+         // Ray-casts from bottom x-y plane, upwards, counting intersections.
+         // We're building intersectionCount[] to use in ray casting below.
+         for (int y = faceMinY; y <= faceMaxY; y++) {
+            currentPointMesh.y = y * myCellWidths.y + myMinCoord.y;
+            for (int x = faceMinX; x <= faceMaxX; x++) {
+               currentPointMesh.x = x * myCellWidths.x + myMinCoord.x;
+
+               bot.x = currentPointMesh.x;
+               bot.y = currentPointMesh.y;
+               bot.z = myMinCoord.z-1;
+               top.x = currentPointMesh.x;
+               top.y = currentPointMesh.y;
+               top.z = myMaxCoord.z+1;
+
+               Point3d ipnt = new Point3d();
+               int res = RobustPreds.intersectSegmentTriangle (
+                  ipnt, bot, top, face, maxDist, /*worldCoords=*/false);
+
+               if (res > 0) {
+                  currentPointMesh.z = ipnt.z;
+                  // We should now use the z value in grid coordinates.
+                  // Extract it from currentPointMesh
+                  double currentPointZ =
+                     (currentPointMesh.z - myMinCoord.z) / myCellWidths.z;
+                  int zInterval = (int)currentPointZ + 1;
+                  // intersection counted in next grid square
+                  if (zInterval < 0) {
+                     ++zIntersectionCount [xyzIndicesToVertex (x, y, 0)];
+                  } else if (zInterval < numVZ) {
+                     ++zIntersectionCount[xyzIndicesToVertex(x, y, zInterval)];
+                  }
+               } // point in triangle
+            } // x
+         } // y
+      }
+
+      // Done all triangles.
+      // Sweep, propagating values throughout the grid volume.
+      for (int pass = 0; pass < 2; pass++) {
+         sweep(+1, +1, +1, pc, p1);
+         sweep(-1, -1, -1, pc, p1);
+         sweep(+1, +1, -1, pc, p1);
+         sweep(-1, -1, +1, pc, p1);
+         sweep(+1, -1, +1, pc, p1);
+         sweep(-1, +1, -1, pc, p1);
+         sweep(+1, -1, -1, pc, p1);
+         sweep(-1, +1, +1, pc, p1);
+      }
+      
+      // This is a ray-casting implementation to find the sign of each vertex in
+      // the grid.
+      for (int x = 0; x < numVX; x++) {
+         for (int y = 0; y < numVY; y++) {
+            int total_count = 0;
+            //Count the intersections of the x axis
+            for (int z = 0; z < numVZ; z++) {
+               int index = xyzIndicesToVertex (x, y, z);
+               total_count += zIntersectionCount [index];
+
+               // If parity of intersections so far is odd, we are inside the 
+               // mesh.
+               if (total_count % 2 == 1) {
+                  myPhi[index] =- myPhi[index];
+               }
+            }
+         }
+      }
+      //logger.println ("done.");
+   }
+
+
+   /** 
+    * Calculates the signed distance field, using bounding volume
+    * hierarchy queries at each vertex. This method can be considerably
+    * slower than the default approach and so is not currently used.
+    */
+   private void calculatePhiBVH (Feature[] features, double marginDist) {
+      Logger logger = Logger.getSystemLogger();
+      logger.info ("Calculating Signed Distance Field...");
+
+      // gridSize represents the maximum point in grid coordinates, rounded
+      // up to the nearest full cell.
+      // +1 for rounding up after casting to an integer.
+      // +1 because it is a node count, not cell count
+      // numVX = (int)(Math.ceil((myMaxCoord.x-myMinCoord.x) / myCellWidths.x))+1; 
+      // numVY = (int)(Math.ceil((myMaxCoord.y-myMinCoord.y) / myCellWidths.y))+1;
+      // numVZ = (int)(Math.ceil((myMaxCoord.z-myMinCoord.z) / myCellWidths.z))+1;
+      // numVXxVY = numVX*numVY;
+      
+      int numV = numVX*numVY*numVZ;
+
+      myPhi = new double [numV];
+      myNormals = new Vector3d [numV];
+      myColorIndices = new int [numV];
+      myFeatures = features;
+
+      // The index of closestFace matches with phi.
+      // Each entry in closestFace is the index of the closest 
+      // face to the grid vertex.
+      myClosestFeatureIdxs = new int[myPhi.length];
+
+      BVFeatureQuery query = new BVFeatureQuery();
+      // create our own bvtree for the mesh, since we can then dispose of it
+      // after we are down building the SD field
+      AABBTree bvtree = new AABBTree ();  
+      bvtree.setMaxLeafElements(2);
+      bvtree.setMargin(marginDist);
+      bvtree.build(Arrays.asList(myFeatures));
+      System.out.println ("tree done");
+
+      // Now go through the entire parallelpiped. Calculate distance and
+      // closestFace.
+      Vector3i vxyz = new Vector3i();
+      Point3d near = new Point3d();
+      Point3d coords = new Point3d();
+      double tol = 1e-12*myMaxCoord.distance(myMinCoord);
+
+      for (int idx=0; idx<myPhi.length; idx++) {
+         vertexToXyzIndices (vxyz, idx);
+         getLocalVertexCoords (coords, vxyz);
+         // Get the distance from this point to the face.
+         boolean inside = query.isInsideOrientedMesh (bvtree, coords, tol);
+         Face face = query.getFaceForInsideOrientedTest (near, null);
+         
+         Vector3d diff = new Vector3d();
+         Vector3d normal = new Vector3d();
+         diff.sub (coords, near);
+         double dist = diff.norm();
+         if (dist < tol) {
+            face.computeNormal (normal);
+            normal.negate();
+            dist = normal.dot (diff);
+         }
+         else {
+            normal.normalize(diff);
+            if (inside) {
+               normal.negate();
+               dist = -dist;
+            }
+         }
+         myPhi[idx] = dist;
+         //myNormals[idx] = normal;
+         myClosestFeatureIdxs[idx] = face.getIndex();
+      }
+      logger.println ("done.");
+   }
+   
+ 
+   /** 
+    * Returns the closest face to the vertex indexed by <code>idx</code>.
+    *
+    * @param idx vertex index
+    * @return nearest face to the vertex
+    */
+   public Face getClosestFace(int idx) {
+      return (Face)getClosestFace(idx);
+   }
+
+}