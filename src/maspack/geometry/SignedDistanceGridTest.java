package maspack.geometry;

import maspack.matrix.*;
import maspack.util.*;

public class SignedDistanceGridTest extends UnitTest {

<<<<<<< HEAD
=======
   MatrixNd myC0156;
   MatrixNd myC0126;
   MatrixNd myC0326;
   MatrixNd myC0456;
   MatrixNd myC0476;
   MatrixNd myC0376;

   private void createQuadraticInterpolationMatrices() {
      
      Vector3i v0 = new Vector3i (0, 0, 0);
      Vector3i v1 = new Vector3i (2, 0, 0);
      Vector3i v2 = new Vector3i (2, 0, 2);
      Vector3i v3 = new Vector3i (0, 0, 2);

      Vector3i v4 = new Vector3i (0, 2, 0);
      Vector3i v5 = new Vector3i (2, 2, 0);
      Vector3i v6 = new Vector3i (2, 2, 2);
      Vector3i v7 = new Vector3i (0, 2, 2);

      myC0156 = createQuadraticInterpolationMatrix (v0, v1, v5, v6);
      myC0126 = createQuadraticInterpolationMatrix (v0, v1, v2, v6);
      myC0326 = createQuadraticInterpolationMatrix (v0, v3, v2, v6);
      myC0376 = createQuadraticInterpolationMatrix (v0, v3, v7, v6);
      myC0476 = createQuadraticInterpolationMatrix (v0, v4, v7, v6);
      myC0456 = createQuadraticInterpolationMatrix (v0, v4, v5, v6);
   }

   private MatrixNd createQuadraticInterpolationMatrix (
      Vector3i v0, Vector3i v1, Vector3i v2, Vector3i v3) {

      Vector3i e01 = getEdge (v0, v1);
      Vector3i e12 = getEdge (v1, v2);
      Vector3i e23 = getEdge (v2, v3);
      Vector3i e02 = getEdge (v0, v2);
      Vector3i e13 = getEdge (v1, v3);
      Vector3i e03 = getEdge (v0, v3);

      MatrixNd C = new MatrixNd (10, 10);
      Vector3i[] nodes = new Vector3i[] {
         v0, v1, v2, v3, e01, e12, e23, e02, e13, e03 };
      for (int i=0; i<10; i++) {
         Vector3i n = nodes[i];
         double x = n.x/2.0;
         double y = n.y/2.0;
         double z = n.z/2.0;
         C.set (i, 0, x*x);
         C.set (i, 1, y*y);
         C.set (i, 2, z*z);
         C.set (i, 3, x*y);
         C.set (i, 4, x*z);
         C.set (i, 5, y*z);
         C.set (i, 6, x);
         C.set (i, 7, y);
         C.set (i, 8, z);
         C.set (i, 9, 1);
      }
      C.invert();
      return C;
   }

   protected SignedDistanceGridTest() {
      createQuadraticInterpolationMatrices();
      
   }

>>>>>>> 504fb510
   private Matrix3d computeNumericNormalDerivative (
      SignedDistanceGrid grid, Point3d q) {

      Matrix3d Dchk = new Matrix3d();
      Point3d qh = new Point3d(q);

      Vector3d nrm = new Vector3d();
      
      double d0 = grid.getLocalDistanceAndNormal (nrm, null, q);
      Vector3d f0 = new Vector3d();
      f0.scale (d0, nrm);
      double h = 1e-8;

      for (int i=0; i<3; i++) {
         qh.set (q);
         qh.set (i, q.get(i)+h);
         double d = grid.getLocalDistanceAndNormal (nrm, null, qh);
         Vector3d df = new Vector3d();
         df.scale (d, nrm);
         df.sub (f0);
         df.scale (1/h);
         Dchk.setColumn (i, df);
      }
      return Dchk;
   }

<<<<<<< HEAD
=======
   private double distanceCheck (SignedDistanceGrid grid, Point3d q) {
      Vector3d cellWidths = grid.getCellWidths();
      Vector3d minc = grid.getMinCoords();
      Vector3d maxc = grid.getMaxCoords();
      Vector3i res = grid.getResolution();
      if (q.x < minc.x || q.x > maxc.x ||
          q.y < minc.y || q.y > maxc.y ||
          q.z < minc.z || q.z > maxc.z) {
         return DistanceGrid.OUTSIDE;
      }
      double x = (q.x-minc.x)/cellWidths.x;
      double y = (q.y-minc.y)/cellWidths.y;
      double z = (q.z-minc.z)/cellWidths.z;
      int xi = (int)x;
      int yj = (int)y;
      int zk = (int)z;
      x -= xi;
      y -= yj;
      z -= zk;
      if (xi < 0) {
         xi = 0;
      }
      else if (xi == res.x) {
         xi--;
         x += 1;
      }
      if (yj < 0) {
         yj = 0;
      }
      else if (yj == res.y) {
         yj--;
         y += 1;
      }
      if (zk < 0) {
         zk = 0;
      }
      else if (zk == res.z) {
         zk--;
         z += 1;
      }
      int numVX = res.x+1;
      int numVY = res.y+1;
      double[] phi = grid.getDistances();
      int base = grid.xyzIndicesToVertex(xi, yj, zk);
      double d000 = phi[base];
      double d100 = phi[base + 1];
      double d110 = phi[base + 1 + numVX];
      double d010 = phi[base + numVX];
      double d001 = phi[base + numVX*numVY];
      double d101 = phi[base + 1 + numVX*numVY];
      double d111 = phi[base + 1 + numVX + numVX*numVY];
      double d011 = phi[base + numVX + numVX*numVY];

      double d =
         (1-z)*((1-y)*(d000*(1-x)+d100*x) + y*(d010*(1-x)+d110*x)) +
         z*((1-y)*(d001*(1-x)+d101*x) + y*(d011*(1-x)+d111*x));
      return d;
   }

   private Vector3i getEdge (Vector3i v0, Vector3i v1) {
      Vector3i edge = new Vector3i();
      edge.x = (v0.x+v1.x)/2;
      edge.y = (v0.y+v1.y)/2;
      edge.z = (v0.z+v1.z)/2;
      return edge;
   }

   private double quadInterpolateTet (
      SignedDistanceGrid grid, MatrixNd C,
      Vector3i v0, Vector3i v1, Vector3i v2, Vector3i v3, 
      double x, double y, double z) {

      Vector3i e01 = getEdge (v0, v1);
      Vector3i e12 = getEdge (v1, v2);
      Vector3i e23 = getEdge (v2, v3);
      Vector3i e02 = getEdge (v0, v2);
      Vector3i e13 = getEdge (v1, v3);
      Vector3i e03 = getEdge (v0, v3);

      VectorNd d = new VectorNd (10);
      VectorNd c = new VectorNd (10);
      Vector3i[] nodes = new Vector3i[] {
         v0, v1, v2, v3, e01, e12, e23, e02, e13, e03 };
      for (int i=0; i<10; i++) {
         d.set (i, grid.getVertexDistance (nodes[i]));
      }
      C.mul (c, d);
      // System.out.println (
      //    "check d=    " + new VectorNd(d).toString ("%10.6f"));
      // System.out.println (
      //    "check coefs=" + new VectorNd(c).toString ("%10.6f"));
      return (c.get(0)*x*x + c.get(1)*y*y + c.get(2)*z*z + 
              c.get(3)*x*y + c.get(4)*x*z + c.get(5)*y*z + 
              c.get(6)*x   + c.get(7)*y   + c.get(8)*z + c.get(9));         
   }

   private double quadDistanceCheck (SignedDistanceGrid grid, Point3d q) {
      // assume that the resolutions are all even
      Vector3d cellWidths = grid.getCellWidths();
      Vector3d minc = grid.getMinCoords();
      Vector3d maxc = grid.getMaxCoords();
      Vector3i res = grid.getResolution();
      if (q.x < minc.x || q.x > maxc.x ||
          q.y < minc.y || q.y > maxc.y ||
          q.z < minc.z || q.z > maxc.z) {
         return DistanceGrid.OUTSIDE;
      }
      double x = (q.x-minc.x)/cellWidths.x;
      double y = (q.y-minc.y)/cellWidths.y;
      double z = (q.z-minc.z)/cellWidths.z;
      int xi = (int)x;
      int yj = (int)y;
      int zk = (int)z;
      if (xi < 0) {
         xi = 0;
      }
      else if (xi == res.x) {
         xi -= 2;
      }
      else if ((xi%2) != 0) {
         xi -= 1;
      }
      x = (x-xi)/2;
      if (yj < 0) {
         yj = 0;
      }
      else if (yj == res.y) {
         yj -= 2;
      }
      else if ((yj%2) != 0) {
         yj -= 1;
      }
      y = (y-yj)/2;
      if (zk < 0) {
         zk = 0;
      }
      else if (zk == res.z) {
         zk -= 2;
      }
      else if ((zk%2) != 0) {
         zk -= 1;
      }
      z = (z-zk)/2;

      //System.out.println ("check vtx=("+xi+" "+yj+" "+zk+")");
      //System.out.println ("check xyz=("+x+" "+y+" "+z+")");

      Vector3i v0 = new Vector3i (xi  , yj  , zk);
      Vector3i v1 = new Vector3i (xi+2, yj  , zk);
      Vector3i v2 = new Vector3i (xi+2, yj  , zk+2);
      Vector3i v3 = new Vector3i (xi  , yj  , zk+2);

      Vector3i v4 = new Vector3i (xi  , yj+2, zk);
      Vector3i v5 = new Vector3i (xi+2, yj+2, zk);
      Vector3i v6 = new Vector3i (xi+2, yj+2, zk+2);
      Vector3i v7 = new Vector3i (xi  , yj+2, zk+2);

      if (x >= y) {
         if (y >= z) {
            return quadInterpolateTet (grid, myC0156, v0, v1, v5, v6, x, y, z);
         }
         else {
            if (x >= z) {
               return quadInterpolateTet (grid, myC0126, v0, v1, v2, v6, x, y, z);
            }
            else {
               return quadInterpolateTet (grid, myC0326, v0, v3, v2, v6, x, y, z);
            }
         }
      }
      else {
         if (y >= z) {
            if (x >= z) {
               return quadInterpolateTet (grid, myC0456, v0, v4, v5, v6, x, y, z);
            }
            else {
               return quadInterpolateTet (grid, myC0476, v0, v4, v7, v6, x, y, z);
            }
         }
         else {
            return quadInterpolateTet (grid, myC0376, v0, v3, v7, v6, x, y, z);
         }
      }
   }

>>>>>>> 504fb510
   private Vector3d computeNumericGradient (
      SignedDistanceGrid grid, Point3d q) {

      Vector3d gchk = new Vector3d();
      Point3d qh = new Point3d(q);
      
      double d0 = grid.getLocalDistanceAndNormal (null, null, q);
      double h = 1e-8;

      for (int i=0; i<3; i++) {
         qh.set (q);
         qh.set (i, q.get(i)+h);
         double d = grid.getLocalDistanceAndNormal (null, null, qh);
         gchk.set (i, (d-d0)/h);
      }
      return gchk;
   }

<<<<<<< HEAD
=======
   private Vector3d computeNumericQuadGradient (
      SignedDistanceGrid grid, Point3d q) {

      Vector3d gchk = new Vector3d();
      Point3d qh = new Point3d(q);
      
      double d0 = grid.getQuadraticDistanceAndGradient (null, q);
      double h = 1e-8;

      for (int i=0; i<3; i++) {
         qh.set (q);
         qh.set (i, q.get(i)+h);
         double d = grid.getQuadraticDistanceAndGradient (null, qh);
         gchk.set (i, (d-d0)/h);
      }
      return gchk;
   }
>>>>>>> 504fb510

   public void test() {
      PolygonalMesh torus = MeshFactory.createTorus (1.0, 0.5, 24, 24);

<<<<<<< HEAD
      SignedDistanceGrid grid = new SignedDistanceGrid (torus, 0.1);
=======
      SignedDistanceGrid grid =
         new SignedDistanceGrid (torus, 0.1, new Vector3i (20, 20, 10));
>>>>>>> 504fb510

      Vector3d minc = grid.getMinCoords();
      Vector3d maxc = grid.getMaxCoords();
      Vector3d widths = new Vector3d();
      Vector3d center = new Vector3d();
      widths.sub (maxc, minc);
      center.add (maxc, minc);
      center.scale (0.5);
<<<<<<< HEAD
=======
      
      double EPS = 1e-14;
>>>>>>> 504fb510

      int numtests = 1000;
      for (int i=0; i<numtests; i++) {
         Point3d q = new Point3d (
            RandomGenerator.nextDouble (0, widths.x),
            RandomGenerator.nextDouble (0, widths.y),
            RandomGenerator.nextDouble (0, widths.z));
         q.add (center);
         q.scaledAdd (-0.5, widths);
         
         Vector3d nrm = new Vector3d();
         Matrix3d Dnrm = new Matrix3d();

         double d = grid.getLocalDistanceAndNormal (nrm, Dnrm, q);
<<<<<<< HEAD
=======
         double dchk = distanceCheck (grid, q);
         checkEquals ("localDistanceAndNormal, d=", d, dchk, EPS);
>>>>>>> 504fb510
         if (d != SignedDistanceGrid.OUTSIDE) {
            // check Dnrm
            Matrix3d Dchk = computeNumericNormalDerivative (grid, q);
            Matrix3d Err = new Matrix3d();
            Err.sub (Dchk, Dnrm);
            double err = Err.frobeniusNorm()/Dnrm.frobeniusNorm();
            if (err > 1e-7) {
               System.out.println ("Dchk=\n" + Dchk.toString("%12.8f"));
               System.out.println ("Dnrm=\n" + Dnrm.toString("%12.8f"));
               System.out.println ("Err=\n" + Err.toString("%12.8f"));
               throw new TestException (
                  "Dnrm gradient error computation: err=" + err);
            }
         }

         Vector3d grad = new Vector3d();

         d = grid.getLocalDistanceAndGradient (grad, q);
<<<<<<< HEAD
         if (d != SignedDistanceGrid.OUTSIDE) {
            // check Dnrm
=======
         checkEquals ("localDistanceAndGradient, d=", d, dchk, EPS);
         if (d != SignedDistanceGrid.OUTSIDE) {
            // check grad
>>>>>>> 504fb510
            Vector3d gchk = computeNumericGradient (grid, q);
            Vector3d gerr = new Vector3d();
            gerr.sub (gchk, grad);
            double err = gerr.norm()/gchk.norm();
            if (err > 1e-7) {
               System.out.println ("gchk=\n" + gchk.toString("%12.8f"));
               System.out.println ("grad=\n" + grad.toString("%12.8f"));
               throw new TestException (
                  "Distance gradient error computation: err=" + err);
            }
         }
<<<<<<< HEAD
=======

         d = grid.getQuadraticDistanceAndGradient (grad, q);
         dchk = quadDistanceCheck (grid, q);
         checkEquals ("quadraticDistanceAndGradient, d=", d, dchk, EPS);
         if (d != SignedDistanceGrid.OUTSIDE) {
            // check grad
            Vector3d gchk = computeNumericQuadGradient (grid, q);
            Vector3d gerr = new Vector3d();
            gerr.sub (gchk, grad);
            double err = gerr.norm()/gchk.norm();
            if (err > 5e-7) {
               System.out.println ("gchk=\n" + gchk.toString("%12.8f"));
               System.out.println ("grad=\n" + grad.toString("%12.8f"));
               throw new TestException (
                  "Distance quadration gradient error computation: err=" + err);
            }
         }
>>>>>>> 504fb510
      }
   }

   public static void main (String[] args) {
      SignedDistanceGridTest tester = new SignedDistanceGridTest();

      RandomGenerator.setSeed (0x1234);
      tester.runtest();
   }
}
<|MERGE_RESOLUTION|>--- conflicted
+++ resolved
@@ -1,436 +1,409 @@
-package maspack.geometry;
-
-import maspack.matrix.*;
-import maspack.util.*;
-
-public class SignedDistanceGridTest extends UnitTest {
-
-<<<<<<< HEAD
-=======
-   MatrixNd myC0156;
-   MatrixNd myC0126;
-   MatrixNd myC0326;
-   MatrixNd myC0456;
-   MatrixNd myC0476;
-   MatrixNd myC0376;
-
-   private void createQuadraticInterpolationMatrices() {
-      
-      Vector3i v0 = new Vector3i (0, 0, 0);
-      Vector3i v1 = new Vector3i (2, 0, 0);
-      Vector3i v2 = new Vector3i (2, 0, 2);
-      Vector3i v3 = new Vector3i (0, 0, 2);
-
-      Vector3i v4 = new Vector3i (0, 2, 0);
-      Vector3i v5 = new Vector3i (2, 2, 0);
-      Vector3i v6 = new Vector3i (2, 2, 2);
-      Vector3i v7 = new Vector3i (0, 2, 2);
-
-      myC0156 = createQuadraticInterpolationMatrix (v0, v1, v5, v6);
-      myC0126 = createQuadraticInterpolationMatrix (v0, v1, v2, v6);
-      myC0326 = createQuadraticInterpolationMatrix (v0, v3, v2, v6);
-      myC0376 = createQuadraticInterpolationMatrix (v0, v3, v7, v6);
-      myC0476 = createQuadraticInterpolationMatrix (v0, v4, v7, v6);
-      myC0456 = createQuadraticInterpolationMatrix (v0, v4, v5, v6);
-   }
-
-   private MatrixNd createQuadraticInterpolationMatrix (
-      Vector3i v0, Vector3i v1, Vector3i v2, Vector3i v3) {
-
-      Vector3i e01 = getEdge (v0, v1);
-      Vector3i e12 = getEdge (v1, v2);
-      Vector3i e23 = getEdge (v2, v3);
-      Vector3i e02 = getEdge (v0, v2);
-      Vector3i e13 = getEdge (v1, v3);
-      Vector3i e03 = getEdge (v0, v3);
-
-      MatrixNd C = new MatrixNd (10, 10);
-      Vector3i[] nodes = new Vector3i[] {
-         v0, v1, v2, v3, e01, e12, e23, e02, e13, e03 };
-      for (int i=0; i<10; i++) {
-         Vector3i n = nodes[i];
-         double x = n.x/2.0;
-         double y = n.y/2.0;
-         double z = n.z/2.0;
-         C.set (i, 0, x*x);
-         C.set (i, 1, y*y);
-         C.set (i, 2, z*z);
-         C.set (i, 3, x*y);
-         C.set (i, 4, x*z);
-         C.set (i, 5, y*z);
-         C.set (i, 6, x);
-         C.set (i, 7, y);
-         C.set (i, 8, z);
-         C.set (i, 9, 1);
-      }
-      C.invert();
-      return C;
-   }
-
-   protected SignedDistanceGridTest() {
-      createQuadraticInterpolationMatrices();
-      
-   }
-
->>>>>>> 504fb510
-   private Matrix3d computeNumericNormalDerivative (
-      SignedDistanceGrid grid, Point3d q) {
-
-      Matrix3d Dchk = new Matrix3d();
-      Point3d qh = new Point3d(q);
-
-      Vector3d nrm = new Vector3d();
-      
-      double d0 = grid.getLocalDistanceAndNormal (nrm, null, q);
-      Vector3d f0 = new Vector3d();
-      f0.scale (d0, nrm);
-      double h = 1e-8;
-
-      for (int i=0; i<3; i++) {
-         qh.set (q);
-         qh.set (i, q.get(i)+h);
-         double d = grid.getLocalDistanceAndNormal (nrm, null, qh);
-         Vector3d df = new Vector3d();
-         df.scale (d, nrm);
-         df.sub (f0);
-         df.scale (1/h);
-         Dchk.setColumn (i, df);
-      }
-      return Dchk;
-   }
-
-<<<<<<< HEAD
-=======
-   private double distanceCheck (SignedDistanceGrid grid, Point3d q) {
-      Vector3d cellWidths = grid.getCellWidths();
-      Vector3d minc = grid.getMinCoords();
-      Vector3d maxc = grid.getMaxCoords();
-      Vector3i res = grid.getResolution();
-      if (q.x < minc.x || q.x > maxc.x ||
-          q.y < minc.y || q.y > maxc.y ||
-          q.z < minc.z || q.z > maxc.z) {
-         return DistanceGrid.OUTSIDE;
-      }
-      double x = (q.x-minc.x)/cellWidths.x;
-      double y = (q.y-minc.y)/cellWidths.y;
-      double z = (q.z-minc.z)/cellWidths.z;
-      int xi = (int)x;
-      int yj = (int)y;
-      int zk = (int)z;
-      x -= xi;
-      y -= yj;
-      z -= zk;
-      if (xi < 0) {
-         xi = 0;
-      }
-      else if (xi == res.x) {
-         xi--;
-         x += 1;
-      }
-      if (yj < 0) {
-         yj = 0;
-      }
-      else if (yj == res.y) {
-         yj--;
-         y += 1;
-      }
-      if (zk < 0) {
-         zk = 0;
-      }
-      else if (zk == res.z) {
-         zk--;
-         z += 1;
-      }
-      int numVX = res.x+1;
-      int numVY = res.y+1;
-      double[] phi = grid.getDistances();
-      int base = grid.xyzIndicesToVertex(xi, yj, zk);
-      double d000 = phi[base];
-      double d100 = phi[base + 1];
-      double d110 = phi[base + 1 + numVX];
-      double d010 = phi[base + numVX];
-      double d001 = phi[base + numVX*numVY];
-      double d101 = phi[base + 1 + numVX*numVY];
-      double d111 = phi[base + 1 + numVX + numVX*numVY];
-      double d011 = phi[base + numVX + numVX*numVY];
-
-      double d =
-         (1-z)*((1-y)*(d000*(1-x)+d100*x) + y*(d010*(1-x)+d110*x)) +
-         z*((1-y)*(d001*(1-x)+d101*x) + y*(d011*(1-x)+d111*x));
-      return d;
-   }
-
-   private Vector3i getEdge (Vector3i v0, Vector3i v1) {
-      Vector3i edge = new Vector3i();
-      edge.x = (v0.x+v1.x)/2;
-      edge.y = (v0.y+v1.y)/2;
-      edge.z = (v0.z+v1.z)/2;
-      return edge;
-   }
-
-   private double quadInterpolateTet (
-      SignedDistanceGrid grid, MatrixNd C,
-      Vector3i v0, Vector3i v1, Vector3i v2, Vector3i v3, 
-      double x, double y, double z) {
-
-      Vector3i e01 = getEdge (v0, v1);
-      Vector3i e12 = getEdge (v1, v2);
-      Vector3i e23 = getEdge (v2, v3);
-      Vector3i e02 = getEdge (v0, v2);
-      Vector3i e13 = getEdge (v1, v3);
-      Vector3i e03 = getEdge (v0, v3);
-
-      VectorNd d = new VectorNd (10);
-      VectorNd c = new VectorNd (10);
-      Vector3i[] nodes = new Vector3i[] {
-         v0, v1, v2, v3, e01, e12, e23, e02, e13, e03 };
-      for (int i=0; i<10; i++) {
-         d.set (i, grid.getVertexDistance (nodes[i]));
-      }
-      C.mul (c, d);
-      // System.out.println (
-      //    "check d=    " + new VectorNd(d).toString ("%10.6f"));
-      // System.out.println (
-      //    "check coefs=" + new VectorNd(c).toString ("%10.6f"));
-      return (c.get(0)*x*x + c.get(1)*y*y + c.get(2)*z*z + 
-              c.get(3)*x*y + c.get(4)*x*z + c.get(5)*y*z + 
-              c.get(6)*x   + c.get(7)*y   + c.get(8)*z + c.get(9));         
-   }
-
-   private double quadDistanceCheck (SignedDistanceGrid grid, Point3d q) {
-      // assume that the resolutions are all even
-      Vector3d cellWidths = grid.getCellWidths();
-      Vector3d minc = grid.getMinCoords();
-      Vector3d maxc = grid.getMaxCoords();
-      Vector3i res = grid.getResolution();
-      if (q.x < minc.x || q.x > maxc.x ||
-          q.y < minc.y || q.y > maxc.y ||
-          q.z < minc.z || q.z > maxc.z) {
-         return DistanceGrid.OUTSIDE;
-      }
-      double x = (q.x-minc.x)/cellWidths.x;
-      double y = (q.y-minc.y)/cellWidths.y;
-      double z = (q.z-minc.z)/cellWidths.z;
-      int xi = (int)x;
-      int yj = (int)y;
-      int zk = (int)z;
-      if (xi < 0) {
-         xi = 0;
-      }
-      else if (xi == res.x) {
-         xi -= 2;
-      }
-      else if ((xi%2) != 0) {
-         xi -= 1;
-      }
-      x = (x-xi)/2;
-      if (yj < 0) {
-         yj = 0;
-      }
-      else if (yj == res.y) {
-         yj -= 2;
-      }
-      else if ((yj%2) != 0) {
-         yj -= 1;
-      }
-      y = (y-yj)/2;
-      if (zk < 0) {
-         zk = 0;
-      }
-      else if (zk == res.z) {
-         zk -= 2;
-      }
-      else if ((zk%2) != 0) {
-         zk -= 1;
-      }
-      z = (z-zk)/2;
-
-      //System.out.println ("check vtx=("+xi+" "+yj+" "+zk+")");
-      //System.out.println ("check xyz=("+x+" "+y+" "+z+")");
-
-      Vector3i v0 = new Vector3i (xi  , yj  , zk);
-      Vector3i v1 = new Vector3i (xi+2, yj  , zk);
-      Vector3i v2 = new Vector3i (xi+2, yj  , zk+2);
-      Vector3i v3 = new Vector3i (xi  , yj  , zk+2);
-
-      Vector3i v4 = new Vector3i (xi  , yj+2, zk);
-      Vector3i v5 = new Vector3i (xi+2, yj+2, zk);
-      Vector3i v6 = new Vector3i (xi+2, yj+2, zk+2);
-      Vector3i v7 = new Vector3i (xi  , yj+2, zk+2);
-
-      if (x >= y) {
-         if (y >= z) {
-            return quadInterpolateTet (grid, myC0156, v0, v1, v5, v6, x, y, z);
-         }
-         else {
-            if (x >= z) {
-               return quadInterpolateTet (grid, myC0126, v0, v1, v2, v6, x, y, z);
-            }
-            else {
-               return quadInterpolateTet (grid, myC0326, v0, v3, v2, v6, x, y, z);
-            }
-         }
-      }
-      else {
-         if (y >= z) {
-            if (x >= z) {
-               return quadInterpolateTet (grid, myC0456, v0, v4, v5, v6, x, y, z);
-            }
-            else {
-               return quadInterpolateTet (grid, myC0476, v0, v4, v7, v6, x, y, z);
-            }
-         }
-         else {
-            return quadInterpolateTet (grid, myC0376, v0, v3, v7, v6, x, y, z);
-         }
-      }
-   }
-
->>>>>>> 504fb510
-   private Vector3d computeNumericGradient (
-      SignedDistanceGrid grid, Point3d q) {
-
-      Vector3d gchk = new Vector3d();
-      Point3d qh = new Point3d(q);
-      
-      double d0 = grid.getLocalDistanceAndNormal (null, null, q);
-      double h = 1e-8;
-
-      for (int i=0; i<3; i++) {
-         qh.set (q);
-         qh.set (i, q.get(i)+h);
-         double d = grid.getLocalDistanceAndNormal (null, null, qh);
-         gchk.set (i, (d-d0)/h);
-      }
-      return gchk;
-   }
-
-<<<<<<< HEAD
-=======
-   private Vector3d computeNumericQuadGradient (
-      SignedDistanceGrid grid, Point3d q) {
-
-      Vector3d gchk = new Vector3d();
-      Point3d qh = new Point3d(q);
-      
-      double d0 = grid.getQuadraticDistanceAndGradient (null, q);
-      double h = 1e-8;
-
-      for (int i=0; i<3; i++) {
-         qh.set (q);
-         qh.set (i, q.get(i)+h);
-         double d = grid.getQuadraticDistanceAndGradient (null, qh);
-         gchk.set (i, (d-d0)/h);
-      }
-      return gchk;
-   }
->>>>>>> 504fb510
-
-   public void test() {
-      PolygonalMesh torus = MeshFactory.createTorus (1.0, 0.5, 24, 24);
-
-<<<<<<< HEAD
-      SignedDistanceGrid grid = new SignedDistanceGrid (torus, 0.1);
-=======
-      SignedDistanceGrid grid =
-         new SignedDistanceGrid (torus, 0.1, new Vector3i (20, 20, 10));
->>>>>>> 504fb510
-
-      Vector3d minc = grid.getMinCoords();
-      Vector3d maxc = grid.getMaxCoords();
-      Vector3d widths = new Vector3d();
-      Vector3d center = new Vector3d();
-      widths.sub (maxc, minc);
-      center.add (maxc, minc);
-      center.scale (0.5);
-<<<<<<< HEAD
-=======
-      
-      double EPS = 1e-14;
->>>>>>> 504fb510
-
-      int numtests = 1000;
-      for (int i=0; i<numtests; i++) {
-         Point3d q = new Point3d (
-            RandomGenerator.nextDouble (0, widths.x),
-            RandomGenerator.nextDouble (0, widths.y),
-            RandomGenerator.nextDouble (0, widths.z));
-         q.add (center);
-         q.scaledAdd (-0.5, widths);
-         
-         Vector3d nrm = new Vector3d();
-         Matrix3d Dnrm = new Matrix3d();
-
-         double d = grid.getLocalDistanceAndNormal (nrm, Dnrm, q);
-<<<<<<< HEAD
-=======
-         double dchk = distanceCheck (grid, q);
-         checkEquals ("localDistanceAndNormal, d=", d, dchk, EPS);
->>>>>>> 504fb510
-         if (d != SignedDistanceGrid.OUTSIDE) {
-            // check Dnrm
-            Matrix3d Dchk = computeNumericNormalDerivative (grid, q);
-            Matrix3d Err = new Matrix3d();
-            Err.sub (Dchk, Dnrm);
-            double err = Err.frobeniusNorm()/Dnrm.frobeniusNorm();
-            if (err > 1e-7) {
-               System.out.println ("Dchk=\n" + Dchk.toString("%12.8f"));
-               System.out.println ("Dnrm=\n" + Dnrm.toString("%12.8f"));
-               System.out.println ("Err=\n" + Err.toString("%12.8f"));
-               throw new TestException (
-                  "Dnrm gradient error computation: err=" + err);
-            }
-         }
-
-         Vector3d grad = new Vector3d();
-
-         d = grid.getLocalDistanceAndGradient (grad, q);
-<<<<<<< HEAD
-         if (d != SignedDistanceGrid.OUTSIDE) {
-            // check Dnrm
-=======
-         checkEquals ("localDistanceAndGradient, d=", d, dchk, EPS);
-         if (d != SignedDistanceGrid.OUTSIDE) {
-            // check grad
->>>>>>> 504fb510
-            Vector3d gchk = computeNumericGradient (grid, q);
-            Vector3d gerr = new Vector3d();
-            gerr.sub (gchk, grad);
-            double err = gerr.norm()/gchk.norm();
-            if (err > 1e-7) {
-               System.out.println ("gchk=\n" + gchk.toString("%12.8f"));
-               System.out.println ("grad=\n" + grad.toString("%12.8f"));
-               throw new TestException (
-                  "Distance gradient error computation: err=" + err);
-            }
-         }
-<<<<<<< HEAD
-=======
-
-         d = grid.getQuadraticDistanceAndGradient (grad, q);
-         dchk = quadDistanceCheck (grid, q);
-         checkEquals ("quadraticDistanceAndGradient, d=", d, dchk, EPS);
-         if (d != SignedDistanceGrid.OUTSIDE) {
-            // check grad
-            Vector3d gchk = computeNumericQuadGradient (grid, q);
-            Vector3d gerr = new Vector3d();
-            gerr.sub (gchk, grad);
-            double err = gerr.norm()/gchk.norm();
-            if (err > 5e-7) {
-               System.out.println ("gchk=\n" + gchk.toString("%12.8f"));
-               System.out.println ("grad=\n" + grad.toString("%12.8f"));
-               throw new TestException (
-                  "Distance quadration gradient error computation: err=" + err);
-            }
-         }
->>>>>>> 504fb510
-      }
-   }
-
-   public static void main (String[] args) {
-      SignedDistanceGridTest tester = new SignedDistanceGridTest();
-
-      RandomGenerator.setSeed (0x1234);
-      tester.runtest();
-   }
-}
+package maspack.geometry;
+
+import maspack.matrix.*;
+import maspack.util.*;
+
+public class SignedDistanceGridTest extends UnitTest {
+
+   MatrixNd myC0156;
+   MatrixNd myC0126;
+   MatrixNd myC0326;
+   MatrixNd myC0456;
+   MatrixNd myC0476;
+   MatrixNd myC0376;
+
+   private void createQuadraticInterpolationMatrices() {
+      
+      Vector3i v0 = new Vector3i (0, 0, 0);
+      Vector3i v1 = new Vector3i (2, 0, 0);
+      Vector3i v2 = new Vector3i (2, 0, 2);
+      Vector3i v3 = new Vector3i (0, 0, 2);
+
+      Vector3i v4 = new Vector3i (0, 2, 0);
+      Vector3i v5 = new Vector3i (2, 2, 0);
+      Vector3i v6 = new Vector3i (2, 2, 2);
+      Vector3i v7 = new Vector3i (0, 2, 2);
+
+      myC0156 = createQuadraticInterpolationMatrix (v0, v1, v5, v6);
+      myC0126 = createQuadraticInterpolationMatrix (v0, v1, v2, v6);
+      myC0326 = createQuadraticInterpolationMatrix (v0, v3, v2, v6);
+      myC0376 = createQuadraticInterpolationMatrix (v0, v3, v7, v6);
+      myC0476 = createQuadraticInterpolationMatrix (v0, v4, v7, v6);
+      myC0456 = createQuadraticInterpolationMatrix (v0, v4, v5, v6);
+   }
+
+   private MatrixNd createQuadraticInterpolationMatrix (
+      Vector3i v0, Vector3i v1, Vector3i v2, Vector3i v3) {
+
+      Vector3i e01 = getEdge (v0, v1);
+      Vector3i e12 = getEdge (v1, v2);
+      Vector3i e23 = getEdge (v2, v3);
+      Vector3i e02 = getEdge (v0, v2);
+      Vector3i e13 = getEdge (v1, v3);
+      Vector3i e03 = getEdge (v0, v3);
+
+      MatrixNd C = new MatrixNd (10, 10);
+      Vector3i[] nodes = new Vector3i[] {
+         v0, v1, v2, v3, e01, e12, e23, e02, e13, e03 };
+      for (int i=0; i<10; i++) {
+         Vector3i n = nodes[i];
+         double x = n.x/2.0;
+         double y = n.y/2.0;
+         double z = n.z/2.0;
+         C.set (i, 0, x*x);
+         C.set (i, 1, y*y);
+         C.set (i, 2, z*z);
+         C.set (i, 3, x*y);
+         C.set (i, 4, x*z);
+         C.set (i, 5, y*z);
+         C.set (i, 6, x);
+         C.set (i, 7, y);
+         C.set (i, 8, z);
+         C.set (i, 9, 1);
+      }
+      C.invert();
+      return C;
+   }
+
+   protected SignedDistanceGridTest() {
+      createQuadraticInterpolationMatrices();
+      
+   }
+
+   private Matrix3d computeNumericNormalDerivative (
+      SignedDistanceGrid grid, Point3d q) {
+
+      Matrix3d Dchk = new Matrix3d();
+      Point3d qh = new Point3d(q);
+
+      Vector3d nrm = new Vector3d();
+      
+      double d0 = grid.getLocalDistanceAndNormal (nrm, null, q);
+      Vector3d f0 = new Vector3d();
+      f0.scale (d0, nrm);
+      double h = 1e-8;
+
+      for (int i=0; i<3; i++) {
+         qh.set (q);
+         qh.set (i, q.get(i)+h);
+         double d = grid.getLocalDistanceAndNormal (nrm, null, qh);
+         Vector3d df = new Vector3d();
+         df.scale (d, nrm);
+         df.sub (f0);
+         df.scale (1/h);
+         Dchk.setColumn (i, df);
+      }
+      return Dchk;
+   }
+
+   private double distanceCheck (SignedDistanceGrid grid, Point3d q) {
+      Vector3d cellWidths = grid.getCellWidths();
+      Vector3d minc = grid.getMinCoords();
+      Vector3d maxc = grid.getMaxCoords();
+      Vector3i res = grid.getResolution();
+      if (q.x < minc.x || q.x > maxc.x ||
+          q.y < minc.y || q.y > maxc.y ||
+          q.z < minc.z || q.z > maxc.z) {
+         return DistanceGrid.OUTSIDE;
+      }
+      double x = (q.x-minc.x)/cellWidths.x;
+      double y = (q.y-minc.y)/cellWidths.y;
+      double z = (q.z-minc.z)/cellWidths.z;
+      int xi = (int)x;
+      int yj = (int)y;
+      int zk = (int)z;
+      x -= xi;
+      y -= yj;
+      z -= zk;
+      if (xi < 0) {
+         xi = 0;
+      }
+      else if (xi == res.x) {
+         xi--;
+         x += 1;
+      }
+      if (yj < 0) {
+         yj = 0;
+      }
+      else if (yj == res.y) {
+         yj--;
+         y += 1;
+      }
+      if (zk < 0) {
+         zk = 0;
+      }
+      else if (zk == res.z) {
+         zk--;
+         z += 1;
+      }
+      int numVX = res.x+1;
+      int numVY = res.y+1;
+      double[] phi = grid.getDistances();
+      int base = grid.xyzIndicesToVertex(xi, yj, zk);
+      double d000 = phi[base];
+      double d100 = phi[base + 1];
+      double d110 = phi[base + 1 + numVX];
+      double d010 = phi[base + numVX];
+      double d001 = phi[base + numVX*numVY];
+      double d101 = phi[base + 1 + numVX*numVY];
+      double d111 = phi[base + 1 + numVX + numVX*numVY];
+      double d011 = phi[base + numVX + numVX*numVY];
+
+      double d =
+         (1-z)*((1-y)*(d000*(1-x)+d100*x) + y*(d010*(1-x)+d110*x)) +
+         z*((1-y)*(d001*(1-x)+d101*x) + y*(d011*(1-x)+d111*x));
+      return d;
+   }
+
+   private Vector3i getEdge (Vector3i v0, Vector3i v1) {
+      Vector3i edge = new Vector3i();
+      edge.x = (v0.x+v1.x)/2;
+      edge.y = (v0.y+v1.y)/2;
+      edge.z = (v0.z+v1.z)/2;
+      return edge;
+   }
+
+   private double quadInterpolateTet (
+      SignedDistanceGrid grid, MatrixNd C,
+      Vector3i v0, Vector3i v1, Vector3i v2, Vector3i v3, 
+      double x, double y, double z) {
+
+      Vector3i e01 = getEdge (v0, v1);
+      Vector3i e12 = getEdge (v1, v2);
+      Vector3i e23 = getEdge (v2, v3);
+      Vector3i e02 = getEdge (v0, v2);
+      Vector3i e13 = getEdge (v1, v3);
+      Vector3i e03 = getEdge (v0, v3);
+
+      VectorNd d = new VectorNd (10);
+      VectorNd c = new VectorNd (10);
+      Vector3i[] nodes = new Vector3i[] {
+         v0, v1, v2, v3, e01, e12, e23, e02, e13, e03 };
+      for (int i=0; i<10; i++) {
+         d.set (i, grid.getVertexDistance (nodes[i]));
+      }
+      C.mul (c, d);
+      // System.out.println (
+      //    "check d=    " + new VectorNd(d).toString ("%10.6f"));
+      // System.out.println (
+      //    "check coefs=" + new VectorNd(c).toString ("%10.6f"));
+      return (c.get(0)*x*x + c.get(1)*y*y + c.get(2)*z*z + 
+              c.get(3)*x*y + c.get(4)*x*z + c.get(5)*y*z + 
+              c.get(6)*x   + c.get(7)*y   + c.get(8)*z + c.get(9));         
+   }
+
+   private double quadDistanceCheck (SignedDistanceGrid grid, Point3d q) {
+      // assume that the resolutions are all even
+      Vector3d cellWidths = grid.getCellWidths();
+      Vector3d minc = grid.getMinCoords();
+      Vector3d maxc = grid.getMaxCoords();
+      Vector3i res = grid.getResolution();
+      if (q.x < minc.x || q.x > maxc.x ||
+          q.y < minc.y || q.y > maxc.y ||
+          q.z < minc.z || q.z > maxc.z) {
+         return DistanceGrid.OUTSIDE;
+      }
+      double x = (q.x-minc.x)/cellWidths.x;
+      double y = (q.y-minc.y)/cellWidths.y;
+      double z = (q.z-minc.z)/cellWidths.z;
+      int xi = (int)x;
+      int yj = (int)y;
+      int zk = (int)z;
+      if (xi < 0) {
+         xi = 0;
+      }
+      else if (xi == res.x) {
+         xi -= 2;
+      }
+      else if ((xi%2) != 0) {
+         xi -= 1;
+      }
+      x = (x-xi)/2;
+      if (yj < 0) {
+         yj = 0;
+      }
+      else if (yj == res.y) {
+         yj -= 2;
+      }
+      else if ((yj%2) != 0) {
+         yj -= 1;
+      }
+      y = (y-yj)/2;
+      if (zk < 0) {
+         zk = 0;
+      }
+      else if (zk == res.z) {
+         zk -= 2;
+      }
+      else if ((zk%2) != 0) {
+         zk -= 1;
+      }
+      z = (z-zk)/2;
+
+      //System.out.println ("check vtx=("+xi+" "+yj+" "+zk+")");
+      //System.out.println ("check xyz=("+x+" "+y+" "+z+")");
+
+      Vector3i v0 = new Vector3i (xi  , yj  , zk);
+      Vector3i v1 = new Vector3i (xi+2, yj  , zk);
+      Vector3i v2 = new Vector3i (xi+2, yj  , zk+2);
+      Vector3i v3 = new Vector3i (xi  , yj  , zk+2);
+
+      Vector3i v4 = new Vector3i (xi  , yj+2, zk);
+      Vector3i v5 = new Vector3i (xi+2, yj+2, zk);
+      Vector3i v6 = new Vector3i (xi+2, yj+2, zk+2);
+      Vector3i v7 = new Vector3i (xi  , yj+2, zk+2);
+
+      if (x >= y) {
+         if (y >= z) {
+            return quadInterpolateTet (grid, myC0156, v0, v1, v5, v6, x, y, z);
+         }
+         else {
+            if (x >= z) {
+               return quadInterpolateTet (grid, myC0126, v0, v1, v2, v6, x, y, z);
+            }
+            else {
+               return quadInterpolateTet (grid, myC0326, v0, v3, v2, v6, x, y, z);
+            }
+         }
+      }
+      else {
+         if (y >= z) {
+            if (x >= z) {
+               return quadInterpolateTet (grid, myC0456, v0, v4, v5, v6, x, y, z);
+            }
+            else {
+               return quadInterpolateTet (grid, myC0476, v0, v4, v7, v6, x, y, z);
+            }
+         }
+         else {
+            return quadInterpolateTet (grid, myC0376, v0, v3, v7, v6, x, y, z);
+         }
+      }
+   }
+
+   private Vector3d computeNumericGradient (
+      SignedDistanceGrid grid, Point3d q) {
+
+      Vector3d gchk = new Vector3d();
+      Point3d qh = new Point3d(q);
+      
+      double d0 = grid.getLocalDistanceAndNormal (null, null, q);
+      double h = 1e-8;
+
+      for (int i=0; i<3; i++) {
+         qh.set (q);
+         qh.set (i, q.get(i)+h);
+         double d = grid.getLocalDistanceAndNormal (null, null, qh);
+         gchk.set (i, (d-d0)/h);
+      }
+      return gchk;
+   }
+
+   private Vector3d computeNumericQuadGradient (
+      SignedDistanceGrid grid, Point3d q) {
+
+      Vector3d gchk = new Vector3d();
+      Point3d qh = new Point3d(q);
+      
+      double d0 = grid.getQuadraticDistanceAndGradient (null, q);
+      double h = 1e-8;
+
+      for (int i=0; i<3; i++) {
+         qh.set (q);
+         qh.set (i, q.get(i)+h);
+         double d = grid.getQuadraticDistanceAndGradient (null, qh);
+         gchk.set (i, (d-d0)/h);
+      }
+      return gchk;
+   }
+
+   public void test() {
+      PolygonalMesh torus = MeshFactory.createTorus (1.0, 0.5, 24, 24);
+
+      SignedDistanceGrid grid =
+         new SignedDistanceGrid (torus, 0.1, new Vector3i (20, 20, 10));
+
+      Vector3d minc = grid.getMinCoords();
+      Vector3d maxc = grid.getMaxCoords();
+      Vector3d widths = new Vector3d();
+      Vector3d center = new Vector3d();
+      widths.sub (maxc, minc);
+      center.add (maxc, minc);
+      center.scale (0.5);
+      
+      double EPS = 1e-14;
+
+      int numtests = 1000;
+      for (int i=0; i<numtests; i++) {
+         Point3d q = new Point3d (
+            RandomGenerator.nextDouble (0, widths.x),
+            RandomGenerator.nextDouble (0, widths.y),
+            RandomGenerator.nextDouble (0, widths.z));
+         q.add (center);
+         q.scaledAdd (-0.5, widths);
+         
+         Vector3d nrm = new Vector3d();
+         Matrix3d Dnrm = new Matrix3d();
+
+         double d = grid.getLocalDistanceAndNormal (nrm, Dnrm, q);
+         double dchk = distanceCheck (grid, q);
+         checkEquals ("localDistanceAndNormal, d=", d, dchk, EPS);
+         if (d != SignedDistanceGrid.OUTSIDE) {
+            // check Dnrm
+            Matrix3d Dchk = computeNumericNormalDerivative (grid, q);
+            Matrix3d Err = new Matrix3d();
+            Err.sub (Dchk, Dnrm);
+            double err = Err.frobeniusNorm()/Dnrm.frobeniusNorm();
+            if (err > 1e-7) {
+               System.out.println ("Dchk=\n" + Dchk.toString("%12.8f"));
+               System.out.println ("Dnrm=\n" + Dnrm.toString("%12.8f"));
+               System.out.println ("Err=\n" + Err.toString("%12.8f"));
+               throw new TestException (
+                  "Dnrm gradient error computation: err=" + err);
+            }
+         }
+
+         Vector3d grad = new Vector3d();
+
+         d = grid.getLocalDistanceAndGradient (grad, q);
+         checkEquals ("localDistanceAndGradient, d=", d, dchk, EPS);
+         if (d != SignedDistanceGrid.OUTSIDE) {
+            // check grad
+            Vector3d gchk = computeNumericGradient (grid, q);
+            Vector3d gerr = new Vector3d();
+            gerr.sub (gchk, grad);
+            double err = gerr.norm()/gchk.norm();
+            if (err > 1e-7) {
+               System.out.println ("gchk=\n" + gchk.toString("%12.8f"));
+               System.out.println ("grad=\n" + grad.toString("%12.8f"));
+               throw new TestException (
+                  "Distance gradient error computation: err=" + err);
+            }
+         }
+
+         d = grid.getQuadraticDistanceAndGradient (grad, q);
+         dchk = quadDistanceCheck (grid, q);
+         checkEquals ("quadraticDistanceAndGradient, d=", d, dchk, EPS);
+         if (d != SignedDistanceGrid.OUTSIDE) {
+            // check grad
+            Vector3d gchk = computeNumericQuadGradient (grid, q);
+            Vector3d gerr = new Vector3d();
+            gerr.sub (gchk, grad);
+            double err = gerr.norm()/gchk.norm();
+            if (err > 5e-7) {
+               System.out.println ("gchk=\n" + gchk.toString("%12.8f"));
+               System.out.println ("grad=\n" + grad.toString("%12.8f"));
+               throw new TestException (
+                  "Distance quadration gradient error computation: err=" + err);
+            }
+         }
+      }
+   }
+
+   public static void main (String[] args) {
+      SignedDistanceGridTest tester = new SignedDistanceGridTest();
+
+      RandomGenerator.setSeed (0x1234);
+      tester.runtest();
+   }
+}