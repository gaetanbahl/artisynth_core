--- conflicted
+++ resolved
@@ -1,4 +1,3 @@
-<<<<<<< HEAD
 /**
  * Copyright (c) 2014, by the Authors: John E Lloyd (UBC)
  *
@@ -15,7 +14,7 @@
 import maspack.util.ArraySort;
 
 public class TetgenTessellator {
-   
+
    // public static String NATIVE_LIB = "TetgenJNI.1.5.1.0";
    public static String NATIVE_LIB = "TetgenJNI.1.4.3.0";
    
@@ -664,672 +663,4 @@
       dispose();
    }
 
-}
-=======
-/**
- * Copyright (c) 2014, by the Authors: John E Lloyd (UBC)
- *
- * This software is freely available under a 2-clause BSD license. Please see
- * the LICENSE file in the ArtiSynth distribution directory for details.
- */
-package maspack.geometry;
-
-import java.util.*;
-import java.io.PrintStream;
-
-import maspack.fileutil.NativeLibraryManager;
-import maspack.matrix.*;
-import maspack.util.ArraySort;
-
-public class TetgenTessellator {
-   
-   public static String NATIVE_LIB = "TetgenJNI.1.5.1.0";
-   // public static String NATIVE_LIB = "TetgenJNI.1.4.3.0";
-   
-   private native int doBuildFromPoints (
-      long handle, double[] pntCoords, int numPnts);
-   private native int doBuildFromMeshAndPoints (
-      long handle, double[] pntCoords, int numPnts, 
-      int[] faceIndices, int numFaces, int numIndices,
-      double quality,
-      double[] includeCoords, int includeCoordsOffset,
-      int numIncludePnts);
-   private native int doBuildFromMesh (
-      long handle, double[] pntCoords, int numPnts, 
-      int[] faceIndices, int numFaces, int numIndices, 
-      double quality);
-   
-   private native int doRefineMesh(
-      long handle, double[] nodeCoords, int numNodes,
-      int[] tetIndices, int numTets, double quality);
-   
-   private native int doRefineMeshAddPoints(
-      long handle, double[] nodeCoords, int numNodes,
-      int[] tetIndices, int numTets, double quality,
-      double[] addCoords, int numAddPnts );
-   
-   private native int doGetNumHullFaces (long handle);
-   private native int doGetNumTets (long handle);
-   private native void doGetHullFaces (long handle, int[] faces);
-   private native void doGetTets (long handle, int[] tets);
-   private native int doGetNumPoints (long handle);
-   private native void doGetPoints (long handle, double[] pntCoords);
-   private native long doCreateTessellator();
-   private native void doDeleteTessellator(long handle);
-
-   private long myHandle = 0;
-   private static boolean myNativeSupportLoaded = false;
-   private int myDimen = -1;
-
-   private double myCharLength = 0;
-   private int[] myMaxVtxs = new int[3]; // index of max coord in each direction
-   private int[] myMinVtxs = new int[3]; // index of max coord in each direction
-   private Vector3d myMax = new Vector3d(); // max bounding box coordinates
-   private Vector3d myMin = new Vector3d(); // min bounding box coordinates
-
-   private RigidTransform3d myReduceX = new RigidTransform3d();
-   private int[] myReducedIndices;
-   private double[] myReducedCoords;
-
-   public TetgenTessellator() {
-
-      if (!myNativeSupportLoaded) {
-         try {
-            NativeLibraryManager.load (NATIVE_LIB);
-            myNativeSupportLoaded = true;
-         }
-         catch (UnsatisfiedLinkError e) {
-            System.out.println (e.getMessage());
-            throw new UnsupportedOperationException (
-               "Can't load native library \"TetgenJNI\"");
-         }
-      }
-   }
-
-   private void updateBounds (double[] coords, int numc) {
-      Double inf = Double.POSITIVE_INFINITY;
-
-      myMaxVtxs[0] = myMaxVtxs[1] = myMaxVtxs[2] = 0;
-      myMinVtxs[0] = myMinVtxs[1] = myMinVtxs[2] = 0;
-
-      if (numc == 0) {
-         myCharLength = 0;
-         myMax.setZero();
-         myMin.setZero();
-      }
-      else {
-         myMax.set (coords[0], coords[1], coords[2]);
-         myMin.set (coords[0], coords[1], coords[2]);
-      }
-      for (int i=1; i<numc; i++) {
-         double x = coords[i*3  ];
-         double y = coords[i*3+1];
-         double z = coords[i*3+2];
-         if (x > myMax.x) {
-            myMax.x = x;
-            myMaxVtxs[0] = i;
-         }
-         else if (x < myMin.x) {
-            myMin.x = x;
-            myMinVtxs[0] = i;
-         }
-         if (y > myMax.y) {
-            myMax.y = y;
-            myMaxVtxs[1] = i;
-         }
-         else if (y < myMin.y) {
-            myMin.y = y;
-            myMinVtxs[1] = i;
-         }
-         if (z > myMax.z) {
-            myMax.z = z;
-            myMaxVtxs[2] = i;
-         }
-         else if (z < myMin.z) {
-            myMin.z = z;
-            myMinVtxs[2] = i;
-         }
-      }
-      myCharLength = Math.max(myMax.x-myMin.x, myMax.y-myMin.y);
-      myCharLength = Math.max(myMax.z-myMin.z, myCharLength); 
-   }
-
-   private int checkDimensionality (
-      RigidTransform3d X, double[] coords, int nump) {
-
-      X.setIdentity();
-      if (nump < 1) {
-         return -1;
-      }
-      else if (nump == 1) {
-         return 0;
-      }
-
-      double tolerance = 1e-10*myCharLength;
-
-      int vtx0, vtx1, vtx2;
-      double max = 0;
-      int kmax = 0;
-
-      for (int k=0; k<3; k++) {
-         double diff = coords[3*myMaxVtxs[k]+k] - coords[3*myMinVtxs[k]+k];
-         if (diff > max) {
-            max = diff;
-            kmax = k;
-         }
-      }
-
-      vtx0 = myMaxVtxs[kmax];
-      vtx1 = myMinVtxs[kmax];
-
-      X.p.set ((coords[3*vtx0  ]+coords[3*vtx1  ])/2,
-         (coords[3*vtx0+1]+coords[3*vtx1+1])/2,
-         (coords[3*vtx0+2]+coords[3*vtx1+2])/2);
-
-      // set third vertex to be the vertex farthest from
-      // the line between vtx0 and vtx1
-      Vector3d u01 = new Vector3d();
-      Vector3d u02 = new Vector3d();
-      Vector3d diff = new Vector3d();
-      Point3d pnt = new Point3d();
-      Vector3d xprod = new Vector3d();
-      double maxSqr = -1;
-      subtractCoords (u01, coords, vtx1, vtx0);
-      u01.normalize();
-      X.R.setXDirection (u01);
-      if (nump == 2) {
-         return 1;
-      }
-      vtx2 = 0;
-      for (int i=0; i<nump; i++) {
-         getCoords (pnt, coords, i);
-         pnt.inverseTransform (X);
-         double lenSqr = pnt.y*pnt.y + pnt.z*pnt.z;
-         if (lenSqr > maxSqr && /*paranoid: */ i != vtx0 && i != vtx1) {
-            maxSqr = lenSqr; 
-            vtx2 = i;
-         }
-      }
-      if (Math.sqrt(maxSqr) <= tolerance) {
-         return 1;
-      }
-
-      subtractCoords (u02, coords, vtx2, vtx0);
-      u02.normalize();
-      X.R.setXYDirections (u01, u02);
-      if (nump == 3) {
-         return 2;
-      }
-      double maxDist = -1;
-      for (int i=0; i<nump; i++) {
-         getCoords (pnt, coords, i);
-         pnt.inverseTransform (X);
-         double dist = Math.abs (pnt.z);
-         if (dist > maxDist && i != vtx0 && i != vtx1 && i != vtx2) {
-            maxDist = dist;
-         }
-      }
-      if (maxDist <= tolerance) {
-         return 2;
-      }
-      else {
-         X.setIdentity();
-         return 3;
-      }
-   }
-
-   private void setCoords (double[] coords, int idx, Point3d pos) {
-      coords[3*idx  ] = pos.x;
-      coords[3*idx+1] = pos.y;
-      coords[3*idx+2] = pos.z;
-   }
-
-   private void getCoords (Point3d res, double[] coords, int idx) {
-      res.x = coords[3*idx  ];
-      res.y = coords[3*idx+1];
-      res.z = coords[3*idx+2];
-   }
-
-   private void subtractCoords (
-      Vector3d res, double[] coords, int idxA, int idxB) {
-
-      res.x = coords[idxA*3  ] - coords[idxB*3  ];
-      res.y = coords[idxA*3+1] - coords[idxB*3+1];
-      res.z = coords[idxA*3+2] - coords[idxB*3+2];
-   }
-
-   private void buildFrom1DPoints (double[] coords, int nump) {
-
-      RigidTransform3d X = myReduceX;
-      Point3d pnt = new Point3d();
-
-      myReducedCoords = new double[nump];
-      int[] idxs = new int[nump];
-      for (int i=0; i<nump; i++) {
-         getCoords (pnt, coords, i);
-         pnt.inverseTransform (X);
-         idxs[i] = i;
-         myReducedCoords[i] = pnt.x;
-      }
-      double[] tmpx = new double[nump];
-      for (int i=0; i<nump; i++) {
-         tmpx[i] = myReducedCoords[i];
-      }
-
-
-      ArraySort.quickSort (tmpx, idxs);
-      myReducedIndices = idxs;
-   }
-
-   private void buildFrom2DPoints (double[] coords, int nump) {
-
-      RigidTransform3d X = myReduceX;
-      Point3d pnt = new Point3d();
-      // use twice as many coordinates for creating a 3D convex hull from which
-      // the Delaunay triangulation will be extracted.
-      double[] xcoords = new double[6*nump];
-      myReducedCoords = new double[3*nump];
-
-      double maxz = 0;
-      for (int i=0; i<nump; i++) {
-         getCoords (pnt, coords, i);
-         pnt.inverseTransform (X);
-         pnt.z = 0;
-         setCoords (myReducedCoords, i, pnt);
-         pnt.z = (pnt.x*pnt.x + pnt.y*pnt.y)/myCharLength;
-         if (pnt.z > maxz) {
-            maxz = pnt.z;
-         }
-         setCoords (xcoords, i, pnt);
-      }
-      for (int i=0; i<nump; i++) {
-         getCoords (pnt, coords, i);
-         pnt.inverseTransform (X);
-         pnt.z = 2*maxz;
-         setCoords (xcoords, i+nump, pnt);
-      }
-      if (doBuildFromPoints (myHandle, xcoords, 2*nump) < 0) {
-         throw new IllegalArgumentException ("Error creating tesselation");
-      }      
-      int numAllFaces = doGetNumHullFaces(myHandle);
-      int[] allFaces = new int[3*numAllFaces];
-      if (numAllFaces > 0) {
-         doGetHullFaces (myHandle, allFaces);
-      }
-      int numFaces = 0;
-      // use only those faces associated with the orginal pnts
-      for (int k=0; k<3*numAllFaces; k += 3) {
-         if (allFaces[k] < nump && allFaces[k+1] < nump && allFaces[k+2] < nump) {
-            numFaces++;
-         }
-      }
-      int[] faces = new int[3*numFaces];
-      int kk = 0;
-      for (int k=0; k<3*numAllFaces; k += 3) {
-         if (allFaces[k] < nump && allFaces[k+1] < nump && allFaces[k+2] < nump) {
-            faces[kk  ] = allFaces[k  ];
-            faces[kk+1] = allFaces[k+1];
-            faces[kk+2] = allFaces[k+2];
-            kk += 3;
-         }
-      }
-      myReducedIndices = faces;
-   }
-
-   public int buildFromPoints (Point3d[] pnts) {
-
-      int nump = pnts.length;
-      double[] coords = new double[3*nump];
-
-      for (int i=0; i<nump; i++) {
-         setCoords (coords, i, pnts[i]);
-      }
-      return buildFromPoints (coords);
-   }
-
-   public int buildFromPoints (double[] coords) {
-      if (myHandle == 0) {
-         myHandle = doCreateTessellator();
-      }
-      int nump = coords.length/3;
-      updateBounds (coords, nump);
-
-      myReducedIndices = null;
-      myReducedCoords = null;
-      myDimen = -1;
-
-      int dimen = checkDimensionality (myReduceX, coords, nump);
-      if (dimen == 0) {
-         myReducedCoords = new double[3];
-         for (int i=0; i<3; i++) {
-            myReducedCoords[i] = coords[i];
-         }
-         myReducedIndices = new int[0];
-      }
-      else if (dimen == 1) {
-         buildFrom1DPoints (coords, nump);
-      }
-      else if (dimen == 2) {
-         buildFrom2DPoints (coords, nump);
-      }
-      else {
-         if (doBuildFromPoints (myHandle, coords, nump) < 0) {
-            throw new IllegalArgumentException ("Error creating tesselation");
-         }
-      }
-      myDimen = dimen;
-      return dimen;
-   }
-  
-   public void refineMesh(double[] nodeCoords, int numNodes, int[] tetIndices, int numTets,
-      double quality) {
-      myDimen = 3;        // assume a 3-D mesh
-      if (myHandle == 0) {
-         myHandle = doCreateTessellator();
-      }
-     
-      if (doRefineMesh(myHandle, nodeCoords, numNodes,
-         tetIndices, numTets, quality) < 0) {
-         throw new IllegalArgumentException ("Error creating tesselation");
-      }
-   }
-   
-   public void refineMesh(double[] nodeCoords, int numNodes, int[] tetIndices, int numTets,
-      double quality, double[] addCoords, int numAddPoints) {
-      myDimen = 3;        // assume a 3-D mesh
-      if (myHandle == 0) {
-         myHandle = doCreateTessellator();
-      }
-     
-      if (doRefineMeshAddPoints(myHandle, nodeCoords, numNodes,
-         tetIndices, numTets, quality, addCoords, numAddPoints) < 0) {
-         throw new IllegalArgumentException ("Error creating tesselation");
-      }
-      
-   }
-
-   public void buildFromMeshAndPoints(PolygonalMesh mesh, double quality, Point3d[] includePoints) {
-      myDimen = 3;        // assume a 3-D mesh
-      if (myHandle == 0) {
-         myHandle = doCreateTessellator();
-      }
-      ArrayList<Vertex3d> vtxs = mesh.getVertices();
-      int numPnts = vtxs.size();
-      double[] pntCoords = new double[3*numPnts];
-      for (int i=0; i<numPnts; i++) {
-         Point3d pos = vtxs.get(i).pnt;
-         pntCoords[3*i  ] = pos.x;
-         pntCoords[3*i+1] = pos.y;
-         pntCoords[3*i+2] = pos.z;
-      }
-      ArrayList<Face> faces = mesh.getFaces();
-      int numIndices = 0;
-      for (int i=0; i<faces.size(); i++) {
-         numIndices += faces.get(i).numEdges();
-      }
-      int[] faceIndices = new int[numIndices+faces.size()];
-      int k = 0;
-      for (int i=0; i<faces.size(); i++) {
-         Face face = faces.get(i);
-         faceIndices[k++] = face.numEdges();
-         HalfEdge he0 = face.firstHalfEdge();
-         HalfEdge he = he0;
-         do {
-            faceIndices[k++] = he.getHead().getIndex();
-            he = he.getNext();
-         }
-         while (he != he0);
-      }
-      updateBounds (pntCoords, numPnts);
-
-      double[] includeCoords = null;
-      if (includePoints != null) {
-         int numIncludePnts = includePoints.length;
-         includeCoords = new double[3*numIncludePnts];
-
-         for (int i=0; i<numIncludePnts; i++) {
-            includeCoords[3*i] = includePoints[i].x;
-            includeCoords[3*i+1] = includePoints[i].y;
-            includeCoords[3*i+2] = includePoints[i].z;
-         }
-         updateBounds(includeCoords, numIncludePnts);
-
-         if (doBuildFromMeshAndPoints (myHandle, pntCoords, numPnts,
-            faceIndices, faces.size(), numIndices, quality, 
-            includeCoords, 0, numIncludePnts) < 0) {
-            throw new IllegalArgumentException ("Error creating tesselation");
-         }
-      } else {
-         if (doBuildFromMesh (myHandle, pntCoords, numPnts,
-            faceIndices, faces.size(), numIndices,
-            quality) < 0) {
-            throw new IllegalArgumentException ("Error creating tesselation");
-         }
-      }
-
-
-   }
-
-   public void buildFromMesh (PolygonalMesh mesh, double quality) {
-      buildFromMeshAndPoints(mesh, quality, null);
-   }
-   
-   public void buildFromMeshAndPoints(double[] pntCoords, int[] faceIndices, 
-      int numFaces, double quality, double[] addCoords, int numAddPoints) {
-      buildFromMeshAndPoints(pntCoords, faceIndices, numFaces, quality, addCoords, numAddPoints, 0);
-   }
-   
-   public void buildFromMeshAndPoints(double[] pntCoords, int[] faceIndices, 
-      int numFaces, double quality, double[] addCoords, int addCoordsOffset, int numAddPoints) {
-      myDimen = 3;        // assume a 3-D mesh
-      
-      int k = 0;
-      int numf = 0;
-      while (k < faceIndices.length) {
-         int nc = faceIndices[k++];
-         k += nc;
-         numf++;
-         if (k > faceIndices.length) {
-            throw new IllegalArgumentException (
-               "Inconsistent face index format");
-         }
-      }
-      if (numf != numFaces) {
-         throw new IllegalArgumentException (
-            "Number of faces inconsistent with face indices");
-      }
-      if (myHandle == 0) {
-         myHandle = doCreateTessellator();
-      }
-      int numIndices = faceIndices.length - numFaces;
-      if (doBuildFromMeshAndPoints(myHandle, pntCoords, pntCoords.length/3,
-         faceIndices, numFaces, numIndices, quality, addCoords, 
-         addCoordsOffset, numAddPoints) < 0) {
-         throw new IllegalArgumentException ("Error creating tesselation");
-      }
-   }
-
-   public void buildFromMesh (
-      double[] pntCoords, int[] faceIndices, int numFaces, double quality) {
-      buildFromMeshAndPoints(pntCoords, faceIndices, numFaces, quality, null, 0);
-   }
-
-   public int[] getHullFaces() {
-      int[] faces;
-      if (myDimen <= 1) {
-         faces = new int[0];
-      }
-      else if (myDimen == 2) {
-         faces = new int[myReducedIndices.length];
-         for (int k=0; k<faces.length; k++) {
-            faces[k] = myReducedIndices[k];
-         }
-      }
-      else {
-         int numFaces = doGetNumHullFaces (myHandle);
-         faces = new int[3*numFaces];
-         if (numFaces > 0) {
-            doGetHullFaces (myHandle, faces);
-         }
-      }
-      return faces;
-   }
-
-   /** 
-    * Returns the vertex indices of all the tetrahedra in this tessallation.
-    * If <code>idxs</code> is the array returned by this method, then the
-    * length of <code>idxs</code> is four times the number of tetrahedra, with
-    * the vertex indices of the first tetrahedron given by
-    * <code>idxs[0]</code>, <code>idxs[1]</code>, <code>idxs[2]</code>, and
-    * <code>idxs[3]</code>, etc.
-    *
-    * <p>
-    * The vertices are ordered such that if v0 is the first vertex,
-    * v1, v2, and v3 are arranged counter-clockwise about the outward-facing
-    * normal of their face.
-    * @return vertices for the tetrahedra in this tessellation.
-    */
-   public int[] getTets() {
-      if (myDimen != 3) {
-         return new int[0];
-      }
-      int numTets = doGetNumTets (myHandle);
-      int[] tets = new int[4*numTets];
-      if (numTets > 0) {
-         doGetTets (myHandle, tets);
-      }
-      return tets;
-   }
-
-   public double[] getPointCoords() {
-      double[] coords;
-      if (myDimen == 0) {
-         coords = new double[0];
-      }
-      else if (myDimen == 1) {
-         coords = new double[3*myReducedCoords.length];         
-         for (int k=0; k<coords.length; k += 3) {
-            coords[k  ] = myReducedCoords[k/3];
-            coords[k+1] = 0;
-            coords[k+2] = 0;
-         }
-      }
-      else if (myDimen == 2) {
-         coords = new double[myReducedCoords.length];
-         for (int k=0; k<coords.length; k++) {
-            coords[k] = myReducedCoords[k];
-         }
-      }
-      else {
-         int numPnts = doGetNumPoints (myHandle);
-         coords = new double[3*numPnts];
-         if (numPnts > 0) {
-            doGetPoints (myHandle, coords);
-         }
-      }
-      return coords;
-   }
-
-   public double[] get1DCoords() {
-      if (myDimen == 1) {
-         double[] coords = new double[myReducedCoords.length];
-         for (int k=0; k<coords.length; k++) {
-            coords[k] = myReducedCoords[k];
-         }
-         return coords;
-      }
-      else {
-         return new double[0];
-      }
-   }
-
-   public int[] get1DIndices() {
-      if (myDimen == 1) {
-         int[] indices = new int[myReducedIndices.length];
-         for (int k=0; k<indices.length; k++) {
-            indices[k] = myReducedIndices[k];
-         }
-         return indices;
-      }
-      else {
-         return new int[0];
-      }
-   }
-
-   public Point3d[] getPoints() {
-      double[] coords = getPointCoords();
-      int nump = coords.length/3;
-      Point3d[] pnts = new Point3d[nump];
-      for (int i=0; i<nump; i++) {
-         pnts[i] = new Point3d (coords[3*i], coords[3*i+1], coords[3*i+2]);
-      }
-      return pnts;
-   }
-
-   public double getCharacteristicLength() {
-      return myCharLength;
-   }      
-
-   // assume face points are givne clockwise
-   private double distanceToFace (
-      Point3d p0, Point3d p1, Point3d p2, Point3d pos) {
-
-      Vector3d d1 = new Vector3d();
-      Vector3d d2 = new Vector3d();
-      Vector3d nrm = new Vector3d();
-      d1.sub (p1, p0);
-      d2.sub (p2, p0);
-      nrm.cross (d2, d1);
-      nrm.normalize();
-      d2.sub (pos, p0);
-      return nrm.dot (d2);
-   }
-
-   public boolean checkConvexHull (PrintStream ps, double tol) {
-      int[] faces = getHullFaces();
-      Point3d[] pnts = getPoints();
-      // make sure no points are above any of the faces ....
-
-      for (int i=0; i<pnts.length; i++) {
-         Point3d pnt = pnts[i];
-         for (int k=0; k<faces.length; k += 3) {
-            double dist = distanceToFace (
-               pnts[faces[k]], pnts[faces[k+1]], pnts[faces[k+2]], pnt);
-            if (dist > tol) {
-               if (ps != null)  {
-                  ps.println (
-                     "Point "+i+" "+dist+" above face "+
-                        faces[k]+" "+faces[k+1]+" "+faces[k+2]);
-                  ps.println ("p0=" + pnts[faces[k]]);
-                  ps.println ("p1=" + pnts[faces[k+1]]);
-                  ps.println ("p2=" + pnts[faces[k+2]]);
-                  ps.println ("pnt=" + pnt);
-               }
-               return false;
-            }
-         }
-      }
-      return true;
-   }
-
-   public int getDimension () {
-      return myDimen;
-   }
-
-   public RigidTransform3d getReductionTransform() {
-      return new RigidTransform3d (myReduceX);
-   }
-
-   public void dispose () {
-      if (myHandle != 0) {
-         doDeleteTessellator (myHandle);
-         myHandle = 0;
-      }
-   }
-
-   public void finalize () {
-      dispose();
-   }
-
-}
->>>>>>> fa243182
+}