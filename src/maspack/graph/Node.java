<<<<<<< HEAD
/**
 * Copyright (c) 2014, by the Authors: Antonio Sanchez (UBC)
 *
 * This software is freely available under a 2-clause BSD license. Please see
 * the LICENSE file in the ArtiSynth distribution directory for details.
 */
package maspack.graph;

import java.util.ArrayList;
import java.util.HashSet;
import java.util.List;

/**
 * Represents a node of the Tree<T> class. The Node<T> is also a container, and
 * can be thought of as instrumentation to determine the location of the type T
 * in the Tree<T>.
 * 
 * Ideas from:
 * http://sujitpal.blogspot.ca/2006/05/java-data-structure-generic-tree.html
 * 
 */
public class Node<T> {

   protected T data;
   protected List<Node<T>> children;
   protected List<Node<T>> parents;

   /**
    * Default constructor.
    */
   public Node () {
      super();
      children = new ArrayList<Node<T>>();
      parents = new ArrayList<Node<T>>();
   }

   /**
    * Convenience ctor to create a Node<T> with an instance of T.
    * 
    * @param data
    * an instance of T.
    */
   public Node (T data) {
      this();
      setData(data);
   }

   /**
    * Return the children of Node<T>. The Tree<T> is represented by a single
    * root Node<T> whose children are represented by a List<Node<T>>. Each of
    * these Node<T> elements in the List can have children. The getChildren()
    * method will return the children of a Node<T>.
    * 
    * @return the children of Node<T>
    */
   public List<Node<T>> getChildren() {
      if (this.children == null) {
         return new ArrayList<Node<T>>();
      }
      return this.children;
   }

   /**
    * Gets a child at a particular index
    * 
    * @param idx
    * the index of the child to get
    * @return the child
    */
   public Node<T> getChild(int idx) throws IndexOutOfBoundsException {
      return children.get(idx);
   }

   /**
    * Sets the children of a Node<T> object. See docs for getChildren() for more
    * information.
    * 
    * @param children
    * the List<Node<T>> to set.
    */
   public void setChildren(List<Node<T>> children) {
      this.children = children;
      for (Node<T> child : children) {
         child.addParent(this);
      }
   }

   /**
    * Returns the number of immediate children of this Node<T>.
    * 
    * @return the number of immediate children.
    */
   public int getNumberOfChildren() {
      if (children == null) {
         return 0;
      }
      return children.size();
   }

   /**
    * Returns the number of immediate parents of this Node<T>.
    * 
    * @return the number of immediate parents.
    */
   public int getNumberOfParents() {
      if (parents == null) {
         return 0;
      }
      return parents.size();
   }

   /**
    * Adds a child to the list of children for this Node<T>. The addition of the
    * first child will create a new List<Node<T>>.
    * 
    * @param child
    * a Node<T> object to set.
    */
   public void addChild(Node<T> child) {
      if (children == null) {
         children = new ArrayList<Node<T>>();
      }
      if (!children.contains(child)) {
         children.add(child);
         child.addParent(this);
      }
   }

   /**
    * Adds a child to the list of children for this Node<T> at a particular
    * index
    * 
    * @param index
    * the index at which to insert the child
    * @param child
    * a Node<T> object to set.
    */
   public void insertChildAt(int index, Node<T> child) {
      if (children == null) {
         children = new ArrayList<Node<T>>();
      }
      if (!children.contains(child)) {
         children.add(index, child);
         child.addParent(this);
      }
   }

   private void addParent(Node<T> parent) {
      if (!parents.contains(parent)) {
         parents.add(parent);
      }
   }

   public List<Node<T>> getParents() {
      return parents;
   }

   public Node<T> getParent(int idx) {
      return parents.get(idx);
   }

   /**
    * Adds a list of children to this Node<T>.
    * 
    * @param newChildren
    * list of Node<T> objects to add
    */
   public void addChildren(List<Node<T>> newChildren) {
      if (children == null) {
         children = new ArrayList<Node<T>>();
      }
      for (Node<T> child : newChildren) {
         addChild(child);
      }
   }

   /**
    * Remove the Node<T> element at index index of the List<Node<T>>.
    * 
    * @param index
    * the index of the element to delete.
    * @throws IndexOutOfBoundsException
    * if thrown.
    */
   public void removeChild(int index) throws IndexOutOfBoundsException {
      Node<T> child = children.get(index);
      removeChild(child);
   }

   /**
    * Remove the Node<T> element
    * 
    * @param child
    * the node to remove
    */
   public void removeChild(Node<T> child) {

      if (children.contains(child)) {
         child.parents.remove(this); // remove this from child's list of parents
         children.remove(child); // remove child
      }
   }

   /**
    * Clears all children, ensuring to remove the parent entry
    */
   public void removeAllChildren() {

      int nChildren = getNumberOfChildren();
      for (int i = 0; i < nChildren; i++) {
         removeChild(nChildren - i - 1); // going backwards for efficiency
      }

   }

   /**
    * Removes node from all parents
    */
   public void detachFromParents() {
      for (Node<T> parent : parents) {
         detachFromParent(parent);
      }
   }

   /**
    * Removes child from a particular parent
    * 
    * @param parent
    */
   public void detachFromParent(Node<T> parent) {
      if (parents.contains(parent)) {
         parent.removeChild(this);
      }
   }

   public T getData() {
      return this.data;
   }

   public void setData(T data) {
      this.data = data;
   }

   public String toString() {
      StringBuilder sb = new StringBuilder();
      
      String dataStr = null;
      T data = getData();
      if (data != null) {
         dataStr = data.toString();
      } else {
         dataStr = "null";
      }

      if (data != null) {
         sb.append("{").append(dataStr).append(",[");
      }
      int i = 0;
      for (Node<T> e : getChildren()) {
         if (i > 0) {
            sb.append(",");
         }
         sb.append(e.toString());
         i++;
      }
      sb.append("]").append("}");
      return sb.toString();
   }

   /**
    * Removes the branch below this item, clearing children if this is the only
    * parent
    */
   public void clear() {
      // if child has only this as a parent, then clear it as well
      for (Node<T> child : children) {
         if (child.getNumberOfParents() == 1) {
            child.clear();
         }
      }
      removeAllChildren();
   }
   
   private static class NodeEqualityWrapper<T> {
      Node<T> node;
      public NodeEqualityWrapper(Node<T> node) {
         this.node = node;
      }
      public Node<T> node() {
         return node;
      }
      
      @Override
      public int hashCode() {
         int hc = 0;
         if (node.data != null) {
            hc = node.data.hashCode();
         }
         hc = hc*31+node.children.size();
         return hc;
      }
      
      @Override
      public boolean equals(Object obj) {
        if (obj == this) {
           return true;
        }
        if (obj == null) {
           return false;
        }
        if (!(obj instanceof NodeEqualityWrapper)) {
           return false;
        }
        
        @SuppressWarnings("unchecked")
        NodeEqualityWrapper<T> other = (NodeEqualityWrapper<T>)obj;
        return node.equalsNode(other.node);
        
      }
   }
   

   /**
    * Value-equality of nodes and all children (i.e. entire tree)
    * @param node
    * @return true if equals, false otherwise
    */
   public boolean equalsNode(Node<T> node) {
      if (node == null) {
         return false;
      }
      if (this == node) {
         return true;
      }
      
      if (data != null) {
         if (!data.equals(node.data)) {
            return false;
         }
      } else if (node.data != null) {
         return false;
      }
      
      // children, assume consistent parents
      if (children.size() != node.children.size()) {
         return false;
      }
      
      // check that each child exists in other (set equality)
      HashSet<NodeEqualityWrapper<T>> childSet = new HashSet<NodeEqualityWrapper<T>>();
      for (Node<T> child : children) {
         childSet.add(new NodeEqualityWrapper<>(child));
      }
      
      HashSet<NodeEqualityWrapper<T>> otherChildSet = new HashSet<NodeEqualityWrapper<T>>();
      for (Node<T> child : node.children) {
         otherChildSet.add(new NodeEqualityWrapper<>(child));
      }
      
      boolean setsEqual = childSet.equals(otherChildSet);
      
      if (!setsEqual) {
         System.err.println("hmm... apparently trees are not equal");
      }
      
      return setsEqual;
   }
   
   /**
    * merges children with equal content, reducing branches
    */
   public void consolidate() {

      List<Node<T>> newChildren = new ArrayList<Node<T>>();
      List<Node<T>> children = getChildren();

      if (getNumberOfChildren() == 0) {
         return;
      }

      newChildren.add(children.get(0));
      for (int i = 1; i < children.size(); i++) {

         boolean found = false;
         for (int j = 0; j < newChildren.size(); j++) {
            T childData = children.get(i).getData();
            T newChildData = newChildren.get(j).getData();

            if (childData.equals(newChildData)) {
               found = true;

               // copy content to newChild
               newChildren.get(j).addChildren(children.get(i).getChildren());
               break;
            }
         } // end looping through new children to see if child exists

         if (!found) {
            newChildren.add(children.get(i));
         }

      } // end looping through old list of children

      // set new list of children
      children.clear(); // clear list (without actually clearing children
                        // contents)
      addChildren(newChildren);

      // now repeat process for all children
      for (Node<T> child : getChildren()) {
         child.consolidate();
      }

   }
=======
/**
 * Copyright (c) 2014, by the Authors: Antonio Sanchez (UBC)
 *
 * This software is freely available under a 2-clause BSD license. Please see
 * the LICENSE file in the ArtiSynth distribution directory for details.
 */
package maspack.graph;

import java.util.ArrayList;
import java.util.HashSet;
import java.util.List;

/**
 * Represents a node of the Tree<T> class. The Node<T> is also a container, and
 * can be thought of as instrumentation to determine the location of the type T
 * in the Tree<T>.
 * 
 * Ideas from:
 * http://sujitpal.blogspot.ca/2006/05/java-data-structure-generic-tree.html
 * 
 */
public class Node<T> {

   protected T data;
   protected List<Node<T>> children;
   protected List<Node<T>> parents;

   /**
    * Default constructor.
    */
   public Node () {
      super();
      children = new ArrayList<Node<T>>();
      parents = new ArrayList<Node<T>>();
   }

   /**
    * Convenience ctor to create a Node<T> with an instance of T.
    * 
    * @param data
    * an instance of T.
    */
   public Node (T data) {
      this();
      setData(data);
   }

   /**
    * Return the children of Node<T>. The Tree<T> is represented by a single
    * root Node<T> whose children are represented by a List<Node<T>>. Each of
    * these Node<T> elements in the List can have children. The getChildren()
    * method will return the children of a Node<T>.
    * 
    * @return the children of Node<T>
    */
   public List<Node<T>> getChildren() {
      if (this.children == null) {
         return new ArrayList<Node<T>>();
      }
      return this.children;
   }

   /**
    * Gets a child at a particular index
    * 
    * @param idx
    * the index of the child to get
    * @return the child
    */
   public Node<T> getChild(int idx) throws IndexOutOfBoundsException {
      return children.get(idx);
   }

   /**
    * Sets the children of a Node<T> object. See docs for getChildren() for more
    * information.
    * 
    * @param children
    * the List<Node<T>> to set.
    */
   public void setChildren(List<Node<T>> children) {
      this.children = children;
      for (Node<T> child : children) {
         child.addParent(this);
      }
   }

   /**
    * Returns the number of immediate children of this Node<T>.
    * 
    * @return the number of immediate children.
    */
   public int getNumberOfChildren() {
      if (children == null) {
         return 0;
      }
      return children.size();
   }

   /**
    * Returns the number of immediate parents of this Node<T>.
    * 
    * @return the number of immediate parents.
    */
   public int getNumberOfParents() {
      if (parents == null) {
         return 0;
      }
      return parents.size();
   }

   /**
    * Adds a child to the list of children for this Node<T>. The addition of the
    * first child will create a new List<Node<T>>.
    * 
    * @param child
    * a Node<T> object to set.
    */
   public void addChild(Node<T> child) {
      if (children == null) {
         children = new ArrayList<Node<T>>();
      }
      if (!children.contains(child)) {
         children.add(child);
         child.addParent(this);
      }
   }

   /**
    * Adds a child to the list of children for this Node<T> at a particular
    * index
    * 
    * @param index
    * the index at which to insert the child
    * @param child
    * a Node<T> object to set.
    */
   public void insertChildAt(int index, Node<T> child) {
      if (children == null) {
         children = new ArrayList<Node<T>>();
      }
      if (!children.contains(child)) {
         children.add(index, child);
         child.addParent(this);
      }
   }

   private void addParent(Node<T> parent) {
      if (!parents.contains(parent)) {
         parents.add(parent);
      }
   }

   public List<Node<T>> getParents() {
      return parents;
   }

   public Node<T> getParent(int idx) {
      return parents.get(idx);
   }

   /**
    * Adds a list of children to this Node<T>.
    * 
    * @param newChildren
    * list of Node<T> objects to add
    */
   public void addChildren(List<Node<T>> newChildren) {
      if (children == null) {
         children = new ArrayList<Node<T>>();
      }
      for (Node<T> child : newChildren) {
         addChild(child);
      }
   }

   /**
    * Remove the Node<T> element at index index of the List<Node<T>>.
    * 
    * @param index
    * the index of the element to delete.
    * @throws IndexOutOfBoundsException
    * if thrown.
    */
   public void removeChild(int index) throws IndexOutOfBoundsException {
      Node<T> child = children.get(index);
      removeChild(child);
   }

   /**
    * Remove the Node<T> element
    * 
    * @param child
    * the node to remove
    */
   public void removeChild(Node<T> child) {

      if (children.contains(child)) {
         child.parents.remove(this); // remove this from child's list of parents
         children.remove(child); // remove child
      }
   }

   /**
    * Clears all children, ensuring to remove the parent entry
    */
   public void removeAllChildren() {

      int nChildren = getNumberOfChildren();
      for (int i = 0; i < nChildren; i++) {
         removeChild(nChildren - i - 1); // going backwards for efficiency
      }

   }

   /**
    * Removes node from all parents
    */
   public void detachFromParents() {
      for (Node<T> parent : parents) {
         detachFromParent(parent);
      }
   }

   /**
    * Removes child from a particular parent
    * 
    * @param parent
    */
   public void detachFromParent(Node<T> parent) {
      if (parents.contains(parent)) {
         parent.removeChild(this);
      }
   }

   public T getData() {
      return this.data;
   }

   public void setData(T data) {
      this.data = data;
   }

   public String toString() {
      StringBuilder sb = new StringBuilder();
      
      String dataStr = null;
      T data = getData();
      if (data != null) {
         dataStr = data.toString();
      } else {
         dataStr = "null";
      }

      if (data != null) {
         sb.append("{").append(dataStr).append(",[");
      }
      int i = 0;
      for (Node<T> e : getChildren()) {
         if (i > 0) {
            sb.append(",");
         }
         sb.append(e.toString());
         i++;
      }
      sb.append("]").append("}");
      return sb.toString();
   }

   /**
    * Removes the branch below this item, clearing children if this is the only
    * parent
    */
   public void clear() {
      // if child has only this as a parent, then clear it as well
      for (Node<T> child : children) {
         if (child.getNumberOfParents() == 1) {
            child.clear();
         }
      }
      removeAllChildren();
   }
   
   private static class NodeEqualityWrapper<T> {
      Node<T> node;
      public NodeEqualityWrapper(Node<T> node) {
         this.node = node;
      }
      public Node<T> node() {
         return node;
      }
      
      @Override
      public int hashCode() {
         int hc = 0;
         if (node.data != null) {
            hc = node.data.hashCode();
         }
         hc = hc*31+node.children.size();
         return hc;
      }
      
      @Override
      public boolean equals(Object obj) {
        if (obj == this) {
           return true;
        }
        if (obj == null) {
           return false;
        }
        if (!(obj instanceof NodeEqualityWrapper)) {
           return false;
        }
        
        @SuppressWarnings("unchecked")
        NodeEqualityWrapper<T> other = (NodeEqualityWrapper<T>)obj;
        return node.equalsNode(other.node);
        
      }
   }
   

   /**
    * Value-equality of nodes and all children (i.e. entire tree)
    * @param node
    * @return true if equals, false otherwise
    */
   public boolean equalsNode(Node<T> node) {
      if (node == null) {
         return false;
      }
      if (this == node) {
         return true;
      }
      
      if (data != null) {
         if (!data.equals(node.data)) {
            return false;
         }
      } else if (node.data != null) {
         return false;
      }
      
      // children, assume consistent parents
      if (children.size() != node.children.size()) {
         return false;
      }
      
      // check that each child exists in other (set equality)
      HashSet<NodeEqualityWrapper<T>> childSet = new HashSet<NodeEqualityWrapper<T>>();
      for (Node<T> child : children) {
         childSet.add(new NodeEqualityWrapper<>(child));
      }
      
      HashSet<NodeEqualityWrapper<T>> otherChildSet = new HashSet<NodeEqualityWrapper<T>>();
      for (Node<T> child : node.children) {
         otherChildSet.add(new NodeEqualityWrapper<>(child));
      }
      
      boolean setsEqual = childSet.equals(otherChildSet);
      
      return setsEqual;
   }
   
   /**
    * merges children with equal content, reducing branches
    */
   public void consolidate() {

      List<Node<T>> newChildren = new ArrayList<Node<T>>();
      List<Node<T>> children = getChildren();

      if (getNumberOfChildren() == 0) {
         return;
      }

      newChildren.add(children.get(0));
      for (int i = 1; i < children.size(); i++) {

         boolean found = false;
         for (int j = 0; j < newChildren.size(); j++) {
            T childData = children.get(i).getData();
            T newChildData = newChildren.get(j).getData();

            if (childData.equals(newChildData)) {
               found = true;

               // copy content to newChild
               newChildren.get(j).addChildren(children.get(i).getChildren());
               break;
            }
         } // end looping through new children to see if child exists

         if (!found) {
            newChildren.add(children.get(i));
         }

      } // end looping through old list of children

      // set new list of children
      children.clear(); // clear list (without actually clearing children
                        // contents)
      addChildren(newChildren);

      // now repeat process for all children
      for (Node<T> child : getChildren()) {
         child.consolidate();
      }

   }
>>>>>>> 3dbfcf79
}<|MERGE_RESOLUTION|>--- conflicted
+++ resolved
@@ -1,4 +1,3 @@
-<<<<<<< HEAD
 /**
  * Copyright (c) 2014, by the Authors: Antonio Sanchez (UBC)
  *
@@ -360,10 +359,6 @@
       
       boolean setsEqual = childSet.equals(otherChildSet);
       
-      if (!setsEqual) {
-         System.err.println("hmm... apparently trees are not equal");
-      }
-      
       return setsEqual;
    }
    
@@ -413,416 +408,4 @@
       }
 
    }
-=======
-/**
- * Copyright (c) 2014, by the Authors: Antonio Sanchez (UBC)
- *
- * This software is freely available under a 2-clause BSD license. Please see
- * the LICENSE file in the ArtiSynth distribution directory for details.
- */
-package maspack.graph;
-
-import java.util.ArrayList;
-import java.util.HashSet;
-import java.util.List;
-
-/**
- * Represents a node of the Tree<T> class. The Node<T> is also a container, and
- * can be thought of as instrumentation to determine the location of the type T
- * in the Tree<T>.
- * 
- * Ideas from:
- * http://sujitpal.blogspot.ca/2006/05/java-data-structure-generic-tree.html
- * 
- */
-public class Node<T> {
-
-   protected T data;
-   protected List<Node<T>> children;
-   protected List<Node<T>> parents;
-
-   /**
-    * Default constructor.
-    */
-   public Node () {
-      super();
-      children = new ArrayList<Node<T>>();
-      parents = new ArrayList<Node<T>>();
-   }
-
-   /**
-    * Convenience ctor to create a Node<T> with an instance of T.
-    * 
-    * @param data
-    * an instance of T.
-    */
-   public Node (T data) {
-      this();
-      setData(data);
-   }
-
-   /**
-    * Return the children of Node<T>. The Tree<T> is represented by a single
-    * root Node<T> whose children are represented by a List<Node<T>>. Each of
-    * these Node<T> elements in the List can have children. The getChildren()
-    * method will return the children of a Node<T>.
-    * 
-    * @return the children of Node<T>
-    */
-   public List<Node<T>> getChildren() {
-      if (this.children == null) {
-         return new ArrayList<Node<T>>();
-      }
-      return this.children;
-   }
-
-   /**
-    * Gets a child at a particular index
-    * 
-    * @param idx
-    * the index of the child to get
-    * @return the child
-    */
-   public Node<T> getChild(int idx) throws IndexOutOfBoundsException {
-      return children.get(idx);
-   }
-
-   /**
-    * Sets the children of a Node<T> object. See docs for getChildren() for more
-    * information.
-    * 
-    * @param children
-    * the List<Node<T>> to set.
-    */
-   public void setChildren(List<Node<T>> children) {
-      this.children = children;
-      for (Node<T> child : children) {
-         child.addParent(this);
-      }
-   }
-
-   /**
-    * Returns the number of immediate children of this Node<T>.
-    * 
-    * @return the number of immediate children.
-    */
-   public int getNumberOfChildren() {
-      if (children == null) {
-         return 0;
-      }
-      return children.size();
-   }
-
-   /**
-    * Returns the number of immediate parents of this Node<T>.
-    * 
-    * @return the number of immediate parents.
-    */
-   public int getNumberOfParents() {
-      if (parents == null) {
-         return 0;
-      }
-      return parents.size();
-   }
-
-   /**
-    * Adds a child to the list of children for this Node<T>. The addition of the
-    * first child will create a new List<Node<T>>.
-    * 
-    * @param child
-    * a Node<T> object to set.
-    */
-   public void addChild(Node<T> child) {
-      if (children == null) {
-         children = new ArrayList<Node<T>>();
-      }
-      if (!children.contains(child)) {
-         children.add(child);
-         child.addParent(this);
-      }
-   }
-
-   /**
-    * Adds a child to the list of children for this Node<T> at a particular
-    * index
-    * 
-    * @param index
-    * the index at which to insert the child
-    * @param child
-    * a Node<T> object to set.
-    */
-   public void insertChildAt(int index, Node<T> child) {
-      if (children == null) {
-         children = new ArrayList<Node<T>>();
-      }
-      if (!children.contains(child)) {
-         children.add(index, child);
-         child.addParent(this);
-      }
-   }
-
-   private void addParent(Node<T> parent) {
-      if (!parents.contains(parent)) {
-         parents.add(parent);
-      }
-   }
-
-   public List<Node<T>> getParents() {
-      return parents;
-   }
-
-   public Node<T> getParent(int idx) {
-      return parents.get(idx);
-   }
-
-   /**
-    * Adds a list of children to this Node<T>.
-    * 
-    * @param newChildren
-    * list of Node<T> objects to add
-    */
-   public void addChildren(List<Node<T>> newChildren) {
-      if (children == null) {
-         children = new ArrayList<Node<T>>();
-      }
-      for (Node<T> child : newChildren) {
-         addChild(child);
-      }
-   }
-
-   /**
-    * Remove the Node<T> element at index index of the List<Node<T>>.
-    * 
-    * @param index
-    * the index of the element to delete.
-    * @throws IndexOutOfBoundsException
-    * if thrown.
-    */
-   public void removeChild(int index) throws IndexOutOfBoundsException {
-      Node<T> child = children.get(index);
-      removeChild(child);
-   }
-
-   /**
-    * Remove the Node<T> element
-    * 
-    * @param child
-    * the node to remove
-    */
-   public void removeChild(Node<T> child) {
-
-      if (children.contains(child)) {
-         child.parents.remove(this); // remove this from child's list of parents
-         children.remove(child); // remove child
-      }
-   }
-
-   /**
-    * Clears all children, ensuring to remove the parent entry
-    */
-   public void removeAllChildren() {
-
-      int nChildren = getNumberOfChildren();
-      for (int i = 0; i < nChildren; i++) {
-         removeChild(nChildren - i - 1); // going backwards for efficiency
-      }
-
-   }
-
-   /**
-    * Removes node from all parents
-    */
-   public void detachFromParents() {
-      for (Node<T> parent : parents) {
-         detachFromParent(parent);
-      }
-   }
-
-   /**
-    * Removes child from a particular parent
-    * 
-    * @param parent
-    */
-   public void detachFromParent(Node<T> parent) {
-      if (parents.contains(parent)) {
-         parent.removeChild(this);
-      }
-   }
-
-   public T getData() {
-      return this.data;
-   }
-
-   public void setData(T data) {
-      this.data = data;
-   }
-
-   public String toString() {
-      StringBuilder sb = new StringBuilder();
-      
-      String dataStr = null;
-      T data = getData();
-      if (data != null) {
-         dataStr = data.toString();
-      } else {
-         dataStr = "null";
-      }
-
-      if (data != null) {
-         sb.append("{").append(dataStr).append(",[");
-      }
-      int i = 0;
-      for (Node<T> e : getChildren()) {
-         if (i > 0) {
-            sb.append(",");
-         }
-         sb.append(e.toString());
-         i++;
-      }
-      sb.append("]").append("}");
-      return sb.toString();
-   }
-
-   /**
-    * Removes the branch below this item, clearing children if this is the only
-    * parent
-    */
-   public void clear() {
-      // if child has only this as a parent, then clear it as well
-      for (Node<T> child : children) {
-         if (child.getNumberOfParents() == 1) {
-            child.clear();
-         }
-      }
-      removeAllChildren();
-   }
-   
-   private static class NodeEqualityWrapper<T> {
-      Node<T> node;
-      public NodeEqualityWrapper(Node<T> node) {
-         this.node = node;
-      }
-      public Node<T> node() {
-         return node;
-      }
-      
-      @Override
-      public int hashCode() {
-         int hc = 0;
-         if (node.data != null) {
-            hc = node.data.hashCode();
-         }
-         hc = hc*31+node.children.size();
-         return hc;
-      }
-      
-      @Override
-      public boolean equals(Object obj) {
-        if (obj == this) {
-           return true;
-        }
-        if (obj == null) {
-           return false;
-        }
-        if (!(obj instanceof NodeEqualityWrapper)) {
-           return false;
-        }
-        
-        @SuppressWarnings("unchecked")
-        NodeEqualityWrapper<T> other = (NodeEqualityWrapper<T>)obj;
-        return node.equalsNode(other.node);
-        
-      }
-   }
-   
-
-   /**
-    * Value-equality of nodes and all children (i.e. entire tree)
-    * @param node
-    * @return true if equals, false otherwise
-    */
-   public boolean equalsNode(Node<T> node) {
-      if (node == null) {
-         return false;
-      }
-      if (this == node) {
-         return true;
-      }
-      
-      if (data != null) {
-         if (!data.equals(node.data)) {
-            return false;
-         }
-      } else if (node.data != null) {
-         return false;
-      }
-      
-      // children, assume consistent parents
-      if (children.size() != node.children.size()) {
-         return false;
-      }
-      
-      // check that each child exists in other (set equality)
-      HashSet<NodeEqualityWrapper<T>> childSet = new HashSet<NodeEqualityWrapper<T>>();
-      for (Node<T> child : children) {
-         childSet.add(new NodeEqualityWrapper<>(child));
-      }
-      
-      HashSet<NodeEqualityWrapper<T>> otherChildSet = new HashSet<NodeEqualityWrapper<T>>();
-      for (Node<T> child : node.children) {
-         otherChildSet.add(new NodeEqualityWrapper<>(child));
-      }
-      
-      boolean setsEqual = childSet.equals(otherChildSet);
-      
-      return setsEqual;
-   }
-   
-   /**
-    * merges children with equal content, reducing branches
-    */
-   public void consolidate() {
-
-      List<Node<T>> newChildren = new ArrayList<Node<T>>();
-      List<Node<T>> children = getChildren();
-
-      if (getNumberOfChildren() == 0) {
-         return;
-      }
-
-      newChildren.add(children.get(0));
-      for (int i = 1; i < children.size(); i++) {
-
-         boolean found = false;
-         for (int j = 0; j < newChildren.size(); j++) {
-            T childData = children.get(i).getData();
-            T newChildData = newChildren.get(j).getData();
-
-            if (childData.equals(newChildData)) {
-               found = true;
-
-               // copy content to newChild
-               newChildren.get(j).addChildren(children.get(i).getChildren());
-               break;
-            }
-         } // end looping through new children to see if child exists
-
-         if (!found) {
-            newChildren.add(children.get(i));
-         }
-
-      } // end looping through old list of children
-
-      // set new list of children
-      children.clear(); // clear list (without actually clearing children
-                        // contents)
-      addChildren(newChildren);
-
-      // now repeat process for all children
-      for (Node<T> child : getChildren()) {
-         child.consolidate();
-      }
-
-   }
->>>>>>> 3dbfcf79
 }