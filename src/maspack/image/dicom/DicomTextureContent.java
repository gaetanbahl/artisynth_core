--- conflicted
+++ resolved
@@ -1,4 +1,3 @@
-<<<<<<< HEAD
 package maspack.image.dicom;
 
 import java.awt.Color;
@@ -61,18 +60,35 @@
       lastWindowWidth = -1;
       valid = new boolean[3];
       dirty = new boolean[3];
-      internalStorage = image.getPixelType ();
+      
+      internalStorage = PixelType.UBYTE;
+      switch(image.getPixelType ()) {
+         case BYTE:
+         case UBYTE:
+            internalStorage = PixelType.UBYTE;
+            break;
+         case SHORT:
+         case USHORT:
+            internalStorage = PixelType.USHORT;
+            break;
+         case UBYTE_RGB:
+            internalStorage = PixelType.UBYTE_RGB;
+            break;
+         default:
+            break;
+         
+      }
       
       invalidateData ();
       
       // Full dynamic range
       window = new DicomWindowPixelInterpolator();
       
-      int maxIntensity = image.getMaxIntensity();
-      int minIntensity = image.getMinIntensity();
-      int c = (maxIntensity+minIntensity) >> 1;
-      int diff = maxIntensity-minIntensity;
-      window.addWindowPreset("FULL DYNAMIC", c, diff);
+      double maxIntensity = image.getMaxIntensity();
+      double minIntensity = image.getMinIntensity();
+      double c = (maxIntensity+minIntensity)/2;
+      double diff = maxIntensity-minIntensity;
+      window.addWindowPreset("FULL DYNAMIC", (int)Math.round(c), (int)Math.round(diff));
       window.setWindow("FULL DYNAMIC");
       
       // add other windows, loaded from first slice
@@ -189,714 +205,6 @@
     * @param x normalized column [0,1]
     */
    public void setX(double x) {
-      setColumn ((int)Math.round (x*(image.getNumCols ()-1)));
-   }
-   
-   /**
-    * Normalized row-slice plane position within volume
-    * @return normalized column [0,1]
-    */
-   public double getX() {
-      return (double)getColumn ()/(image.getNumCols ()-1);
-   }
-   
-   /**
-    * Normalized col-slice plane position within volume
-    * @param y normalized row [0,1]
-    */
-   public void setY(double y) {
-      setRow ((int)Math.round (y*(image.getNumRows ()-1)));
-   }
-   
-   /**
-    * Normalized col-slice plane position within volume
-    * @return normalized row [0,1]
-    */
-   public double getY() {
-      return (double)getRow ()/(image.getNumRows ()-1);
-   }
-   
-   /**
-    * Normalized col-row plane position within volume
-    * @param z normalized slice [0,1]
-    */
-   public void setZ(double z) {
-      setSlice ((int)Math.round (z*(image.getNumSlices ()-1)));
-   }
-   
-   /**
-    * Normalized col-row plane position within volume
-    * @return normalized slice [0,1]
-    */
-   public double getZ() {
-      return (double)getSlice ()/(image.getNumSlices ()-1);
-   }
-   
-   /**
-    * Normalized time to use
-    * @param t normalized time [0,1]
-    */
-   public void setT(double t) {
-      setTime ((int)Math.round (t*(image.getNumTimes ()-1)));
-   }
-   
-   /**
-    * Normalized time to use
-    * @return normalized time [0,1]
-    */
-   public double getT() {
-      return (double)getTime ()/(image.getNumTimes ()-1);
-   }
-   
-   /**
-    * Uploads dicom pixels to backing buffer
-    * @param plane plane index
-    */
-   protected void updateBackingBuffer(int plane) {
-      
-      Rectangle rect = rects[plane];
-      int psize = getPixelSize ();
-      int scanline = psize*textureWidth;
-      
-      synchronized (textureImage) {
-         textureImage.limit (textureImage.capacity ());
-         textureImage.position (rect.y ()*scanline+psize*rect.x ());
-         
-         switch (plane) {
-            case COL_ROW_PLANE:
-               image.getPixels (0, 0, slice, 1, 1, 1, rect.width (), rect.height (),
-                  1, time, internalStorage, scanline, 0, textureImage, window);
-               break;
-            case COL_SLICE_PLANE:
-               image.getPixels (0, row, 0, 1, 1, 1, rect.width (), 1,
-                  rect.height (), time, internalStorage, 0, scanline, textureImage, window);
-               break;
-            case ROW_SLICE_PLANE:
-               image.getPixels (col, 0, 0, 1, 1, 1, 1, rect.width (), rect.height (),
-                  time, internalStorage, 0, scanline, textureImage, window);
-               break;
-         }
-         valid[plane] = true;   
-      }
-
-   }
-   
-   /**
-    * Get the closest greater power of 2 to the fold number
-    * 
-    * @param fold
-    * The target number
-    * @return The power of 2
-    */
-   private int get2Fold (int fold) {
-      int out = 2;
-      while (out < fold) {
-         out *= 2;
-      }
-      return out;
-   }
-   
-   protected void updateBounds(Rectangle[] rects) {
-      textureWidth = 0;
-      textureHeight = 0;
-      for (Rectangle r : rects) {
-         int x = r.x()+r.width ();
-         if (x > textureWidth) {
-            textureWidth = x;
-         }
-         int y = r.y ()+r.height ();
-         if (y > textureHeight) {
-            textureHeight = y;
-         }
-      }
-      
-      textureWidth = get2Fold (textureWidth);
-      textureHeight = get2Fold (textureHeight);
-   }
-   
-   
-   protected Rectangle[] packRects(int nrows, int ncols, int nslices) {
-      
-      // pack three textures into one
-      // rows x cols, rows x slices, cols x slices
-      List<Pair<Integer,Rectangle>> planes = new ArrayList<Pair<Integer,Rectangle>>(3);
-      planes.add(new Pair<Integer,Rectangle> (COL_ROW_PLANE, new Rectangle(0,0,ncols,nrows)));
-      planes.add(new Pair<Integer,Rectangle> (COL_SLICE_PLANE, new Rectangle(0,0,ncols,nslices)));
-      planes.add(new Pair<Integer,Rectangle> (ROW_SLICE_PLANE, new Rectangle(0,0,nrows,nslices)));
-      
-      // sort by area descending
-      Collections.sort (planes, new Comparator<Pair<Integer,Rectangle>>() {
-         @Override
-         public int compare (
-            Pair<Integer,Rectangle> o1, Pair<Integer,Rectangle> o2) {
-            int a1 = o1.second ().area ();
-            int a2 = o2.second ().area ();
-            
-            if (a1 > a2) {
-               return -1;
-            } else if (a1 < a2) {
-               return 1;
-            }
-            return 0;
-         }
-      });
-      
-      int totalwidth = 2*ncols + nrows;
-      int totalheight = nrows + 2*nslices;
-      int maxdim = Math.max (totalwidth, totalheight);
-      
-      Rectangle[] out = new Rectangle[3];
-      
-      // tightly pack into rectangle
-      BinaryTreeRectanglePacker packer = new BinaryTreeRectanglePacker (maxdim, maxdim);
-      for (int i=0; i<3; ++i) {
-         out[planes.get (i).first] = packer.pack (planes.get (i).second);
-      }
-      
-      return out;
-   }
-   
-   protected void invalidateData(int plane) {
-      valid[plane] = false;
-      dirty[plane] = true;
-   }
-   
-   protected void invalidateData() {
-      for (int i=0; i<valid.length; ++i) {
-         invalidateData(i);
-      }
-   }
-   
-   @Override
-   public int getWidth () {
-      return textureWidth;
-   }
-
-   @Override
-   public int getHeight () {
-      return textureHeight;
-   }
-   
-   /**
-    * Texture coordinates for a given plane ({@link #COL_ROW_PLANE}, 
-    * {@link #ROW_SLICE_PLANE}, or {@link #COL_SLICE_PLANE}), starting with the
-    * bottom-left corner and working around clockwise.
-    *
-    * @return texture coordinates
-    */
-   public Point2d[] getTextureCoordinates(int plane) {
-      Point2d[] out = new Point2d[4];
-      
-      Rectangle rect = rects[plane];
-      int w = textureWidth-1;
-      int h = textureHeight-1;
-      
-      double tx1 = (double)rect.x ()/w;
-      double tx2 = ((double)rect.x ()+rect.width ()-1)/w;
-      double ty1 = (double)rect.y ()/h;
-      double ty2 = ((double)rect.y ()+rect.height ()-1)/h;
-      out[0] = new Point2d(tx1, ty1);
-      out[1] = new Point2d(tx1, ty2);
-      out[2] = new Point2d(tx2, ty2);
-      out[3] = new Point2d(tx2, ty1);
-      
-      return out;
-   }
-
-   @Override
-   public int getPixelSize () {
-      switch (internalStorage) {
-         case BYTE:
-            return 1;
-         case BYTE_RGB:
-            return 3;
-         case SHORT:
-            return 2;
-         default:
-            break;
-      }
-      return 0;
-   }
-   
-   /**
-    * Prepares texture content for rendering
-    */
-   public void prerender() {
-      maybeUpdateImage ();
-   }
-   
-   /**
-    * Updates backing image buffer based on any changed info
-    * @return true if backing image has been updated
-    */
-   protected boolean maybeUpdateImage() {
-
-      // check if we need to mark as dirty
-      if (lastWindow != window.getWindow ()) {
-         invalidateData ();
-      } else if (lastWindowCentre != window.getWindowCenter ()) {
-         invalidateData ();
-      } else if (lastWindowWidth != window.getWindowWidth ()) {
-         invalidateData ();
-      }
-      
-      boolean updated = false;
-      for (int i=0; i<valid.length; ++i) {
-         if (!valid[i]) {
-            updateBackingBuffer (i);
-            updated = true;
-         }
-      }
-      
-      if (updated) {
-         lastWindow = window.getWindow ();
-         lastWindowCentre = window.getWindowCenter ();
-         lastWindowWidth = window.getWindowWidth ();
-      }
-      
-      return updated;
-   }
-
-   @Override
-   public void getData (ByteBuffer out) {
-      maybeUpdateImage ();
-      // showTexture ();
-      
-      synchronized (textureImage) {
-         textureImage.rewind();
-         textureImage.limit (textureImage.capacity ());
-         out.put (textureImage);
-         textureImage.rewind ();
-         textureImage.limit(textureImage.capacity ());  
-      }
-   }
-
-   @Override
-   public void getData (Rectangle rect, ByteBuffer out) {
-      maybeUpdateImage ();
-      
-      // showTexture ();
-      
-      int pixelWidth = getPixelSize ();
-      int scanline = textureWidth * pixelWidth;
-      int rowWidth = rect.width () * pixelWidth;
-
-      int pos = rect.y () * scanline + rect.x () * pixelWidth;
-      
-      synchronized (textureImage) {
-         for (int i = 0; i < rect.height (); ++i) {
-            textureImage.limit (pos+rowWidth);
-            textureImage.position (pos);
-            out.put (textureImage);
-            pos += scanline; // advance up a row
-         }
-         // reset position/limit
-         textureImage.rewind ();
-         textureImage.limit(textureImage.capacity ());
-      }
-   }
-   
-   /**
-    * Simple class to help debug storage
-    */
-   public static class ImagePanel extends JPanel {
-      private static final long serialVersionUID = 1L;
-      private BufferedImage image;
-
-      public ImagePanel (BufferedImage image) {
-         this.image = image;
-         setOpaque (false);
-         setLayout (null);
-      }
-      
-      public void setImage(BufferedImage im) {
-         image = im;
-         repaint ();
-      }
-
-      @Override
-      protected void paintComponent (Graphics g) {
-         super.paintComponent (g);
-         g.drawImage (image, 0, 0, null); // see javadoc for more info on the
-                                          // parameters
-      }
-   }
-   
-   static JFrame textureFrame = null;
-   static ImagePanel panel = null;
-   
-   public void showTexture() {
-      BufferedImage image = createImage();
-      
-      if (textureFrame == null) {
-         textureFrame = new JFrame ("DicomTextureContent texture");
-         panel = new ImagePanel (image);
-         textureFrame.getContentPane().setBackground (Color.BLACK);
-         textureFrame.getContentPane ().add (panel);
-         textureFrame.setSize (image.getWidth ()+30, image.getHeight ()+70);
-         textureFrame.setVisible (true);
-      } else {
-         panel.setImage (image);
-         textureFrame.setSize (image.getWidth ()+30, image.getHeight ()+70);
-         if (!textureFrame.isVisible ()) {
-            textureFrame.setVisible (true);
-         }
-      }
-
-      textureFrame.repaint ();
-   }
-   
-   public BufferedImage createImage() {
-
-      ComponentColorModel colorModel = null;
-      colorModel = new ComponentColorModel (ColorSpace.getInstance (ColorSpace.CS_sRGB),
-         new int[] {8, 8, 8, 8}, true, false, ComponentColorModel.TRANSLUCENT, DataBuffer.TYPE_BYTE);
-      
-      switch (internalStorage) {
-         case BYTE:
-            colorModel = new ComponentColorModel (ColorSpace.getInstance (ColorSpace.CS_GRAY),
-               new int[] {8}, false, false, ComponentColorModel.OPAQUE, DataBuffer.TYPE_BYTE);
-            break;
-         case BYTE_RGB:
-            colorModel = new ComponentColorModel (ColorSpace.getInstance (ColorSpace.CS_sRGB),
-               new int[] {8, 8, 8, 0}, false, false, ComponentColorModel.OPAQUE, DataBuffer.TYPE_BYTE);
-            break;
-         case SHORT:
-            colorModel = new ComponentColorModel (ColorSpace.getInstance (ColorSpace.CS_GRAY),
-               new int[] {16}, false, false, ComponentColorModel.OPAQUE, DataBuffer.TYPE_USHORT);
-            break;
-         default:
-         
-      }
-      
-      // sRGBA color model
-      WritableRaster raster = Raster.createInterleavedRaster (
-         colorModel.getTransferType (), textureWidth, textureHeight, colorModel.getNumComponents (), null);
-      BufferedImage image = new BufferedImage (colorModel, raster, false, null);
-      
-      synchronized(textureImage) {
-         textureImage.position (0);
-         textureImage.limit (textureImage.capacity ());
-         
-         // flip vertically
-         int scanline = textureWidth;
-         int pos = textureWidth*textureHeight-scanline;
-         for (int i=0; i<textureHeight; ++i) {
-            for (int j=0; j<textureWidth; ++j) {
-               switch(internalStorage) {
-                  case BYTE:
-                     raster.getDataBuffer ().setElem (pos+j, textureImage.get ());
-                     break;
-                  case BYTE_RGB:
-                     raster.getDataBuffer ().setElem (0, pos+j, textureImage.get ());
-                     raster.getDataBuffer ().setElem (1, pos+j, textureImage.get ());
-                     raster.getDataBuffer ().setElem (2, pos+j, textureImage.get ());
-                     break;
-                  case SHORT:
-                     raster.getDataBuffer ().setElem (pos+j, textureImage.getShort ());
-                     break;
-                  
-               }
-            }
-            pos -= scanline;
-         }
-         textureImage.rewind ();
-      }
-      
-      return image;
-      
-      
-   }
-
-   @Override
-   public boolean isDirty () {
-      maybeUpdateImage ();
-      
-      for (int i=0; i<dirty.length; ++i) {
-         if (dirty[i]) {
-            return true;
-         }
-      }
-      
-      return false;
-   }
-
-   @Override
-   public Rectangle getDirty () {
-      maybeUpdateImage ();
-      
-      int left = textureWidth; // past the end
-      int bottom = textureHeight;
-      int right = -1;
-      int top = -1;
-      
-      for (int i=0; i<3; ++i) {
-         if (dirty[i]) {
-            left = Math.min (left, rects[i].x ());
-            right = Math.max (right, rects[i].x ()+rects[i].width ()-1);
-            bottom = Math.min (bottom, rects[i].y ());
-            top = Math.max (top, rects[i].y ()+rects[i].height ()-1);
-         }
-      }
-      
-      if (left == textureWidth || bottom == textureHeight) {
-         return null;
-      }
-      
-      return new Rectangle(left,bottom,right-left+1,top-bottom+1);
-   }
-
-   @Override
-   public void markClean () {
-      // mark all planes valid
-      for (int i=0; i<dirty.length; ++i) {
-         dirty[i] = false;
-      }
-   }
-
-   @Override
-   public ContentFormat getFormat () {
-      switch (internalStorage) {
-         case BYTE:
-            return ContentFormat.GRAYSCALE_BYTE;
-         case BYTE_RGB:
-            return ContentFormat.RGB_BYTE_3;
-         case SHORT:
-            return ContentFormat.GRAYSCALE_SHORT;
-      }
-      return null;
-   }
-
-   @Override
-   public Object getKey () {
-      return image;
-   }
-
-   @Override
-   public DicomTextureContent acquire () {
-      return (DicomTextureContent)super.acquire ();
-   }
-   
-   public void dispose() {
-      textureImage = BufferUtilities.freeDirectBuffer (textureImage);
-   }
-   
-   @Override
-   protected void finalize () throws Throwable {
-      super.finalize ();
-      dispose ();
-   }
- 
-
-}
-=======
-package maspack.image.dicom;
-
-import java.awt.Color;
-import java.awt.Graphics;
-import java.awt.color.ColorSpace;
-import java.awt.image.BufferedImage;
-import java.awt.image.ComponentColorModel;
-import java.awt.image.DataBuffer;
-import java.awt.image.Raster;
-import java.awt.image.WritableRaster;
-import java.nio.ByteBuffer;
-import java.util.ArrayList;
-import java.util.Collections;
-import java.util.Comparator;
-import java.util.List;
-
-import javax.swing.JFrame;
-import javax.swing.JPanel;
-
-import maspack.image.dicom.DicomPixelBuffer.PixelType;
-import maspack.matrix.Point2d;
-import maspack.render.TextureContent;
-import maspack.util.BinaryTreeRectanglePacker;
-import maspack.util.BufferUtilities;
-import maspack.util.Pair;
-import maspack.util.Rectangle;
-import maspack.util.ReferenceCountedBase;
-
-public class DicomTextureContent extends ReferenceCountedBase implements TextureContent {
-
-   public static final int COL_ROW_PLANE = 0;
-   public static final int COL_SLICE_PLANE = 1;
-   public static final int ROW_SLICE_PLANE = 2;
-   
-   DicomImage image;
-   DicomWindowPixelInterpolator window;
-   
-   String lastWindow;
-   int lastWindowCentre;
-   int lastWindowWidth;
-   boolean[] valid; // marks region in backing image as invalid
-   boolean[] dirty;
-   Rectangle[] rects;
-   
-   ByteBuffer textureImage; // backing image
-   int textureWidth;
-   int textureHeight;
-   PixelType internalStorage;
-   
-   // slice info
-   int col;
-   int row;
-   int slice;
-   int time;
-   
-   public DicomTextureContent(DicomImage image) {
-      this.image = image;
-      lastWindow = null;
-      lastWindowCentre = -1;
-      lastWindowWidth = -1;
-      valid = new boolean[3];
-      dirty = new boolean[3];
-      
-      internalStorage = PixelType.UBYTE;
-      switch(image.getPixelType ()) {
-         case BYTE:
-         case UBYTE:
-            internalStorage = PixelType.UBYTE;
-            break;
-         case SHORT:
-         case USHORT:
-            internalStorage = PixelType.USHORT;
-            break;
-         case UBYTE_RGB:
-            internalStorage = PixelType.UBYTE_RGB;
-            break;
-         default:
-            break;
-         
-      }
-      
-      invalidateData ();
-      
-      // Full dynamic range
-      window = new DicomWindowPixelInterpolator();
-      
-      double maxIntensity = image.getMaxIntensity();
-      double minIntensity = image.getMinIntensity();
-      double c = (maxIntensity+minIntensity)/2;
-      double diff = maxIntensity-minIntensity;
-      window.addWindowPreset("FULL DYNAMIC", (int)Math.round(c), (int)Math.round(diff));
-      window.setWindow("FULL DYNAMIC");
-      
-      // add other windows, loaded from first slice
-      DicomHeader header = image.getSlice(0).getHeader();
-      double[] windowCenters = header.getMultiDecimalValue(DicomTag.WINDOW_CENTER);
-      if (windowCenters != null) {
-         int numWindows = windowCenters.length;
-         double[] windowWidths = header.getMultiDecimalValue(DicomTag.WINDOW_WIDTH);
-         String[] windowNames = header.getMultiStringValue(DicomTag.WINDOW_CENTER_AND_WIDTH_EXPLANATION);
-         
-         for (int i=0; i<numWindows; i++) {
-            String wname;
-            if (windowNames != null) {
-               wname = windowNames[i];
-            } else {
-               wname = "WINDOW" + i;
-            }
-            window.addWindowPreset(wname, (int)windowCenters[i], (int)windowWidths[i]);
-         }
-      }
-      
-      int ncols = image.getNumCols ();
-      int nrows = image.getNumRows ();
-      int nslices = image.getNumSlices ();
-      
-      col = ncols/2;
-      row = nrows/2;
-      slice = nslices/2;
-      time = 0;
-      
-      rects = packRects(nrows, ncols, nslices);
-      updateBounds(rects);
-      textureImage = BufferUtilities.newNativeByteBuffer (getPixelSize()*textureWidth*textureHeight);
-   }
-   
-   public DicomWindowPixelInterpolator getWindowConverter() {
-      return window;
-   }
-   
-   /**
-    * column to use for the row-slice plane
-    * @param c column index
-    */
-   public void setColumn(int c) {
-      if (col != c && c >= 0 && c < image.getNumCols ()) {
-         col = c;
-         invalidateData(ROW_SLICE_PLANE);
-      }
-   }
-   
-   /**
-    * @return column for the row-slice plane
-    */
-   public int getColumn() {
-      return col;
-   }
-   
-   /**
-    * Row to use for the column-slice plane
-    * @param r row index
-    */
-   public void setRow(int r) {
-      if (row != r && r >= 0 && r < image.getNumRows ()) {
-         row = r;
-         invalidateData(COL_SLICE_PLANE);
-      }
-   }
-   
-   /**
-    * @return column used on row-slice plane
-    */
-   public int getRow() {
-      return row;
-   }
-   
-   /**
-    * Slice to use on col-row plane
-    * @param s slice index
-    */
-   public void setSlice(int s) {
-      if (slice != s && s >= 0 && s < image.getNumSlices ()) {
-         slice = s;
-         invalidateData(COL_ROW_PLANE);
-      }
-   }
-   
-   /**
-    * @return slice to use on the col-row plane
-    */
-   public int getSlice() {
-      return slice;
-   }
-   
-   /**
-    * For 4D DICOM images, sets the time index for all slices
-    * @param t time index
-    */
-   public void setTime(int t) {
-      if (time != t && t >= 0 && t < image.getNumTimes ()) {
-         time = t;
-         invalidateData ();
-      }
-   }
-   
-   /**
-    * @return time index for slices
-    */
-   public int getTime() {
-      return time;
-   }
-   
-   /**
-    * Normalized row-slice plane position within volume
-    * @param x normalized column [0,1]
-    */
-   public void setX(double x) {
       int ncols = image.getNumCols();
       if (ncols < 2) {
          setColumn(0);
@@ -951,8 +259,8 @@
       if (nslices < 2) {
          setSlice(0);       
       } else {
-         setSlice ((int)Math.round (z*(image.getNumSlices ()-1)));
-      }
+      setSlice ((int)Math.round (z*(image.getNumSlices ()-1)));
+   }
    }
    
    /**
@@ -1322,7 +630,7 @@
             for (int j=0; j<textureWidth; ++j) {
                switch(internalStorage) {
                   case UBYTE:
-                     raster.getDataBuffer ().setElem (pos+j, textureImage.get ());
+               raster.getDataBuffer ().setElem (pos+j, textureImage.get ());   
                      break;
                   case UBYTE_RGB:
                      raster.getDataBuffer ().setElem (0, pos+j, textureImage.get ());
@@ -1430,5 +738,4 @@
    }
  
 
-}
->>>>>>> 22d51713
+}