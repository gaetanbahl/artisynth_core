--- conflicted
+++ resolved
@@ -1,2291 +1,3 @@
-<<<<<<< HEAD
-/**
- * Copyright (c) 2014, by the Authors: John E Lloyd (UBC)
- *
- * This software is freely available under a 2-clause BSD license. Please see
- * the LICENSE file in the ArtiSynth distribution directory for details.
- */
-package maspack.matrix;
-
-import maspack.util.InternalErrorException;
-import maspack.util.FunctionTimer;
-import maspack.util.Clonable;
-
-/**
- * Base class for 3 x 3 matrices in which the elements are stored as explicit
- * fields. A primary motivation for such objects is computational speed.
- */
-public abstract class Matrix3dBase extends DenseMatrixBase implements
-   java.io.Serializable, Clonable {
-   /**
-    * Matrix element (0,0)
-    */
-   public double m00;
-
-   /**
-    * Matrix element (0,1)
-    */
-   public double m01;
-
-   /**
-    * Matrix element (0,2)
-    */
-   public double m02;
-
-   /**
-    * Matrix element (1,0)
-    */
-   public double m10;
-
-   /**
-    * Matrix element (1,1)
-    */
-   public double m11;
-
-   /**
-    * Matrix element (1,2)
-    */
-   public double m12;
-
-   /**
-    * Matrix element (2,0)
-    */
-   public double m20;
-
-   /**
-    * Matrix element (2,1)
-    */
-   public double m21;
-
-   /**
-    * Matrix element (2,2)
-    */
-   public double m22;
-
-   /**
-    * Returns the number of rows in this matrix (which is always 3).
-    * 
-    * @return 3
-    */
-   public final int rowSize() {
-      return 3;
-   }
-
-   /**
-    * Returns the number of columns in this matrix (which is always 3).
-    * 
-    * @return 3
-    */
-   public final int colSize() {
-      return 3;
-   }
-
-   /**
-    * {@inheritDoc}
-    */
-   public double get (int i, int j) {
-      switch (i) {
-         case 0: {
-            switch (j) {
-               case 0:
-                  return m00;
-               case 1:
-                  return m01;
-               case 2:
-                  return m02;
-               default:
-                  throw new ArrayIndexOutOfBoundsException ("" + i + "," + j);
-            }
-         }
-         case 1: {
-            switch (j) {
-               case 0:
-                  return m10;
-               case 1:
-                  return m11;
-               case 2:
-                  return m12;
-               default:
-                  throw new ArrayIndexOutOfBoundsException ("" + i + "," + j);
-            }
-         }
-         case 2: {
-            switch (j) {
-               case 0:
-                  return m20;
-               case 1:
-                  return m21;
-               case 2:
-                  return m22;
-               default:
-                  throw new ArrayIndexOutOfBoundsException ("" + i + "," + j);
-            }
-         }
-         default:
-            throw new ArrayIndexOutOfBoundsException ("" + i + "," + j);
-      }
-   }
-
-   /**
-    * {@inheritDoc}
-    */
-   public void get (double[] values) {
-      values[0] = m00;
-      values[1] = m01;
-      values[2] = m02;
-
-      values[3] = m10;
-      values[4] = m11;
-      values[5] = m12;
-
-      values[6] = m20;
-      values[7] = m21;
-      values[8] = m22;
-   }
-
-   /**
-    * {@inheritDoc}
-    */
-   public void getColumn (int j, double[] values) {
-      switch (j) {
-         case 0: {
-            values[0] = m00;
-            values[1] = m10;
-            values[2] = m20;
-            break;
-         }
-         case 1: {
-            values[0] = m01;
-            values[1] = m11;
-            values[2] = m21;
-            break;
-         }
-         case 2: {
-            values[0] = m02;
-            values[1] = m12;
-            values[2] = m22;
-            break;
-         }
-         default: {
-            throw new ArrayIndexOutOfBoundsException ("j=" + j);
-         }
-      }
-   }
-
-   /**
-    * {@inheritDoc}
-    */
-   public void getColumn (int j, double[] values, int off) {
-      switch (j) {
-         case 0: {
-            values[0 + off] = m00;
-            values[1 + off] = m10;
-            values[2 + off] = m20;
-            break;
-         }
-         case 1: {
-            values[0 + off] = m01;
-            values[1 + off] = m11;
-            values[2 + off] = m21;
-            break;
-         }
-         case 2: {
-            values[0 + off] = m02;
-            values[1 + off] = m12;
-            values[2 + off] = m22;
-            break;
-         }
-         default: {
-            throw new ArrayIndexOutOfBoundsException ("j=" + j);
-         }
-      }
-   }
-
-   /**
-    * Copies a column of this matrix into a 3-vector.
-    * 
-    * @param j
-    * column index
-    * @param col
-    * 3-vector into which the column is copied
-    */
-   public void getColumn (int j, Vector3d col) {
-      switch (j) {
-         case 0: {
-            col.x = m00;
-            col.y = m10;
-            col.z = m20;
-            break;
-         }
-         case 1: {
-            col.x = m01;
-            col.y = m11;
-            col.z = m21;
-            break;
-         }
-         case 2: {
-            col.x = m02;
-            col.y = m12;
-            col.z = m22;
-            break;
-         }
-         default: {
-            throw new ArrayIndexOutOfBoundsException ("j=" + j);
-         }
-      }
-   }
-   
-   /**
-    * Scale a column
-    */
-   public void scaleColumn (int j, double s) {
-      switch (j) {
-         case 0: {
-            m00 *= s;
-            m10 *= s;
-            m20 *= s;
-            break;
-         }
-         case 1: {
-            m01 *= s;
-            m11 *= s;
-            m21 *= s;
-            break;
-         }
-         case 2: {
-            m02 *= s;
-            m12 *= s;
-            m22 *= s;
-            break;
-         }
-         default: {
-            throw new ArrayIndexOutOfBoundsException ("j=" + j);
-         }
-      }
-   }
-
-   /**
-    * {@inheritDoc}
-    */
-   public void getRow (int i, double[] values) {
-      switch (i) {
-         case 0: {
-            values[0] = m00;
-            values[1] = m01;
-            values[2] = m02;
-            break;
-         }
-         case 1: {
-            values[0] = m10;
-            values[1] = m11;
-            values[2] = m12;
-            break;
-         }
-         case 2: {
-            values[0] = m20;
-            values[1] = m21;
-            values[2] = m22;
-            break;
-         }
-         default: {
-            throw new ArrayIndexOutOfBoundsException ("i=" + i);
-         }
-      }
-   }
-
-   /**
-    * {@inheritDoc}
-    */
-   public void getRow (int i, double[] values, int off) {
-      switch (i) {
-         case 0: {
-            values[0 + off] = m00;
-            values[1 + off] = m01;
-            values[2 + off] = m02;
-            break;
-         }
-         case 1: {
-            values[0 + off] = m10;
-            values[1 + off] = m11;
-            values[2 + off] = m12;
-            break;
-         }
-         case 2: {
-            values[0 + off] = m20;
-            values[1 + off] = m21;
-            values[2 + off] = m22;
-            break;
-         }
-         default: {
-            throw new ArrayIndexOutOfBoundsException ("i=" + i);
-         }
-      }
-   }
-   
-   /**
-    * Scale a row by a particular value
-    */
-   public void scaleRow (int i, double s) {
-      switch (i) {
-         case 0: {
-            m00 *= s;
-            m01 *= s;
-            m02 *= s;
-            break;
-         }
-         case 1: {
-            m10 *= s;
-            m11 *= s;
-            m12 *= s;
-            break;
-         }
-         case 2: {
-            m20 *= s;
-            m21 *= s;
-            m22 *= s;
-            break;
-         }
-         default: {
-            throw new ArrayIndexOutOfBoundsException ("i=" + i);
-         }
-      }
-   }
-   
-
-   /**
-    * Copies a row of this matrix into a 3-vector.
-    * 
-    * @param i
-    * row index
-    * @param row
-    * 3-vector into which the row is copied
-    */
-   public void getRow (int i, Vector3d row) {
-      switch (i) {
-         case 0: {
-            row.x = m00;
-            row.y = m01;
-            row.z = m02;
-            break;
-         }
-         case 1: {
-            row.x = m10;
-            row.y = m11;
-            row.z = m12;
-            break;
-         }
-         case 2: {
-            row.x = m20;
-            row.y = m21;
-            row.z = m22;
-            break;
-         }
-         default: {
-            throw new ArrayIndexOutOfBoundsException ("i=" + i);
-         }
-      }
-   }
-
-   /**
-    * {@inheritDoc}
-    */
-   public void set (int i, int j, double value) {
-      switch (i) {
-         case 0: {
-            switch (j) {
-               case 0:
-                  m00 = value;
-                  return;
-               case 1:
-                  m01 = value;
-                  return;
-               case 2:
-                  m02 = value;
-                  return;
-               default:
-                  throw new ArrayIndexOutOfBoundsException ("" + i + "," + j);
-            }
-         }
-         case 1: {
-            switch (j) {
-               case 0:
-                  m10 = value;
-                  return;
-               case 1:
-                  m11 = value;
-                  return;
-               case 2:
-                  m12 = value;
-                  return;
-               default:
-                  throw new ArrayIndexOutOfBoundsException ("" + i + "," + j);
-            }
-         }
-         case 2: {
-            switch (j) {
-               case 0:
-                  m20 = value;
-                  return;
-               case 1:
-                  m21 = value;
-                  return;
-               case 2:
-                  m22 = value;
-                  return;
-               default:
-                  throw new ArrayIndexOutOfBoundsException ("" + i + "," + j);
-            }
-         }
-         default:
-            throw new ArrayIndexOutOfBoundsException ("" + i + "," + j);
-      }
-   }
-
-   /**
-    * {@inheritDoc}
-    */
-   public void set (double[] vals) {
-      m00 = vals[0];
-      m01 = vals[1];
-      m02 = vals[2];
-
-      m10 = vals[3];
-      m11 = vals[4];
-      m12 = vals[5];
-
-      m20 = vals[6];
-      m21 = vals[7];
-      m22 = vals[8];
-   }
-
-   /**
-    * {@inheritDoc}
-    */
-   public void setColumn (int j, double[] values) {
-      switch (j) {
-         case 0: {
-            m00 = values[0];
-            m10 = values[1];
-            m20 = values[2];
-            break;
-         }
-         case 1: {
-            m01 = values[0];
-            m11 = values[1];
-            m21 = values[2];
-            break;
-         }
-         case 2: {
-            m02 = values[0];
-            m12 = values[1];
-            m22 = values[2];
-            break;
-         }
-         default: {
-            throw new ArrayIndexOutOfBoundsException ("j=" + j);
-         }
-      }
-   }
-
-   /**
-    * Sets a column of this matrix to the specified 3-vector.
-    * 
-    * @param j
-    * column index
-    * @param col
-    * 3-vector from which the column is copied
-    */
-   public void setColumn (int j, Vector3d col) {
-      switch (j) {
-         case 0: {
-            m00 = col.x;
-            m10 = col.y;
-            m20 = col.z;
-            break;
-         }
-         case 1: {
-            m01 = col.x;
-            m11 = col.y;
-            m21 = col.z;
-            break;
-         }
-         case 2: {
-            m02 = col.x;
-            m12 = col.y;
-            m22 = col.z;
-            break;
-         }
-         default: {
-            throw new ArrayIndexOutOfBoundsException ("j=" + j);
-         }
-      }
-   }
-
-   /**
-    * {@inheritDoc}
-    */
-   public void setRow (int i, double[] values) {
-      switch (i) {
-         case 0: {
-            m00 = values[0];
-            m01 = values[1];
-            m02 = values[2];
-            break;
-         }
-         case 1: {
-            m10 = values[0];
-            m11 = values[1];
-            m12 = values[2];
-            break;
-         }
-         case 2: {
-            m20 = values[0];
-            m21 = values[1];
-            m22 = values[2];
-            break;
-         }
-         default: {
-            throw new ArrayIndexOutOfBoundsException ("i=" + i);
-         }
-      }
-   }
-
-   /**
-    * Sets a row of this matrix to the specified 3-vector.
-    * 
-    * @param i
-    * row index
-    * @param row
-    * 3-vector from which the row is copied
-    */
-   public void setRow (int i, Vector3d row) {
-      switch (i) {
-         case 0: {
-            m00 = row.x;
-            m01 = row.y;
-            m02 = row.z;
-            break;
-         }
-         case 1: {
-            m10 = row.x;
-            m11 = row.y;
-            m12 = row.z;
-            break;
-         }
-         case 2: {
-            m20 = row.x;
-            m21 = row.y;
-            m22 = row.z;
-            break;
-         }
-         default: {
-            throw new ArrayIndexOutOfBoundsException ("i=" + i);
-         }
-      }
-   }
-
-   /**
-    * Sets the values of this matrix to those of matrix M.
-    * 
-    * @param M
-    * matrix whose values are to be copied
-    */
-   public void set (Matrix M) {
-      if (M instanceof Matrix3dBase) {
-         set ((Matrix3dBase)M);
-      }
-      else {
-         if (M.rowSize() != 3 || M.colSize() != 3) {
-            throw new ImproperSizeException ("matrix sizes do not conform");
-         }
-         m00 = M.get (0, 0);
-         m01 = M.get (0, 1);
-         m02 = M.get (0, 2);
-         m10 = M.get (1, 0);
-         m11 = M.get (1, 1);
-         m12 = M.get (1, 2);
-         m20 = M.get (2, 0);
-         m21 = M.get (2, 1);
-         m22 = M.get (2, 2);
-      }
-   }
-
-   /**
-    * Sets the values of this matrix to those of matrix M.
-    * 
-    * @param M
-    * matrix whose values are to be copied
-    */
-   public void set (Matrix3dBase M) {
-      m00 = M.m00;
-      m01 = M.m01;
-      m02 = M.m02;
-
-      m10 = M.m10;
-      m11 = M.m11;
-      m12 = M.m12;
-
-      m20 = M.m20;
-      m21 = M.m21;
-      m22 = M.m22;
-   }
-
-   /**
-    * Sets the columns of this matrix to the vectors v0, v1, and v2.
-    * 
-    * @param v0
-    * values for the first column
-    * @param v1
-    * values for the second column
-    * @param v2
-    * values for the third column
-    */
-   protected void setColumns (Vector3d v0, Vector3d v1, Vector3d v2) {
-      m00 = v0.x;
-      m10 = v0.y;
-      m20 = v0.z;
-      m01 = v1.x;
-      m11 = v1.y;
-      m21 = v1.z;
-      m02 = v2.x;
-      m12 = v2.y;
-      m22 = v2.z;
-   }
-
-   /**
-    * Sets the rows of this matrix to the vectors v0, v1, and v2.
-    * 
-    * @param v0
-    * values for the first row
-    * @param v1
-    * values for the second row
-    * @param v2
-    * values for the third row
-    */
-   protected void setRows (Vector3d v0, Vector3d v1, Vector3d v2) {
-      m00 = v0.x;
-      m01 = v0.y;
-      m02 = v0.z;
-      m10 = v1.x;
-      m11 = v1.y;
-      m12 = v1.z;
-      m20 = v2.x;
-      m21 = v2.y;
-      m22 = v2.z;
-   }
-
-   /**
-    * Multiplies this matrix by M1 and places the result in this matrix.
-    * 
-    * @param M1
-    * right-hand matrix
-    */
-   protected void mul (Matrix3dBase M1) {
-      mul (this, M1);
-   }
-
-   /**
-    * Multiplies matrix M1 by M2 and places the result in this matrix.
-    * 
-    * @param M1
-    * left-hand matrix
-    * @param M2
-    * right-hand matrix
-    */
-   public void mul (Matrix3dBase M1, Matrix3dBase M2) {
-      double tmp00 = M1.m00 * M2.m00 + M1.m01 * M2.m10 + M1.m02 * M2.m20;
-      double tmp01 = M1.m00 * M2.m01 + M1.m01 * M2.m11 + M1.m02 * M2.m21;
-      double tmp02 = M1.m00 * M2.m02 + M1.m01 * M2.m12 + M1.m02 * M2.m22;
-
-      double tmp10 = M1.m10 * M2.m00 + M1.m11 * M2.m10 + M1.m12 * M2.m20;
-      double tmp11 = M1.m10 * M2.m01 + M1.m11 * M2.m11 + M1.m12 * M2.m21;
-      double tmp12 = M1.m10 * M2.m02 + M1.m11 * M2.m12 + M1.m12 * M2.m22;
-
-      double tmp20 = M1.m20 * M2.m00 + M1.m21 * M2.m10 + M1.m22 * M2.m20;
-      double tmp21 = M1.m20 * M2.m01 + M1.m21 * M2.m11 + M1.m22 * M2.m21;
-      double tmp22 = M1.m20 * M2.m02 + M1.m21 * M2.m12 + M1.m22 * M2.m22;
-
-      m00 = tmp00;
-      m01 = tmp01;
-      m02 = tmp02;
-
-      m10 = tmp10;
-      m11 = tmp11;
-      m12 = tmp12;
-
-      m20 = tmp20;
-      m21 = tmp21;
-      m22 = tmp22;
-   }
-
-   /**
-    * Multiplies this matrix by the transpose of M1 and places the result in
-    * this matrix.
-    * 
-    * @param M1
-    * right-hand matrix
-    */
-   protected void mulTranspose (Matrix3dBase M1) {
-      mulTransposeRight (this, M1);
-   }
-
-   /**
-    * Multiplies the transpose of matrix M1 by M2 and places the result in this
-    * matrix.
-    * 
-    * @param M1
-    * left-hand matrix
-    * @param M2
-    * right-hand matrix
-    */
-   protected void mulTransposeLeft (Matrix3dBase M1, Matrix3dBase M2) {
-      double tmp00 = M1.m00 * M2.m00 + M1.m10 * M2.m10 + M1.m20 * M2.m20;
-      double tmp01 = M1.m00 * M2.m01 + M1.m10 * M2.m11 + M1.m20 * M2.m21;
-      double tmp02 = M1.m00 * M2.m02 + M1.m10 * M2.m12 + M1.m20 * M2.m22;
-
-      double tmp10 = M1.m01 * M2.m00 + M1.m11 * M2.m10 + M1.m21 * M2.m20;
-      double tmp11 = M1.m01 * M2.m01 + M1.m11 * M2.m11 + M1.m21 * M2.m21;
-      double tmp12 = M1.m01 * M2.m02 + M1.m11 * M2.m12 + M1.m21 * M2.m22;
-
-      double tmp20 = M1.m02 * M2.m00 + M1.m12 * M2.m10 + M1.m22 * M2.m20;
-      double tmp21 = M1.m02 * M2.m01 + M1.m12 * M2.m11 + M1.m22 * M2.m21;
-      double tmp22 = M1.m02 * M2.m02 + M1.m12 * M2.m12 + M1.m22 * M2.m22;
-
-      m00 = tmp00;
-      m01 = tmp01;
-      m02 = tmp02;
-
-      m10 = tmp10;
-      m11 = tmp11;
-      m12 = tmp12;
-
-      m20 = tmp20;
-      m21 = tmp21;
-      m22 = tmp22;
-   }
-
-   /**
-    * Multiplies matrix M1 by the transpose of M2 and places the result in this
-    * matrix.
-    * 
-    * @param M1
-    * left-hand matrix
-    * @param M2
-    * right-hand matrix
-    */
-   protected void mulTransposeRight (Matrix3dBase M1, Matrix3dBase M2) {
-      double tmp00 = M1.m00 * M2.m00 + M1.m01 * M2.m01 + M1.m02 * M2.m02;
-      double tmp01 = M1.m00 * M2.m10 + M1.m01 * M2.m11 + M1.m02 * M2.m12;
-      double tmp02 = M1.m00 * M2.m20 + M1.m01 * M2.m21 + M1.m02 * M2.m22;
-
-      double tmp10 = M1.m10 * M2.m00 + M1.m11 * M2.m01 + M1.m12 * M2.m02;
-      double tmp11 = M1.m10 * M2.m10 + M1.m11 * M2.m11 + M1.m12 * M2.m12;
-      double tmp12 = M1.m10 * M2.m20 + M1.m11 * M2.m21 + M1.m12 * M2.m22;
-
-      double tmp20 = M1.m20 * M2.m00 + M1.m21 * M2.m01 + M1.m22 * M2.m02;
-      double tmp21 = M1.m20 * M2.m10 + M1.m21 * M2.m11 + M1.m22 * M2.m12;
-      double tmp22 = M1.m20 * M2.m20 + M1.m21 * M2.m21 + M1.m22 * M2.m22;
-
-      m00 = tmp00;
-      m01 = tmp01;
-      m02 = tmp02;
-
-      m10 = tmp10;
-      m11 = tmp11;
-      m12 = tmp12;
-
-      m20 = tmp20;
-      m21 = tmp21;
-      m22 = tmp22;
-   }
-
-   /**
-    * Multiplies the transpose of matrix M1 by the transpose of M2 and places
-    * the result in this matrix.
-    * 
-    * @param M1
-    * left-hand matrix
-    * @param M2
-    * right-hand matrix
-    */
-   protected void mulTransposeBoth (Matrix3dBase M1, Matrix3dBase M2) {
-      double tmp00 = M1.m00 * M2.m00 + M1.m10 * M2.m01 + M1.m20 * M2.m02;
-      double tmp01 = M1.m00 * M2.m10 + M1.m10 * M2.m11 + M1.m20 * M2.m12;
-      double tmp02 = M1.m00 * M2.m20 + M1.m10 * M2.m21 + M1.m20 * M2.m22;
-
-      double tmp10 = M1.m01 * M2.m00 + M1.m11 * M2.m01 + M1.m21 * M2.m02;
-      double tmp11 = M1.m01 * M2.m10 + M1.m11 * M2.m11 + M1.m21 * M2.m12;
-      double tmp12 = M1.m01 * M2.m20 + M1.m11 * M2.m21 + M1.m21 * M2.m22;
-
-      double tmp20 = M1.m02 * M2.m00 + M1.m12 * M2.m01 + M1.m22 * M2.m02;
-      double tmp21 = M1.m02 * M2.m10 + M1.m12 * M2.m11 + M1.m22 * M2.m12;
-      double tmp22 = M1.m02 * M2.m20 + M1.m12 * M2.m21 + M1.m22 * M2.m22;
-
-      m00 = tmp00;
-      m01 = tmp01;
-      m02 = tmp02;
-
-      m10 = tmp10;
-      m11 = tmp11;
-      m12 = tmp12;
-
-      m20 = tmp20;
-      m21 = tmp21;
-      m22 = tmp22;
-   }
-
-   /**
-    * Applies a rotational transformation R to M1 and place the result in this
-    * matrix. This is equivalent to forming the product
-    * 
-    * <pre>
-    *    R M1 R^T
-    * </pre>
-    * 
-    * @param R
-    * rotational transformation matrix
-    * @param M1
-    * matrix to transform
-    */
-   protected void transform (RotationMatrix3d R, Matrix3dBase M1) {
-      if (R == this) {
-         transform (new RotationMatrix3d (R), M1);
-      }
-      else {
-         double tmp00 = M1.m00 * R.m00 + M1.m01 * R.m01 + M1.m02 * R.m02;
-         double tmp01 = M1.m00 * R.m10 + M1.m01 * R.m11 + M1.m02 * R.m12;
-         double tmp02 = M1.m00 * R.m20 + M1.m01 * R.m21 + M1.m02 * R.m22;
-
-         double tmp10 = M1.m10 * R.m00 + M1.m11 * R.m01 + M1.m12 * R.m02;
-         double tmp11 = M1.m10 * R.m10 + M1.m11 * R.m11 + M1.m12 * R.m12;
-         double tmp12 = M1.m10 * R.m20 + M1.m11 * R.m21 + M1.m12 * R.m22;
-
-         double tmp20 = M1.m20 * R.m00 + M1.m21 * R.m01 + M1.m22 * R.m02;
-         double tmp21 = M1.m20 * R.m10 + M1.m21 * R.m11 + M1.m22 * R.m12;
-         double tmp22 = M1.m20 * R.m20 + M1.m21 * R.m21 + M1.m22 * R.m22;
-
-         m00 = R.m00 * tmp00 + R.m01 * tmp10 + R.m02 * tmp20;
-         m01 = R.m00 * tmp01 + R.m01 * tmp11 + R.m02 * tmp21;
-         m02 = R.m00 * tmp02 + R.m01 * tmp12 + R.m02 * tmp22;
-
-         m10 = R.m10 * tmp00 + R.m11 * tmp10 + R.m12 * tmp20;
-         m11 = R.m10 * tmp01 + R.m11 * tmp11 + R.m12 * tmp21;
-         m12 = R.m10 * tmp02 + R.m11 * tmp12 + R.m12 * tmp22;
-
-         m20 = R.m20 * tmp00 + R.m21 * tmp10 + R.m22 * tmp20;
-         m21 = R.m20 * tmp01 + R.m21 * tmp11 + R.m22 * tmp21;
-         m22 = R.m20 * tmp02 + R.m21 * tmp12 + R.m22 * tmp22;
-      }
-   }
-
-   /**
-    * Applies an inverse rotational transformation R to a matrix M1 and place
-    * the result in this matrix. This is equivalent to forming the product
-    * 
-    * <pre>
-    *    R^T M1 R
-    * </pre>
-    * 
-    * @param R
-    * rotational transformation matrix
-    * @param M1
-    * matrix to transform
-    */
-   public void inverseTransform (RotationMatrix3d R, Matrix3dBase M1) {
-      if (R == this) {
-         inverseTransform (new RotationMatrix3d (R), M1);
-      }
-      else {
-         double tmp00 = M1.m00 * R.m00 + M1.m01 * R.m10 + M1.m02 * R.m20;
-         double tmp01 = M1.m00 * R.m01 + M1.m01 * R.m11 + M1.m02 * R.m21;
-         double tmp02 = M1.m00 * R.m02 + M1.m01 * R.m12 + M1.m02 * R.m22;
-
-         double tmp10 = M1.m10 * R.m00 + M1.m11 * R.m10 + M1.m12 * R.m20;
-         double tmp11 = M1.m10 * R.m01 + M1.m11 * R.m11 + M1.m12 * R.m21;
-         double tmp12 = M1.m10 * R.m02 + M1.m11 * R.m12 + M1.m12 * R.m22;
-
-         double tmp20 = M1.m20 * R.m00 + M1.m21 * R.m10 + M1.m22 * R.m20;
-         double tmp21 = M1.m20 * R.m01 + M1.m21 * R.m11 + M1.m22 * R.m21;
-         double tmp22 = M1.m20 * R.m02 + M1.m21 * R.m12 + M1.m22 * R.m22;
-
-         m00 = R.m00 * tmp00 + R.m10 * tmp10 + R.m20 * tmp20;
-         m01 = R.m00 * tmp01 + R.m10 * tmp11 + R.m20 * tmp21;
-         m02 = R.m00 * tmp02 + R.m10 * tmp12 + R.m20 * tmp22;
-
-         m10 = R.m01 * tmp00 + R.m11 * tmp10 + R.m21 * tmp20;
-         m11 = R.m01 * tmp01 + R.m11 * tmp11 + R.m21 * tmp21;
-         m12 = R.m01 * tmp02 + R.m11 * tmp12 + R.m21 * tmp22;
-
-         m20 = R.m02 * tmp00 + R.m12 * tmp10 + R.m22 * tmp20;
-         m21 = R.m02 * tmp01 + R.m12 * tmp11 + R.m22 * tmp21;
-         m22 = R.m02 * tmp02 + R.m12 * tmp12 + R.m22 * tmp22;
-      }
-   }
-
-   /**
-    * Multiplies matrix M1 by the inverse of M2 and places the result in this
-    * matrix.
-    * 
-    * @param M1
-    * left-hand matrix
-    * @param M2
-    * right-hand matrix
-    * @return false if M2 is singular
-    */
-   protected boolean mulInverseRight (Matrix3dBase M1, Matrix3dBase M2) {
-      boolean nonSingular = true;
-      if (M1 == this || M1 == this) {
-         Matrix3d Tmp = new Matrix3d();
-         nonSingular = Tmp.invert (M2);
-         mul (M1, Tmp);
-      }
-      else {
-         nonSingular = invert (M2);
-         mul (M1, this);
-      }
-      return nonSingular;
-   }
-
-   /**
-    * Multiplies the inverse of matrix M1 by M2 and places the result in this
-    * matrix.
-    * 
-    * @param M1
-    * left-hand matrix
-    * @param M2
-    * right-hand matrix
-    * @return false if M1 is singular
-    */
-   protected boolean mulInverseLeft (Matrix3dBase M1, Matrix3dBase M2) {
-      boolean nonSingular = true;
-      if (M1 == this || M1 == this) {
-         Matrix3d Tmp = new Matrix3d();
-         nonSingular = Tmp.invert (M1);
-         mul (Tmp, M2);
-      }
-      else {
-         nonSingular = invert (M1);
-         mul (this, M2);
-      }
-      return nonSingular;
-   }
-
-   /**
-    * Multiplies the inverse of matrix M1 by the inverse of M2 and places the
-    * result in this matrix.
-    * 
-    * @param M1
-    * left-hand matrix
-    * @param M2
-    * right-hand matrix
-    * @return false if M1 or M2 is singular
-    */
-   protected boolean mulInverseBoth (Matrix3dBase M1, Matrix3dBase M2) {
-      mul (M2, M1);
-      return invert();
-   }
-
-   /**
-    * Multiplies M1 by M2 and places the result in this matrix.
-    *
-    * @param M1 left matrix term
-    * @param M2 right matrix term
-    */
-   public void mulAdd (Matrix M1, Matrix M2) {
-      MatrixMulAdd.mulAdd3x3 (this, M1, M2);
-   }
-
-   /**
-    * Multiplies this matrix by the column vector v1 and places the result in
-    * the vector vr. If M represents this matrix, this is equivalent to
-    * computing
-    * 
-    * <pre>
-    *  vr = M v1
-    * </pre>
-    * 
-    * @param vr
-    * result vector
-    * @param v1
-    * vector to multiply by
-    */
-   public void mul (Vector3d vr, Vector3d v1) {
-      double x = m00 * v1.x + m01 * v1.y + m02 * v1.z;
-      double y = m10 * v1.x + m11 * v1.y + m12 * v1.z;
-      double z = m20 * v1.x + m21 * v1.y + m22 * v1.z;
-
-      vr.x = x;
-      vr.y = y;
-      vr.z = z;
-   }
-
-   /**
-    * Multiplies this matrix by the column vector v1 and places the result in
-    * the vector vr. If M represents this matrix, this is equivalent to
-    * computing
-    * 
-    * <pre>
-    *  vr = M v1
-    * </pre>
-    * 
-    * @param vr
-    * result vector
-    * @param v1
-    * vector to multiply by
-    */
-   public void mul (VectorNd vr, VectorNd v1) {
-      if (v1.size() < 3) {
-         throw new ImproperSizeException (
-            "v1 size "+v1.size()+" < column size 3");
-      }
-      if (vr.size() < 3) {
-         vr.setSize(3);
-      }
-      double[] res = vr.getBuffer();
-      double[] buf = v1.getBuffer();
-
-      double b0 = buf[0];
-      double b1 = buf[1];
-      double b2 = buf[2];
-
-      res[0] = m00*b0 + m01*b1 + m02*b2;
-      res[1] = m10*b0 + m11*b1 + m12*b2;
-      res[2] = m20*b0 + m21*b1 + m22*b2;
-   }
-
-   /**
-    * Multiplies this matrix by the column vector v1, adds the vector v2, and
-    * places the result in the vector vr. If M represents this matrix, this is
-    * equivalent to computing
-    * 
-    * <pre>
-    *  vr = M v1 + v2
-    * </pre>
-    * 
-    * @param vr
-    * result vector
-    * @param v1
-    * vector to multiply by
-    * @param v2
-    * vector to add
-    */
-   public void mulAdd (Vector3d vr, Vector3d v1, Vector3d v2) {
-      double x = m00 * v1.x + m01 * v1.y + m02 * v1.z;
-      double y = m10 * v1.x + m11 * v1.y + m12 * v1.z;
-      double z = m20 * v1.x + m21 * v1.y + m22 * v1.z;
-
-      vr.x = x + v2.x;
-      vr.y = y + v2.y;
-      vr.z = z + v2.z;
-   }
-
-   /**
-    * Multiplies this matrix by the column vector vr and places the result back
-    * into vr. If M represents this matrix, this is equivalent to computing
-    * 
-    * <pre>
-    *  vr = M vr
-    * </pre>
-    * 
-    * @param vr
-    * vector to multiply (in place)
-    */
-   public void mul (Vector3d vr) {
-      mul (vr, vr);
-   }
-
-   /**
-    * Multiplies the transpose of this matrix by the vector v1 and places the
-    * result in vr. If M represents this matrix, this is equivalent to computing
-    * 
-    * <pre>
-    *  vr = v1 M
-    * </pre>
-    * 
-    * @param vr
-    * result vector
-    * @param v1
-    * vector to multiply by
-    */
-   public void mulTranspose (Vector3d vr, Vector3d v1) {
-      double x = m00 * v1.x + m10 * v1.y + m20 * v1.z;
-      double y = m01 * v1.x + m11 * v1.y + m21 * v1.z;
-      double z = m02 * v1.x + m12 * v1.y + m22 * v1.z;
-
-      vr.x = x;
-      vr.y = y;
-      vr.z = z;
-   }
-
-   /**
-    * Multiplies the transpose of this matrix by the vector v1, adds the vector
-    * v2, and places the result in vr. If M represents this matrix, this is
-    * equivalent to computing
-    * 
-    * <pre>
-    *  vr = v1 M + v2
-    * </pre>
-    * 
-    * @param vr
-    * result vector
-    * @param v1
-    * vector to multiply by
-    * @param v2
-    * vector to add
-    */
-   public void mulTransposeAdd (Vector3d vr, Vector3d v1, Vector3d v2) {
-      double x = m00 * v1.x + m10 * v1.y + m20 * v1.z;
-      double y = m01 * v1.x + m11 * v1.y + m21 * v1.z;
-      double z = m02 * v1.x + m12 * v1.y + m22 * v1.z;
-
-      vr.x = x + v2.x;
-      vr.y = y + v2.y;
-      vr.z = z + v2.z;
-   }
-
-   /**
-    * Multiplies the transpose of this matrix by the vector vr and places the
-    * result back in vr. If M represents this matrix, this is equivalent to
-    * computing
-    * 
-    * <pre>
-    *  vr = vr M
-    * </pre>
-    * 
-    * @param vr
-    * vector to multiply by (in place)
-    */
-   public void mulTranspose (Vector3d vr) {
-      mulTranspose (vr, vr);
-   }
-
-   /**
-    * Multiplies the column vector v1 by the inverse of this matrix and places
-    * the result in vr.
-    * 
-    * @param vr
-    * result vector
-    * @param v1
-    * vector to multiply by
-    * @return false if this matrix is singular
-    */
-   public boolean mulInverse (Vector3d vr, Vector3d v1) {
-      Matrix3d Tmp = new Matrix3d();
-      boolean nonSingular = Tmp.invert (this);
-      Tmp.mul (vr, v1);
-      return nonSingular;
-   }
-
-   /**
-    * Multiplies the column vector vr by the inverse of this matrix and places
-    * the result back in vr.
-    * 
-    * @param vr
-    * vector to multiply by (in place)
-    * @return false if this matrix is singular
-    */
-   public boolean mulInverse (Vector3d vr) {
-      return mulInverse (vr, vr);
-   }
-
-   /**
-    * Multiplies the column vector v1 by the inverse transpose of this matrix
-    * and places the result in vr.
-    * 
-    * @param vr
-    * result vector
-    * @param v1
-    * vector to multiply by
-    * @return false if this matrix is singular
-    */
-   public boolean mulInverseTranspose (Vector3d vr, Vector3d v1) {
-      Matrix3d Tmp = new Matrix3d();
-      boolean nonSingular = Tmp.invert (this);
-      Tmp.mulTranspose (vr, v1);
-      return nonSingular;
-   }
-
-   /**
-    * Multiplies the column vector vr by the inverse transpose of this matrix
-    * and places the result back in vr.
-    * 
-    * @param vr
-    * vector to multiply by (in place)
-    * @return false if this matrix is singular
-    */
-   public boolean mulInverseTranspose (Vector3d vr) {
-      return mulInverseTranspose (vr, vr);
-   }
-
-   /**
-    * Adds matrix M1 to M2 and places the result in this matrix.
-    * 
-    * @param M1
-    * left-hand matrix
-    * @param M2
-    * right-hand matrix
-    */
-   protected void add (Matrix3dBase M1, Matrix3dBase M2) {
-      m00 = M1.m00 + M2.m00;
-      m01 = M1.m01 + M2.m01;
-      m02 = M1.m02 + M2.m02;
-
-      m10 = M1.m10 + M2.m10;
-      m11 = M1.m11 + M2.m11;
-      m12 = M1.m12 + M2.m12;
-
-      m20 = M1.m20 + M2.m20;
-      m21 = M1.m21 + M2.m21;
-      m22 = M1.m22 + M2.m22;
-   }
-
-   /**
-    * Adds this matrix to M1 and places the result in this matrix.
-    * 
-    * @param M1
-    * right-hand matrix
-    */
-   protected void add (Matrix3dBase M1) {
-      m00 += M1.m00;
-      m01 += M1.m01;
-      m02 += M1.m02;
-
-      m10 += M1.m10;
-      m11 += M1.m11;
-      m12 += M1.m12;
-
-      m20 += M1.m20;
-      m21 += M1.m21;
-      m22 += M1.m22;
-   }
-
-   /**
-    * Subtracts matrix M1 from M2 and places the result in this matrix.
-    * 
-    * @param M1
-    * left-hand matrix
-    * @param M2
-    * right-hand matrix
-    */
-   protected void sub (Matrix3dBase M1, Matrix3dBase M2) {
-      m00 = M1.m00 - M2.m00;
-      m01 = M1.m01 - M2.m01;
-      m02 = M1.m02 - M2.m02;
-
-      m10 = M1.m10 - M2.m10;
-      m11 = M1.m11 - M2.m11;
-      m12 = M1.m12 - M2.m12;
-
-      m20 = M1.m20 - M2.m20;
-      m21 = M1.m21 - M2.m21;
-      m22 = M1.m22 - M2.m22;
-   }
-
-   /**
-    * Subtracts this matrix from M1 and places the result in this matrix.
-    * 
-    * @param M1
-    * right-hand matrix
-    */
-   protected void sub (Matrix3dBase M1) {
-      m00 -= M1.m00;
-      m01 -= M1.m01;
-      m02 -= M1.m02;
-
-      m10 -= M1.m10;
-      m11 -= M1.m11;
-      m12 -= M1.m12;
-
-      m20 -= M1.m20;
-      m21 -= M1.m21;
-      m22 -= M1.m22;
-   }
-
-   /**
-    * Scales the elements of matrix M1 by <code>s</code> and places the
-    * results in this matrix.
-    * 
-    * @param s
-    * scaling factor
-    * @param M1
-    * matrix to be scaled
-    */
-   protected void scale (double s, Matrix3dBase M1) {
-      m00 = s * M1.m00;
-      m01 = s * M1.m01;
-      m02 = s * M1.m02;
-
-      m10 = s * M1.m10;
-      m11 = s * M1.m11;
-      m12 = s * M1.m12;
-
-      m20 = s * M1.m20;
-      m21 = s * M1.m21;
-      m22 = s * M1.m22;
-   }
-
-   /**
-    * Computes s M1 + M2 and places the result in this matrix.
-    * 
-    * @param s
-    * scaling factor
-    * @param M1
-    * matrix to be scaled
-    * @param M2
-    * matrix to be added
-    */
-   protected void scaledAdd (double s, Matrix3dBase M1, Matrix3dBase M2) {
-      m00 = s * M1.m00 + M2.m00;
-      m01 = s * M1.m01 + M2.m01;
-      m02 = s * M1.m02 + M2.m02;
-
-      m10 = s * M1.m10 + M2.m10;
-      m11 = s * M1.m11 + M2.m11;
-      m12 = s * M1.m12 + M2.m12;
-
-      m20 = s * M1.m20 + M2.m20;
-      m21 = s * M1.m21 + M2.m21;
-      m22 = s * M1.m22 + M2.m22;
-   }
-
-   /**
-    * Computes s M1 and adds the result to this matrix.
-    * 
-    * @param s
-    * scaling factor
-    * @param M1
-    * matrix to be scaled and added
-    */
-   protected void scaledAdd (double s, Matrix3dBase M1) {
-      m00 += s * M1.m00;
-      m01 += s * M1.m01;
-      m02 += s * M1.m02;
-
-      m10 += s * M1.m10;
-      m11 += s * M1.m11;
-      m12 += s * M1.m12;
-
-      m20 += s * M1.m20;
-      m21 += s * M1.m21;
-      m22 += s * M1.m22;
-   }
-
-   /**
-    * Sets this matrix to the negative of M1.
-    * 
-    * @param M1
-    * matrix to negate
-    */
-   protected void negate (Matrix3dBase M1) {
-      m00 = -M1.m00;
-      m01 = -M1.m01;
-      m02 = -M1.m02;
-
-      m10 = -M1.m10;
-      m11 = -M1.m11;
-      m12 = -M1.m12;
-
-      m20 = -M1.m20;
-      m21 = -M1.m21;
-      m22 = -M1.m22;
-   }
-   
-   /**
-    * Negates this matrix in place.
-    */
-   public void negate() {
-      negate (this);
-   }
-
-   /**
-    * Transposes this matrix in place.
-    */
-   public void transpose() {
-      double tmp01 = m01;
-      double tmp02 = m02;
-      double tmp12 = m12;
-
-      m01 = m10;
-      m02 = m20;
-      m12 = m21;
-
-      m10 = tmp01;
-      m20 = tmp02;
-      m21 = tmp12;
-   }
-
-   /**
-    * Sets this matrix to the transpose of M
-    *
-    * @param M
-    * matrix to take the transpose of
-    */
-   protected void transpose (Matrix3dBase M) {
-      double tmp01 = M.m01;
-      double tmp02 = M.m02;
-      double tmp12 = M.m12;
-
-      m00 = M.m00;
-      m11 = M.m11;
-      m22 = M.m22;
-
-      m01 = M.m10;
-      m02 = M.m20;
-      m12 = M.m21;
-
-      m10 = tmp01;
-      m20 = tmp02;
-      m21 = tmp12;
-   }
-
-   /**
-    * Sets this matrix to the identity.
-    */
-   public void setIdentity() {
-      m00 = 1.0;
-      m01 = 0.0;
-      m02 = 0.0;
-
-      m10 = 0.0;
-      m11 = 1.0;
-      m12 = 0.0;
-
-      m20 = 0.0;
-      m21 = 0.0;
-      m22 = 1.0;
-   }
-
-   /**
-    * Sets the elements of this matrix to zero.
-    */
-   protected void setZero() {
-      m00 = 0.0;
-      m01 = 0.0;
-      m02 = 0.0;
-
-      m10 = 0.0;
-      m11 = 0.0;
-      m12 = 0.0;
-
-      m20 = 0.0;
-      m21 = 0.0;
-      m22 = 0.0;
-   }
-
-   /**
-    * Returns true if the elements of this matrix equal those of matrix
-    * <code>M1</code>within a prescribed tolerance <code>epsilon</code>.
-    * 
-    * @param M1
-    * matrix to compare with
-    * @param eps
-    * comparison tolerance
-    * @return false if the matrices are not equal within the specified tolerance
-    */
-   public boolean epsilonEquals (Matrix3dBase M1, double eps) {
-      if (abs (m00 - M1.m00) > eps ||
-          abs (m01 - M1.m01) > eps ||
-          abs (m02 - M1.m02) > eps ||
-          abs (m10 - M1.m10) > eps ||
-          abs (m11 - M1.m11) > eps ||
-          abs (m12 - M1.m12) > eps ||
-          abs (m20 - M1.m20) > eps ||
-          abs (m21 - M1.m21) > eps ||
-          abs (m22 - M1.m22) > eps) {
-         return false;
-      }
-      else {
-         return true;
-      }
-   }
-
-   /**
-    * Returns true if the elements of this matrix exactly equal those of matrix
-    * <code>M1</code>.
-    * 
-    * @param M1
-    * matrix to compare with
-    * @return false if the matrices are not equal
-    */
-   public boolean equals (Matrix3dBase M1) {
-      if ((m00 != M1.m00) || (m01 != M1.m01) || (m02 != M1.m02) ||
-
-      (m10 != M1.m10) || (m11 != M1.m11) || (m12 != M1.m12) ||
-
-      (m20 != M1.m20) || (m21 != M1.m21) || (m22 != M1.m22)) {
-         return false;
-      }
-      else {
-         return true;
-      }
-   }
-
-   /**
-    * Returns the infinity norm of this matrix. This is equal to the maximum of
-    * the vector 1-norm of each row.
-    * 
-    * @return infinity norm of this matrix
-    */
-   public double infinityNorm() {
-      // returns the largest row sum of the absolute value\
-      double max, sum;
-      max = abs (m00) + abs (m01) + abs (m02);
-      sum = abs (m10) + abs (m11) + abs (m12);
-      if (sum > max) {
-         max = sum;
-      }
-      sum = abs (m20) + abs (m21) + abs (m22);
-      if (sum > max) {
-         max = sum;
-      }
-      return max;
-   }
-
-   /**
-    * Returns the 1 norm of this matrix. This is equal to the maximum of the
-    * vector 1-norm of each column.
-    * 
-    * @return 1 norm of this matrix
-    */
-   public double oneNorm() {
-      // returns the largest column sum of the absolute value
-      double max, sum;
-      max = abs (m00) + abs (m10) + abs (m20);
-      sum = abs (m01) + abs (m11) + abs (m21);
-      if (sum > max) {
-         max = sum;
-      }
-      sum = abs (m02) + abs (m12) + abs (m22);
-      if (sum > max) {
-         max = sum;
-      }
-      return max;
-   }
-
-   /**
-    * Returns the Frobenius norm of this matrix. This is equal to the square
-    * root of the sum of the squares of each element.
-    * 
-    * @return Frobenius norm of this matrix
-    */
-   public double frobeniusNorm() {
-      // returns sqrt(sum (diag (M'*M))
-      double sum =
-         (m00 * m00 + m10 * m10 + m20 * m20 +
-          m01 * m01 + m11 * m11 + m21 * m21 +
-          m02 * m02 + m12 * m12 + m22 * m22);
-      return Math.sqrt (sum);
-   }
-
-   /**
-    * Inverts this matrix in place, returning false if the matrix is detected to
-    * be singular. The inverse is computed using an unrolled LU decomposition
-    * with partial pivoting.
-    */
-   public boolean invert() {
-      return invert (this);
-   }
-
-   /**
-    * Quickly inverts the matrix M using the determinant formula and returns
-    * the computed determinant. If the determinant is 0, no inversion
-    * is performed.
-    *
-    * @param M matrix to invert
-    * @return determinant of M
-    */
-   protected double fastInvert (Matrix3dBase M) {
-
-      double d00 = M.m00;
-      double d01 = M.m01;
-      double d02 = M.m02;
-      
-      double d10 = M.m10;
-      double d11 = M.m11;
-      double d12 = M.m12;
-      
-      double d20 = M.m20;
-      double d21 = M.m21;
-      double d22 = M.m22;
-
-      double det = (d00*d11*d22 + d10*d21*d02 + d01*d12*d20 -
-                    d11*d20*d02 - d00*d21*d12 - d10*d01*d22);      
-
-      if (det != 0) {
-         double deti = 1.0 / det;
-
-         m00 =  deti*(d11*d22 - d12*d21);
-         m10 =  deti*(d12*d20 - d10*d22);
-         m20 =  deti*(d10*d21 - d11*d20);
-	
-         m01 =  deti*(d02*d21 - d01*d22);
-         m11 =  deti*(d00*d22 - d02*d20);
-         m21 =  deti*(d01*d20 - d00*d21);
-
-         m02 =  deti*(d01*d12 - d11*d02);
-         m12 =  deti*(d02*d10 - d00*d12);
-         m22 =  deti*(d00*d11 - d01*d10);
-      }
-      return det;
-   }
-
-   /**
-    * Inverts the matrix M and places the result in this matrix, return false if
-    * M is detected to be singular. The inverse is computed using an unrolled LU
-    * decomposition with partial pivoting.
-    * 
-    * @param M
-    * matrix to invert
-    * @return false if M is singular
-    */
-   protected boolean invert (Matrix3dBase M) {
-      boolean singular = false;
-      double tmp;
-
-      // j == 0
-
-      double u00 = M.m00;
-      double u01 = M.m01;
-      double u02 = M.m02;
-
-      double l10 = M.m10;
-      double u11 = M.m11;
-      double u12 = M.m12;
-
-      double l20 = M.m20;
-      double l21 = M.m21;
-      double u22 = M.m22;
-
-      int piv0 = 0;
-
-      double max = (u00 >= 0 ? u00 : -u00);
-      double abs = (l10 >= 0 ? l10 : -l10);
-      if (max < abs) {
-         max = abs;
-         piv0 = 1;
-      }
-      abs = (l20 >= 0 ? l20 : -l20);
-      if (max < abs) {
-         piv0 = 2;
-      }
-
-      if (piv0 == 1) {
-         tmp = u00;
-         u00 = l10;
-         l10 = tmp;
-      }
-      else if (piv0 == 2) {
-         tmp = u00;
-         u00 = l20;
-         l20 = tmp;
-      }
-
-      // if (u00 != 0)
-      // { l10 /= u00;
-      // l20 /= u00;
-      // }
-      double u00_inv = 1 / u00;
-      if (u00 != 0) {
-         l10 *= u00_inv;
-         l20 *= u00_inv;
-      }
-      else {
-         singular = true;
-      }
-
-      // j == 1
-
-      if (piv0 == 1) {
-         tmp = u01;
-         u01 = u11;
-         u11 = tmp;
-      }
-      else if (piv0 == 2) {
-         tmp = u01;
-         u01 = l21;
-         l21 = tmp;
-      }
-
-      u11 -= l10 * u01;
-      l21 -= l20 * u01;
-
-      max = (u11 >= 0 ? u11 : -u11);
-      abs = (l21 >= 0 ? l21 : -l21);
-      int piv1 = (max >= abs ? 1 : 2);
-      // int piv1 = (ABS(u11) >= ABS(l21) ? 1 : 2);
-      // for k = 0:1
-      // m(1,k) <-> m(piv1,k)
-      if (piv1 == 2) {
-         tmp = l10;
-         l10 = l20;
-         l20 = tmp;
-         tmp = u11;
-         u11 = l21;
-         l21 = tmp;
-      }
-
-      double u11_inv = 1 / u11;
-      if (u11 != 0) {
-         l21 *= u11_inv;
-      }
-      else {
-         singular = true;
-      }
-
-      // j == 2
-
-      // for k=0:1
-      // A(k,2) <-> A(piv(k),2)
-
-      if (piv0 == 1) {
-         tmp = u02;
-         u02 = u12;
-         u12 = tmp;
-      }
-      else if (piv0 == 2) {
-         tmp = u02;
-         u02 = u22;
-         u22 = tmp;
-      }
-      if (piv1 == 2) {
-         tmp = u12;
-         u12 = u22;
-         u22 = tmp;
-      }
-
-      // for k=0:1
-      // for i=k+1:1
-      // A(i,2) -= A(i,k)A(k,2)
-
-      u12 -= l10 * u02;
-
-      // for k=0:1
-      // A(2,2) -= A(2,k)A(k,2)
-
-      u22 -= (l20 * u02 + l21 * u12);
-      double u22_inv = 1 / u22;
-      if (u22 == 0) {
-         singular = true;
-      }
-
-      m20 = (-l20 + l21 * l10) * u22_inv;
-      m10 = (-l10 - u12 * m20) * u11_inv;
-      m00 = (1 - u02 * m20 - u01 * m10) * u00_inv;
-
-      m21 = -l21 * u22_inv;
-      m11 = (1 - u12 * m21) * u11_inv;
-      m01 = (-u02 * m21 - u01 * m11) * u00_inv;
-
-      m22 = u22_inv;
-      m12 = -u12 * m22 * u11_inv;
-      m02 = (-u02 * m22 - u01 * m12) * u00_inv;
-
-      if (piv0 == 0) {
-         if (piv1 == 2) // ex cols 1 and 2
-         {
-            tmp = m01;
-            m01 = m02;
-            m02 = tmp;
-            tmp = m11;
-            m11 = m12;
-            m12 = tmp;
-            tmp = m21;
-            m21 = m22;
-            m22 = tmp;
-         }
-      }
-      else if (piv0 == 1) {
-         if (piv1 == 1) // exchanges cols 0 and 1
-         {
-            tmp = m00;
-            m00 = m01;
-            m01 = tmp;
-            tmp = m10;
-            m10 = m11;
-            m11 = tmp;
-            tmp = m20;
-            m20 = m21;
-            m21 = tmp;
-         }
-         else // piv1 == 2 // rotate cols left
-         {
-            tmp = m00;
-            m00 = m02;
-            m02 = m01;
-            m01 = tmp;
-            tmp = m10;
-            m10 = m12;
-            m12 = m11;
-            m11 = tmp;
-            tmp = m20;
-            m20 = m22;
-            m22 = m21;
-            m21 = tmp;
-         }
-      }
-      else // piv0 == 2
-      {
-         if (piv1 == 1) // exchanges cols 0 and 2
-         {
-            tmp = m00;
-            m00 = m02;
-            m02 = tmp;
-            tmp = m10;
-            m10 = m12;
-            m12 = tmp;
-            tmp = m20;
-            m20 = m22;
-            m22 = tmp;
-         }
-         else // piv1 == 2 // rotate cols right
-         {
-            tmp = m00;
-            m00 = m01;
-            m01 = m02;
-            m02 = tmp;
-            tmp = m10;
-            m10 = m11;
-            m11 = m12;
-            m12 = tmp;
-            tmp = m20;
-            m20 = m21;
-            m21 = m22;
-            m22 = tmp;
-         }
-      }
-      return !singular;
-   }
-
-   /**
-    * Sets this matrix to a diagonal matrix whose values are specified by diag.
-    * 
-    * @param diag
-    * diagonal values
-    */
-   protected void setDiagonal (Vector3d diag) {
-      m00 = diag.x;
-      m01 = 0;
-      m02 = 0;
-
-      m10 = 0;
-      m11 = diag.y;
-      m12 = 0;
-
-      m20 = 0;
-      m21 = 0;
-      m22 = diag.z;
-   }
-
-   /**
-    * Sets this matrix to a diagonal matrix whose values are specified by the
-    * array vals.
-    * 
-    * @param vals
-    * diagonal values
-    */
-   protected void setDiagonal (double[] vals) {
-      m00 = vals[0];
-      m01 = 0;
-      m02 = 0;
-
-      m10 = 0;
-      m11 = vals[1];
-      m12 = 0;
-
-      m20 = 0;
-      m21 = 0;
-      m22 = vals[2];
-   }
-
-   /**
-    * Sets this matrix to a diagonal matrix whose values are specified.
-    * 
-    * @param m00 first diagonal value
-    * @param m11 second diagonal value
-    * @param m22 third diagonal value
-    */
-   protected void setDiagonal (double m00, double m11, double m22) {
-      this.m00 = m00;
-      this.m01 = 0;
-      this.m02 = 0;
-
-      this.m10 = 0;
-      this.m11 = m11;
-      this.m12 = 0;
-
-      this.m20 = 0;
-      this.m21 = 0;
-      this.m22 = m22;
-   }
-
-   /**
-    * Returns the determinant of this matrix
-    * 
-    * @return matrix determinant
-    */
-   public double determinant() throws ImproperSizeException {
-      return (m00 * m11 * m22 + m10 * m21 * m02 + m20 * m01 * m12 -
-              m20 * m11 * m02 - m00 * m21 * m12 - m10 * m01 * m22);
-   }
-
-   /**
-    * Returns true if this matrix equals the identity.
-    * 
-    * @return true if this matrix equals the identity
-    */
-   public boolean isIdentity() {
-      return (m00 == 1 && m01 == 0 && m02 == 0 &&
-              m10 == 0 && m11 == 1 && m12 == 0 &&
-              m20 == 0 && m21 == 0 && m22 == 1);
-   }
-
-   /**
-    * Returns the determinant of this matrix, assuming that it is orthogonal.
-    * This is done by computing the cross product of the first
-    * 
-    * 
-    * two columns and then computing its dot product with the third column.
-    * 
-    * @return orthogonal matrix determinant
-    */
-   public double orthogonalDeterminant() {
-      double cx = m10 * m21 - m20 * m11;
-      double cy = m20 * m01 - m00 * m21;
-      double cz = m00 * m11 - m10 * m01;
-      return cx * m02 + cy * m12 + cz * m22;
-   }
-
-   /**
-    * Adds an outer product to this matrix. The outer product
-    * is formed from two vectors whose coordinates are given
-    * as arguments.
-    * 
-    * @param x0
-    * first vector x coordinate
-    * @param y0
-    * first vector y coordinate
-    * @param z0
-    * first vector z coordinate
-    * @param x1
-    * second vector x coordinate
-    * @param y1
-    * second vector y coordinate
-    * @param z1
-    * second vector z coordinate
-    */
-   protected void addOuterProduct (
-      double x0, double y0, double z0, double x1, double y1, double z1) {
-      
-      m00 += x0*x1;
-      m10 += y0*x1;
-      m20 += z0*x1;
-
-      m01 += x0*y1;
-      m11 += y0*y1;
-      m21 += z0*y1;
-
-      m02 += x0*z1;
-      m12 += y0*z1;
-      m22 += z0*z1;
-   }
-
-   /**
-    * Adds an outer product to this matrix. The outer product
-    * is formed from two vectors are given as arguments.
-    * 
-    * @param v0
-    * first vector
-    * @param v1
-    * second vector
-    */
-   protected void addOuterProduct (Vector3d v0, Vector3d v1) {
-
-      m00 += v0.x*v1.x;
-      m10 += v0.y*v1.x;
-      m20 += v0.z*v1.x;
-
-      m01 += v0.x*v1.y;
-      m11 += v0.y*v1.y;
-      m21 += v0.z*v1.y;
-
-      m02 += v0.x*v1.z;
-      m12 += v0.y*v1.z;
-      m22 += v0.z*v1.z;
-   }
-
-   /**
-    * Adds a scaled outer product to this matrix. The outer product
-    * is formed from two vectors are given as arguments, and takes
-    * the form
-    * <pre>
-    *        T
-    * s v1 v2
-    * </pre>
-    *
-    * @param s scaling factor
-    * @param v0 first vector
-    * @param v1 second vector
-    */
-   protected void addScaledOuterProduct (double s, Vector3d v0, Vector3d v1) {
-
-      double v1x = s*v1.x;
-      double v1y = s*v1.y;
-      double v1z = s*v1.z;
-
-      m00 += v0.x*v1x;
-      m10 += v0.y*v1x;
-      m20 += v0.z*v1x;
-
-      m01 += v0.x*v1y;
-      m11 += v0.y*v1y;
-      m21 += v0.z*v1y;
-
-      m02 += v0.x*v1z;
-      m12 += v0.y*v1z;
-      m22 += v0.z*v1z;
-   }
-   
-   /**
-    * Adds a scaled outer product to this matrix. The outer product
-    * is formed from the single vector <code>v</code> and takes
-    * the form
-    * <pre>
-    *      T
-    * s v v
-    * </pre>
-    * The product is hence symmetric.
-    * 
-    * @param s scaling factor
-    * @param v vector used to form outer product
-    */
-   protected void addScaledOuterProduct (double s, Vector3d v) {
-
-      double svx = s*v.x;
-      double svy = s*v.y;
-      double svz = s*v.z;
-      
-      double op01 = v.x*svy;
-      double op02 = v.x*svz;
-      double op12 = v.y*svz;
-      
-      m00 += v.x*svx;
-      m11 += v.y*svy;
-      m22 += v.z*svz;
-
-      m01 += op01;
-      m02 += op02;
-      m12 += op12;
-      
-      m10 += op01;
-      m20 += op02;
-      m21 += op12;
-   }  
-
-   /**
-    * Sets this matrix to the outer product
-    * <pre>
-    * v0 v1^T
-    * </pre>
-    * 
-    * @param v0
-    * first vector
-    * @param v1
-    * second vector
-    */
-   protected void outerProduct (Vector3d v0, Vector3d v1) {
-
-      m00 = v0.x*v1.x;
-      m10 = v0.y*v1.x;
-      m20 = v0.z*v1.x;
-
-      m01 = v0.x*v1.y;
-      m11 = v0.y*v1.y;
-      m21 = v0.z*v1.y;
-
-      m02 = v0.x*v1.z;
-      m12 = v0.y*v1.z;
-      m22 = v0.z*v1.z;
-   }
-
-   /** 
-    * Computes the QR decompostion for this matrix, for which
-    * <pre>
-    *    M = Q R
-    * </pre>
-    * where Q is orthogonal and R is upper triangular.
-    * 
-    * @param Q if non-null, returns Q
-    * @param R if non-null, returns R
-    *
-    * The computation is the same as that performed by the QRDecomposition
-    * class, except significantly faster.
-    */
-   public void factorQR (Matrix3dBase Q, Matrix3dBase R) {
-      /* The QR reduction can be done with two Householder steps:
-
-         R = this matrix
-         v0 = house(R(:,0));
-         rowHouseMul (R, v0);
-         v1 = house(R(1:2,1));
-         rowHouseMul (R(1:2,1:2),v1);
-         
-         Q = I;
-         rowHouseMul (Q(1:2,1:2),v1);
-         rowHouseMul (Q,v0);
-      */
-      if (R == null) {
-         R = new Matrix3d();
-      }
-      R.set (this);
-      
-      double v10, v20, v21; // components of house vectors v0 and v1
-      double w0, w1, w2; // components of temporary vector w
-      double len, beta;
-
-      // v0 = house(R(:,0));
-      len = Math.sqrt(R.m00*R.m00 + R.m10*R.m10 + R.m20*R.m20);
-      if (len != 0) {
-         beta = R.m00 + (R.m00 >= 0 ? len : -len);
-         v10 = R.m10/beta;
-         v20 = R.m20/beta;
-      }
-      else {
-         v10 = v20 = 0;
-      }
-
-      // rowHouseMul (R, v0);
-      beta = -2/(1+v10*v10+v20*v20);
-      w0 = beta*(R.m00 + R.m10*v10 + R.m20*v20);
-      w1 = beta*(R.m01 + R.m11*v10 + R.m21*v20);
-      w2 = beta*(R.m02 + R.m12*v10 + R.m22*v20);
-      R.addOuterProduct (1, v10, v20, w0, w1, w2);
-
-      //v1 = house(R(1:2,1));
-      len = Math.sqrt(R.m11*R.m11 + R.m21*R.m21);
-      if (len != 0) {
-         beta = R.m11 + (R.m11 >= 0 ? len : -len);
-         v21 = R.m21/beta;
-      }
-      else {
-         v21 = 0;
-      }
-
-      // rowHouseMul (R, v0);
-      beta = -2/(1+v21*v21);
-      w1 = beta*(R.m11 + R.m21*v21);
-      w2 = beta*(R.m12 + R.m22*v21);
-      R.addOuterProduct (0, 1, v21, 0, w1, w2);
-
-      R.m10 = R.m20 = R.m21 = 0;
-
-      if (Q != null) {
-         Q.setIdentity();
-
-         // rowHouseMul (Q(1:2,1:2),v1);
-         beta = -2/(1+v21*v21);
-         w1 = beta*(Q.m11 + Q.m21*v21);
-         w2 = beta*(Q.m12 + Q.m22*v21);
-         Q.addOuterProduct (0, 1, v21, 0, w1, w2);
-
-         // rowHouseMul (Q,v0);
-         beta = -2/(1+v10*v10+v20*v20);
-         w0 = beta*(Q.m00 + Q.m10*v10 + Q.m20*v20);
-         w1 = beta*(Q.m01 + Q.m11*v10 + Q.m21*v20);
-         w2 = beta*(Q.m02 + Q.m12*v10 + Q.m22*v20);
-         Q.addOuterProduct (1, v10, v20, w0, w1, w2);
-      }
-   }
-
-   public Matrix3dBase clone() {
-      try {
-         return (Matrix3dBase)super.clone();
-      }
-      catch (CloneNotSupportedException e) { // shouldn't happen
-         throw new InternalErrorException ("clone failed for Matrix3dBase");
-      }
-   }
-
-   /** 
-    * Returns the trace of this matrix.
-    * 
-    * @return matrix trace
-    */
-   public double trace() {
-      return m00 + m11 + m22;
-   }
-
-   /**
-    * {@inheritDoc}
-    */
-   public boolean isSymmetric (double tol) {
-      return ((Math.abs (m01-m10) <= tol) && 
-              (Math.abs (m02-m20) <= tol) &&
-              (Math.abs (m12-m21) <= tol));
-   }
-
-   /**
-    * Negates a column of this matrix.
-    * 
-    * @param colIdx index of the column to negate
-    */
-   public void negateColumn (int colIdx) {
-      switch (colIdx) {
-         case 0: m00 = -m00; m10 = -m10; m20 = -m20; break;
-         case 1: m01 = -m01; m11 = -m11; m21 = -m21; break;
-         case 2: m02 = -m02; m12 = -m12; m22 = -m22; break;
-         default: 
-            throw new ArrayIndexOutOfBoundsException (
-               "column index is "+colIdx+"; must be 0, 1, or 2");
-      }
-   }
-
-   /**
-    * Negates a row of this matrix.
-    * 
-    * @param rowIdx index of the row to negate
-    */
-   public void negateRow (int rowIdx) {
-      switch (rowIdx) {
-         case 0: m00 = -m00; m01 = -m01; m02 = -m02; break;
-         case 1: m10 = -m10; m11 = -m11; m12 = -m12; break;
-         case 2: m20 = -m20; m21 = -m21; m22 = -m22; break;
-         default: 
-            throw new ArrayIndexOutOfBoundsException (
-               "row index is "+rowIdx+"; must be 0, 1, or 2");
-      }
-   }
-
-   public static void main (String[] args) {
-      FunctionTimer timer = new FunctionTimer();
-
-      Matrix3d M = new Matrix3d();
-      M.setRandom ();
-      int cnt = 1000000;
-      Matrix3d R = new Matrix3d();
-
-      for (int i=0; i<cnt; i++){
-         R.fastInvert (M);
-         R.invert (M);
-      }
-
-      timer.start();
-      for (int i=0; i<cnt; i++){
-         R.fastInvert (M);
-      }
-      timer.stop();
-      System.out.println ("fast invert=" + timer.result(cnt));
-      
-      timer.start();
-      for (int i=0; i<cnt; i++){
-         R.invert (M);
-      }
-      timer.stop();
-      System.out.println ("invert=" + timer.result(cnt));
-   }
-
-
-}
-=======
 /**
  * Copyright (c) 2014, by the Authors: John E Lloyd (UBC)
  *
@@ -4839,5 +2551,4 @@
    }
 
 
-}
->>>>>>> 22d51713
+}