--- conflicted
+++ resolved
@@ -1,4 +1,3 @@
-<<<<<<< HEAD
 /**
  * Copyright (c) 2014, by the Authors: John E Lloyd (UBC)
  *
@@ -32,8 +31,12 @@
  * <pre>
  * Q' = Q N
  * </pre>
- * where <code>N</code> is a diagonal matrix containing two ones
- * and a single minus one.
+ * where <code>N</code> is a diagonal matrix whose elements are
+ * either 1 or -1 and whose determinant is -1. At present, this
+ * class chooses <code>N</code> with a single -1 at the same
+ * location as the diagonal element of <code>Q</code> that
+ * is nearest to 1. The idea here is to flip the single axis
+ * that is <i>least</i> affected by <code>Q</code>.
  * 
  * <p>
  * The <i>left</i> polar decomposition is produced by
@@ -321,333 +324,4 @@
       }
    }
 
-}
-=======
-/**
- * Copyright (c) 2014, by the Authors: John E Lloyd (UBC)
- *
- * This software is freely available under a 2-clause BSD license. Please see
- * the LICENSE file in the ArtiSynth distribution directory for details.
- */
-package maspack.matrix;
-
-import java.util.Random;
-
-import maspack.util.*;
-
-/**
- * Class to produce the polar decompositions of a 3x3 matrix. The
- * <i>right</i> polar decomposition of a matrix M is produced by the
- * {@link #factor} method and is given by 
- * <pre>
- * M = Q P
- * </pre>
- * where <code>Q</code> is orthogonal and <code>P</code> is symmetric
- * positive definite (or indefinite if <code>M</code> is singular).
- * Note that <code>Q</code> is not necessarily right-handed. It is
- * possible to define an alternative decomposition,
- * <pre>
- * M = R H
- * </pre>
- * where <code>R</code> is a right-handed rotation matrix and
- * <code>H</code> is symmetric indefinite. Alternatively, if
- * <code>Q</code> is not right-handed, one can make it so by
- * negating one of its axes, using 
- * <pre>
- * Q' = Q N
- * </pre>
- * where <code>N</code> is a diagonal matrix whose elements are
- * either 1 or -1 and whose determinant is -1. At present, this
- * class chooses <code>N</code> with a single -1 at the same
- * location as the diagonal element of <code>Q</code> that
- * is nearest to 1. The idea here is to flip the single axis
- * that is <i>least</i> affected by <code>Q</code>.
- * 
- * <p>
- * The <i>left</i> polar decomposition is produced by
- * the {@link #factorLeft} method and is given by 
- * <pre>
- * M = P Q
- * </pre>
- * with the alternative decomposition,
- * <pre>
- * M = H R
- * </pre>
- * Note that the <code>Q</code> and <code>R</code> matrices associated
- * with the right and left factorizations are identical, whereas
- * the <code>P</code> and <code>H</code> matrices are not.
- */
-public class PolarDecomposition3d {
-
-   private SVDecomposition3d mySvd;
-   private Matrix3d myU;
-   private Matrix3d myV;
-   private RotationMatrix3d myR;
-   private Matrix3d myQ;
-   private Matrix3d myP;
-   private Vector3d mySig;
-   private boolean myRightHandedP;
-
-   private enum State {
-      Undefined,
-         LeftFactorization,
-         RightFactorization };
-   
-   private State myState = State.Undefined;
-
-   public PolarDecomposition3d() {
-      myU = new Matrix3d();
-      myV = new Matrix3d();
-      mySig = new Vector3d();
-      myQ = new Matrix3d();
-      mySvd = new SVDecomposition3d (myU, myV);
-      myR = new RotationMatrix3d();
-      myP = new Matrix3d();
-   }
-
-   public PolarDecomposition3d (Matrix3dBase M) {
-      this();
-      factor (M);
-   }
-
-   //
-   // Form the symmetric product
-   //
-   //       [ s0       ]
-   // P = V [    s1    ] V^T
-   //       [       s2 ]
-   //
-
-   private void symmetricProduct (
-      Matrix3d P, Matrix3dBase V, double s0, double s1, double s2) {
-
-      P.m00 = s0*V.m00*V.m00 + s1*V.m01*V.m01 + s2*V.m02*V.m02;
-      P.m11 = s0*V.m10*V.m10 + s1*V.m11*V.m11 + s2*V.m12*V.m12;
-      P.m22 = s0*V.m20*V.m20 + s1*V.m21*V.m21 + s2*V.m22*V.m22;
-
-      P.m01 = s0*V.m00*V.m10 + s1*V.m01*V.m11 + s2*V.m02*V.m12;
-      P.m02 = s0*V.m00*V.m20 + s1*V.m01*V.m21 + s2*V.m02*V.m22;
-      P.m12 = s0*V.m10*V.m20 + s1*V.m11*V.m21 + s2*V.m12*V.m22;
-
-      P.m10 = P.m01;
-      P.m20 = P.m02;
-      P.m21 = P.m12;
-   }
-   
-   /**
-    * Adds a scaled outer product to a matrix. The outer product
-    * is formed from the single vector <code>(vx, vy, vz)</code> and 
-    * takes the form
-    * <pre>
-    *      T
-    * s v v
-    * </pre>
-    */
-   protected void addSymmetricProduct (
-      Matrix3d M, double s, double vx, double vy, double vz) {
-
-      double svx = s*vx;
-      double svy = s*vy;
-      double svz = s*vz;
-      
-      double op01 = vx*svy;
-      double op02 = vx*svz;
-      double op12 = vy*svz;
-      
-      M.m00 += vx*svx;
-      M.m11 += vy*svy;
-      M.m22 += vz*svz;
-
-      M.m01 += op01;
-      M.m02 += op02;
-      M.m12 += op12;
-      
-      M.m10 += op01;
-      M.m20 += op02;
-      M.m21 += op12;
-   }  
-
-   
-   private void setFromRotation (RotationMatrix3d R) {
-      myQ.set (R);
-      myR.set (myQ);
-      myP.set (Matrix3d.IDENTITY);
-      mySig.set (1, 1, 1);
-      myRightHandedP = true;
-   }
-
-   private void factorInternal (Matrix3dBase M) {
-      mySvd.factor (M);
-      mySvd.getS (mySig);
-      myQ.mulTransposeRight (myU, myV);
-      if (myQ.orthogonalDeterminant() < 0) {
-         // Set R = U V^T with the last column of U negated. Note that
-         // this has the same effect as negating the last column of V.
-         myU.m02 = -myU.m02;
-         myU.m12 = -myU.m12;
-         myU.m22 = -myU.m22;  
-         myR.mulTransposeRight (myU, myV);
-         myU.m02 = -myU.m02;
-         myU.m12 = -myU.m12;
-         myU.m22 = -myU.m22;        
-         myRightHandedP = false;
-      }
-      else {
-         myR.set (myQ);
-         myRightHandedP = true;
-      }
-   }
-
-   public void factor (Matrix3dBase M) {
-      if (M instanceof RotationMatrix3d) {
-         setFromRotation ((RotationMatrix3d)M);
-      }
-      else {
-         factorInternal (M);
-         symmetricProduct (myP, myV, mySig.x, mySig.y, mySig.z);
-      }
-      myState = State.RightFactorization;
-   }
-
-   public void factorLeft (Matrix3dBase M) {
-      if (M instanceof RotationMatrix3d) {
-         setFromRotation ((RotationMatrix3d)M);
-      }
-      else {
-         factorInternal (M);
-         symmetricProduct (myP, myU, mySig.x, mySig.y, mySig.z);
-      }
-      myState = State.LeftFactorization;
-   }
-
-   public RotationMatrix3d getR() {
-      return myR;
-   }
-
-   public void getR (Matrix3dBase R) {
-      R.set (myR);
-   }
-
-   public Matrix3d getQ () {
-      return myQ;
-   }
-
-   public void getQ (Matrix3d Q) {
-      Q.set (myQ);
-   }
-
-   public void getH (Matrix3d H) {
-      H.set (myP);
-      if (!myRightHandedP) {
-         if (myState == State.LeftFactorization) {
-            addSymmetricProduct (H, -2*mySig.z, myU.m02, myU.m12, myU.m22);
-         }
-         else {
-            addSymmetricProduct (H, -2*mySig.z, myV.m02, myV.m12, myV.m22);            
-         }
-      }
-   }
-
-   public Matrix3d getP() {
-      return myP;        
-   }
-
-   public void getP (Matrix3d P) {
-      P.set (myP);
-   }
-
-   public Matrix3d getV() {
-      if (myState == State.LeftFactorization) {
-         return myU;
-      }
-      else {
-         return myV;
-      }
-   }
-
-   public void getSig (Vector3d sig) {
-      if (myRightHandedP) {
-         sig.set (mySig);
-      } 
-      else {
-         sig.set (mySig.x, mySig.y, -mySig.z);
-      }
-   }
-   
-   public boolean isRightHanded() {
-      return myRightHandedP;
-   }
-   
-   /**
-    * Return the diagonal elements of the matrix <code>N</code> which
-    * is used to flip rows or columns of <code>Q</code> (or some 
-    * product thereof) in the event that <code>Q</code> is not right-handed.
-    * If <code>det(Q) == 1</code>, then <code>N</code> is the identity 
-    * matrix. Otherwise, if <code>det(Q) = -1</code>, then <code>N</code> 
-    * flips the column corresponding to the diagonal element of <code>Q</code>
-    * which is nearest to 1.
-    *  
-    * @param Ndiag returns the diagonal elements of <code>N</code>.
-    */
-   public void getN (Vector3d Ndiag) {
-      Ndiag.set (Vector3d.ONES);
-      if (!myRightHandedP) {
-         Ndiag.set (getMaxQDiagIndex(), -1);
-      }
-   }
-   
-   /**
-    * Returns the index of the maximum diagonal element of <code>Q</code>.
-    * This is used to create the matrix <code>N</code> which is
-    * returned by {@link #getN}.
-    *  
-    * @return index of the maximum diagonal element of <code>Q</code>.
-    */  
-   public int getMaxQDiagIndex() {
-      int i = 2;
-      double maxd = myQ.m22;
-      if (myQ.m11 > maxd) {
-         maxd = myQ.m11;
-         i = 1;
-      }
-      if (myQ.m00 > maxd) {
-         maxd = myQ.m00;
-         i = 0;
-      }
-      return i;
-   }
-   
-   /**
-    * Flip an axis of R in order to make it right-handed. The
-    * axis chosen is one that was transformed *least* by Q,
-    * which will correspond to a diagonal Q element nearest to 1. 
-    * 
-    * @param R
-    */
-   public void makeRightHanded (RotationMatrix3d R) {
-      int i = 2;
-      double maxd = myQ.m22;
-      if (myQ.m11 > maxd) {
-         maxd = myQ.m11;
-         i = 1;
-      }
-      if (myQ.m00 > maxd) {
-         maxd = myQ.m00;
-         i = 0;
-      }
-      if (i == 0) {
-         // negate column 0
-         R.m00 = -R.m00; R.m10 = -R.m10; R.m20 = -R.m20;
-      }
-      else if (i == 1) {
-         // negate column 1
-         R.m01 = -R.m01; R.m11 = -R.m11; R.m21 = -R.m21;
-      }
-      else {
-         // negate column 2
-         R.m02 = -R.m02; R.m12 = -R.m12; R.m22 = -R.m22;
-      }
-   }
-
-}
->>>>>>> 22d51713
+}