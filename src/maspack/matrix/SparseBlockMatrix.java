<<<<<<< HEAD
/**
 * Copyright (c) 2014, by the Authors: John E Lloyd (UBC)
 *
 * This software is freely available under a 2-clause BSD license. Please see
 * the LICENSE file in the ArtiSynth distribution directory for details.
 */
package maspack.matrix;

import java.io.IOException;
import java.io.PrintStream;
import java.io.PrintWriter;
import java.util.LinkedList;
import java.util.Random;

import maspack.util.Clonable;
import maspack.util.IndentingPrintWriter;
import maspack.util.InternalErrorException;
import maspack.util.NumberFormat;
import maspack.util.RandomGenerator;
import maspack.util.ReaderTokenizer;
import maspack.util.Scan;
import maspack.util.TestException;

/**
 * Implements a square sparse matrix composed of MatrixBlocks.
 */
public class SparseBlockMatrix extends SparseMatrixBase implements Clonable {
   protected MatrixBlockRowList[] myRows;
   protected MatrixBlockColList[] myCols;
   protected int myNumBlockRows;
   protected int myNumBlockCols;

   static public int warningLevel = 1;

   // amount by which to increase row/column information arrays when
   // matrix is enlarged on demand.
   // private static int bufferSizeInc = 256;

   protected int[] myRowOffsets;  // starting row index for each block row
   protected int[] myColOffsets;  // starting col index for each block col
   protected int myNumRows;
   protected int myNumCols;

   protected Partition myRowIndicesPartition = Partition.None;
   protected int myRowIndicesNumBlkRows = -1;
   protected int myRowIndicesNumBlkCols = -1;
   protected int[] myRowIndices;

   protected Partition myColIndicesPartition = Partition.None;
   protected int myColIndicesNumBlkRows = -1;
   protected int myColIndicesNumBlkCols = -1;
   protected int[] myColIndices;

   protected boolean myVerticallyLinkedP = false;

   public enum PrintFormat {
      MatrixMarket, CRS, CCS,
   }

   private class BlockSize {
      int numBlkRows;
      int numBlkCols;

      BlockSize (int nbr, int nbc) {
         numBlkRows = nbr;
         numBlkCols = nbc;
      }

      public String toString() {
         return "" + numBlkRows + "x" + numBlkCols;
      }
   }

   private int[] resizeIntArray (int[] array, int size) {
      int[] newArray = new int[size];
      for (int i = 0; i < array.length && i < size; i++) {
         newArray[i] = array[i];
      }
      return newArray;
   }

   private void invalidateRowColIndices() {
      myRowIndicesPartition = Partition.None;
      myColIndicesPartition = Partition.None;
   }

   public void setRowCapacity (int newCap) {
      int nbk = myNumBlockRows;
      MatrixBlockRowList[] newRows = new MatrixBlockRowList[newCap];
      for (int i = 0; i < Math.min(nbk,newCap); i++) {
         newRows[i] = myRows[i];
      }
      // myRowOffsets needs at least one more entry than num cols
      myRowOffsets = resizeIntArray (myRowOffsets, newCap+1);
      myRows = newRows;
   }      

   public void addRow (int size) {
      int nbk = myNumBlockRows;
      if (nbk == myRows.length) {
         setRowCapacity (Math.max (((nbk+1)*3)/2, 256));
      }
      myRowOffsets[nbk+1] = myRowOffsets[nbk]+size;
      myRows[nbk] = new MatrixBlockRowList();
      myNumRows += size;

      myNumBlockRows++;
   }

   public void addRows (int[] sizes, int num) {
      int nbk = myNumBlockRows;
      if (nbk+num > myRows.length) {
         setRowCapacity (Math.max (((nbk+num)*3)/2, 256));
      }
      int nrows = 0;
      for (int k=0; k<num; k++) {
         myRowOffsets[nbk+k+1] = myRowOffsets[nbk+k]+sizes[k];
         nrows += sizes[k];
         myRows[nbk+k] = new MatrixBlockRowList();
      }
      myNumRows += nrows;
      myNumBlockRows += num;
   }

   public void setColCapacity (int newCap) {
      int nbk = myNumBlockCols;
      MatrixBlockColList[] newCols = new MatrixBlockColList[newCap];
      for (int i = 0; i < Math.min(nbk, newCap); i++) {
         newCols[i] = myCols[i];
      }
      // myColOffsets needs at least one more entry than num cols
      myColOffsets = resizeIntArray (myColOffsets, newCap+1);
      myCols = newCols;
   }      

   public void addCol (int size) {
      int nbk = myNumBlockCols;
      if (nbk == myCols.length) {
         setColCapacity (Math.max (((nbk+1)*3)/2, 256));
      }
      myColOffsets[nbk+1] = myColOffsets[nbk]+size;
      if (myVerticallyLinkedP) {
         myCols[nbk] = new MatrixBlockColList();
      }
      myNumCols += size;
      myNumBlockCols++;
   }

   public void addCols (int[] sizes, int num) {
      int nbk = myNumBlockCols;
      if (nbk+num > myCols.length) {
         setColCapacity (Math.max (((nbk+num)*3)/2, 256));
      }
      int ncols = 0;
      for (int k=0; k<num; k++) {
         myColOffsets[nbk+k+1] = myColOffsets[nbk+k]+sizes[k];
         ncols += sizes[k];
         if (myVerticallyLinkedP) {
            myCols[nbk+k] = new MatrixBlockColList();
         }
      }
      myNumCols += ncols;
      myNumBlockCols += num;
   }

   public SparseBlockMatrix() {
      this (new int[0]);
   }

   public SparseBlockMatrix (int[] rowColSizes) {
      this (rowColSizes, rowColSizes);
   }

   protected void initRowColSizes (int[] rowSizes, int[] colSizes) {
      myNumRows = 0;
      myNumBlockRows = rowSizes.length;
      myRowOffsets = new int[myNumBlockRows+1];
      // myOffsets = new int[myNumBlockRows][];
      for (int i = 0; i < myNumBlockRows; i++) {
         myRowOffsets[i] = myNumRows;
         myNumRows += rowSizes[i];
      }
      myRowOffsets[myNumBlockRows] = myNumRows;

      myNumCols = 0;
      myNumBlockCols = colSizes.length;
      myColOffsets = new int[myNumBlockCols+1];
      for (int i = 0; i < myNumBlockCols; i++) {
         myColOffsets[i] = myNumCols;
         myNumCols += colSizes[i];
      }
      myColOffsets[myNumBlockCols] = myNumCols;
         //      }
      myRows = new MatrixBlockRowList[myNumBlockRows];
      for (int i = 0; i < myNumBlockRows; i++) {
         myRows[i] = new MatrixBlockRowList();
      }
      myCols = new MatrixBlockColList[myNumBlockCols];
      if (myVerticallyLinkedP) {
         for (int i = 0; i < myNumBlockCols; i++) {
            myCols[i] = new MatrixBlockColList();
         }
      }
   }

   public SparseBlockMatrix (int[] rowSizes, int[] colSizes) {
      initRowColSizes (rowSizes, colSizes);
   }

   public int getBlockRowOffset (int bi) {
      return myRowOffsets[bi];
   }

   public int getBlockRowSize (int bi) {
      if (bi >= 0 && bi < myNumBlockRows) {
         return myRowOffsets[bi+1] - myRowOffsets[bi];
      }
      else {
         return -1;
      }
   }

   public int getBlockColOffset (int bj) {
      return myColOffsets[bj];
   }

   public int getBlockColSize (int bj) {
      if (bj >= 0 && bj < myNumBlockCols) {
         return myColOffsets[bj+1] - myColOffsets[bj];
      }
      else {
         return -1;
      }
   }

   public int numBlocks() {
      int num = 0;
      for (int bi=0; bi<myNumBlockRows; bi++) {
         num += myRows[bi].size(); 
      }
      return num;
   }

   protected MatrixBlock addBlockWithoutNumber (int bi, int bj, MatrixBlock blk) {
      if (bi > myNumBlockRows || bj > myNumBlockCols) {
         throw new IllegalArgumentException (
            "Requested block location "+bi+","+bj+
            " is out of bounds; matrix block size is "+
            numBlockRows()+"X"+numBlockCols());
      }
      MatrixBlock oldBlk = null;
      int rowSize = blk.rowSize();
      int colSize = blk.colSize();
      if (bi == myNumBlockRows) {
         addRow (rowSize);
      }
      if (bj == myNumBlockCols) {
         addCol (colSize);
      }
      if (rowSize != (myRowOffsets[bi+1]-myRowOffsets[bi]) ||
          colSize != (myColOffsets[bj+1]-myColOffsets[bj])) {
         throw new IllegalArgumentException (
            "Nonconforming block size at bi="+bi+", bj="+bj+": " + blk.getSize() +
            ", expecting " + getBlockRowSize(bi)+"x"+getBlockColSize(bj));
      }
      blk.setBlockCol (bj);
      blk.setBlockRow (bi);
      oldBlk = myRows[bi].add (blk);
      if (myVerticallyLinkedP) {
         if (myCols[bj].add (blk) != oldBlk) {
            throw new InternalErrorException (
               "BlockRowList.add() and BlockColList.add() return different values");
         }
      }
      invalidateRowColIndices();
      return oldBlk;
   }

   public int addBlock (int bi, int bj, MatrixBlock blk) {
      addBlockWithoutNumber (bi, bj, blk);
      return 0;
   }

   protected boolean removeBlockWithoutNumber (MatrixBlock oldBlk) {
      MatrixBlock blk = getBlock (oldBlk.getBlockRow(), oldBlk.getBlockCol());
      if (blk == oldBlk) {
         myRows[oldBlk.getBlockRow()].remove (oldBlk);
         if (myVerticallyLinkedP) {
            myCols[oldBlk.getBlockCol()].remove (oldBlk);
         }
         invalidateRowColIndices();
         return true;
      }
      else {
         return false;
      }
   }

   public boolean removeBlock (MatrixBlock oldBlk) {
      if (removeBlockWithoutNumber (oldBlk)) {
         return true;
      }
      else {
         return false;
      }
   }

   public MatrixBlock removeBlock (int bi, int bj) {
      MatrixBlock blk = getBlock (bi, bj);
      if (blk != null) {
         removeBlock (blk);
      }
      return blk;
   }

   public void removeAllBlocks() {
      for (int bi=0; bi<myNumBlockRows; bi++) {
         myRows[bi].removeAll();
      }
      if (myVerticallyLinkedP) {
         for (int bj=0; bj<myNumBlockCols; bj++) {
            myCols[bj].removeAll();
         }
      }
      invalidateRowColIndices();
   }

   public MatrixBlock getBlock (int bi, int bj) {
      if (bi < 0 || bi >= myNumBlockRows || bj < 0 || bj >= myNumBlockCols) {
         return null;
      }
      return myRows[bi].get (bj);
   }

   public MatrixBlock firstBlockInRow (int bi) {
      return myRows[bi].myHead;
   }

   public MatrixBlock firstBlockInCol (int bj) {
      if (myVerticallyLinkedP) {
         return myCols[bj].myHead;
      }
      else {
         MatrixBlock blk;
         for (int bi=0; bi<myNumBlockRows; bi++) {
            if ((blk = myRows[bi].get(bj)) != null) {
               return blk;
            }
         }
         return null;
      }
   }

   public int rowSize() {
      return myNumRows;
   }

   public int rowSize (int numBlkRows) {
      return myRowOffsets [numBlkRows];
   }

   public int numBlockRows() {
      return myNumBlockRows;
   }

   public int numBlockCols() {
      return myNumBlockCols;
   }

   public int colSize (int numBlkCols) {
      return myColOffsets[numBlkCols];
   }

   public int colSize() {
      return myNumCols;
   }

   public boolean elementIsNonZero (int i, int j) {
      return getElementBlock (i, j) != null;
   }

   public boolean valueIsNonZero (int i, int j) {
      if (i < 0 || i >= myNumRows || j < 0 || j >= myNumCols) {
         throw new ArrayIndexOutOfBoundsException ("" + i + "," + j);
      }
      MatrixBlock blk = getElementBlock (i, j);
      if (blk != null) {
         int bi = blk.getBlockRow();
         int bj = blk.getBlockCol();
         return blk.valueIsNonZero (i - myRowOffsets[bi], j - myColOffsets[bj]);
      }
      else {
         return false;
      }
   }

   public MatrixBlock getElementBlock (int i, int j) {
      int bi = getBlockRow (i);
      if (bi == -1) {
         return null;
      }
      for (MatrixBlock blk = myRows[bi].myHead; blk != null; blk = blk.next()) {
         int colOff = myColOffsets[blk.getBlockCol()];
         if (j < colOff) {
            return null;
         }
         else if (j < colOff + blk.colSize()) {
            return blk;
         }
      }
      return null;
   }

   public double get (int i, int j) {
      if (i < 0 || i >= myNumRows || j < 0 || j >= myNumCols) {
         throw new ArrayIndexOutOfBoundsException ("" + i + "," + j);
      }
      MatrixBlock blk = getElementBlock (i, j);
      if (blk != null) {
         int bi = blk.getBlockRow();
         int bj = blk.getBlockCol();
         return blk.get (i - myRowOffsets[bi], j - myColOffsets[bj]);
      }
      else {
         return 0;
      }
   }

   public void set (int i, int j, double val) {
      set (i, j, val, /*setZeros=*/false);
   }

   private void set (int i, int j, double val, boolean setZeros) {
      if (i < 0 || i >= myNumRows || j < 0 || j >= myNumCols) {
         throw new ArrayIndexOutOfBoundsException ("" + i + "," + j);
      }
      MatrixBlock blk = getElementBlock (i, j);
      int bi, bj;
      if (blk == null) {
         if (setZeros ||val != 0) {
            bi = getBlockRow(i);
            bj = getBlockCol(j);
            blk = MatrixBlockBase.alloc (
               getBlockRowSize(bi), getBlockColSize(bj));
            addBlock (bi, bj, blk);
         }
      }
      if (blk != null) {
         bi = blk.getBlockRow();
         bj = blk.getBlockCol();
         blk.set (i - myRowOffsets[bi], j - myColOffsets[bj], val);
      }
   }

   public void set (double[] values, int[] indices, int nvals) {
      if (values.length < nvals) {
         throw new IllegalArgumentException (
            "nvals exceeds length of values array");
      }
      if (indices.length < 2 * nvals) {
         throw new IllegalArgumentException ("insufficient index values");
      }
      setZero();
      for (int k = 0; k < nvals; k++) {
         set (indices[2 * k], indices[2 * k + 1], values[k], /*setZeros=*/true);
      }
   }

   public int numNonZeroVals() {
      return numNonZeroVals (Partition.Full, rowSize(), colSize());
   }

   public int numNonZeroVals (Partition part) {
      return numNonZeroVals (part, rowSize(), colSize());
   }

   private BlockSize getBlockSize (int numRows, int numCols) {
      if (numRows > rowSize() || numCols > colSize()) {
         throw new IllegalArgumentException (
            "submatrix "+getSubMatrixStr(0,numRows-1,0,numCols-1)+
            " exceeds "+getSize()+" matrix size");
      }
      int numBlkRows, numBlkCols;
      numBlkRows = getAlignedBlockRow (numRows);
      numBlkCols = getAlignedBlockCol (numCols);
      if (numBlkRows == -1 || numBlkCols == -1) {
         throw new IllegalArgumentException (
            "submatrix "+getSubMatrixStr(0,numRows-1,0,numCols-1)+
            " is not block aligned");
      }
      return new BlockSize (numBlkRows, numBlkCols);
   }

   public int numNonZeroVals (Partition part, int numRows, int numCols) {
      BlockSize bsize = getBlockSize (numRows, numCols);
      int num = 0;
      switch (part) {
         case None: {
            return 0;
         }
         case Full: {
            for (int bi = 0; bi < bsize.numBlkRows; bi++) {
               for (MatrixBlock blk = myRows[bi].myHead;
                    blk != null && blk.getBlockCol() < bsize.numBlkCols;
                    blk = blk.next()) {
                  num += blk.numNonZeroVals();
               }
            }
            break;
         }
         case UpperTriangular: {
            for (int bi = 0; bi < bsize.numBlkRows; bi++) {
               for (MatrixBlock blk = myRows[bi].myHead;
                    blk != null && blk.getBlockCol() < bsize.numBlkCols;
                    blk = blk.next()) {
                  if (blk.getBlockCol() > bi) {
                     num += blk.numNonZeroVals();
                  }
                  else if (blk.getBlockCol() == bi) {
                     num += blk.numNonZeroVals (
                        Partition.UpperTriangular, blk.rowSize(), blk.colSize());
                  }
               }
            }
            break;
         }
         case LowerTriangular: {
            for (int bi = 0; bi < bsize.numBlkRows; bi++) {
               MatrixBlock blk;
               for (blk=myRows[bi].myHead; blk!=null; blk=blk.next()) { 
                  int bj = blk.getBlockCol();
                  if (bj > bi || bj >= bsize.numBlkCols) {
                     break;
                  }
                  if (bj < bi) {
                     num += blk.numNonZeroVals();
                  }
                  else { // bj == bi
                     num += blk.numNonZeroVals (
                        Partition.LowerTriangular, blk.rowSize(), blk.colSize());
                  }
               }
            }           
            break;
         }
         default: {
            throw new InternalErrorException ("Unimplemented partition: "
            + part);
         }
      }
      return num;
   }

   public void setZero() {
      for (int bi = 0; bi < myNumBlockRows; bi++) {
         for (MatrixBlock blk = myRows[bi].myHead; blk != null; blk =
            blk.next()) {
            blk.setZero();
         }
      }
   }

   public void scale (double s) {
      for (int bi = 0; bi < myNumBlockRows; bi++) {
         for (MatrixBlock blk = myRows[bi].myHead; blk != null; blk =
            blk.next()) {
            blk.scale (s);
         }
      }
   }


   // protected void mulVec (double[] res, double[] vec, int nr, int nc) {
   //    for (int i=0; i<nr; i++) {
   //       res[i] = 0;
   //    }
   //    mulAddVec (res, vec, nr, nc);
   // }

   // @Override
   // protected void mulAddVec (double[] res, double[] vec, int nr, int nc) {
   //    for (int bi=0; bi<myNumBlockRows && myRowOffsets[bi]<nr; bi++) {
   //       int rowOff = myRowOffsets[bi];
   //       for (MatrixBlock blk=myRows[bi].myHead; blk!=null; blk=blk.next()) {
   //          int colOff = myColOffsets[blk.getBlockCol()];
   //          if (colOff >= nc) {
   //             break;
   //          }
   //          blk.mulAdd (res, rowOff, vec, colOff);
   //       }
   //    }
   // }

   // protected void mulTransposeVec (double[] res, double[] vec, int nr, int nc) {
   //    // note that here nr and nc refer to the *transposed* matrix
   //    for (int j=0; j<nr; j++) {
   //       res[j] = 0;
   //    }
   //    for (int bi=0; bi<myNumBlockRows && myRowOffsets[bi]<nc; bi++) {
   //       int rowOff = myRowOffsets[bi];
   //       for (MatrixBlock blk=myRows[bi].myHead; blk!=null; blk = blk.next()) {
   //          int colOff = myColOffsets[blk.getBlockCol()];
   //          if (colOff >= nr) {
   //             break;
   //          }
   //          blk.mulTransposeAdd (res, colOff, vec, rowOff);
   //       }        
   //    }
   // }

   protected void mulVec (
      double[] res, double[] vec, int r0, int nr, int c0, int nc) {
      for (int i=0; i<nr; i++) {
         res[i] = 0;
      }
      mulAddVec (res, vec, r0, nr, c0, nc);
   }

   protected void mulAddVec (
      double[] res, double[] vec, int r0, int nr, int c0, int nc) {

      int rowf = r0 + nr;
      int colf = c0 + nc;
      int bi0 = getBlockRow (r0);
      
      // not a valid row
      if (bi0 < 0) {
         return;
      }

      for (int bi=bi0; bi<myNumBlockRows && myRowOffsets[bi]<rowf; bi++) {
         int rowOff = myRowOffsets[bi];
         for (MatrixBlock blk=myRows[bi].myHead; blk!=null; blk=blk.next()) {
            int colOff = myColOffsets[blk.getBlockCol()];
            if (colOff >= colf) {
               break;
            }
            else if (colOff >= c0) {
               blk.mulAdd (res, rowOff-r0, vec, colOff-c0);
            }
         }
      }
   }

   protected void mulTransposeVec (
      double[] res, double[] vec, int r0, int nr, int c0, int nc) {
      // note that here r0, nr, c0 and nc refer to the *transposed* matrix
      for (int j=0; j<nr; j++) {
         res[j] = 0;
      }
      mulTransposeAddVec (res, vec, r0, nr, c0, nc);
   }

   protected void mulTransposeAddVec (
      double[] res, double[] vec, int r0, int nr, int c0, int nc) {

      int rowf = c0 + nc;
      int colf = r0 + nr;
      int bi0 = getBlockRow (c0);

      for (int bi=bi0; bi<myNumBlockRows && myRowOffsets[bi]<rowf; bi++) {
         int rowOff = myRowOffsets[bi];
         for (MatrixBlock blk=myRows[bi].myHead; blk!=null; blk = blk.next()) {
            int colOff = myColOffsets[blk.getBlockCol()];
            if (colOff >= colf) {
               break;
            }
            else if (colOff >= r0) {
               blk.mulTransposeAdd (res, colOff-r0, vec, rowOff-c0);
            }
         }        
      }
   }

   protected void mulCheckArgs (
      VectorNd vr, VectorNd v1, int r0, int nr, int c0, int nc) {
      super.mulCheckArgs (vr, v1, r0, nr, c0, nc);
      if (getAlignedBlockRow (r0) == -1 ||
          getAlignedBlockRow (r0+nr) == -1 ||
          getAlignedBlockCol (c0) == -1 ||
          getAlignedBlockCol (c0+nc) == -1) {
         throw new ImproperSizeException (
            "Specified submatrix "+getSubMatrixStr(r0,nr,c0,nc)+
            " is not block aligned");
      }
   }

   protected void mulTransposeCheckArgs (
      VectorNd vr, VectorNd v1, int r0, int nr, int c0, int nc) {
      super.mulTransposeCheckArgs (vr, v1, r0, nr, c0, nc);
      if (getAlignedBlockCol (r0) == -1 ||
          getAlignedBlockCol (r0+nr) == -1 ||
          getAlignedBlockRow (c0) == -1 ||
          getAlignedBlockRow (c0+nc) == -1) {
         throw new ImproperSizeException (
            "Specified submatrix "+getSubMatrixStr(r0,nr,c0,nc)+
            " is not block aligned");
      }
   }

   void updateRowIndices (Partition part, int numBlkRows, int numBlkCols) {
      int numRows = rowSize (numBlkRows);
      myRowIndices = new int[numRows + 1];
      int off = 0;
      for (int bi = 0; bi < numBlkRows; bi++) {
         for (MatrixBlock blk = myRows[bi].myHead;
              blk != null && blk.getBlockCol() < numBlkCols;
              blk = blk.next()) {
            if (part == Partition.UpperTriangular) {
               if (blk.getBlockRow() == blk.getBlockCol()) {
                  blk.addNumNonZerosByRow (myRowIndices, off, part);
               }
               else if (blk.getBlockRow() < blk.getBlockCol()) {
                  blk.addNumNonZerosByRow (myRowIndices, off, Partition.Full);
               }
            }
            else {
               blk.addNumNonZerosByRow (myRowIndices, off, part);
            }
         }
         off += getBlockRowSize(bi);
      }
      int accum = 0;
      for (int i = 0; i < numRows; i++) {
         double num = myRowIndices[i];
         myRowIndices[i] = accum;
         accum += num;
      }
      myRowIndices[numRows] = accum;
      myRowIndicesPartition = part;
      myRowIndicesNumBlkRows = numBlkRows;
      myRowIndicesNumBlkCols = numBlkCols;
   }

   void updateColIndices (Partition part, int numBlkRows, int numBlkCols) {
      int numCols = colSize (numBlkCols);
      myColIndices = new int[numCols + 1];
      // int off = 0;

      for (int bi = 0; bi < numBlkRows; bi++) {
         MatrixBlock blk;
         for (blk = myRows[bi].myHead; blk != null; blk = blk.next()) {
            Partition blkPart = part;
            int bj = blk.getBlockCol();
            if (bj >= numBlkCols) {
               break;
            }
            if (part == Partition.LowerTriangular) {
               if (bj > bi) {
                  break;
               }
               else if (bj < bi) {
                  blkPart = Partition.Full;
               }
            }
            else if (part != Partition.Full) {
               throw new UnsupportedOperationException (
                  "Matrix partition " + part + " not supported");
            }
            blk.addNumNonZerosByCol (myColIndices, myColOffsets[bj], blkPart);
         }
      }
      int accum = 0;
      for (int i = 0; i < numCols; i++) {
         double num = myColIndices[i];
         myColIndices[i] = accum;
         accum += num;
      }
      myColIndices[numCols] = accum;
      myColIndicesPartition = part;
      myColIndicesNumBlkRows = numBlkRows;
      myColIndicesNumBlkCols = numBlkCols;
   }

   /**
    * Returns the block row index corresponding to an element row index.
    * 
    * @param i
    * element row index
    * @return corresponding block row index, or -1 if the element index is out
    * of range.
    */
   public int getBlockRow (int i) {
      if (i < 0 || i >= myNumRows) {
         return -1;
      }
      // do a search between biLo <= bi < biHi, guided by the local difference
      // between the number of rows and blocks.
      int biLo = 0;
      int biHi = myNumBlockRows;
      // initial guess; compute as double to prevent overflow
      int bi = (int)(i*(myNumBlockRows/(double)myNumRows));
      while (true) {
         if (i < myRowOffsets[bi]) { // reduce bi
            biHi = bi;
         }
         else if (i >= myRowOffsets[bi+1]) { // increase bi
            biLo = bi+1;
         }
         else { // done
            return bi;
         }
         int nrows = myRowOffsets[biHi] - myRowOffsets[biLo];
         // compute as double to prevent overflow:
         bi = biLo + (int)((i-myRowOffsets[biLo])*((biHi-biLo)/(double)nrows));
      }
   }

   /**
    * Returns the block column index corresponding to an element column index.
    * 
    * @param j
    * element column index
    * @return corresponding block column index, or -1 if the element index is
    * out of range.
    */
   public int getBlockCol (int j) {
      if (j < 0 || j >= myNumCols) {
         return -1;
      }
      // do a search between biLo <= bi < biHi, guided by the local difference
      // between the number of columns and blocks.
      int biLo = 0;
      int biHi = myNumBlockCols;
      // initial guess; compute as double to prevent overflow
      int bi = (int)(j*(myNumBlockCols/(double)myNumCols));
      while (true) {
         if (j < myColOffsets[bi]) { // reduce bi
            biHi = bi;
         }
         else if (j >= myColOffsets[bi+1]) { // increase bi
            biLo = bi+1;
         }
         else { // done
            return bi;
         }
         int ncols = myColOffsets[biHi] - myColOffsets[biLo];
         // compute as double to prevent overflow:
         bi = biLo + (int)((j-myColOffsets[biLo])*((biHi-biLo)/(double)ncols));
      }
   }

   /**
    * If a specified element row index is aligned with the beginning of a block
    * row, then this method returns the corresponding block row index. The
    * element row index may equal the number of matrix rows, in which case the
    * corresponding block row equals the number of block rows in the matrix.
    * 
    * @param i
    * element row index
    * @return corresponding aligned block row index, or -1 if the index is not
    * aligned.
    */
   public int getAlignedBlockRow (int i) {
      if (i == myNumRows) {
         return myNumBlockRows;
      }
      else {
         int bi = getBlockRow (i);
         if (bi == -1 || myRowOffsets[bi] != i) {
            return -1;
         }
         else {
            return bi;
         }
      }
   }

   /**
    * Ian TODO
    */
   public SparseBlockMatrix getSubMatrix (
      int bi, int bj, int numBlkRows, int numBlkCols, SparseBlockMatrix dest) {
      return null;
   }

   /**
    * If a specified element column index is aligned with the beginning of a
    * block column, then this method returns the corresponding block column
    * index. The element column index may equal the number of matrix columns, in
    * which case the corresponding block column equals the number of block
    * columns in the matrix.
    * 
    * @param j
    * element column index
    * @return corresponding aligned block column index, or -1 if the index is
    * not aligned.
    */
   public int getAlignedBlockCol (int j) {
      if (j == myNumCols) {
         return myNumBlockCols;
      }
      else {
         int bj = getBlockCol (j);
         if (bj == -1 || myColOffsets[bj] != j) {
            return -1;
         }
         else {
            return bj;
         }
      }
   }

   /**
    * Gets the compressed row storage (CRS) indices for a principal sub-matrix
    * of this matrix delimited by the first <code>numRows</code> rows and the
    * first <code>numCols</code> columns. The sub-matrix must be
    * block-aligned. Indices are 0-based and the sub-matrix is traversed in
    * row-major order.
    * 
    * @param colIdxs
    * returns the column indices of each non-zero element. This array must have
    * a length equal at least to the number of non-zero elements in the
    * sub-matrix.
    * @param rowOffs
    * returns the offsets into <code>colIdxs</code> corresponding to the first
    * non-zero element in each row. This array must have a length equal at least
    * to the number of rows in the sub-matrix.
    * @param part
    * specifies what portion of the sub-matrix to store; must be either
    * {@link maspack.matrix.Matrix.Partition#Full Full} or
    * {@link maspack.matrix.Matrix.Partition#UpperTriangular UpperTriangular}
    * @param numRows
    * number of rows delimiting the sub-matrix
    * @param numCols
    * number of columns delimiting the sub-matrix
    * @return number of non-zero elements
    */
   public int getCRSIndices (
      int[] colIdxs, int[] rowOffs, Partition part, int numRows, int numCols) {
      BlockSize bsize = getBlockSize (numRows, numCols);
      if (myRowIndicesPartition != part ||
          myRowIndicesNumBlkRows != bsize.numBlkRows ||
          myRowIndicesNumBlkCols != bsize.numBlkCols) {
         updateRowIndices (part, bsize.numBlkRows, bsize.numBlkCols);
      }
      int nnz = doGetBlockCRSIndices (
         colIdxs, 0, myRowIndices, part, bsize.numBlkRows, bsize.numBlkCols);
      for (int i=0; i<nnz; i++) {
         // XXX increment colIdxs since doGetBlockCRSIndices is 0-based
         colIdxs[i]++;
      }
      if (rowOffs != null) {
         for (int i = 0; i < numRows; i++) {
            rowOffs[i] = myRowIndices[i]+1;
         }
         rowOffs[numRows] = nnz+1;
      }
      return nnz;
   }

   /**
    * Gets the compressed row storage (CRS) values for a principal sub-matrix of
    * this matrix delimited by the first <code>numRows</code> rows and the
    * first <code>numCols</code> columns. The sub-matrix must be
    * block-aligned, and it is traversed in row-major order.
    * 
    * @param vals
    * returns the value of each non-zero element. This array must have a length
    * equal at least to the number of non-zero elements in the sub-matrix.
    * @param part
    * specifies what portion of the sub-matrix to store; must be either
    * {@link maspack.matrix.Matrix.Partition#Full Full} or
    * {@link maspack.matrix.Matrix.Partition#UpperTriangular UpperTriangular}
    * @param numRows
    * number of rows delimiting the sub-matrix
    * @param numCols
    * number of columns delimiting the sub-matrix
    * @return number of non-zero elements
    */
   public int getCRSValues (
      double[] vals, Partition part, int numRows, int numCols) {
      BlockSize bsize = getBlockSize (numRows, numCols);
      if (myRowIndicesPartition != part ||
          myRowIndicesNumBlkRows != bsize.numBlkRows ||
          myRowIndicesNumBlkCols != bsize.numBlkCols) {
         updateRowIndices (part, bsize.numBlkRows, bsize.numBlkCols);
      }
      return doGetBlockCRSValues (
         vals, myRowIndices, part, bsize.numBlkRows, bsize.numBlkCols);
   }

   public int getBlockCRSIndices (
      int[] colIdxs, int colOff, int[] offsets, Partition part) {
      return getBlockCRSIndices (
         colIdxs, colOff, offsets, part, myNumRows, myNumCols);
   }

   public int getBlockCRSIndices (
      int[] colIdxs, int colOff, int[] offsets, Partition part, int numRows,
      int numCols) {
      BlockSize bsize = getBlockSize (numRows, numCols);
      return doGetBlockCRSIndices (
         colIdxs, colOff, offsets, part, bsize.numBlkRows, bsize.numBlkCols);
   }

   private int doGetBlockCRSIndices (
      int[] colIdxs, int colOff, int[] offsets, Partition part, int numBlkRows,
      int numBlkCols) {

      int off = 0;
      int nnz = 0;
      int[] localOffsets = null;
      for (int bi = 0; bi < numBlkRows; bi++) {
         int nrows = getBlockRowSize(bi);
         if (localOffsets == null || localOffsets.length != nrows) {
            localOffsets = new int[nrows];
         }
         for (int i = 0; i < nrows; i++) {
            localOffsets[i] = offsets[off + i];
         }
         for (MatrixBlock blk = myRows[bi].myHead;
              blk != null && blk.getBlockCol() < numBlkCols;
              blk = blk.next()) {
            int bj = blk.getBlockCol();
            int localColOff = myColOffsets[bj] + colOff;
            if (part == Partition.UpperTriangular) {
               if (bj == bi) {
                  nnz += blk.getBlockCRSIndices (
                     colIdxs, localColOff, localOffsets, part);
               }
               else if (bj > bi) {
                  nnz += blk.getBlockCRSIndices (
                     colIdxs, localColOff, localOffsets, Partition.Full);
               }
            }
            else if (part == Partition.Full) {
               nnz += blk.getBlockCRSIndices (
                  colIdxs, localColOff, localOffsets, Partition.Full);
            }
            else {
               throw new UnsupportedOperationException ("Matrix partition "
               + part + " not supported");
            }
         }
         // Update the offsets *unless* offsets == myRowIndices, which
         // indicates this routine is being called by getCRSIndices()
         // and we don't want to update the offsets
         if (offsets != myRowIndices) {
            for (int i = 0; i < nrows; i++) {
               offsets[off + i] = localOffsets[i];
            }
         }
         off += nrows;
      }
      return nnz;
   }

   public int getBlockCRSValues (double[] vals, int[] offsets, Partition part) {
      return getBlockCRSValues (vals, offsets, part, myNumRows, myNumCols);
   }

   public int getBlockCRSValues (
      double[] vals, int[] offsets, Partition part, int numRows, int numCols) {
      BlockSize bsize = getBlockSize (numRows, numCols);
      return doGetBlockCRSValues (
         vals, offsets, part, bsize.numBlkRows, bsize.numBlkCols);
   }

   private int doGetBlockCRSValues (
      double[] vals, int[] offsets, Partition part, int numBlkRows,
      int numBlkCols) {
      int off = 0;
      int nnz = 0;
      int[] localOffsets = null;
      for (int bi = 0; bi < numBlkRows; bi++) {
         int nrows = getBlockRowSize(bi);
         if (localOffsets == null || localOffsets.length != nrows) {
            localOffsets = new int[nrows];
         }
         for (int i = 0; i < nrows; i++) {
            localOffsets[i] = offsets[off + i];
         }
         for (MatrixBlock blk = myRows[bi].myHead;
              blk != null && blk.getBlockCol() < numBlkCols;
              blk = blk.next()) {
            int bj = blk.getBlockCol();
            if (part == Partition.UpperTriangular) {
               if (bj == bi) {
                  nnz += blk.getBlockCRSValues (vals, localOffsets, part);
               }
               else if (bj > bi) {
                  nnz += blk.getBlockCRSValues (
                     vals, localOffsets, Partition.Full);
               }
            }
            else if (part == Partition.Full) {
               nnz += blk.getBlockCRSValues (vals, localOffsets, Partition.Full);
            }
            else {
               throw new UnsupportedOperationException ("Matrix partition "
               + part + " not supported");
            }
         }
         // Update the offsets *unless* offsets == myRowIndices, which
         // indicates this routine is being called by getCRSValues()
         // and we don't want to update the offsets
         if (offsets != myRowIndices) {
            for (int i = 0; i < nrows; i++) {
               offsets[off + i] = localOffsets[i];
            }
         }
         off += nrows;
      }
      return nnz;
   }

   public void addNumNonZerosByRow (int[] offsets, int idx, Partition part) {
      addNumNonZerosByRow (offsets, idx, part, myNumRows, myNumCols);
   }

   public void addNumNonZerosByRow (
      int[] offsets, int idx, Partition part, int numRows, int numCols) {
      BlockSize bsize = getBlockSize (numRows, numCols);
      if (myRowIndicesPartition != part ||
          myRowIndicesNumBlkRows != bsize.numBlkRows ||
          myRowIndicesNumBlkCols != bsize.numBlkCols) {
         updateRowIndices (part, bsize.numBlkRows, bsize.numBlkCols);
      }
      // myRowIndices has length = numRows+1; last entry gives total
      // number of non-zeros.
      for (int i = 0; i < numRows; i++) {
         offsets[i + idx] += (myRowIndices[i + 1] - myRowIndices[i]);
      }
   }

   /**
    * Gets the compressed column storage (CCS) indices for a principal
    * sub-matrix of this matrix delimited by the first <code>numRows</code>
    * rows and the first <code>numCols</code> columns. The sub-matrix must be
    * block-aligned. Indices are 0-based and the sub-matrix is traversed in
    * column-major order.
    * 
    * @param rowIdxs
    * returns the row indices of each non-zero element. This array must have a
    * length equal at least to the number of non-zero elements in the
    * sub-matrix.
    * @param colOffs
    * returns the offsets into <code>rowIdxs</code> corresponding to the first
    * non-zero element in each column. This array must have a length equal at
    * least to the number of columns in the sub-matrix.
    * @param part
    * specifies what portion of the sub-matrix to store; must be either
    * {@link maspack.matrix.Matrix.Partition#Full Full} or
    * {@link maspack.matrix.Matrix.Partition#LowerTriangular LowerTriangular}
    * @param numRows
    * number of rows delimiting the sub-matrix
    * @param numCols
    * number of columns delimiting the sub-matrix
    * @return number of non-zero elements
    */
   public int getCCSIndices (
      int[] rowIdxs, int[] colOffs, Partition part, int numRows, int numCols) {
      BlockSize bsize = getBlockSize (numRows, numCols);
      if (myColIndicesPartition != part ||
          myColIndicesNumBlkRows != bsize.numBlkRows ||
          myColIndicesNumBlkCols != bsize.numBlkCols) {
         updateColIndices (part, bsize.numBlkRows, bsize.numBlkCols);
      }
      int nnz = doGetBlockCCSIndices (
         rowIdxs, 0, myColIndices, part, bsize.numBlkRows, bsize.numBlkCols);
      for (int i=0; i<nnz; i++) {
         // XXX increment rowIdxs since doGetBlockCRSIndices is 0-based
         rowIdxs[i]++;
      }      
      if (colOffs != null) {
         for (int i = 0; i < numCols; i++) {
            colOffs[i] = myColIndices[i]+1;
         }
         colOffs[numCols] = nnz+1;
      }
      return nnz;
   }

   /**
    * Gets the compressed column storage (CCS) values for a principal sub-matrix
    * of this matrix delimited by the first <code>numRows</code> rows and the
    * first <code>numCols</code> columns. The sub-matrix must be block aligned
    * and it is traversed in column-major order.
    * 
    * @param vals
    * returns the value of each non-zero element. This array must have a length
    * equal at least to the number of non-zero elements in the sub-matrix.
    * @param part
    * specifies what portion of the sub-matrix to store; must be either
    * {@link maspack.matrix.Matrix.Partition#Full Full} or
    * {@link maspack.matrix.Matrix.Partition#LowerTriangular LowerTriangular}
    * @param numRows
    * number of rows delimiting the sub-matrix
    * @param numCols
    * number of columns delimiting the sub-matrix
    * @return number of non-zero elements
    */
   public int getCCSValues (
      double[] vals, Partition part, int numRows, int numCols) {
      BlockSize bsize = getBlockSize (numRows, numCols);
      if (myColIndicesPartition != part ||
          myColIndicesNumBlkRows != bsize.numBlkRows ||
          myColIndicesNumBlkCols != bsize.numBlkCols) {
         updateColIndices (part, bsize.numBlkRows, bsize.numBlkCols);
      }
      return doGetBlockCCSValues (
         vals, myColIndices, part, bsize.numBlkRows, bsize.numBlkCols);
   }

   public int getBlockCCSIndices (
      int[] rowIdxs, int rowOff, int[] offsets, Partition part) {
      return getBlockCCSIndices (
         rowIdxs, rowOff, offsets, part, myNumRows, myNumCols);
   }

   public int getBlockCCSIndices (
      int[] rowIdxs, int rowOff, int[] offsets, Partition part, int numRows,
      int numCols) {
      BlockSize bsize = getBlockSize (numRows, numCols);
      return doGetBlockCCSIndices (
         rowIdxs, rowOff, offsets, part, bsize.numBlkRows, bsize.numBlkCols);
   }

   private int doGetBlockCCSIndices (
      int[] rowIdxs, int rowOff, int[] offsets, Partition part, int numBlkRows,
      int numBlkCols) {
      int off = 0;
      int nnz = 0;
      int[] localOffsets = null;

      int[][] offsetsArray = new int[numBlkCols][];
      for (int bj=0; bj<numBlkCols; bj++) {
         int ncols = getBlockColSize(bj);
         localOffsets = new int[ncols];
         for (int i=0; i<ncols; i++) {
            localOffsets[i] = offsets[off+i];
         }
         offsetsArray[bj] = localOffsets;
         off += ncols;
      }
      for (int bi=0; bi<numBlkRows; bi++) {
         int localRowOff = myRowOffsets[bi] + rowOff;
         MatrixBlock blk;
         for (blk=myRows[bi].myHead; blk!=null; blk=blk.next()) { 
            int bj = blk.getBlockCol();
            if (bj >= numBlkCols) {
               break;
            }
            Partition blkPart = part;
            if (part == Partition.LowerTriangular) {
               if (bj > bi) {
                  break;
               }
               else if (bj < bi) {
                  blkPart = Partition.Full;
               }
            }
            else if (part != Partition.Full) {
               throw new UnsupportedOperationException (
                  "Matrix partition " + part + " not supported");
            }
            nnz += blk.getBlockCCSIndices (
               rowIdxs, localRowOff, offsetsArray[bj], blkPart);
         }
      }
      // Update the offsets *unless* offsets == myColIndices, which
      // indicates this routine is being called by getCCSValues()
     // and we don't want to update the offsets
     if (offsets != myColIndices) {
        off = 0;
        for (int bj=0; bj<numBlkCols; bj++) {
           int ncols = getBlockColSize(bj);
           localOffsets = offsetsArray[bj];
           for (int i=0; i<ncols; i++) {
               offsets[off+i] = localOffsets[i];
            }
           off += ncols;
        }
     }

     return nnz;
   }

   public void getBlockCCSValues (double[] vals, int[] offsets, Partition part) {
      getBlockCCSValues (vals, offsets, part, myNumRows, myNumCols);
   }

   public int getBlockCCSValues (
      double[] vals, int[] offsets, Partition part, int numRows, int numCols) {
      BlockSize bsize = getBlockSize (numRows, numCols);
      return doGetBlockCCSValues (
         vals, offsets, part, bsize.numBlkRows, bsize.numBlkCols);
   }

   private int doGetBlockCCSValues (
      double[] vals, int[] offsets, Partition part, int numBlkRows,
      int numBlkCols) {
      int off = 0;
      int nnz = 0;
      int[] localOffsets = null;

      int[][] offsetsArray = new int[numBlkCols][];
      for (int bj=0; bj<numBlkCols; bj++) {
         int ncols = getBlockColSize(bj);
         localOffsets = new int[ncols];
         for (int i=0; i<ncols; i++) {
            localOffsets[i] = offsets[off+i];
         }
         offsetsArray[bj] = localOffsets;
         off += ncols;
      }
      for (int bi=0; bi<numBlkRows; bi++) {
         MatrixBlock blk;
         for (blk=myRows[bi].myHead; blk!=null; blk=blk.next()) { 
            int bj = blk.getBlockCol();
            if (bj >= numBlkCols) {
               break;
            }
            Partition blkPart = part;
            if (part == Partition.LowerTriangular) {
               if (bj > bi) {
                  break;
               }
               else if (bj < bi) {
                  blkPart = Partition.Full;
               }
            }
            else if (part != Partition.Full) {
               throw new UnsupportedOperationException (
                  "Matrix partition " + part + " not supported");
            }
            nnz += blk.getBlockCCSValues (vals, offsetsArray[bj], blkPart);
         }
      }
      // Update the offsets *unless* offsets == myColIndices, which
      // indicates this routine is being called by getCCSValues()
     // and we don't want to update the offsets
     if (offsets != myColIndices) {
        off = 0;
        for (int bj=0; bj<numBlkCols; bj++) {
           int ncols = getBlockColSize(bj);
           localOffsets = offsetsArray[bj];
           for (int i=0; i<ncols; i++) {
               offsets[off+i] = localOffsets[i];
            }
           off += ncols;
        }
     }
      return nnz;
   }

   public void addNumNonZerosByCol (
      int[] offsets, int idx, Partition part, int numRows, int numCols) {
      BlockSize bsize = getBlockSize (numRows, numCols);

      if (myColIndicesPartition != part ||
          myColIndicesNumBlkRows != bsize.numBlkRows ||
          myColIndicesNumBlkCols != bsize.numBlkCols) {
         updateColIndices (part, bsize.numBlkRows, bsize.numBlkCols);
      }
      // myColIndices has length = numCols+1; last entry gives total
      // number of non-zeros.
      for (int j = 0; j < numCols; j++) {
         offsets[j + idx] += (myColIndices[j + 1] - myColIndices[j]);
      }
   }

   public void add (SparseBlockMatrix M) {
      scaledAdd (1, M, M.numBlockRows(), M.numBlockCols());
   }

   public void add (SparseBlockMatrix M, int numBlkRows, int numBlkCols) {
      scaledAdd (1, M, numBlkRows, numBlkCols);
   }

   public void sub (SparseBlockMatrix M) {
      scaledAdd (-1, M, M.numBlockRows(), M.numBlockCols());
   }

   public void sub (SparseBlockMatrix M, int numBlkRows, int numBlkCols) {
      scaledAdd (-1, M, numBlkRows, numBlkCols);
   }

   public void scaledAdd (double s, SparseBlockMatrix M) {
      scaledAdd (s, M, M.numBlockRows(), M.numBlockCols());
   }
   
   public void scaledAdd (
      double s, SparseBlockMatrix M, int numBlkRows, int numBlkCols) {

      if (numBlkRows > numBlockRows() || numBlkCols > numBlockCols()) {
         throw new IllegalArgumentException (
            "Number of block rows and/or columns in M submatrix exceeds "+
            "number in result matrix");
      }
      if (numBlkRows > M.numBlockRows() || numBlkCols > M.numBlockCols()) {
         throw new IllegalArgumentException (
            "Number of block rows and/or columns in M submatrix exceeds "+
            "number in M itself");
      }
      for (int bi=0; bi<numBlkRows; bi++) {
         if (getBlockRowSize(bi) != M.getBlockRowSize(bi)) {
            throw new IllegalArgumentException (
               "Block row sizes do not conform");
         }
      }
      for (int bj=0; bj<numBlkCols; bj++) {
         if (getBlockColSize(bj) != M.getBlockColSize(bj)) {
            throw new IllegalArgumentException (
               "Block col sizes do not conform");
         }
      }
      for (int bi=0; bi<numBlkRows; bi++) {
         MatrixBlock blkM = M.myRows[bi].myHead;
         MatrixBlock blkR = myRows[bi].myHead;
         MatrixBlock prevR = null;
         while (blkM != null && blkM.getBlockCol() < numBlkCols) {
            int bj = blkM.getBlockCol();
            while (blkR != null && blkR.getBlockCol() < bj) {
               prevR = blkR;
               blkR = blkR.next();
            }
            if (blkR == null || blkR.getBlockCol() > bj) {
               // need to create and add a block
               blkR = blkM.clone();
               if (s != 1) {
                  blkR.scale (s);
               }
               addBlock (bi, bj, blkR);
            }
            else {
               if (s == 1) {
                  blkR.add (blkM);
               }
               else if (s == -1) {
                  blkR.sub (blkM);
               }
               else {
                  blkR.scaledAdd (s, blkM);
               }
            }
            blkM = blkM.next();
         }
      }
   }
   
   /**
    * Sets the current matrix S to (1/2)(S+S^T), making it symmetric.  For this
    * to succeed, the current matrix must have consistent block row/column sizes.
    * 
    * @return true if matrix structure has changed
    */
   public boolean setSymmetric() {
      
      // check sizes match column sizes
      if (numBlockRows() != numBlockCols()) {
         throw new IllegalArgumentException (
            "Number of block rows must match number of block columns in M");
      }
      for (int i=0; i<numBlockRows(); ++i) {
         if (getBlockRowSize(i) != getBlockColSize(i)) {
            throw new IllegalArgumentException("M does not have consistent block"
               + " row and column sizes");
         }
      }
      
      // reset partition info
      myRowIndicesPartition = Partition.None;
      myRowIndicesNumBlkRows = -1;
      myRowIndicesNumBlkCols = -1;
      myRowIndices = null;

      myColIndicesPartition = Partition.None;
      myColIndicesNumBlkRows = -1;
      myColIndicesNumBlkCols = -1;
      myColIndices = null;
      
      // go through and modify/add blocks
      boolean structureModified = false;
      for (int bi=0; bi<myNumBlockRows; bi++) {
         MatrixBlock blk = myRows[bi].firstBlock();
         
         while (blk != null) {
            
            // get corresponding column
            int bj = blk.getBlockCol();
            
            if (bi != bj) {
               MatrixBlock blkS = getBlock(bj, bi);
               
               // both exist, modify blocks to be symmetric
               if (blkS != null) {
                  
                  // make symmetric
                  for (int i=0; i<blk.rowSize(); ++i) {
                     for (int j=0; j<blk.colSize(); ++j) {
                        double val = (blk.get(i, j) + blkS.get(j, i))/2;
                        blk.set(i,j, val);
                        blkS.set(j, i, val);
                     }
                  }
                  
               } else {
                  
                  // only one exists, add new symmetric block
                  blk.scale(0.5);
                  MatrixBlock newBlk = blk.createTranspose();
                  addBlock(bj, bi, newBlk);
                  structureModified = true;
                  
               }
               
            } else if (bi == bj) {
               
               // diagonal
               for (int i=0; i<blk.rowSize()-1; ++i) {
                  for (int j=i+1; j<blk.colSize(); ++j) {
                     double val = (blk.get(i, j)+blk.get(j, i))/2;
                     blk.set(i, j, val ); 
                     blk.set(j, i, val);
                  }
               }
            }
            
            blk = blk.next();
         }
      }
    
      return structureModified;
   }
   
   /**
    * Sets the current matrix to (1/2)(M+M^T). For this to succeed, M
    * must have consistent block row/column sizes.
    *  
    * @param M input matrix
    */
   public void setSymmetric (SparseBlockMatrix M) {
      
      if (M == this) {
         setSymmetric();
         return;
      }
      
      // check sizes match column sizes
      if (M.numBlockRows() != M.numBlockCols()) {
         throw new IllegalArgumentException (
            "Number of block rows must match number of block columns in M");
      }
      for (int i=0; i<M.numBlockRows(); ++i) {
         if (M.getBlockRowSize(i) != M.getBlockColSize(i)) {
            throw new IllegalArgumentException("M does not have consistent block"
               + " row and column sizes");
         }
      }
      
      // create structure
      myNumBlockRows = M.myNumBlockRows;
      myNumBlockCols = M.myNumBlockCols;
      myNumRows = M.myNumRows;
      myNumCols = M.myNumCols;

      myVerticallyLinkedP = M.myVerticallyLinkedP;

      myRows = new MatrixBlockRowList[myNumBlockRows];
      myRowOffsets = new int[myNumBlockRows+1];
      for (int bi = 0; bi < myNumBlockRows; bi++) {
         myRows[bi] = new MatrixBlockRowList();
         myRowOffsets[bi] = M.myRowOffsets[bi];
      }
      myRowOffsets[myNumBlockRows] = M.myRowOffsets[myNumBlockRows];

      myCols = new MatrixBlockColList[myNumBlockCols];
      myColOffsets = new int[myNumBlockCols+1];
      for (int bj = 0; bj < myNumBlockCols; bj++) {
         if (myVerticallyLinkedP) {
            myCols[bj] = new MatrixBlockColList();
         }
         myColOffsets[bj] = M.myColOffsets[bj];
      }
      myColOffsets[myNumBlockCols] = M.myColOffsets[myNumBlockCols];

      myRowIndicesPartition = Partition.None;
      myRowIndicesNumBlkRows = -1;
      myRowIndicesNumBlkCols = -1;
      myRowIndices = null;

      myColIndicesPartition = Partition.None;
      myColIndicesNumBlkRows = -1;
      myColIndicesNumBlkCols = -1;
      myColIndices = null;

      // go through and fill in blocks where both M(bi, bj) and M(bj, bi) exist
      for (int bi=0; bi<myNumBlockRows; bi++) {
         MatrixBlock blk = M.myRows[bi].firstBlock();
         
         while (blk != null) {
            
            // get corresponding column
            int bj = blk.getBlockCol();
            
            if (bi != bj) {
               MatrixBlock blkS = M.getBlock(bj, bi);
               
               // both exist, modify blocks to be symmetric
               if (blkS != null) {
                  MatrixBlock newR = blk.clone();
                  
                  // make symmetric
                  for (int i=0; i<blk.rowSize(); ++i) {
                     for (int j=0; j<blk.colSize(); ++j) {
                        double val = (blk.get(i, j) + blkS.get(j, i))/2;
                        newR.set(i,j, val);
                     }
                  }
                  
                  addBlockWithoutNumber (bi, bj, newR);
                  newR.setBlockNumber (blk.getBlockNumber());
                  
                  MatrixBlock newC = newR.createTranspose();
                  addBlockWithoutNumber (bj, bi, newC);
                  newC.setBlockNumber (blkS.getBlockNumber());
               } else {
                  
                  // only one exists, add block to keep numbers valid
                  MatrixBlock newR = blk.clone();
                  newR.scale(0.5);
                  
                  addBlockWithoutNumber (bi, bj, newR);
                  newR.setBlockNumber (blk.getBlockNumber());
                  
               }
               
            } else if (bi == bj) {
               MatrixBlock newBlk = blk.clone();
               for (int i=0; i<newBlk.rowSize()-1; ++i) {
                  for (int j=i+1; j<newBlk.colSize(); ++j) {
                     double val = (newBlk.get(i, j)+newBlk.get(j, i))/2;
                     newBlk.set(i, j, val ); 
                     newBlk.set(j, i, val);
                  }
               }
               addBlockWithoutNumber (bi, blk.getBlockCol(), newBlk);
               newBlk.setBlockNumber (blk.getBlockNumber());
            }
            
            blk = blk.next();
         }
      }
      
      // add new blocks when only one of M(bi, bj) or M(bj, bi) exists
      for (int bi=0; bi<myNumBlockRows; bi++) {
         MatrixBlock blk = M.myRows[bi].firstBlock();
         
         while (blk != null) {
            
            // get corresponding column
            int bj = blk.getBlockCol();
            
            if (bi != bj) {
               MatrixBlock blkS = M.getBlock(bj, bi);
               
               // only one exists add the mirroring block
               if (blkS == null) {
                  // only one exists, add block to keep numbers valid
                  MatrixBlock newC = blk.createTranspose();
                  newC.scale(0.5);
                  addBlock (bj, bi, newC);
               }
               
            } 
            
            blk = blk.next();
         }
      }
   }

   public String toString (String fmtStr, int nrows, int ncols) {
      int numValues = numNonZeroVals();
      double[] values = new double[numValues];
      int[] colIdxs = new int[numValues];
      int[] rowOffs = new int[rowSize()+1];

      getCRSIndices (colIdxs, rowOffs, Partition.Full);
      getCRSValues (values, Partition.Full);

      StringBuffer buf = new StringBuffer (20 * numValues);
      NumberFormat fmt = new NumberFormat (fmtStr);
      int rowIdx = 0;
      for (int i=0; i<numValues; i++){
         while ((rowIdx+1) < rowSize() && i >= rowOffs[rowIdx+1]-1){
            rowIdx++;
         }
         buf.append ("(" + rowIdx + " " + (colIdxs[i]-1) + " " +
                     fmt.format(values[i]) + ")\n");
      }
      return buf.toString();
   }

   public String getBlockPattern() {
      int nrows = numBlockRows();
      int ncols = numBlockCols();
      StringBuilder buf = new StringBuilder ((nrows + 1) * ncols + 1);
      for (int i = 0; i < nrows; i++) {
         for (int j = 0; j < ncols; j++) {
            if (j > 0) {
               buf.append (' ');
            }
            buf.append (getBlock (i, j) == null ? '.' : 'X');
         }
         buf.append ('\n');
      }
      return buf.toString();
   }

   public void printBlocks (PrintStream ps) {
      for (int bi = 0; bi < myNumBlockRows; bi++) {
         for (MatrixBlock blk = myRows[bi].myHead; blk != null; blk =
            blk.next()) {
            ps.print (blk.rowSize() + "x" + blk.colSize() + "@ "
            + blk.getBlockRow() + "," + blk.getBlockCol() + " ");
         }
         ps.println ("");
      }
   }

   /**
    * Sets the nonzero elements of this matrix to random values
    * in the range -0.5 (inclusive) to 0.5 (exclusive).
    */
   public void setRandomValues () {
      setRandomValues (-0.5, 0.5, RandomGenerator.get(), /*symmetric=*/false);
   }

   /**
    * Sets the nonzero elements of this matrix to random values
    * in the range -0.5 (inclusive) to 0.5 (exclusive).
    *
    * @param symmetric if true, sets transposed values to the same value
    * (ignored if the matrix is not square or does not have identical
    * row and block sizes).
    */
   public void setRandomValues (boolean symmetric) {
      setRandomValues (-0.5, 0.5, RandomGenerator.get(), symmetric);
   }

   /**
    * Sets the nonzero elements of this matrix to random values
    * in a specified range.
    * 
    * @param lower
    * lower random value (inclusive)
    * @param upper
    * upper random value (exclusive)
    * @param generator
    * random number generator
    * @param symmetric if true, sets transposed values to the same value
    * (ignored if the matrix is not square or does not have identical
    * row and block sizes).
    */
   public void setRandomValues (
      double lower, double upper, Random generator, boolean symmetric) {

      if (myNumRows != myNumCols) {
         symmetric = false;
      }
      if (symmetric) {
         for (int bi=1; bi<=myNumBlockRows; bi++) {
            if (myRowOffsets[bi] != myColOffsets[bi]) {
               symmetric = false;
               break;
            }
         }
      }

      for (int bi = 0; bi < myNumBlockRows; bi++) {
         for (MatrixBlock blk = myRows[bi].myHead; blk != null; blk =
            blk.next()) {
            if (blk instanceof DenseMatrixBase) {
               ((DenseMatrixBase)blk).setRandom (lower, upper, generator);
            }
            if (symmetric) {
               int bj = blk.getBlockCol();
               if (bj != bi) {
                  MatrixBlock blkT = myRows[bj].get(bi);
                  if (blkT != null) {
                     setTranspose (blkT, blk);
                  }
               }
               else {
                  setSymmetric (blk);
               }
            }
         }
      }
   }

   private void setSymmetric (DenseMatrix M) {
      if (M.rowSize() != M.colSize()) {
         return;
      }
      for (int i=0; i<M.rowSize(); i++) {
         for (int j=i+1; j<M.colSize(); j++) {
            M.set (j, i, M.get (i, j));
         }
      }
   }

   private void setTranspose (DenseMatrix MT, DenseMatrix M) {
      if (MT.rowSize() != M.colSize() || MT.colSize() != M.rowSize()) {
         return;
      }
      for (int i=0; i<MT.rowSize(); i++) {
         for (int j=0; j<MT.colSize(); j++) {
            MT.set (i, j, M.get (j, i));
         }
      }
   }

   public void set (Matrix M) {
      if (M instanceof SparseBlockMatrix) {
         set ((SparseBlockMatrix)M);
      }
      else {
         super.set (M);
      }
   }

   /**
    * Sets this SparseBlockMatrix to a copy of another SparseBlockMatrix.
    *
    * @param M matrix to be copied
    */
   public void set (SparseBlockMatrix M) {

      myNumBlockRows = M.myNumBlockRows;
      myNumBlockCols = M.myNumBlockCols;
      myNumRows = M.myNumRows;
      myNumCols = M.myNumCols;

      myVerticallyLinkedP = M.myVerticallyLinkedP;

      myRows = new MatrixBlockRowList[myNumBlockRows];
      myRowOffsets = new int[myNumBlockRows+1];
      for (int bi = 0; bi < myNumBlockRows; bi++) {
         myRows[bi] = new MatrixBlockRowList();
         myRowOffsets[bi] = M.myRowOffsets[bi];
      }
      myRowOffsets[myNumBlockRows] = M.myRowOffsets[myNumBlockRows];

      myCols = new MatrixBlockColList[myNumBlockCols];
      myColOffsets = new int[myNumBlockCols+1];
      for (int bj = 0; bj < myNumBlockCols; bj++) {
         if (myVerticallyLinkedP) {
            myCols[bj] = new MatrixBlockColList();
         }
         myColOffsets[bj] = M.myColOffsets[bj];
      }
      myColOffsets[myNumBlockCols] = M.myColOffsets[myNumBlockCols];

      myRowIndicesPartition = Partition.None;
      myRowIndicesNumBlkRows = -1;
      myRowIndicesNumBlkCols = -1;
      myRowIndices = null;

      myColIndicesPartition = Partition.None;
      myColIndicesNumBlkRows = -1;
      myColIndicesNumBlkCols = -1;
      myColIndices = null;

      for (int bi=0; bi<myNumBlockRows; bi++) {
         MatrixBlock blk = M.myRows[bi].firstBlock();
         while (blk != null) {
            MatrixBlock newBlk = blk.clone();
            addBlockWithoutNumber (bi, blk.getBlockCol(), newBlk);
            newBlk.setBlockNumber (blk.getBlockNumber());
            blk = blk.next();
         }
      }
   }

   /**
    * Creates a clone of this SparseBlockMatrix, along with clones of all the
    * associated MatrixBlocks.
    */
   public SparseBlockMatrix clone() {
      SparseBlockMatrix M;
      try {
         M = (SparseBlockMatrix)super.clone();
      }
      catch (CloneNotSupportedException e) {
         throw new InternalErrorException (
            "clone not supported for super class of SparseBlockMatrix");
      }
      M.set (this);
      return M;
   }

   public void getRow (int i, double[] values) {
      getRow (i, values, 0);
   }

   public void getRow (int i, double[] values, int off) {
      if (off + values.length < myNumCols) {
         throw new ImproperSizeException ("'values' is insufficiently large");
      }
      if (i < 0 || i >= myNumRows) {
         throw new ArrayIndexOutOfBoundsException ("requested row=" + i
         + ", number of rows=" + myNumRows);
      }
      // zero all values to start; this is easier ...
      for (int j = 0; j < myNumCols; j++) {
         values[off+j] = 0;
      }
      int bi = getBlockRow (i);
      int ilocal = i - myRowOffsets[bi];
      for (MatrixBlock blk = myRows[bi].myHead; blk != null; blk = blk.next()) {
         int offlocal = myColOffsets[blk.getBlockCol()] + off;
         blk.getRow (ilocal, values, offlocal);
      }
   }
   
   public void zeroRow(int i) {

      if (i < 0 || i >= myNumRows) {
         throw new ArrayIndexOutOfBoundsException ("requested row=" + i
            + ", number of rows=" + myNumRows);
      }
      
      int bi = getBlockRow (i);
      int ilocal = i - myRowOffsets[bi];
      for (MatrixBlock blk = myRows[bi].myHead; blk != null; blk = blk.next()) {
         for (int j=0; j<blk.rowSize(); j++) {
            blk.set(ilocal, j, 0);
         }
      }
   }

   public void getColumn (int j, double[] values) {
      getColumn (j, values, 0, rowSize());
   }

   public void getColumn (int j, double[] values, int off, int nrows) {
      if (off + values.length < nrows) {
         throw new ImproperSizeException ("'values' is insufficiently large");
      }
      int numBlkRows = 0;
      if (nrows > 0) {
         numBlkRows = getAlignedBlockRow (nrows);
         if (numBlkRows == -1) {
            throw new IllegalArgumentException (
               "specified number of rows "+nrows+" is not block aligned");
         }
      }
      int bj = getBlockCol (j);
      if (bj == -1) {
         throw new ArrayIndexOutOfBoundsException (
            "requested col=" + j + ", number of cols=" + myNumCols);
      }
      int jlocal = j - myColOffsets[bj];
      // zero all values to start; this is easier ...
      for (int i = 0; i < nrows; i++) {
         values[off+i] = 0;
      }
      for (int bi=0; bi<numBlkRows; bi++) {
         MatrixBlock blk = myRows[bi].get (bj);
         if (blk != null) {
            blk.getColumn (jlocal, values, myRowOffsets[bi]+off);
            //values[myRowOffsets[bi]+off] = 0;
         }
      }
   }
   
   public void zeroColumn(int j) {
      int bj = getBlockCol (j);
      if (bj == -1) {
         throw new ArrayIndexOutOfBoundsException (
            "requested col=" + j + ", number of cols=" + myNumCols);
      }
      int jlocal = j - myColOffsets[bj];
      for (int bi=0; bi<myNumBlockRows; bi++) {
         MatrixBlock blk = myRows[bi].get (bj);
         if (blk != null) {
            for (int k =0; k<blk.colSize(); k++) {
               blk.set(k, jlocal, 0);
            }
         }
      }
   }

   /** 
    * {@inheritDoc}
    */
   public void checkConsistency () {
      int nrows = myNumRows;
      int ncols = myNumCols;
      for (int i=0; i<nrows; i++) {
         for (int j=0; j<ncols; j++) {
            MatrixBlock blk = getElementBlock (i, j);
            if (blk != null) {
               int bi = blk.getBlockRow();
               int bj = blk.getBlockCol();
               if (get (i, j) !=
                   blk.get (i-myRowOffsets[bi], j-myColOffsets[bj])) {
                  throw new TestException (
                     "Bad row or col offsets at " + i + "," + j);
               }
            }
            else {
               if (get (i, j) != 0) {
                  throw new TestException ("Zero expected at " + i + "," + j);
               }
            }
         }
      }
      for (int bi=0; bi<myNumBlockRows; bi++) {
         for (MatrixBlock blk=myRows[bi].myHead; blk!=null; blk=blk.next()) {
            int rsize = myRowOffsets[bi+1]-myRowOffsets[bi];
            int bj = blk.getBlockCol();
            if (blk.rowSize() != rsize) {
               throw new TestException (
                  "Block("+bi+","+bj+") has rowSize "+blk.rowSize()+" vs "+rsize);
            }
            if (myVerticallyLinkedP) {
               MatrixBlock cblk = myCols[bj].get(bi);
               if (cblk != blk) {
                  throw new TestException (
                     "Block("+bi+","+bj+") not found column-wise");
               }
            }
         }
      }
      if (myRowOffsets[myNumBlockRows] != myNumRows) {
         throw new TestException (
            "Last row offset != number of rows "+myNumRows);
      }
      if (myColOffsets[myNumBlockCols] != myNumCols) {
         throw new TestException (
            "Last col offset != number of cols "+myNumCols);
      }
   }

   public void perturb (double tol) {
      Random randGen = RandomGenerator.get();
      for (int bi = 0; bi < myNumBlockRows; bi++) {
         for (MatrixBlock blk = myRows[bi].myHead; blk != null; blk =
                 blk.next()) {
            for (int i=0; i<blk.rowSize(); i++) {
               for (int j=0; j<blk.colSize(); j++) {
                  double eps = tol*(randGen.nextDouble()-0.5);
                  blk.set (i, j, blk.get (i, j) + eps);
               }
            }
         }
      }
   }

   public void setVerticallyLinked (boolean enable) {
      if (myVerticallyLinkedP != enable) {
         if (enable) {
            createVerticalLinks();
         }
         else {
            clearVerticalLinks();
         }
         myVerticallyLinkedP = enable;
      }
   }

   public boolean isVerticallyLinked() {
      return myVerticallyLinkedP;
   }

   private void clearVerticalLinks() {
      for (int bj=0; bj<myCols.length; bj++) {
         if (myCols[bj] != null) {
            myCols[bj].removeAll(); // presently just sets head =tail = null
            myCols[bj] = null;
         }
      }
   }

   private void createVerticalLinks() {
      // make sure all entries in myCols are non-null, and
      // clear any which are already present
      for (int bj=0; bj<myNumBlockCols; bj++) {
         if (myCols[bj] != null) {
            myCols[bj].removeAll();
         }
         else {
            myCols[bj] = new MatrixBlockColList();
         }
      }
      for (int bi=0; bi<myNumBlockRows; bi++) {
         for (MatrixBlock blk=myRows[bi].myHead; blk!=null; blk=blk.next()) {
            int bj = blk.getBlockCol();
            myCols[bj].add (blk);
         }
      }
   }

   public static SparseBlockMatrix buildKKTSystem (
      SparseBlockMatrix M, SparseBlockMatrix GT) {

      SparseBlockMatrix A = M.clone();
      for (int bj=0; bj<GT.myNumBlockCols; bj++) {
         A.addCol (GT.getBlockColSize(bj));
         A.addRow (GT.getBlockColSize(bj));
      }
      for (int bi=0; bi<GT.myNumBlockRows; bi++) {
         for (MatrixBlock blk=GT.myRows[bi].myHead; blk!=null; blk=blk.next()) {
            MatrixBlock blkNew = blk.clone();
            int bj = M.numBlockCols() + blk.getBlockCol();
            A.addBlock (bi, bj, blkNew);

            // allocate a transpose of blk:
            MatrixBlock blkTsp =
               MatrixBlockBase.alloc (blk.colSize(), blk.rowSize());
            for (int i=0; i<blk.rowSize(); i++) {
               for (int j=0; j<blk.colSize(); j++) {
                  blkTsp.set (j, i, blk.get (i, j));
               }
            }
            A.addBlock (bj, bi, blkTsp);
         }
      }
      return A;
   }
   
   public SparseBlockMatrix createSubMatrix(int numBlockRows, int numBlockCols) {
      if (numBlockRows > myNumBlockRows || numBlockCols > myNumBlockCols) {
         throw new IllegalArgumentException (
            "requested block size "+numBlockRows+"x"+numBlockCols+
            " exceeds matrix dimensions");
      }
      int[] irows = new int[numBlockRows];
      for (int i=0; i<numBlockRows; i++) {
         irows[i] = i;
      }
      int[] icols = new int[numBlockCols];
      for (int i=0; i<numBlockCols; i++) {
         icols[i] = i;
      }
      return createSubMatrix (irows, icols);
   }

   public SparseBlockMatrix createSubMatrix(int[] irows, int[] icols) {
      if (irows.length < 1 || icols.length < 1)
	 return null;
      
      SparseBlockMatrix M = new SparseBlockMatrix();
      M.myVerticallyLinkedP = false;

      M.myNumRows = 0;
      M.myNumBlockRows = irows.length;
      M.myRows = new MatrixBlockRowList[M.myNumBlockRows];
      M.myRowOffsets = new int[M.myNumBlockRows + 1];
      for (int bi = 0; bi < irows.length; bi++) {
	 M.myRows[bi] = new MatrixBlockRowList();
	 M.myRowOffsets[bi] = M.myNumRows;
	 M.myNumRows += myRowOffsets[irows[bi]+1] - myRowOffsets[irows[bi]];
      }
      M.myRowOffsets[M.myNumBlockRows] = M.myNumRows;

      M.myNumCols = 0;
      M.myNumBlockCols = icols.length;
      M.myCols = new MatrixBlockColList[M.myNumBlockCols];
      M.myColOffsets = new int[M.myNumBlockCols + 1];
      for (int bj = 0; bj < icols.length; bj++) {
	 M.myColOffsets[bj] = M.myNumCols;
	 M.myNumCols += myColOffsets[icols[bj]+1] - myColOffsets[icols[bj]];
      }
      M.myColOffsets[M.myNumBlockCols] = M.myNumCols;

      M.myRowIndicesPartition = Partition.None;
      M.myRowIndicesNumBlkRows = -1;
      M.myRowIndicesNumBlkCols = -1;
      M.myRowIndices = null;

      M.myColIndicesPartition = Partition.None;
      M.myColIndicesNumBlkRows = -1;
      M.myColIndicesNumBlkCols = -1;
      M.myColIndices = null;

      int[] idxMap = getIdxMap(icols, myNumBlockCols);
      for (int bi = 0; bi < irows.length; bi++) {
	 MatrixBlock blk = myRows[irows[bi]].firstBlock();
	 while (blk != null) {
	    if (idxMap[blk.getBlockCol()] != -1) {
	       MatrixBlock newBlk = blk.clone();
	       M.addBlock(bi, idxMap[blk.getBlockCol()], newBlk);
	    }
	    blk = blk.next();
	 }
      }

      return M;
   }
   
   public void setSubMatrix(SparseBlockMatrix M, int[] irows, int[] icols) {
      int[] idxMap = getIdxMap(icols, myNumBlockCols);
      for (int bi = 0; bi < irows.length; bi++) {
	 MatrixBlock blk = myRows[irows[bi]].firstBlock();
	 while (blk != null) {
	    if (idxMap[blk.getBlockCol()] != -1) {
	       M.getBlock(bi, idxMap[blk.getBlockCol()]).set(blk);
	    }
	    blk = blk.next();
	 }
      }
   }
   
   public void getSubMatrixRow (int i, double[] values, int off, int[] icols) {
      int ncols = 0;
      int[] colOffsets = new int[icols.length+1];
      for (int bj = 0; bj < icols.length; bj++) {
	 colOffsets[bj] = ncols;
	 ncols += myColOffsets[icols[bj]+1] - myColOffsets[icols[bj]];
      }
      colOffsets[icols.length] = ncols;
      
      if (off + values.length < ncols) {
         throw new ImproperSizeException ("'values' is insufficiently large");
      }
      if (i < 0 || i >= myNumRows) {
         throw new ArrayIndexOutOfBoundsException ("requested row=" + i
         + ", number of rows=" + myNumRows);
      }
      // zero all values to start; this is easier ...
      for (int j = 0; j < ncols; j++) {
         values[j] = 0;
      }
      int bi = getBlockRow (i);
      int ilocal = i - myRowOffsets[bi];
      int[] idxMap = getIdxMap(icols, myNumBlockCols);
      for (MatrixBlock blk = myRows[bi].myHead; blk != null; blk = blk.next()) {
	 if (idxMap[blk.getBlockCol()] != -1) {
	    blk.getRow (
               ilocal, values, colOffsets[idxMap[blk.getBlockCol()]]+off);
	 }
      }
   }
   
   public void getSubMatrixColumn (int j, double[] values, int off, int[] irows) {
      int nrows = 0;
      int[] rowOffsets = new int[irows.length+1];
      for (int bi = 0; bi < irows.length; bi++) {
	 rowOffsets[bi] = nrows;
	 nrows += myRowOffsets[irows[bi]+1] - myRowOffsets[irows[bi]];
      }
      rowOffsets[irows.length] = nrows;
      
      if (off + values.length < nrows) {
         throw new ImproperSizeException ("'values' is insufficiently large");
      }
      int bj = getBlockCol (j);
      if (bj == -1) {
         throw new ArrayIndexOutOfBoundsException (
            "requested col=" + j + ", number of cols=" + myNumCols);
      }
      int jlocal = j - myColOffsets[bj];
      // zero all values to start; this is easier ...
      for (int i = 0; i < nrows; i++) {
         values[i] = 0;
      }

      for (int bi=0; bi<irows.length; bi++) {
         MatrixBlock blk = myRows[irows[bi]].get (bj);
         if (blk != null) {
            blk.getColumn (jlocal, values, rowOffsets[bi]+off);
         }
      }
   }
 
   public void mulSubMatrixVec (double[] res, double[] vec, int[] irows, int[] icols) {
      int nrows = 0;
      int[] rowOffsets = new int[irows.length+1];
      for (int bi = 0; bi < irows.length; bi++) {
	 rowOffsets[bi] = nrows;
	 nrows += myRowOffsets[irows[bi]+1] - myRowOffsets[irows[bi]];
      }
      rowOffsets[irows.length] = nrows;
      
      int ncols = 0;
      int[] colOffsets = new int[icols.length+1];
      for (int bj = 0; bj < icols.length; bj++) {
	 colOffsets[bj] = ncols;
	 ncols += myColOffsets[icols[bj]+1] - myColOffsets[icols[bj]];
      }
      colOffsets[icols.length] = ncols;
      
      for (int i=0; i<nrows; i++) {
         res[i] = 0;
      }

      int[] idxMap = getIdxMap(icols, myNumBlockCols);
      for (int bi=0; bi < irows.length; bi++) {
         for (MatrixBlock blk=myRows[irows[bi]].myHead; blk!=null; blk=blk.next()) {
	    if (idxMap[blk.getBlockCol()] != -1) {
	       blk.mulAdd(res, rowOffsets[bi], vec, colOffsets[idxMap[blk.getBlockCol()]]);
	    }
         }
      }
   }

   public int getSubMatrixRowSize(int[] irows) {
      int nrows = 0;
      for (int bi = 0; bi < irows.length; bi++) {
	 nrows += myRowOffsets[irows[bi] + 1] - myRowOffsets[irows[bi]];
      }
      return nrows;
   }

   public int getSubMatrixColSize(int[] icols) {
      int ncols = 0;
      for (int bj = 0; bj < icols.length; bj++) {
	 ncols += myColOffsets[icols[bj] + 1] - myColOffsets[icols[bj]];
      }
      return ncols;
   }
   
   public static int[] getRange(int idx, int numIdxs) {
      int[] idxs = new int[numIdxs];
      for (int i = idx; i < numIdxs; i++) {
	 idxs[i] = i;
      }
      return idxs;
   }
   
   public static int[] getComp(int[] idxs, int size) {
      int[] compIdxs = new int[size-idxs.length];
      for (int i = 0, j = 0, k = 0; i < size; i++) {
	 if (j < idxs.length && i==idxs[j])
	    j++;
	 else
	    compIdxs[k++]=i;
      }
      return compIdxs;
   }
   
   private int[] getIdxMap(int[] idxs, int size) {
      int[] idxMap = new int[size];
      for (int i = 0, j = 0, k = 0; i < size; i++) {
	 if (k < idxs.length && i == idxs[k]) {
	    idxMap[i] = k++;
	 } else {
	    idxMap[i] = -1;
	 }
      }
      return idxMap;
   }

   public void writeBlocks (PrintWriter pw) throws IOException {
      writeBlocks (pw, new NumberFormat ("%g"));
   }

   /** 
    * Writes the contents of this matrix to a PrintWriter, using a sparse
    * block structure. The entire output is
    * surrounded in square brackets <code>[ ]</code>. The opening bracket
    * is then followed by two integer vectors, each contained within
    * square brackets, giving the number of rows in each block row and
    * the number of columns in each block column. This is then followed
    * by the blocks, presented in row-major order, with each
    * individual block written using the format
    * <pre>
    * [ bi bj nr nc
    *   xx xx xx
    *   xx xx xx
    *   xx xx xx
    * ]
    * </pre>
    * where <code>bi</code> and <code>bj</code> give the block row and column
    * indices, <code>nr</code> and <code>nc</code> give the number
    * of rows and columns in the block, and <code>xx</code> denotes the
    * individual numeric values in dense format. The latter are
    * formatted using a C <code>printf</code> style as
    * described by the parameter <code>NumberFormat</code>.
    *
    * @param pw
    * PrintWriter to write this matrix to
    * @param fmt
    * numeric format
    */   
   public void writeBlocks (PrintWriter pw, NumberFormat fmt) throws IOException {
      pw.print ("[ ");
      IndentingPrintWriter.addIndentation (pw, 2);
      pw.print ("[ ");
      for (int bi=0; bi<numBlockRows(); bi++) {
         pw.print (getBlockRowSize(bi)+" ");
      }
      pw.println ("]");
      pw.print ("[ ");
      for (int bj=0; bj<numBlockCols(); bj++) {
         pw.print (getBlockColSize(bj)+" ");
      }
      pw.println ("]");
      for (int bi=0; bi<numBlockRows(); bi++) {
         for (MatrixBlock blk=myRows[bi].myHead; blk != null; blk = blk.next()) {
            pw.println ("[ "+bi+" "+blk.getBlockCol());
            IndentingPrintWriter.addIndentation (pw, 2);
            blk.write (pw, fmt);
            IndentingPrintWriter.addIndentation (pw, -2);
            pw.println ("]");
         }
      }
      IndentingPrintWriter.addIndentation (pw, -2);
      pw.println ("]");      
      pw.flush();
   }

   /** 
    * Sets the sizing and contents of the matrix to values read from
    * a ReaderTokenizer. The format is assumed to be the sparse
    * block structure described for {@link #writeBlocks writeBlocks}.
    * 
    * @param rtok ReaderTokenizer from which values are read.
    */
   public void scanBlocks (ReaderTokenizer rtok) throws IOException {

      LinkedList<MatrixBlock> blks = new LinkedList<MatrixBlock>();
      rtok.scanToken ('[');
      int[] rowSizes = Scan.scanInts (rtok);
      for (int bi=0; bi<rowSizes.length; bi++) {
         if (rowSizes[bi] <= 0) {
            throw new IOException (
               "size for block row "+bi+" is non-positive: "+rowSizes[bi]);
         }
      }
      int[] colSizes = Scan.scanInts (rtok);
      for (int bj=0; bj<colSizes.length; bj++) {
         if (colSizes[bj] <= 0) {
            throw new IOException (
               "size for block col "+bj+" is non-positive: "+colSizes[bj]);
         }
      }

      while (rtok.nextToken() != ']') {
         rtok.pushBack();
         rtok.scanToken ('[');
         int bi = rtok.scanInteger();
         int bj = rtok.scanInteger();
         if (bi >= rowSizes.length || bj >= colSizes.length) {
            throw new IOException (
               "Block at "+bi+","+bj+" is out of bounds");
         }
         MatrixBlock blk = MatrixBlockBase.alloc (rowSizes[bi], colSizes[bj]);
         blk.scan (rtok);
         rtok.scanToken (']');         
         blk.setBlockRow (bi);
         blk.setBlockCol (bj);
         blks.add (blk);
      }
      removeAllBlocks();

      myRowIndicesNumBlkRows = -1;
      myRowIndicesNumBlkCols = -1;
      myRowIndices = null;
      myColIndicesNumBlkRows = -1;
      myColIndicesNumBlkCols = -1;
      myColIndices = null;

      initRowColSizes (rowSizes, colSizes);

      for (MatrixBlock blk : blks) {
         addBlock (blk.getBlockRow(), blk.getBlockCol(), blk);
      }
      
   }
   
   /**
    * Returns an integer array that uniquely describes the block structure of
    * this matrix. If this equals the array returned by {@link
    * #getBlockStructure()} for another matrix, then the block structure of the
    * two matrices are equal.
    *
    * The size of the array is
    * <pre>
    * 2 + 2*numBlockRows + numBlockCols + numBlocks
    * </pre>
    * where <code>numBlockRows</code>, <code>numBlockCols</code>,
    * and <code>numBlocks</code> are the values returned by
    * {@link #numBlockRows()}, {@link #numBlockCols()}, and {@link #numBlocks()}.
    * The contents of the array are:
    * <pre>
    *    quantity                                            number of values
    *    --------------------------------------------------------------------
    *    number of block rows                                1
    *    number of block columns                             1
    *    block row size for each block row                   numBlockRows
    *    block col size for each block column                numBlockCols
    *    number of blocks in each block row                  numBlockRows
    *    block column index of each block (row major order)  numBlocks
    * </pre>
    * @return matrix block structure
    */
   public int[] getBlockStructure() {
      int[] struct = new int[2+2*myNumBlockRows+myNumBlockCols+numBlocks()];
      struct[0] = myNumBlockRows;
      struct[1] = myNumBlockCols;
      int k = 2;
      for (int bi=0; bi<myNumBlockRows; bi++) {
         struct[k++] = getBlockRowSize(bi);
      }
      for (int bj=0; bj<myNumBlockCols; bj++) {
         struct[k++] = getBlockColSize(bj);
      }
      int j = k+myNumBlockRows; // index into block column index section
      for (int bi=0; bi<myNumBlockRows; bi++) {
         int numBlks = 0;
         for (MatrixBlock blk=myRows[bi].myHead; blk!=null; blk=blk.next()) {
            if (j == struct.length) {
               throw new InternalErrorException (
                  "numBlocks() returns value less than the actual block number");
            }
            struct[j++] = blk.getBlockCol();
            numBlks++;
         }
         struct[k++] = numBlks;
      }
      if (j != struct.length) {
         throw new InternalErrorException (
            "numBlocks() returns value greater than the actual block number");
      }
      return struct;
   }

   /**
    * Returns <code>true</code> if the block structure of this matrix
    * matches the structure described by <code>struct</code>, which should
    * have the same length and format as the array returned by
    * {@link #getBlockStructure()}.
    *
    * @param struct block structure description 
    * @return true if the structure matches
    */
   public boolean blockStructureEquals (int[] struct) {

      if (struct.length < 2+2*myNumBlockRows+myNumBlockCols) {
         return false;
      }
      if (struct[0] != myNumBlockRows ||
          struct[1] != myNumBlockCols) {
         return false;
      }
      int k = 2;
      for (int bi=0; bi<myNumBlockRows; bi++) {
         if (struct[k++] != getBlockRowSize(bi)) {
            return false;
         }
      }
      for (int bj=0; bj<myNumBlockCols; bj++) {
         if (struct[k++] != getBlockColSize(bj)) {
            return false;
         }
      }
      int j = k+myNumBlockRows; // index into block column index section
      for (int bi=0; bi<myNumBlockRows; bi++) {
         int numBlks = 0;
         for (MatrixBlock blk=myRows[bi].myHead; blk!=null; blk=blk.next()) {
            if (j == struct.length || struct[j++] != blk.getBlockCol()) {
               return false;
            }
            numBlks++;
         }
         if (struct[k++] != numBlks) {
            return false;
         }
      }
      if (j != struct.length) {
         return false;
      }
      return true;
   }


   /**
    * Returns true if the structure of this SparseBlockMatrix matches
    * that of another. This means that the matrices must match in
    * terms of size, row and column blocks sizes, and block placement.
    * 
    * @param M1
    * matrix to compare with
    * @return false if the matrices have different structures.
    */
   public boolean blockStructureEquals (SparseBlockMatrix M1) {
      if (M1.myNumBlockRows != myNumBlockRows ||
          M1.myNumBlockCols != myNumBlockCols) {
         return false;
      }
      for (int bi=0; bi<=myNumBlockRows; bi++) {
         if (M1.myRowOffsets[bi] != myRowOffsets[bi]) {
            return false;
         }
      }
      for (int bj=0; bj<=myNumBlockCols; bj++) {
         if (M1.myColOffsets[bj] != myColOffsets[bj]) {
            return false;
         }
      }
      for (int bi=0; bi<myNumBlockRows; bi++) {
         MatrixBlock matchingBlk=M1.myRows[bi].myHead;
         for (MatrixBlock blk=myRows[bi].myHead; blk!=null; blk=blk.next()) {
            if (matchingBlk == null) {
               return false;
            }
            else if (blk.getBlockCol() != matchingBlk.getBlockCol()) {
               return false;
            }
            matchingBlk=matchingBlk.next();
         }
         if (matchingBlk != null) {
            return false;
         }
      }
      return true;
   }

   /**
    * {@inheritDoc}
    */
   public double frobeniusNormSquared() {
      // returns sqrt(sum (diag (M'*M))
      
      double f = 0;
      for (int bi=0; bi<myNumBlockRows; bi++) {
         for (MatrixBlock blk=myRows[bi].myHead; blk!=null; blk=blk.next()) {
            f += blk.frobeniusNormSquared();
         }
      }
      return f;
   }
   
}
=======
/**
 * Copyright (c) 2014, by the Authors: John E Lloyd (UBC)
 *
 * This software is freely available under a 2-clause BSD license. Please see
 * the LICENSE file in the ArtiSynth distribution directory for details.
 */
package maspack.matrix;

import java.io.IOException;
import java.io.PrintStream;
import java.io.PrintWriter;
import java.util.LinkedList;
import java.util.Random;

import maspack.util.Clonable;
import maspack.util.IndentingPrintWriter;
import maspack.util.InternalErrorException;
import maspack.util.NumberFormat;
import maspack.util.RandomGenerator;
import maspack.util.ReaderTokenizer;
import maspack.util.Scan;
import maspack.util.TestException;

/**
 * Implements a square sparse matrix composed of MatrixBlocks.
 */
public class SparseBlockMatrix extends SparseMatrixBase implements Clonable {
   protected MatrixBlockRowList[] myRows;
   protected MatrixBlockColList[] myCols;
   protected int myNumBlockRows;
   protected int myNumBlockCols;

   static public int warningLevel = 1;

   // amount by which to increase row/column information arrays when
   // matrix is enlarged on demand.
   // private static int bufferSizeInc = 256;

   protected int[] myRowOffsets;  // starting row index for each block row
   protected int[] myColOffsets;  // starting col index for each block col
   protected int myNumRows;
   protected int myNumCols;

   protected Partition myRowIndicesPartition = Partition.None;
   protected int myRowIndicesNumBlkRows = -1;
   protected int myRowIndicesNumBlkCols = -1;
   protected int[] myRowIndices;

   protected Partition myColIndicesPartition = Partition.None;
   protected int myColIndicesNumBlkRows = -1;
   protected int myColIndicesNumBlkCols = -1;
   protected int[] myColIndices;

   protected boolean myVerticallyLinkedP = false;

   public enum PrintFormat {
      MatrixMarket, CRS, CCS,
   }

   private class BlockSize {
      int numBlkRows;
      int numBlkCols;

      BlockSize (int nbr, int nbc) {
         numBlkRows = nbr;
         numBlkCols = nbc;
      }

      public String toString() {
         return "" + numBlkRows + "x" + numBlkCols;
      }
   }

   private int[] resizeIntArray (int[] array, int size) {
      int[] newArray = new int[size];
      for (int i = 0; i < array.length && i < size; i++) {
         newArray[i] = array[i];
      }
      return newArray;
   }

   private void invalidateRowColIndices() {
      myRowIndicesPartition = Partition.None;
      myColIndicesPartition = Partition.None;
   }

   public void setRowCapacity (int newCap) {
      int nbk = myNumBlockRows;
      MatrixBlockRowList[] newRows = new MatrixBlockRowList[newCap];
      for (int i = 0; i < Math.min(nbk,newCap); i++) {
         newRows[i] = myRows[i];
      }
      // myRowOffsets needs at least one more entry than num cols
      myRowOffsets = resizeIntArray (myRowOffsets, newCap+1);
      myRows = newRows;
   }      

   public void addRow (int size) {
      int nbk = myNumBlockRows;
      if (nbk == myRows.length) {
         setRowCapacity (Math.max (((nbk+1)*3)/2, 256));
      }
      myRowOffsets[nbk+1] = myRowOffsets[nbk]+size;
      myRows[nbk] = new MatrixBlockRowList();
      myNumRows += size;

      myNumBlockRows++;
   }

   public void addRows (int[] sizes, int num) {
      int nbk = myNumBlockRows;
      if (nbk+num > myRows.length) {
         setRowCapacity (Math.max (((nbk+num)*3)/2, 256));
      }
      int nrows = 0;
      for (int k=0; k<num; k++) {
         myRowOffsets[nbk+k+1] = myRowOffsets[nbk+k]+sizes[k];
         nrows += sizes[k];
         myRows[nbk+k] = new MatrixBlockRowList();
      }
      myNumRows += nrows;
      myNumBlockRows += num;
   }

   public void setColCapacity (int newCap) {
      int nbk = myNumBlockCols;
      MatrixBlockColList[] newCols = new MatrixBlockColList[newCap];
      for (int i = 0; i < Math.min(nbk, newCap); i++) {
         newCols[i] = myCols[i];
      }
      // myColOffsets needs at least one more entry than num cols
      myColOffsets = resizeIntArray (myColOffsets, newCap+1);
      myCols = newCols;
   }      

   public void addCol (int size) {
      int nbk = myNumBlockCols;
      if (nbk == myCols.length) {
         setColCapacity (Math.max (((nbk+1)*3)/2, 256));
      }
      myColOffsets[nbk+1] = myColOffsets[nbk]+size;
      if (myVerticallyLinkedP) {
         myCols[nbk] = new MatrixBlockColList();
      }
      myNumCols += size;
      myNumBlockCols++;
   }

   public void addCols (int[] sizes, int num) {
      int nbk = myNumBlockCols;
      if (nbk+num > myCols.length) {
         setColCapacity (Math.max (((nbk+num)*3)/2, 256));
      }
      int ncols = 0;
      for (int k=0; k<num; k++) {
         myColOffsets[nbk+k+1] = myColOffsets[nbk+k]+sizes[k];
         ncols += sizes[k];
         if (myVerticallyLinkedP) {
            myCols[nbk+k] = new MatrixBlockColList();
         }
      }
      myNumCols += ncols;
      myNumBlockCols += num;
   }

   public SparseBlockMatrix() {
      this (new int[0]);
   }

   public SparseBlockMatrix (int[] rowColSizes) {
      this (rowColSizes, rowColSizes);
   }

   protected void initRowColSizes (int[] rowSizes, int[] colSizes) {
      myNumRows = 0;
      myNumBlockRows = rowSizes.length;
      myRowOffsets = new int[myNumBlockRows+1];
      // myOffsets = new int[myNumBlockRows][];
      for (int i = 0; i < myNumBlockRows; i++) {
         myRowOffsets[i] = myNumRows;
         myNumRows += rowSizes[i];
      }
      myRowOffsets[myNumBlockRows] = myNumRows;

      myNumCols = 0;
      myNumBlockCols = colSizes.length;
      myColOffsets = new int[myNumBlockCols+1];
      for (int i = 0; i < myNumBlockCols; i++) {
         myColOffsets[i] = myNumCols;
         myNumCols += colSizes[i];
      }
      myColOffsets[myNumBlockCols] = myNumCols;
         //      }
      myRows = new MatrixBlockRowList[myNumBlockRows];
      for (int i = 0; i < myNumBlockRows; i++) {
         myRows[i] = new MatrixBlockRowList();
      }
      myCols = new MatrixBlockColList[myNumBlockCols];
      if (myVerticallyLinkedP) {
         for (int i = 0; i < myNumBlockCols; i++) {
            myCols[i] = new MatrixBlockColList();
         }
      }
   }

   public SparseBlockMatrix (int[] rowSizes, int[] colSizes) {
      initRowColSizes (rowSizes, colSizes);
   }

   public int getBlockRowOffset (int bi) {
      return myRowOffsets[bi];
   }

   public int getBlockRowSize (int bi) {
      if (bi >= 0 && bi < myNumBlockRows) {
         return myRowOffsets[bi+1] - myRowOffsets[bi];
      }
      else {
         return -1;
      }
   }

   public int getBlockColOffset (int bj) {
      return myColOffsets[bj];
   }

   public int getBlockColSize (int bj) {
      if (bj >= 0 && bj < myNumBlockCols) {
         return myColOffsets[bj+1] - myColOffsets[bj];
      }
      else {
         return -1;
      }
   }

   public int numBlocks() {
      int num = 0;
      for (int bi=0; bi<myNumBlockRows; bi++) {
         num += myRows[bi].size(); 
      }
      return num;
   }

   protected MatrixBlock addBlockWithoutNumber (int bi, int bj, MatrixBlock blk) {
      if (bi > myNumBlockRows || bj > myNumBlockCols) {
         throw new IllegalArgumentException (
            "Requested block location "+bi+","+bj+
            " is out of bounds; matrix block size is "+
            numBlockRows()+"X"+numBlockCols());
      }
      MatrixBlock oldBlk = null;
      int rowSize = blk.rowSize();
      int colSize = blk.colSize();
      if (bi == myNumBlockRows) {
         addRow (rowSize);
      }
      if (bj == myNumBlockCols) {
         addCol (colSize);
      }
      if (rowSize != (myRowOffsets[bi+1]-myRowOffsets[bi]) ||
          colSize != (myColOffsets[bj+1]-myColOffsets[bj])) {
         throw new IllegalArgumentException (
            "Nonconforming block size at bi="+bi+", bj="+bj+": " + blk.getSize() +
            ", expecting " + getBlockRowSize(bi)+"x"+getBlockColSize(bj));
      }
      blk.setBlockCol (bj);
      blk.setBlockRow (bi);
      oldBlk = myRows[bi].add (blk);
      if (myVerticallyLinkedP) {
         if (myCols[bj].add (blk) != oldBlk) {
            throw new InternalErrorException (
               "BlockRowList.add() and BlockColList.add() return different values");
         }
      }
      invalidateRowColIndices();
      return oldBlk;
   }

   public int addBlock (int bi, int bj, MatrixBlock blk) {
      addBlockWithoutNumber (bi, bj, blk);
      return 0;
   }

   protected boolean removeBlockWithoutNumber (MatrixBlock oldBlk) {
      MatrixBlock blk = getBlock (oldBlk.getBlockRow(), oldBlk.getBlockCol());
      if (blk == oldBlk) {
         myRows[oldBlk.getBlockRow()].remove (oldBlk);
         if (myVerticallyLinkedP) {
            myCols[oldBlk.getBlockCol()].remove (oldBlk);
         }
         invalidateRowColIndices();
         return true;
      }
      else {
         return false;
      }
   }

   public boolean removeBlock (MatrixBlock oldBlk) {
      if (removeBlockWithoutNumber (oldBlk)) {
         return true;
      }
      else {
         return false;
      }
   }

   public MatrixBlock removeBlock (int bi, int bj) {
      MatrixBlock blk = getBlock (bi, bj);
      if (blk != null) {
         removeBlock (blk);
      }
      return blk;
   }

   public void removeAllBlocks() {
      for (int bi=0; bi<myNumBlockRows; bi++) {
         myRows[bi].removeAll();
      }
      if (myVerticallyLinkedP) {
         for (int bj=0; bj<myNumBlockCols; bj++) {
            myCols[bj].removeAll();
         }
      }
      invalidateRowColIndices();
   }

   public MatrixBlock getBlock (int bi, int bj) {
      if (bi < 0 || bi >= myNumBlockRows || bj < 0 || bj >= myNumBlockCols) {
         return null;
      }
      return myRows[bi].get (bj);
   }

   public MatrixBlock firstBlockInRow (int bi) {
      return myRows[bi].myHead;
   }

   public MatrixBlock firstBlockInCol (int bj) {
      if (myVerticallyLinkedP) {
         return myCols[bj].myHead;
      }
      else {
         MatrixBlock blk;
         for (int bi=0; bi<myNumBlockRows; bi++) {
            if ((blk = myRows[bi].get(bj)) != null) {
               return blk;
            }
         }
         return null;
      }
   }

   public int rowSize() {
      return myNumRows;
   }

   public int rowSize (int numBlkRows) {
      return myRowOffsets [numBlkRows];
   }

   public int numBlockRows() {
      return myNumBlockRows;
   }

   public int numBlockCols() {
      return myNumBlockCols;
   }

   public int colSize (int numBlkCols) {
      return myColOffsets[numBlkCols];
   }

   public int colSize() {
      return myNumCols;
   }

   public boolean elementIsNonZero (int i, int j) {
      return getElementBlock (i, j) != null;
   }

   public boolean valueIsNonZero (int i, int j) {
      if (i < 0 || i >= myNumRows || j < 0 || j >= myNumCols) {
         throw new ArrayIndexOutOfBoundsException ("" + i + "," + j);
      }
      MatrixBlock blk = getElementBlock (i, j);
      if (blk != null) {
         int bi = blk.getBlockRow();
         int bj = blk.getBlockCol();
         return blk.valueIsNonZero (i - myRowOffsets[bi], j - myColOffsets[bj]);
      }
      else {
         return false;
      }
   }

   public MatrixBlock getElementBlock (int i, int j) {
      int bi = getBlockRow (i);
      if (bi == -1) {
         return null;
      }
      for (MatrixBlock blk = myRows[bi].myHead; blk != null; blk = blk.next()) {
         int colOff = myColOffsets[blk.getBlockCol()];
         if (j < colOff) {
            return null;
         }
         else if (j < colOff + blk.colSize()) {
            return blk;
         }
      }
      return null;
   }

   public double get (int i, int j) {
      if (i < 0 || i >= myNumRows || j < 0 || j >= myNumCols) {
         throw new ArrayIndexOutOfBoundsException ("" + i + "," + j);
      }
      MatrixBlock blk = getElementBlock (i, j);
      if (blk != null) {
         int bi = blk.getBlockRow();
         int bj = blk.getBlockCol();
         return blk.get (i - myRowOffsets[bi], j - myColOffsets[bj]);
      }
      else {
         return 0;
      }
   }

   public void set (int i, int j, double val) {
      set (i, j, val, /*setZeros=*/false);
   }

   private void set (int i, int j, double val, boolean setZeros) {
      if (i < 0 || i >= myNumRows || j < 0 || j >= myNumCols) {
         throw new ArrayIndexOutOfBoundsException ("" + i + "," + j);
      }
      MatrixBlock blk = getElementBlock (i, j);
      int bi, bj;
      if (blk == null) {
         if (setZeros ||val != 0) {
            bi = getBlockRow(i);
            bj = getBlockCol(j);
            blk = MatrixBlockBase.alloc (
               getBlockRowSize(bi), getBlockColSize(bj));
            addBlock (bi, bj, blk);
         }
      }
      if (blk != null) {
         bi = blk.getBlockRow();
         bj = blk.getBlockCol();
         blk.set (i - myRowOffsets[bi], j - myColOffsets[bj], val);
      }
   }

   public void set (double[] values, int[] indices, int nvals) {
      if (values.length < nvals) {
         throw new IllegalArgumentException (
            "nvals exceeds length of values array");
      }
      if (indices.length < 2 * nvals) {
         throw new IllegalArgumentException ("insufficient index values");
      }
      setZero();
      for (int k = 0; k < nvals; k++) {
         set (indices[2 * k], indices[2 * k + 1], values[k], /*setZeros=*/true);
      }
   }

   public int numNonZeroVals() {
      return numNonZeroVals (Partition.Full, rowSize(), colSize());
   }

   public int numNonZeroVals (Partition part) {
      return numNonZeroVals (part, rowSize(), colSize());
   }

   private BlockSize getBlockSize (int numRows, int numCols) {
      if (numRows > rowSize() || numCols > colSize()) {
         throw new IllegalArgumentException (
            "submatrix "+getSubMatrixStr(0,numRows-1,0,numCols-1)+
            " exceeds "+getSize()+" matrix size");
      }
      int numBlkRows, numBlkCols;
      numBlkRows = getAlignedBlockRow (numRows);
      numBlkCols = getAlignedBlockCol (numCols);
      if (numBlkRows == -1 || numBlkCols == -1) {
         throw new IllegalArgumentException (
            "submatrix "+getSubMatrixStr(0,numRows-1,0,numCols-1)+
            " is not block aligned");
      }
      return new BlockSize (numBlkRows, numBlkCols);
   }

   public int numNonZeroVals (Partition part, int numRows, int numCols) {
      BlockSize bsize = getBlockSize (numRows, numCols);
      int num = 0;
      switch (part) {
         case None: {
            return 0;
         }
         case Full: {
            for (int bi = 0; bi < bsize.numBlkRows; bi++) {
               for (MatrixBlock blk = myRows[bi].myHead;
                    blk != null && blk.getBlockCol() < bsize.numBlkCols;
                    blk = blk.next()) {
                  num += blk.numNonZeroVals();
               }
            }
            break;
         }
         case UpperTriangular: {
            for (int bi = 0; bi < bsize.numBlkRows; bi++) {
               for (MatrixBlock blk = myRows[bi].myHead;
                    blk != null && blk.getBlockCol() < bsize.numBlkCols;
                    blk = blk.next()) {
                  if (blk.getBlockCol() > bi) {
                     num += blk.numNonZeroVals();
                  }
                  else if (blk.getBlockCol() == bi) {
                     num += blk.numNonZeroVals (
                        Partition.UpperTriangular, blk.rowSize(), blk.colSize());
                  }
               }
            }
            break;
         }
         case LowerTriangular: {
            for (int bi = 0; bi < bsize.numBlkRows; bi++) {
               MatrixBlock blk;
               for (blk=myRows[bi].myHead; blk!=null; blk=blk.next()) { 
                  int bj = blk.getBlockCol();
                  if (bj > bi || bj >= bsize.numBlkCols) {
                     break;
                  }
                  if (bj < bi) {
                     num += blk.numNonZeroVals();
                  }
                  else { // bj == bi
                     num += blk.numNonZeroVals (
                        Partition.LowerTriangular, blk.rowSize(), blk.colSize());
                  }
               }
            }           
            break;
         }
         default: {
            throw new InternalErrorException ("Unimplemented partition: "
            + part);
         }
      }
      return num;
   }

   public void setZero() {
      for (int bi = 0; bi < myNumBlockRows; bi++) {
         for (MatrixBlock blk = myRows[bi].myHead; blk != null; blk =
            blk.next()) {
            blk.setZero();
         }
      }
   }

   public void scale (double s) {
      for (int bi = 0; bi < myNumBlockRows; bi++) {
         for (MatrixBlock blk = myRows[bi].myHead; blk != null; blk =
            blk.next()) {
            blk.scale (s);
         }
      }
   }


   // protected void mulVec (double[] res, double[] vec, int nr, int nc) {
   //    for (int i=0; i<nr; i++) {
   //       res[i] = 0;
   //    }
   //    mulAddVec (res, vec, nr, nc);
   // }

   // @Override
   // protected void mulAddVec (double[] res, double[] vec, int nr, int nc) {
   //    for (int bi=0; bi<myNumBlockRows && myRowOffsets[bi]<nr; bi++) {
   //       int rowOff = myRowOffsets[bi];
   //       for (MatrixBlock blk=myRows[bi].myHead; blk!=null; blk=blk.next()) {
   //          int colOff = myColOffsets[blk.getBlockCol()];
   //          if (colOff >= nc) {
   //             break;
   //          }
   //          blk.mulAdd (res, rowOff, vec, colOff);
   //       }
   //    }
   // }

   // protected void mulTransposeVec (double[] res, double[] vec, int nr, int nc) {
   //    // note that here nr and nc refer to the *transposed* matrix
   //    for (int j=0; j<nr; j++) {
   //       res[j] = 0;
   //    }
   //    for (int bi=0; bi<myNumBlockRows && myRowOffsets[bi]<nc; bi++) {
   //       int rowOff = myRowOffsets[bi];
   //       for (MatrixBlock blk=myRows[bi].myHead; blk!=null; blk = blk.next()) {
   //          int colOff = myColOffsets[blk.getBlockCol()];
   //          if (colOff >= nr) {
   //             break;
   //          }
   //          blk.mulTransposeAdd (res, colOff, vec, rowOff);
   //       }        
   //    }
   // }

   protected void mulVec (
      double[] res, double[] vec, int r0, int nr, int c0, int nc) {
      for (int i=0; i<nr; i++) {
         res[i] = 0;
      }
      mulAddVec (res, vec, r0, nr, c0, nc);
   }

   protected void mulAddVec (
      double[] res, double[] vec, int r0, int nr, int c0, int nc) {

      int rowf = r0 + nr;
      int colf = c0 + nc;
      int bi0 = getBlockRow (r0);
      
      // not a valid row
      if (bi0 < 0) {
         return;
      }

      for (int bi=bi0; bi<myNumBlockRows && myRowOffsets[bi]<rowf; bi++) {
         int rowOff = myRowOffsets[bi];
         for (MatrixBlock blk=myRows[bi].myHead; blk!=null; blk=blk.next()) {
            int colOff = myColOffsets[blk.getBlockCol()];
            if (colOff >= colf) {
               break;
            }
            else if (colOff >= c0) {
               blk.mulAdd (res, rowOff-r0, vec, colOff-c0);
            }
         }
      }
   }

   protected void mulTransposeVec (
      double[] res, double[] vec, int r0, int nr, int c0, int nc) {
      // note that here r0, nr, c0 and nc refer to the *transposed* matrix
      for (int j=0; j<nr; j++) {
         res[j] = 0;
      }
      mulTransposeAddVec (res, vec, r0, nr, c0, nc);
   }

   protected void mulTransposeAddVec (
      double[] res, double[] vec, int r0, int nr, int c0, int nc) {

      int rowf = c0 + nc;
      int colf = r0 + nr;
      int bi0 = getBlockRow (c0);

      for (int bi=bi0; bi<myNumBlockRows && myRowOffsets[bi]<rowf; bi++) {
         int rowOff = myRowOffsets[bi];
         for (MatrixBlock blk=myRows[bi].myHead; blk!=null; blk = blk.next()) {
            int colOff = myColOffsets[blk.getBlockCol()];
            if (colOff >= colf) {
               break;
            }
            else if (colOff >= r0) {
               blk.mulTransposeAdd (res, colOff-r0, vec, rowOff-c0);
            }
         }        
      }
   }

   protected void mulCheckArgs (
      VectorNd vr, VectorNd v1, int r0, int nr, int c0, int nc) {
      super.mulCheckArgs (vr, v1, r0, nr, c0, nc);
      if (getAlignedBlockRow (r0) == -1 ||
          getAlignedBlockRow (r0+nr) == -1 ||
          getAlignedBlockCol (c0) == -1 ||
          getAlignedBlockCol (c0+nc) == -1) {
         throw new ImproperSizeException (
            "Specified submatrix "+getSubMatrixStr(r0,nr,c0,nc)+
            " is not block aligned");
      }
   }

   protected void mulTransposeCheckArgs (
      VectorNd vr, VectorNd v1, int r0, int nr, int c0, int nc) {
      super.mulTransposeCheckArgs (vr, v1, r0, nr, c0, nc);
      if (getAlignedBlockCol (r0) == -1 ||
          getAlignedBlockCol (r0+nr) == -1 ||
          getAlignedBlockRow (c0) == -1 ||
          getAlignedBlockRow (c0+nc) == -1) {
         throw new ImproperSizeException (
            "Specified submatrix "+getSubMatrixStr(r0,nr,c0,nc)+
            " is not block aligned");
      }
   }

   void updateRowIndices (Partition part, int numBlkRows, int numBlkCols) {
      int numRows = rowSize (numBlkRows);
      myRowIndices = new int[numRows + 1];
      int off = 0;
      for (int bi = 0; bi < numBlkRows; bi++) {
         for (MatrixBlock blk = myRows[bi].myHead;
              blk != null && blk.getBlockCol() < numBlkCols;
              blk = blk.next()) {
            if (part == Partition.UpperTriangular) {
               if (blk.getBlockRow() == blk.getBlockCol()) {
                  blk.addNumNonZerosByRow (myRowIndices, off, part);
               }
               else if (blk.getBlockRow() < blk.getBlockCol()) {
                  blk.addNumNonZerosByRow (myRowIndices, off, Partition.Full);
               }
            }
            else {
               blk.addNumNonZerosByRow (myRowIndices, off, part);
            }
         }
         off += getBlockRowSize(bi);
      }
      int accum = 0;
      for (int i = 0; i < numRows; i++) {
         double num = myRowIndices[i];
         myRowIndices[i] = accum;
         accum += num;
      }
      myRowIndices[numRows] = accum;
      myRowIndicesPartition = part;
      myRowIndicesNumBlkRows = numBlkRows;
      myRowIndicesNumBlkCols = numBlkCols;
   }

   void updateColIndices (Partition part, int numBlkRows, int numBlkCols) {
      int numCols = colSize (numBlkCols);
      myColIndices = new int[numCols + 1];
      // int off = 0;

      for (int bi = 0; bi < numBlkRows; bi++) {
         MatrixBlock blk;
         for (blk = myRows[bi].myHead; blk != null; blk = blk.next()) {
            Partition blkPart = part;
            int bj = blk.getBlockCol();
            if (bj >= numBlkCols) {
               break;
            }
            if (part == Partition.LowerTriangular) {
               if (bj > bi) {
                  break;
               }
               else if (bj < bi) {
                  blkPart = Partition.Full;
               }
            }
            else if (part != Partition.Full) {
               throw new UnsupportedOperationException (
                  "Matrix partition " + part + " not supported");
            }
            blk.addNumNonZerosByCol (myColIndices, myColOffsets[bj], blkPart);
         }
      }
      int accum = 0;
      for (int i = 0; i < numCols; i++) {
         double num = myColIndices[i];
         myColIndices[i] = accum;
         accum += num;
      }
      myColIndices[numCols] = accum;
      myColIndicesPartition = part;
      myColIndicesNumBlkRows = numBlkRows;
      myColIndicesNumBlkCols = numBlkCols;
   }

   /**
    * Returns the block row index corresponding to an element row index.
    * 
    * @param i
    * element row index
    * @return corresponding block row index, or -1 if the element index is out
    * of range.
    */
   public int getBlockRow (int i) {
      if (i < 0 || i >= myNumRows) {
         return -1;
      }
      // do a search between biLo <= bi < biHi, guided by the local difference
      // between the number of rows and blocks.
      int biLo = 0;
      int biHi = myNumBlockRows;
      // initial guess; compute as double to prevent overflow
      int bi = (int)(i*(myNumBlockRows/(double)myNumRows));
      while (true) {
         if (i < myRowOffsets[bi]) { // reduce bi
            biHi = bi;
         }
         else if (i >= myRowOffsets[bi+1]) { // increase bi
            biLo = bi+1;
         }
         else { // done
            return bi;
         }
         int nrows = myRowOffsets[biHi] - myRowOffsets[biLo];
         // compute as double to prevent overflow:
         bi = biLo + (int)((i-myRowOffsets[biLo])*((biHi-biLo)/(double)nrows));
      }
   }

   /**
    * Returns the block column index corresponding to an element column index.
    * 
    * @param j
    * element column index
    * @return corresponding block column index, or -1 if the element index is
    * out of range.
    */
   public int getBlockCol (int j) {
      if (j < 0 || j >= myNumCols) {
         return -1;
      }
      // do a search between biLo <= bi < biHi, guided by the local difference
      // between the number of columns and blocks.
      int biLo = 0;
      int biHi = myNumBlockCols;
      // initial guess; compute as double to prevent overflow
      int bi = (int)(j*(myNumBlockCols/(double)myNumCols));
      while (true) {
         if (j < myColOffsets[bi]) { // reduce bi
            biHi = bi;
         }
         else if (j >= myColOffsets[bi+1]) { // increase bi
            biLo = bi+1;
         }
         else { // done
            return bi;
         }
         int ncols = myColOffsets[biHi] - myColOffsets[biLo];
         // compute as double to prevent overflow:
         bi = biLo + (int)((j-myColOffsets[biLo])*((biHi-biLo)/(double)ncols));
      }
   }

   /**
    * If a specified element row index is aligned with the beginning of a block
    * row, then this method returns the corresponding block row index. The
    * element row index may equal the number of matrix rows, in which case the
    * corresponding block row equals the number of block rows in the matrix.
    * 
    * @param i
    * element row index
    * @return corresponding aligned block row index, or -1 if the index is not
    * aligned.
    */
   public int getAlignedBlockRow (int i) {
      if (i == myNumRows) {
         return myNumBlockRows;
      }
      else {
         int bi = getBlockRow (i);
         if (bi == -1 || myRowOffsets[bi] != i) {
            return -1;
         }
         else {
            return bi;
         }
      }
   }

   /**
    * Ian TODO
    */
   public SparseBlockMatrix getSubMatrix (
      int bi, int bj, int numBlkRows, int numBlkCols, SparseBlockMatrix dest) {
      return null;
   }

   /**
    * If a specified element column index is aligned with the beginning of a
    * block column, then this method returns the corresponding block column
    * index. The element column index may equal the number of matrix columns, in
    * which case the corresponding block column equals the number of block
    * columns in the matrix.
    * 
    * @param j
    * element column index
    * @return corresponding aligned block column index, or -1 if the index is
    * not aligned.
    */
   public int getAlignedBlockCol (int j) {
      if (j == myNumCols) {
         return myNumBlockCols;
      }
      else {
         int bj = getBlockCol (j);
         if (bj == -1 || myColOffsets[bj] != j) {
            return -1;
         }
         else {
            return bj;
         }
      }
   }

   /**
    * Gets the compressed row storage (CRS) indices for a principal sub-matrix
    * of this matrix delimited by the first <code>numRows</code> rows and the
    * first <code>numCols</code> columns. The sub-matrix must be
    * block-aligned. Indices are 0-based and the sub-matrix is traversed in
    * row-major order.
    * 
    * @param colIdxs
    * returns the column indices of each non-zero element. This array must have
    * a length equal at least to the number of non-zero elements in the
    * sub-matrix.
    * @param rowOffs
    * returns the offsets into <code>colIdxs</code> corresponding to the first
    * non-zero element in each row. This array must have a length equal at least
    * to the number of rows in the sub-matrix.
    * @param part
    * specifies what portion of the sub-matrix to store; must be either
    * {@link maspack.matrix.Matrix.Partition#Full Full} or
    * {@link maspack.matrix.Matrix.Partition#UpperTriangular UpperTriangular}
    * @param numRows
    * number of rows delimiting the sub-matrix
    * @param numCols
    * number of columns delimiting the sub-matrix
    * @return number of non-zero elements
    */
   public int getCRSIndices (
      int[] colIdxs, int[] rowOffs, Partition part, int numRows, int numCols) {
      BlockSize bsize = getBlockSize (numRows, numCols);
      if (myRowIndicesPartition != part ||
          myRowIndicesNumBlkRows != bsize.numBlkRows ||
          myRowIndicesNumBlkCols != bsize.numBlkCols) {
         updateRowIndices (part, bsize.numBlkRows, bsize.numBlkCols);
      }
      int nnz = doGetBlockCRSIndices (
         colIdxs, 0, myRowIndices, part, bsize.numBlkRows, bsize.numBlkCols);
      for (int i=0; i<nnz; i++) {
         // XXX increment colIdxs since doGetBlockCRSIndices is 0-based
         colIdxs[i]++;
      }
      if (rowOffs != null) {
         for (int i = 0; i < numRows; i++) {
            rowOffs[i] = myRowIndices[i]+1;
         }
         rowOffs[numRows] = nnz+1;
      }
      return nnz;
   }

   /**
    * Gets the compressed row storage (CRS) values for a principal sub-matrix of
    * this matrix delimited by the first <code>numRows</code> rows and the
    * first <code>numCols</code> columns. The sub-matrix must be
    * block-aligned, and it is traversed in row-major order.
    * 
    * @param vals
    * returns the value of each non-zero element. This array must have a length
    * equal at least to the number of non-zero elements in the sub-matrix.
    * @param part
    * specifies what portion of the sub-matrix to store; must be either
    * {@link maspack.matrix.Matrix.Partition#Full Full} or
    * {@link maspack.matrix.Matrix.Partition#UpperTriangular UpperTriangular}
    * @param numRows
    * number of rows delimiting the sub-matrix
    * @param numCols
    * number of columns delimiting the sub-matrix
    * @return number of non-zero elements
    */
   public int getCRSValues (
      double[] vals, Partition part, int numRows, int numCols) {
      BlockSize bsize = getBlockSize (numRows, numCols);
      if (myRowIndicesPartition != part ||
          myRowIndicesNumBlkRows != bsize.numBlkRows ||
          myRowIndicesNumBlkCols != bsize.numBlkCols) {
         updateRowIndices (part, bsize.numBlkRows, bsize.numBlkCols);
      }
      return doGetBlockCRSValues (
         vals, myRowIndices, part, bsize.numBlkRows, bsize.numBlkCols);
   }

   public int getBlockCRSIndices (
      int[] colIdxs, int colOff, int[] offsets, Partition part) {
      return getBlockCRSIndices (
         colIdxs, colOff, offsets, part, myNumRows, myNumCols);
   }

   public int getBlockCRSIndices (
      int[] colIdxs, int colOff, int[] offsets, Partition part, int numRows,
      int numCols) {
      BlockSize bsize = getBlockSize (numRows, numCols);
      return doGetBlockCRSIndices (
         colIdxs, colOff, offsets, part, bsize.numBlkRows, bsize.numBlkCols);
   }

   private int doGetBlockCRSIndices (
      int[] colIdxs, int colOff, int[] offsets, Partition part, int numBlkRows,
      int numBlkCols) {

      int off = 0;
      int nnz = 0;
      int[] localOffsets = null;
      for (int bi = 0; bi < numBlkRows; bi++) {
         int nrows = getBlockRowSize(bi);
         if (localOffsets == null || localOffsets.length != nrows) {
            localOffsets = new int[nrows];
         }
         for (int i = 0; i < nrows; i++) {
            localOffsets[i] = offsets[off + i];
         }
         for (MatrixBlock blk = myRows[bi].myHead;
              blk != null && blk.getBlockCol() < numBlkCols;
              blk = blk.next()) {
            int bj = blk.getBlockCol();
            int localColOff = myColOffsets[bj] + colOff;
            if (part == Partition.UpperTriangular) {
               if (bj == bi) {
                  nnz += blk.getBlockCRSIndices (
                     colIdxs, localColOff, localOffsets, part);
               }
               else if (bj > bi) {
                  nnz += blk.getBlockCRSIndices (
                     colIdxs, localColOff, localOffsets, Partition.Full);
               }
            }
            else if (part == Partition.Full) {
               nnz += blk.getBlockCRSIndices (
                  colIdxs, localColOff, localOffsets, Partition.Full);
            }
            else {
               throw new UnsupportedOperationException ("Matrix partition "
               + part + " not supported");
            }
         }
         // Update the offsets *unless* offsets == myRowIndices, which
         // indicates this routine is being called by getCRSIndices()
         // and we don't want to update the offsets
         if (offsets != myRowIndices) {
            for (int i = 0; i < nrows; i++) {
               offsets[off + i] = localOffsets[i];
            }
         }
         off += nrows;
      }
      return nnz;
   }

   public int getBlockCRSValues (double[] vals, int[] offsets, Partition part) {
      return getBlockCRSValues (vals, offsets, part, myNumRows, myNumCols);
   }

   public int getBlockCRSValues (
      double[] vals, int[] offsets, Partition part, int numRows, int numCols) {
      BlockSize bsize = getBlockSize (numRows, numCols);
      return doGetBlockCRSValues (
         vals, offsets, part, bsize.numBlkRows, bsize.numBlkCols);
   }

   private int doGetBlockCRSValues (
      double[] vals, int[] offsets, Partition part, int numBlkRows,
      int numBlkCols) {
      int off = 0;
      int nnz = 0;
      int[] localOffsets = null;
      for (int bi = 0; bi < numBlkRows; bi++) {
         int nrows = getBlockRowSize(bi);
         if (localOffsets == null || localOffsets.length != nrows) {
            localOffsets = new int[nrows];
         }
         for (int i = 0; i < nrows; i++) {
            localOffsets[i] = offsets[off + i];
         }
         for (MatrixBlock blk = myRows[bi].myHead;
              blk != null && blk.getBlockCol() < numBlkCols;
              blk = blk.next()) {
            int bj = blk.getBlockCol();
            if (part == Partition.UpperTriangular) {
               if (bj == bi) {
                  nnz += blk.getBlockCRSValues (vals, localOffsets, part);
               }
               else if (bj > bi) {
                  nnz += blk.getBlockCRSValues (
                     vals, localOffsets, Partition.Full);
               }
            }
            else if (part == Partition.Full) {
               nnz += blk.getBlockCRSValues (vals, localOffsets, Partition.Full);
            }
            else {
               throw new UnsupportedOperationException ("Matrix partition "
               + part + " not supported");
            }
         }
         // Update the offsets *unless* offsets == myRowIndices, which
         // indicates this routine is being called by getCRSValues()
         // and we don't want to update the offsets
         if (offsets != myRowIndices) {
            for (int i = 0; i < nrows; i++) {
               offsets[off + i] = localOffsets[i];
            }
         }
         off += nrows;
      }
      return nnz;
   }

   public void addNumNonZerosByRow (int[] offsets, int idx, Partition part) {
      addNumNonZerosByRow (offsets, idx, part, myNumRows, myNumCols);
   }

   public void addNumNonZerosByRow (
      int[] offsets, int idx, Partition part, int numRows, int numCols) {
      BlockSize bsize = getBlockSize (numRows, numCols);
      if (myRowIndicesPartition != part ||
          myRowIndicesNumBlkRows != bsize.numBlkRows ||
          myRowIndicesNumBlkCols != bsize.numBlkCols) {
         updateRowIndices (part, bsize.numBlkRows, bsize.numBlkCols);
      }
      // myRowIndices has length = numRows+1; last entry gives total
      // number of non-zeros.
      for (int i = 0; i < numRows; i++) {
         offsets[i + idx] += (myRowIndices[i + 1] - myRowIndices[i]);
      }
   }

   /**
    * Gets the compressed column storage (CCS) indices for a principal
    * sub-matrix of this matrix delimited by the first <code>numRows</code>
    * rows and the first <code>numCols</code> columns. The sub-matrix must be
    * block-aligned. Indices are 0-based and the sub-matrix is traversed in
    * column-major order.
    * 
    * @param rowIdxs
    * returns the row indices of each non-zero element. This array must have a
    * length equal at least to the number of non-zero elements in the
    * sub-matrix.
    * @param colOffs
    * returns the offsets into <code>rowIdxs</code> corresponding to the first
    * non-zero element in each column. This array must have a length equal at
    * least to the number of columns in the sub-matrix.
    * @param part
    * specifies what portion of the sub-matrix to store; must be either
    * {@link maspack.matrix.Matrix.Partition#Full Full} or
    * {@link maspack.matrix.Matrix.Partition#LowerTriangular LowerTriangular}
    * @param numRows
    * number of rows delimiting the sub-matrix
    * @param numCols
    * number of columns delimiting the sub-matrix
    * @return number of non-zero elements
    */
   public int getCCSIndices (
      int[] rowIdxs, int[] colOffs, Partition part, int numRows, int numCols) {
      BlockSize bsize = getBlockSize (numRows, numCols);
      if (myColIndicesPartition != part ||
          myColIndicesNumBlkRows != bsize.numBlkRows ||
          myColIndicesNumBlkCols != bsize.numBlkCols) {
         updateColIndices (part, bsize.numBlkRows, bsize.numBlkCols);
      }
      int nnz = doGetBlockCCSIndices (
         rowIdxs, 0, myColIndices, part, bsize.numBlkRows, bsize.numBlkCols);
      for (int i=0; i<nnz; i++) {
         // XXX increment rowIdxs since doGetBlockCRSIndices is 0-based
         rowIdxs[i]++;
      }      
      if (colOffs != null) {
         for (int i = 0; i < numCols; i++) {
            colOffs[i] = myColIndices[i]+1;
         }
         colOffs[numCols] = nnz+1;
      }
      return nnz;
   }

   /**
    * Gets the compressed column storage (CCS) values for a principal sub-matrix
    * of this matrix delimited by the first <code>numRows</code> rows and the
    * first <code>numCols</code> columns. The sub-matrix must be block aligned
    * and it is traversed in column-major order.
    * 
    * @param vals
    * returns the value of each non-zero element. This array must have a length
    * equal at least to the number of non-zero elements in the sub-matrix.
    * @param part
    * specifies what portion of the sub-matrix to store; must be either
    * {@link maspack.matrix.Matrix.Partition#Full Full} or
    * {@link maspack.matrix.Matrix.Partition#LowerTriangular LowerTriangular}
    * @param numRows
    * number of rows delimiting the sub-matrix
    * @param numCols
    * number of columns delimiting the sub-matrix
    * @return number of non-zero elements
    */
   public int getCCSValues (
      double[] vals, Partition part, int numRows, int numCols) {
      BlockSize bsize = getBlockSize (numRows, numCols);
      if (myColIndicesPartition != part ||
          myColIndicesNumBlkRows != bsize.numBlkRows ||
          myColIndicesNumBlkCols != bsize.numBlkCols) {
         updateColIndices (part, bsize.numBlkRows, bsize.numBlkCols);
      }
      return doGetBlockCCSValues (
         vals, myColIndices, part, bsize.numBlkRows, bsize.numBlkCols);
   }

   public int getBlockCCSIndices (
      int[] rowIdxs, int rowOff, int[] offsets, Partition part) {
      return getBlockCCSIndices (
         rowIdxs, rowOff, offsets, part, myNumRows, myNumCols);
   }

   public int getBlockCCSIndices (
      int[] rowIdxs, int rowOff, int[] offsets, Partition part, int numRows,
      int numCols) {
      BlockSize bsize = getBlockSize (numRows, numCols);
      return doGetBlockCCSIndices (
         rowIdxs, rowOff, offsets, part, bsize.numBlkRows, bsize.numBlkCols);
   }

   private int doGetBlockCCSIndices (
      int[] rowIdxs, int rowOff, int[] offsets, Partition part, int numBlkRows,
      int numBlkCols) {
      int off = 0;
      int nnz = 0;
      int[] localOffsets = null;

      int[][] offsetsArray = new int[numBlkCols][];
      for (int bj=0; bj<numBlkCols; bj++) {
         int ncols = getBlockColSize(bj);
         localOffsets = new int[ncols];
         for (int i=0; i<ncols; i++) {
            localOffsets[i] = offsets[off+i];
         }
         offsetsArray[bj] = localOffsets;
         off += ncols;
      }
      for (int bi=0; bi<numBlkRows; bi++) {
         int localRowOff = myRowOffsets[bi] + rowOff;
         MatrixBlock blk;
         for (blk=myRows[bi].myHead; blk!=null; blk=blk.next()) { 
            int bj = blk.getBlockCol();
            if (bj >= numBlkCols) {
               break;
            }
            Partition blkPart = part;
            if (part == Partition.LowerTriangular) {
               if (bj > bi) {
                  break;
               }
               else if (bj < bi) {
                  blkPart = Partition.Full;
               }
            }
            else if (part != Partition.Full) {
               throw new UnsupportedOperationException (
                  "Matrix partition " + part + " not supported");
            }
            nnz += blk.getBlockCCSIndices (
               rowIdxs, localRowOff, offsetsArray[bj], blkPart);
         }
      }
      // Update the offsets *unless* offsets == myColIndices, which
      // indicates this routine is being called by getCCSValues()
     // and we don't want to update the offsets
     if (offsets != myColIndices) {
        off = 0;
        for (int bj=0; bj<numBlkCols; bj++) {
           int ncols = getBlockColSize(bj);
           localOffsets = offsetsArray[bj];
           for (int i=0; i<ncols; i++) {
               offsets[off+i] = localOffsets[i];
            }
           off += ncols;
        }
     }

     return nnz;
   }

   public void getBlockCCSValues (double[] vals, int[] offsets, Partition part) {
      getBlockCCSValues (vals, offsets, part, myNumRows, myNumCols);
   }

   public int getBlockCCSValues (
      double[] vals, int[] offsets, Partition part, int numRows, int numCols) {
      BlockSize bsize = getBlockSize (numRows, numCols);
      return doGetBlockCCSValues (
         vals, offsets, part, bsize.numBlkRows, bsize.numBlkCols);
   }

   private int doGetBlockCCSValues (
      double[] vals, int[] offsets, Partition part, int numBlkRows,
      int numBlkCols) {
      int off = 0;
      int nnz = 0;
      int[] localOffsets = null;

      int[][] offsetsArray = new int[numBlkCols][];
      for (int bj=0; bj<numBlkCols; bj++) {
         int ncols = getBlockColSize(bj);
         localOffsets = new int[ncols];
         for (int i=0; i<ncols; i++) {
            localOffsets[i] = offsets[off+i];
         }
         offsetsArray[bj] = localOffsets;
         off += ncols;
      }
      for (int bi=0; bi<numBlkRows; bi++) {
         MatrixBlock blk;
         for (blk=myRows[bi].myHead; blk!=null; blk=blk.next()) { 
            int bj = blk.getBlockCol();
            if (bj >= numBlkCols) {
               break;
            }
            Partition blkPart = part;
            if (part == Partition.LowerTriangular) {
               if (bj > bi) {
                  break;
               }
               else if (bj < bi) {
                  blkPart = Partition.Full;
               }
            }
            else if (part != Partition.Full) {
               throw new UnsupportedOperationException (
                  "Matrix partition " + part + " not supported");
            }
            nnz += blk.getBlockCCSValues (vals, offsetsArray[bj], blkPart);
         }
      }
      // Update the offsets *unless* offsets == myColIndices, which
      // indicates this routine is being called by getCCSValues()
     // and we don't want to update the offsets
     if (offsets != myColIndices) {
        off = 0;
        for (int bj=0; bj<numBlkCols; bj++) {
           int ncols = getBlockColSize(bj);
           localOffsets = offsetsArray[bj];
           for (int i=0; i<ncols; i++) {
               offsets[off+i] = localOffsets[i];
            }
           off += ncols;
        }
     }
      return nnz;
   }

   public void addNumNonZerosByCol (
      int[] offsets, int idx, Partition part, int numRows, int numCols) {
      BlockSize bsize = getBlockSize (numRows, numCols);

      if (myColIndicesPartition != part ||
          myColIndicesNumBlkRows != bsize.numBlkRows ||
          myColIndicesNumBlkCols != bsize.numBlkCols) {
         updateColIndices (part, bsize.numBlkRows, bsize.numBlkCols);
      }
      // myColIndices has length = numCols+1; last entry gives total
      // number of non-zeros.
      for (int j = 0; j < numCols; j++) {
         offsets[j + idx] += (myColIndices[j + 1] - myColIndices[j]);
      }
   }

   public void add (SparseBlockMatrix M) {
      scaledAdd (1, M, M.numBlockRows(), M.numBlockCols());
   }

   public void add (SparseBlockMatrix M, int numBlkRows, int numBlkCols) {
      scaledAdd (1, M, numBlkRows, numBlkCols);
   }

   public void sub (SparseBlockMatrix M) {
      scaledAdd (-1, M, M.numBlockRows(), M.numBlockCols());
   }

   public void sub (SparseBlockMatrix M, int numBlkRows, int numBlkCols) {
      scaledAdd (-1, M, numBlkRows, numBlkCols);
   }

   public void scaledAdd (double s, SparseBlockMatrix M) {
      scaledAdd (s, M, M.numBlockRows(), M.numBlockCols());
   }
   
   public void scaledAdd (
      double s, SparseBlockMatrix M, int numBlkRows, int numBlkCols) {

      if (numBlkRows > numBlockRows() || numBlkCols > numBlockCols()) {
         throw new IllegalArgumentException (
            "Number of block rows and/or columns in M submatrix exceeds "+
            "number in result matrix");
      }
      if (numBlkRows > M.numBlockRows() || numBlkCols > M.numBlockCols()) {
         throw new IllegalArgumentException (
            "Number of block rows and/or columns in M submatrix exceeds "+
            "number in M itself");
      }
      for (int bi=0; bi<numBlkRows; bi++) {
         if (getBlockRowSize(bi) != M.getBlockRowSize(bi)) {
            throw new IllegalArgumentException (
               "Block row sizes do not conform");
         }
      }
      for (int bj=0; bj<numBlkCols; bj++) {
         if (getBlockColSize(bj) != M.getBlockColSize(bj)) {
            throw new IllegalArgumentException (
               "Block col sizes do not conform");
         }
      }
      for (int bi=0; bi<numBlkRows; bi++) {
         MatrixBlock blkM = M.myRows[bi].myHead;
         MatrixBlock blkR = myRows[bi].myHead;
         MatrixBlock prevR = null;
         while (blkM != null && blkM.getBlockCol() < numBlkCols) {
            int bj = blkM.getBlockCol();
            while (blkR != null && blkR.getBlockCol() < bj) {
               prevR = blkR;
               blkR = blkR.next();
            }
            if (blkR == null || blkR.getBlockCol() > bj) {
               // need to create and add a block
               blkR = blkM.clone();
               if (s != 1) {
                  blkR.scale (s);
               }
               addBlock (bi, bj, blkR);
            }
            else {
               if (s == 1) {
                  blkR.add (blkM);
               }
               else if (s == -1) {
                  blkR.sub (blkM);
               }
               else {
                  blkR.scaledAdd (s, blkM);
               }
            }
            blkM = blkM.next();
         }
      }
   }
   
   /**
    * Sets the current matrix S to (1/2)(S+S^T), making it symmetric.  For this
    * to succeed, the current matrix must have consistent block row/column sizes.
    * 
    * @return true if matrix structure has changed
    */
   public boolean setSymmetric() {
      
      // check sizes match column sizes
      if (numBlockRows() != numBlockCols()) {
         throw new IllegalArgumentException (
            "Number of block rows must match number of block columns in M");
      }
      for (int i=0; i<numBlockRows(); ++i) {
         if (getBlockRowSize(i) != getBlockColSize(i)) {
            throw new IllegalArgumentException("M does not have consistent block"
               + " row and column sizes");
         }
      }
      
      // reset partition info
      myRowIndicesPartition = Partition.None;
      myRowIndicesNumBlkRows = -1;
      myRowIndicesNumBlkCols = -1;
      myRowIndices = null;

      myColIndicesPartition = Partition.None;
      myColIndicesNumBlkRows = -1;
      myColIndicesNumBlkCols = -1;
      myColIndices = null;
      
      // go through and modify/add blocks
      boolean structureModified = false;
      for (int bi=0; bi<myNumBlockRows; bi++) {
         MatrixBlock blk = myRows[bi].firstBlock();
         
         while (blk != null) {
            
            // get corresponding column
            int bj = blk.getBlockCol();
            
            if (bi != bj) {
               MatrixBlock blkS = getBlock(bj, bi);
               
               // both exist, modify blocks to be symmetric
               if (blkS != null) {
                  
                  // make symmetric
                  for (int i=0; i<blk.rowSize(); ++i) {
                     for (int j=0; j<blk.colSize(); ++j) {
                        double val = (blk.get(i, j) + blkS.get(j, i))/2;
                        blk.set(i,j, val);
                        blkS.set(j, i, val);
                     }
                  }
                  
               } else {
                  
                  // only one exists, add new symmetric block
                  blk.scale(0.5);
                  MatrixBlock newBlk = blk.createTranspose();
                  addBlock(bj, bi, newBlk);
                  structureModified = true;
                  
               }
               
            } else if (bi == bj) {
               
               // diagonal
               for (int i=0; i<blk.rowSize()-1; ++i) {
                  for (int j=i+1; j<blk.colSize(); ++j) {
                     double val = (blk.get(i, j)+blk.get(j, i))/2;
                     blk.set(i, j, val ); 
                     blk.set(j, i, val);
                  }
               }
            }
            
            blk = blk.next();
         }
      }
    
      return structureModified;
   }
   
   /**
    * Sets the current matrix to (1/2)(M+M^T). For this to succeed, M
    * must have consistent block row/column sizes.
    *  
    * @param M input matrix
    */
   public void setSymmetric (SparseBlockMatrix M) {
      
      if (M == this) {
         setSymmetric();
         return;
      }
      
      // check sizes match column sizes
      if (M.numBlockRows() != M.numBlockCols()) {
         throw new IllegalArgumentException (
            "Number of block rows must match number of block columns in M");
      }
      for (int i=0; i<M.numBlockRows(); ++i) {
         if (M.getBlockRowSize(i) != M.getBlockColSize(i)) {
            throw new IllegalArgumentException("M does not have consistent block"
               + " row and column sizes");
         }
      }
      
      // create structure
      myNumBlockRows = M.myNumBlockRows;
      myNumBlockCols = M.myNumBlockCols;
      myNumRows = M.myNumRows;
      myNumCols = M.myNumCols;

      myVerticallyLinkedP = M.myVerticallyLinkedP;

      myRows = new MatrixBlockRowList[myNumBlockRows];
      myRowOffsets = new int[myNumBlockRows+1];
      for (int bi = 0; bi < myNumBlockRows; bi++) {
         myRows[bi] = new MatrixBlockRowList();
         myRowOffsets[bi] = M.myRowOffsets[bi];
      }
      myRowOffsets[myNumBlockRows] = M.myRowOffsets[myNumBlockRows];

      myCols = new MatrixBlockColList[myNumBlockCols];
      myColOffsets = new int[myNumBlockCols+1];
      for (int bj = 0; bj < myNumBlockCols; bj++) {
         if (myVerticallyLinkedP) {
            myCols[bj] = new MatrixBlockColList();
         }
         myColOffsets[bj] = M.myColOffsets[bj];
      }
      myColOffsets[myNumBlockCols] = M.myColOffsets[myNumBlockCols];

      myRowIndicesPartition = Partition.None;
      myRowIndicesNumBlkRows = -1;
      myRowIndicesNumBlkCols = -1;
      myRowIndices = null;

      myColIndicesPartition = Partition.None;
      myColIndicesNumBlkRows = -1;
      myColIndicesNumBlkCols = -1;
      myColIndices = null;

      // go through and fill in blocks where both M(bi, bj) and M(bj, bi) exist
      for (int bi=0; bi<myNumBlockRows; bi++) {
         MatrixBlock blk = M.myRows[bi].firstBlock();
         
         while (blk != null) {
            
            // get corresponding column
            int bj = blk.getBlockCol();
            
            if (bi != bj) {
               MatrixBlock blkS = M.getBlock(bj, bi);
               
               // both exist, modify blocks to be symmetric
               if (blkS != null) {
                  MatrixBlock newR = blk.clone();
                  
                  // make symmetric
                  for (int i=0; i<blk.rowSize(); ++i) {
                     for (int j=0; j<blk.colSize(); ++j) {
                        double val = (blk.get(i, j) + blkS.get(j, i))/2;
                        newR.set(i,j, val);
                     }
                  }
                  
                  addBlockWithoutNumber (bi, bj, newR);
                  newR.setBlockNumber (blk.getBlockNumber());
                  
                  MatrixBlock newC = newR.createTranspose();
                  addBlockWithoutNumber (bj, bi, newC);
                  newC.setBlockNumber (blkS.getBlockNumber());
               } else {
                  
                  // only one exists, add block to keep numbers valid
                  MatrixBlock newR = blk.clone();
                  newR.scale(0.5);
                  
                  addBlockWithoutNumber (bi, bj, newR);
                  newR.setBlockNumber (blk.getBlockNumber());
                  
               }
               
            } else if (bi == bj) {
               MatrixBlock newBlk = blk.clone();
               for (int i=0; i<newBlk.rowSize()-1; ++i) {
                  for (int j=i+1; j<newBlk.colSize(); ++j) {
                     double val = (newBlk.get(i, j)+newBlk.get(j, i))/2;
                     newBlk.set(i, j, val ); 
                     newBlk.set(j, i, val);
                  }
               }
               addBlockWithoutNumber (bi, blk.getBlockCol(), newBlk);
               newBlk.setBlockNumber (blk.getBlockNumber());
            }
            
            blk = blk.next();
         }
      }
      
      // add new blocks when only one of M(bi, bj) or M(bj, bi) exists
      for (int bi=0; bi<myNumBlockRows; bi++) {
         MatrixBlock blk = M.myRows[bi].firstBlock();
         
         while (blk != null) {
            
            // get corresponding column
            int bj = blk.getBlockCol();
            
            if (bi != bj) {
               MatrixBlock blkS = M.getBlock(bj, bi);
               
               // only one exists add the mirroring block
               if (blkS == null) {
                  // only one exists, add block to keep numbers valid
                  MatrixBlock newC = blk.createTranspose();
                  newC.scale(0.5);
                  addBlock (bj, bi, newC);
               }
               
            } 
            
            blk = blk.next();
         }
      }
   }

   public String toString (String fmtStr, int nrows, int ncols) {
      int numValues = numNonZeroVals();
      double[] values = new double[numValues];
      int[] colIdxs = new int[numValues];
      int[] rowOffs = new int[rowSize()+1];

      getCRSIndices (colIdxs, rowOffs, Partition.Full);
      getCRSValues (values, Partition.Full);

      StringBuffer buf = new StringBuffer (20 * numValues);
      NumberFormat fmt = new NumberFormat (fmtStr);
      int rowIdx = 0;
      for (int i=0; i<numValues; i++){
         while ((rowIdx+1) < rowSize() && i >= rowOffs[rowIdx+1]-1){
            rowIdx++;
         }
         buf.append ("(" + rowIdx + " " + (colIdxs[i]-1) + " " +
                     fmt.format(values[i]) + ")\n");
      }
      return buf.toString();
   }

   public String getBlockPattern() {
      int nrows = numBlockRows();
      int ncols = numBlockCols();
      StringBuilder buf = new StringBuilder ((nrows + 1) * ncols + 1);
      for (int i = 0; i < nrows; i++) {
         for (int j = 0; j < ncols; j++) {
            if (j > 0) {
               buf.append (' ');
            }
            buf.append (getBlock (i, j) == null ? '.' : 'X');
         }
         buf.append ('\n');
      }
      return buf.toString();
   }

   public void printBlocks (PrintStream ps) {
      for (int bi = 0; bi < myNumBlockRows; bi++) {
         for (MatrixBlock blk = myRows[bi].myHead; blk != null; blk =
            blk.next()) {
            ps.print (blk.rowSize() + "x" + blk.colSize() + "@ "
            + blk.getBlockRow() + "," + blk.getBlockCol() + " ");
         }
         ps.println ("");
      }
   }

   /**
    * Sets the nonzero elements of this matrix to random values
    * in the range -0.5 (inclusive) to 0.5 (exclusive).
    */
   public void setRandomValues () {
      setRandomValues (-0.5, 0.5, RandomGenerator.get(), /*symmetric=*/false);
   }

   /**
    * Sets the nonzero elements of this matrix to random values
    * in the range -0.5 (inclusive) to 0.5 (exclusive).
    *
    * @param symmetric if true, sets transposed values to the same value
    * (ignored if the matrix is not square or does not have identical
    * row and block sizes).
    */
   public void setRandomValues (boolean symmetric) {
      setRandomValues (-0.5, 0.5, RandomGenerator.get(), symmetric);
   }

   /**
    * Sets the nonzero elements of this matrix to random values
    * in a specified range.
    * 
    * @param lower
    * lower random value (inclusive)
    * @param upper
    * upper random value (exclusive)
    * @param generator
    * random number generator
    * @param symmetric if true, sets transposed values to the same value
    * (ignored if the matrix is not square or does not have identical
    * row and block sizes).
    */
   public void setRandomValues (
      double lower, double upper, Random generator, boolean symmetric) {

      if (myNumRows != myNumCols) {
         symmetric = false;
      }
      if (symmetric) {
         for (int bi=1; bi<=myNumBlockRows; bi++) {
            if (myRowOffsets[bi] != myColOffsets[bi]) {
               symmetric = false;
               break;
            }
         }
      }

      for (int bi = 0; bi < myNumBlockRows; bi++) {
         for (MatrixBlock blk = myRows[bi].myHead; blk != null; blk =
            blk.next()) {
            if (blk instanceof DenseMatrixBase) {
               ((DenseMatrixBase)blk).setRandom (lower, upper, generator);
            }
            if (symmetric) {
               int bj = blk.getBlockCol();
               if (bj != bi) {
                  MatrixBlock blkT = myRows[bj].get(bi);
                  if (blkT != null) {
                     setTranspose (blkT, blk);
                  }
               }
               else {
                  setSymmetric (blk);
               }
            }
         }
      }
   }

   private void setSymmetric (DenseMatrix M) {
      if (M.rowSize() != M.colSize()) {
         return;
      }
      for (int i=0; i<M.rowSize(); i++) {
         for (int j=i+1; j<M.colSize(); j++) {
            M.set (j, i, M.get (i, j));
         }
      }
   }

   private void setTranspose (DenseMatrix MT, DenseMatrix M) {
      if (MT.rowSize() != M.colSize() || MT.colSize() != M.rowSize()) {
         return;
      }
      for (int i=0; i<MT.rowSize(); i++) {
         for (int j=0; j<MT.colSize(); j++) {
            MT.set (i, j, M.get (j, i));
         }
      }
   }

   public void set (Matrix M) {
      if (M instanceof SparseBlockMatrix) {
         set ((SparseBlockMatrix)M);
      }
      else {
         super.set (M);
      }
   }

   /**
    * Sets this SparseBlockMatrix to a copy of another SparseBlockMatrix.
    *
    * @param M matrix to be copied
    */
   public void set (SparseBlockMatrix M) {

      myNumBlockRows = M.myNumBlockRows;
      myNumBlockCols = M.myNumBlockCols;
      myNumRows = M.myNumRows;
      myNumCols = M.myNumCols;

      myVerticallyLinkedP = M.myVerticallyLinkedP;

      myRows = new MatrixBlockRowList[myNumBlockRows];
      myRowOffsets = new int[myNumBlockRows+1];
      for (int bi = 0; bi < myNumBlockRows; bi++) {
         myRows[bi] = new MatrixBlockRowList();
         myRowOffsets[bi] = M.myRowOffsets[bi];
      }
      myRowOffsets[myNumBlockRows] = M.myRowOffsets[myNumBlockRows];

      myCols = new MatrixBlockColList[myNumBlockCols];
      myColOffsets = new int[myNumBlockCols+1];
      for (int bj = 0; bj < myNumBlockCols; bj++) {
         if (myVerticallyLinkedP) {
            myCols[bj] = new MatrixBlockColList();
         }
         myColOffsets[bj] = M.myColOffsets[bj];
      }
      myColOffsets[myNumBlockCols] = M.myColOffsets[myNumBlockCols];

      myRowIndicesPartition = Partition.None;
      myRowIndicesNumBlkRows = -1;
      myRowIndicesNumBlkCols = -1;
      myRowIndices = null;

      myColIndicesPartition = Partition.None;
      myColIndicesNumBlkRows = -1;
      myColIndicesNumBlkCols = -1;
      myColIndices = null;

      for (int bi=0; bi<myNumBlockRows; bi++) {
         MatrixBlock blk = M.myRows[bi].firstBlock();
         while (blk != null) {
            MatrixBlock newBlk = blk.clone();
            addBlockWithoutNumber (bi, blk.getBlockCol(), newBlk);
            newBlk.setBlockNumber (blk.getBlockNumber());
            blk = blk.next();
         }
      }
   }

   /**
    * Creates a clone of this SparseBlockMatrix, along with clones of all the
    * associated MatrixBlocks.
    */
   public SparseBlockMatrix clone() {
      SparseBlockMatrix M;
      try {
         M = (SparseBlockMatrix)super.clone();
      }
      catch (CloneNotSupportedException e) {
         throw new InternalErrorException (
            "clone not supported for super class of SparseBlockMatrix");
      }
      M.set (this);
      return M;
   }

   public void getRow (int i, double[] values) {
      getRow (i, values, 0);
   }

   public void getRow (int i, double[] values, int off) {
      if (off + values.length < myNumCols) {
         throw new ImproperSizeException ("'values' is insufficiently large");
      }
      if (i < 0 || i >= myNumRows) {
         throw new ArrayIndexOutOfBoundsException ("requested row=" + i
         + ", number of rows=" + myNumRows);
      }
      // zero all values to start; this is easier ...
      for (int j = 0; j < myNumCols; j++) {
         values[off+j] = 0;
      }
      int bi = getBlockRow (i);
      int ilocal = i - myRowOffsets[bi];
      for (MatrixBlock blk = myRows[bi].myHead; blk != null; blk = blk.next()) {
         int offlocal = myColOffsets[blk.getBlockCol()] + off;
         blk.getRow (ilocal, values, offlocal);
      }
   }
   
   public void zeroRow(int i) {

      if (i < 0 || i >= myNumRows) {
         throw new ArrayIndexOutOfBoundsException ("requested row=" + i
            + ", number of rows=" + myNumRows);
      }
      
      int bi = getBlockRow (i);
      int ilocal = i - myRowOffsets[bi];
      for (MatrixBlock blk = myRows[bi].myHead; blk != null; blk = blk.next()) {
         for (int j=0; j<blk.rowSize(); j++) {
            blk.set(ilocal, j, 0);
         }
      }
   }

   public void getColumn (int j, double[] values) {
      getColumn (j, values, 0, rowSize());
   }

   public void getColumn (int j, double[] values, int off, int nrows) {
      if (off + values.length < nrows) {
         throw new ImproperSizeException ("'values' is insufficiently large");
      }
      int numBlkRows = 0;
      if (nrows > 0) {
         numBlkRows = getAlignedBlockRow (nrows);
         if (numBlkRows == -1) {
            throw new IllegalArgumentException (
               "specified number of rows "+nrows+" is not block aligned");
         }
      }
      int bj = getBlockCol (j);
      if (bj == -1) {
         throw new ArrayIndexOutOfBoundsException (
            "requested col=" + j + ", number of cols=" + myNumCols);
      }
      int jlocal = j - myColOffsets[bj];
      // zero all values to start; this is easier ...
      for (int i = 0; i < nrows; i++) {
         values[off+i] = 0;
      }
      for (int bi=0; bi<numBlkRows; bi++) {
         MatrixBlock blk = myRows[bi].get (bj);
         if (blk != null) {
            blk.getColumn (jlocal, values, myRowOffsets[bi]+off);
            //values[myRowOffsets[bi]+off] = 0;
         }
      }
   }
   
   public void zeroColumn(int j) {
      int bj = getBlockCol (j);
      if (bj == -1) {
         throw new ArrayIndexOutOfBoundsException (
            "requested col=" + j + ", number of cols=" + myNumCols);
      }
      int jlocal = j - myColOffsets[bj];
      for (int bi=0; bi<myNumBlockRows; bi++) {
         MatrixBlock blk = myRows[bi].get (bj);
         if (blk != null) {
            for (int k =0; k<blk.colSize(); k++) {
               blk.set(k, jlocal, 0);
            }
         }
      }
   }

   /** 
    * {@inheritDoc}
    */
   public void checkConsistency () {
      int nrows = myNumRows;
      int ncols = myNumCols;
      for (int i=0; i<nrows; i++) {
         for (int j=0; j<ncols; j++) {
            MatrixBlock blk = getElementBlock (i, j);
            if (blk != null) {
               int bi = blk.getBlockRow();
               int bj = blk.getBlockCol();
               if (get (i, j) !=
                   blk.get (i-myRowOffsets[bi], j-myColOffsets[bj])) {
                  throw new TestException (
                     "Bad row or col offsets at " + i + "," + j);
               }
            }
            else {
               if (get (i, j) != 0) {
                  throw new TestException ("Zero expected at " + i + "," + j);
               }
            }
         }
      }
      for (int bi=0; bi<myNumBlockRows; bi++) {
         for (MatrixBlock blk=myRows[bi].myHead; blk!=null; blk=blk.next()) {
            int rsize = myRowOffsets[bi+1]-myRowOffsets[bi];
            int bj = blk.getBlockCol();
            if (blk.rowSize() != rsize) {
               throw new TestException (
                  "Block("+bi+","+bj+") has rowSize "+blk.rowSize()+" vs "+rsize);
            }
            if (myVerticallyLinkedP) {
               MatrixBlock cblk = myCols[bj].get(bi);
               if (cblk != blk) {
                  throw new TestException (
                     "Block("+bi+","+bj+") not found column-wise");
               }
            }
         }
      }
      if (myRowOffsets[myNumBlockRows] != myNumRows) {
         throw new TestException (
            "Last row offset != number of rows "+myNumRows);
      }
      if (myColOffsets[myNumBlockCols] != myNumCols) {
         throw new TestException (
            "Last col offset != number of cols "+myNumCols);
      }
   }

   public void perturb (double tol) {
      Random randGen = RandomGenerator.get();
      for (int bi = 0; bi < myNumBlockRows; bi++) {
         for (MatrixBlock blk = myRows[bi].myHead; blk != null; blk =
                 blk.next()) {
            for (int i=0; i<blk.rowSize(); i++) {
               for (int j=0; j<blk.colSize(); j++) {
                  double eps = tol*(randGen.nextDouble()-0.5);
                  blk.set (i, j, blk.get (i, j) + eps);
               }
            }
         }
      }
   }

   public void setVerticallyLinked (boolean enable) {
      if (myVerticallyLinkedP != enable) {
         if (enable) {
            createVerticalLinks();
         }
         else {
            clearVerticalLinks();
         }
         myVerticallyLinkedP = enable;
      }
   }

   public boolean isVerticallyLinked() {
      return myVerticallyLinkedP;
   }

   private void clearVerticalLinks() {
      for (int bj=0; bj<myCols.length; bj++) {
         if (myCols[bj] != null) {
            myCols[bj].removeAll(); // presently just sets head =tail = null
            myCols[bj] = null;
         }
      }
   }

   private void createVerticalLinks() {
      // make sure all entries in myCols are non-null, and
      // clear any which are already present
      for (int bj=0; bj<myNumBlockCols; bj++) {
         if (myCols[bj] != null) {
            myCols[bj].removeAll();
         }
         else {
            myCols[bj] = new MatrixBlockColList();
         }
      }
      for (int bi=0; bi<myNumBlockRows; bi++) {
         for (MatrixBlock blk=myRows[bi].myHead; blk!=null; blk=blk.next()) {
            int bj = blk.getBlockCol();
            myCols[bj].add (blk);
         }
      }
   }

   public static SparseBlockMatrix buildKKTSystem (
      SparseBlockMatrix M, SparseBlockMatrix GT) {

      SparseBlockMatrix A = M.clone();
      for (int bj=0; bj<GT.myNumBlockCols; bj++) {
         A.addCol (GT.getBlockColSize(bj));
         A.addRow (GT.getBlockColSize(bj));
      }
      for (int bi=0; bi<GT.myNumBlockRows; bi++) {
         for (MatrixBlock blk=GT.myRows[bi].myHead; blk!=null; blk=blk.next()) {
            MatrixBlock blkNew = blk.clone();
            int bj = M.numBlockCols() + blk.getBlockCol();
            A.addBlock (bi, bj, blkNew);

            // allocate a transpose of blk:
            MatrixBlock blkTsp =
               MatrixBlockBase.alloc (blk.colSize(), blk.rowSize());
            for (int i=0; i<blk.rowSize(); i++) {
               for (int j=0; j<blk.colSize(); j++) {
                  blkTsp.set (j, i, blk.get (i, j));
               }
            }
            A.addBlock (bj, bi, blkTsp);
         }
      }
      return A;
   }
   
   public SparseBlockMatrix createSubMatrix(int numBlockRows, int numBlockCols) {
      if (numBlockRows > myNumBlockRows || numBlockCols > myNumBlockCols) {
         throw new IllegalArgumentException (
            "requested block size "+numBlockRows+"x"+numBlockCols+
            " exceeds matrix dimensions");
      }
      int[] irows = new int[numBlockRows];
      for (int i=0; i<numBlockRows; i++) {
         irows[i] = i;
      }
      int[] icols = new int[numBlockCols];
      for (int i=0; i<numBlockCols; i++) {
         icols[i] = i;
      }
      return createSubMatrix (irows, icols);
   }

   public SparseBlockMatrix createSubMatrix(int[] irows, int[] icols) {
      if (irows.length < 1 || icols.length < 1)
	 return null;
      
      SparseBlockMatrix M = new SparseBlockMatrix();
      M.myVerticallyLinkedP = false;

      M.myNumRows = 0;
      M.myNumBlockRows = irows.length;
      M.myRows = new MatrixBlockRowList[M.myNumBlockRows];
      M.myRowOffsets = new int[M.myNumBlockRows + 1];
      for (int bi = 0; bi < irows.length; bi++) {
	 M.myRows[bi] = new MatrixBlockRowList();
	 M.myRowOffsets[bi] = M.myNumRows;
	 M.myNumRows += myRowOffsets[irows[bi]+1] - myRowOffsets[irows[bi]];
      }
      M.myRowOffsets[M.myNumBlockRows] = M.myNumRows;

      M.myNumCols = 0;
      M.myNumBlockCols = icols.length;
      M.myCols = new MatrixBlockColList[M.myNumBlockCols];
      M.myColOffsets = new int[M.myNumBlockCols + 1];
      for (int bj = 0; bj < icols.length; bj++) {
	 M.myColOffsets[bj] = M.myNumCols;
	 M.myNumCols += myColOffsets[icols[bj]+1] - myColOffsets[icols[bj]];
      }
      M.myColOffsets[M.myNumBlockCols] = M.myNumCols;

      M.myRowIndicesPartition = Partition.None;
      M.myRowIndicesNumBlkRows = -1;
      M.myRowIndicesNumBlkCols = -1;
      M.myRowIndices = null;

      M.myColIndicesPartition = Partition.None;
      M.myColIndicesNumBlkRows = -1;
      M.myColIndicesNumBlkCols = -1;
      M.myColIndices = null;

      int[] idxMap = getIdxMap(icols, myNumBlockCols);
      for (int bi = 0; bi < irows.length; bi++) {
	 MatrixBlock blk = myRows[irows[bi]].firstBlock();
	 while (blk != null) {
	    if (idxMap[blk.getBlockCol()] != -1) {
	       MatrixBlock newBlk = blk.clone();
	       M.addBlock(bi, idxMap[blk.getBlockCol()], newBlk);
	    }
	    blk = blk.next();
	 }
      }

      return M;
   }
   
   public void setSubMatrix(SparseBlockMatrix M, int[] irows, int[] icols) {
      int[] idxMap = getIdxMap(icols, myNumBlockCols);
      for (int bi = 0; bi < irows.length; bi++) {
	 MatrixBlock blk = myRows[irows[bi]].firstBlock();
	 while (blk != null) {
	    if (idxMap[blk.getBlockCol()] != -1) {
	       M.getBlock(bi, idxMap[blk.getBlockCol()]).set(blk);
	    }
	    blk = blk.next();
	 }
      }
   }
   
   public void getSubMatrixRow (int i, double[] values, int off, int[] icols) {
      int ncols = 0;
      int[] colOffsets = new int[icols.length+1];
      for (int bj = 0; bj < icols.length; bj++) {
	 colOffsets[bj] = ncols;
	 ncols += myColOffsets[icols[bj]+1] - myColOffsets[icols[bj]];
      }
      colOffsets[icols.length] = ncols;
      
      if (off + values.length < ncols) {
         throw new ImproperSizeException ("'values' is insufficiently large");
      }
      if (i < 0 || i >= myNumRows) {
         throw new ArrayIndexOutOfBoundsException ("requested row=" + i
         + ", number of rows=" + myNumRows);
      }
      // zero all values to start; this is easier ...
      for (int j = 0; j < ncols; j++) {
         values[j] = 0;
      }
      int bi = getBlockRow (i);
      int ilocal = i - myRowOffsets[bi];
      int[] idxMap = getIdxMap(icols, myNumBlockCols);
      for (MatrixBlock blk = myRows[bi].myHead; blk != null; blk = blk.next()) {
	 if (idxMap[blk.getBlockCol()] != -1) {
	    blk.getRow (
               ilocal, values, colOffsets[idxMap[blk.getBlockCol()]]+off);
	 }
      }
   }
   
   public void getSubMatrixColumn (int j, double[] values, int off, int[] irows) {
      int nrows = 0;
      int[] rowOffsets = new int[irows.length+1];
      for (int bi = 0; bi < irows.length; bi++) {
	 rowOffsets[bi] = nrows;
	 nrows += myRowOffsets[irows[bi]+1] - myRowOffsets[irows[bi]];
      }
      rowOffsets[irows.length] = nrows;
      
      if (off + values.length < nrows) {
         throw new ImproperSizeException ("'values' is insufficiently large");
      }
      int bj = getBlockCol (j);
      if (bj == -1) {
         throw new ArrayIndexOutOfBoundsException (
            "requested col=" + j + ", number of cols=" + myNumCols);
      }
      int jlocal = j - myColOffsets[bj];
      // zero all values to start; this is easier ...
      for (int i = 0; i < nrows; i++) {
         values[i] = 0;
      }

      for (int bi=0; bi<irows.length; bi++) {
         MatrixBlock blk = myRows[irows[bi]].get (bj);
         if (blk != null) {
            blk.getColumn (jlocal, values, rowOffsets[bi]+off);
         }
      }
   }
 
   public void mulSubMatrixVec (double[] res, double[] vec, int[] irows, int[] icols) {
      int nrows = 0;
      int[] rowOffsets = new int[irows.length+1];
      for (int bi = 0; bi < irows.length; bi++) {
	 rowOffsets[bi] = nrows;
	 nrows += myRowOffsets[irows[bi]+1] - myRowOffsets[irows[bi]];
      }
      rowOffsets[irows.length] = nrows;
      
      int ncols = 0;
      int[] colOffsets = new int[icols.length+1];
      for (int bj = 0; bj < icols.length; bj++) {
	 colOffsets[bj] = ncols;
	 ncols += myColOffsets[icols[bj]+1] - myColOffsets[icols[bj]];
      }
      colOffsets[icols.length] = ncols;
      
      for (int i=0; i<nrows; i++) {
         res[i] = 0;
      }

      int[] idxMap = getIdxMap(icols, myNumBlockCols);
      for (int bi=0; bi < irows.length; bi++) {
         for (MatrixBlock blk=myRows[irows[bi]].myHead; blk!=null; blk=blk.next()) {
	    if (idxMap[blk.getBlockCol()] != -1) {
	       blk.mulAdd(res, rowOffsets[bi], vec, colOffsets[idxMap[blk.getBlockCol()]]);
	    }
         }
      }
   }

   public int getSubMatrixRowSize(int[] irows) {
      int nrows = 0;
      for (int bi = 0; bi < irows.length; bi++) {
	 nrows += myRowOffsets[irows[bi] + 1] - myRowOffsets[irows[bi]];
      }
      return nrows;
   }

   public int getSubMatrixColSize(int[] icols) {
      int ncols = 0;
      for (int bj = 0; bj < icols.length; bj++) {
	 ncols += myColOffsets[icols[bj] + 1] - myColOffsets[icols[bj]];
      }
      return ncols;
   }
   
   public static int[] getRange(int idx, int numIdxs) {
      int[] idxs = new int[numIdxs];
      for (int i = idx; i < numIdxs; i++) {
	 idxs[i] = i;
      }
      return idxs;
   }
   
   public static int[] getComp(int[] idxs, int size) {
      int[] compIdxs = new int[size-idxs.length];
      for (int i = 0, j = 0, k = 0; i < size; i++) {
	 if (j < idxs.length && i==idxs[j])
	    j++;
	 else
	    compIdxs[k++]=i;
      }
      return compIdxs;
   }
   
   private int[] getIdxMap(int[] idxs, int size) {
      int[] idxMap = new int[size];
      for (int i = 0, j = 0, k = 0; i < size; i++) {
	 if (k < idxs.length && i == idxs[k]) {
	    idxMap[i] = k++;
	 } else {
	    idxMap[i] = -1;
	 }
      }
      return idxMap;
   }

   public void writeBlocks (PrintWriter pw) throws IOException {
      writeBlocks (pw, new NumberFormat ("%g"));
   }

   /** 
    * Writes the contents of this matrix to a PrintWriter, using a sparse
    * block structure. The entire output is
    * surrounded in square brackets <code>[ ]</code>. The opening bracket
    * is then followed by two integer vectors, each contained within
    * square brackets, giving the number of rows in each block row and
    * the number of columns in each block column. This is then followed
    * by the blocks, presented in row-major order, with each
    * individual block written using the format
    * <pre>
    * [ bi bj nr nc
    *   xx xx xx
    *   xx xx xx
    *   xx xx xx
    * ]
    * </pre>
    * where <code>bi</code> and <code>bj</code> give the block row and column
    * indices, <code>nr</code> and <code>nc</code> give the number
    * of rows and columns in the block, and <code>xx</code> denotes the
    * individual numeric values in dense format. The latter are
    * formatted using a C <code>printf</code> style as
    * described by the parameter <code>NumberFormat</code>.
    *
    * @param pw
    * PrintWriter to write this matrix to
    * @param fmt
    * numeric format
    */   
   public void writeBlocks (PrintWriter pw, NumberFormat fmt) throws IOException {
      pw.print ("[ ");
      IndentingPrintWriter.addIndentation (pw, 2);
      pw.print ("[ ");
      for (int bi=0; bi<numBlockRows(); bi++) {
         pw.print (getBlockRowSize(bi)+" ");
      }
      pw.println ("]");
      pw.print ("[ ");
      for (int bj=0; bj<numBlockCols(); bj++) {
         pw.print (getBlockColSize(bj)+" ");
      }
      pw.println ("]");
      for (int bi=0; bi<numBlockRows(); bi++) {
         for (MatrixBlock blk=myRows[bi].myHead; blk != null; blk = blk.next()) {
            pw.println ("[ "+bi+" "+blk.getBlockCol());
            IndentingPrintWriter.addIndentation (pw, 2);
            blk.write (pw, fmt);
            IndentingPrintWriter.addIndentation (pw, -2);
            pw.println ("]");
         }
      }
      IndentingPrintWriter.addIndentation (pw, -2);
      pw.println ("]");      
      pw.flush();
   }

   /** 
    * Sets the sizing and contents of the matrix to values read from
    * a ReaderTokenizer. The format is assumed to be the sparse
    * block structure described for {@link #writeBlocks writeBlocks}.
    * 
    * @param rtok ReaderTokenizer from which values are read.
    */
   public void scanBlocks (ReaderTokenizer rtok) throws IOException {

      LinkedList<MatrixBlock> blks = new LinkedList<MatrixBlock>();
      rtok.scanToken ('[');
      int[] rowSizes = Scan.scanInts (rtok);
      for (int bi=0; bi<rowSizes.length; bi++) {
         if (rowSizes[bi] <= 0) {
            throw new IOException (
               "size for block row "+bi+" is non-positive: "+rowSizes[bi]);
         }
      }
      int[] colSizes = Scan.scanInts (rtok);
      for (int bj=0; bj<colSizes.length; bj++) {
         if (colSizes[bj] <= 0) {
            throw new IOException (
               "size for block col "+bj+" is non-positive: "+colSizes[bj]);
         }
      }

      while (rtok.nextToken() != ']') {
         rtok.pushBack();
         rtok.scanToken ('[');
         int bi = rtok.scanInteger();
         int bj = rtok.scanInteger();
         if (bi >= rowSizes.length || bj >= colSizes.length) {
            throw new IOException (
               "Block at "+bi+","+bj+" is out of bounds");
         }
         MatrixBlock blk = MatrixBlockBase.alloc (rowSizes[bi], colSizes[bj]);
         blk.scan (rtok);
         rtok.scanToken (']');         
         blk.setBlockRow (bi);
         blk.setBlockCol (bj);
         blks.add (blk);
      }
      removeAllBlocks();

      myRowIndicesNumBlkRows = -1;
      myRowIndicesNumBlkCols = -1;
      myRowIndices = null;
      myColIndicesNumBlkRows = -1;
      myColIndicesNumBlkCols = -1;
      myColIndices = null;

      initRowColSizes (rowSizes, colSizes);

      for (MatrixBlock blk : blks) {
         addBlock (blk.getBlockRow(), blk.getBlockCol(), blk);
      }
      
   }
   
   /**
    * Returns an integer array that uniquely describes the block structure of
    * this matrix. If this equals the array returned by {@link
    * #getBlockStructure()} for another matrix, then the block structure of the
    * two matrices are equal.
    *
    * The size of the array is
    * <pre>
    * 2 + 2*numBlockRows + numBlockCols + numBlocks
    * </pre>
    * where <code>numBlockRows</code>, <code>numBlockCols</code>,
    * and <code>numBlocks</code> are the values returned by
    * {@link #numBlockRows()}, {@link #numBlockCols()}, and {@link #numBlocks()}.
    * The contents of the array are:
    * <pre>
    *    quantity                                            number of values
    *    --------------------------------------------------------------------
    *    number of block rows                                1
    *    number of block columns                             1
    *    block row size for each block row                   numBlockRows
    *    block col size for each block column                numBlockCols
    *    number of blocks in each block row                  numBlockRows
    *    block column index of each block (row major order)  numBlocks
    * </pre>
    * @return matrix block structure
    */
   public int[] getBlockStructure() {
      int[] struct = new int[2+2*myNumBlockRows+myNumBlockCols+numBlocks()];
      struct[0] = myNumBlockRows;
      struct[1] = myNumBlockCols;
      int k = 2;
      for (int bi=0; bi<myNumBlockRows; bi++) {
         struct[k++] = getBlockRowSize(bi);
      }
      for (int bj=0; bj<myNumBlockCols; bj++) {
         struct[k++] = getBlockColSize(bj);
      }
      int j = k+myNumBlockRows; // index into block column index section
      for (int bi=0; bi<myNumBlockRows; bi++) {
         int numBlks = 0;
         for (MatrixBlock blk=myRows[bi].myHead; blk!=null; blk=blk.next()) {
            if (j == struct.length) {
               throw new InternalErrorException (
                  "numBlocks() returns value less than the actual block number");
            }
            struct[j++] = blk.getBlockCol();
            numBlks++;
         }
         struct[k++] = numBlks;
      }
      if (j != struct.length) {
         throw new InternalErrorException (
            "numBlocks() returns value greater than the actual block number");
      }
      return struct;
   }

   /**
    * Returns <code>true</code> if the block structure of this matrix
    * matches the structure described by <code>struct</code>, which should
    * have the same length and format as the array returned by
    * {@link #getBlockStructure()}.
    *
    * @param struct block structure description 
    * @return true if the structure matches
    */
   public boolean blockStructureEquals (int[] struct) {

      if (struct.length < 2+2*myNumBlockRows+myNumBlockCols) {
         return false;
      }
      if (struct[0] != myNumBlockRows ||
          struct[1] != myNumBlockCols) {
         return false;
      }
      int k = 2;
      for (int bi=0; bi<myNumBlockRows; bi++) {
         if (struct[k++] != getBlockRowSize(bi)) {
            return false;
         }
      }
      for (int bj=0; bj<myNumBlockCols; bj++) {
         if (struct[k++] != getBlockColSize(bj)) {
            return false;
         }
      }
      int j = k+myNumBlockRows; // index into block column index section
      for (int bi=0; bi<myNumBlockRows; bi++) {
         int numBlks = 0;
         for (MatrixBlock blk=myRows[bi].myHead; blk!=null; blk=blk.next()) {
            if (j == struct.length || struct[j++] != blk.getBlockCol()) {
               return false;
            }
            numBlks++;
         }
         if (struct[k++] != numBlks) {
            return false;
         }
      }
      if (j != struct.length) {
         return false;
      }
      return true;
   }


   /**
    * Returns true if the structure of this SparseBlockMatrix matches
    * that of another. This means that the matrices must match in
    * terms of size, row and column blocks sizes, and block placement.
    * 
    * @param M1
    * matrix to compare with
    * @return false if the matrices have different structures.
    */
   public boolean blockStructureEquals (SparseBlockMatrix M1) {
      if (M1.myNumBlockRows != myNumBlockRows ||
          M1.myNumBlockCols != myNumBlockCols) {
         return false;
      }
      for (int bi=0; bi<=myNumBlockRows; bi++) {
         if (M1.myRowOffsets[bi] != myRowOffsets[bi]) {
            return false;
         }
      }
      for (int bj=0; bj<=myNumBlockCols; bj++) {
         if (M1.myColOffsets[bj] != myColOffsets[bj]) {
            return false;
         }
      }
      for (int bi=0; bi<myNumBlockRows; bi++) {
         MatrixBlock matchingBlk=M1.myRows[bi].myHead;
         for (MatrixBlock blk=myRows[bi].myHead; blk!=null; blk=blk.next()) {
            if (matchingBlk == null) {
               return false;
            }
            else if (blk.getBlockCol() != matchingBlk.getBlockCol()) {
               return false;
            }
            matchingBlk=matchingBlk.next();
         }
         if (matchingBlk != null) {
            return false;
         }
      }
      return true;
   }

   /**
    * {@inheritDoc}
    */
   public double frobeniusNormSquared() {
      // returns sqrt(sum (diag (M'*M))
      
      double f = 0;
      for (int bi=0; bi<myNumBlockRows; bi++) {
         for (MatrixBlock blk=myRows[bi].myHead; blk!=null; blk=blk.next()) {
            f += blk.frobeniusNormSquared();
         }
      }
      return f;
   }
   
   @Override
   public double maxNorm() {  
      double m = 0;
      for (int bi=0; bi<myNumBlockRows; bi++) {
         for (MatrixBlock blk=myRows[bi].myHead; blk!=null; blk=blk.next()) {
            double n = blk.maxNorm();
            if (n > m) {
               m = n;
            }
         }
      }
      return m;
   }
   
}
>>>>>>> 256c3a24
<|MERGE_RESOLUTION|>--- conflicted
+++ resolved
@@ -1,4 +1,3 @@
-<<<<<<< HEAD
 /**
  * Copyright (c) 2014, by the Authors: John E Lloyd (UBC)
  *
@@ -2628,2637 +2627,6 @@
       return f;
    }
    
-}
-=======
-/**
- * Copyright (c) 2014, by the Authors: John E Lloyd (UBC)
- *
- * This software is freely available under a 2-clause BSD license. Please see
- * the LICENSE file in the ArtiSynth distribution directory for details.
- */
-package maspack.matrix;
-
-import java.io.IOException;
-import java.io.PrintStream;
-import java.io.PrintWriter;
-import java.util.LinkedList;
-import java.util.Random;
-
-import maspack.util.Clonable;
-import maspack.util.IndentingPrintWriter;
-import maspack.util.InternalErrorException;
-import maspack.util.NumberFormat;
-import maspack.util.RandomGenerator;
-import maspack.util.ReaderTokenizer;
-import maspack.util.Scan;
-import maspack.util.TestException;
-
-/**
- * Implements a square sparse matrix composed of MatrixBlocks.
- */
-public class SparseBlockMatrix extends SparseMatrixBase implements Clonable {
-   protected MatrixBlockRowList[] myRows;
-   protected MatrixBlockColList[] myCols;
-   protected int myNumBlockRows;
-   protected int myNumBlockCols;
-
-   static public int warningLevel = 1;
-
-   // amount by which to increase row/column information arrays when
-   // matrix is enlarged on demand.
-   // private static int bufferSizeInc = 256;
-
-   protected int[] myRowOffsets;  // starting row index for each block row
-   protected int[] myColOffsets;  // starting col index for each block col
-   protected int myNumRows;
-   protected int myNumCols;
-
-   protected Partition myRowIndicesPartition = Partition.None;
-   protected int myRowIndicesNumBlkRows = -1;
-   protected int myRowIndicesNumBlkCols = -1;
-   protected int[] myRowIndices;
-
-   protected Partition myColIndicesPartition = Partition.None;
-   protected int myColIndicesNumBlkRows = -1;
-   protected int myColIndicesNumBlkCols = -1;
-   protected int[] myColIndices;
-
-   protected boolean myVerticallyLinkedP = false;
-
-   public enum PrintFormat {
-      MatrixMarket, CRS, CCS,
-   }
-
-   private class BlockSize {
-      int numBlkRows;
-      int numBlkCols;
-
-      BlockSize (int nbr, int nbc) {
-         numBlkRows = nbr;
-         numBlkCols = nbc;
-      }
-
-      public String toString() {
-         return "" + numBlkRows + "x" + numBlkCols;
-      }
-   }
-
-   private int[] resizeIntArray (int[] array, int size) {
-      int[] newArray = new int[size];
-      for (int i = 0; i < array.length && i < size; i++) {
-         newArray[i] = array[i];
-      }
-      return newArray;
-   }
-
-   private void invalidateRowColIndices() {
-      myRowIndicesPartition = Partition.None;
-      myColIndicesPartition = Partition.None;
-   }
-
-   public void setRowCapacity (int newCap) {
-      int nbk = myNumBlockRows;
-      MatrixBlockRowList[] newRows = new MatrixBlockRowList[newCap];
-      for (int i = 0; i < Math.min(nbk,newCap); i++) {
-         newRows[i] = myRows[i];
-      }
-      // myRowOffsets needs at least one more entry than num cols
-      myRowOffsets = resizeIntArray (myRowOffsets, newCap+1);
-      myRows = newRows;
-   }      
-
-   public void addRow (int size) {
-      int nbk = myNumBlockRows;
-      if (nbk == myRows.length) {
-         setRowCapacity (Math.max (((nbk+1)*3)/2, 256));
-      }
-      myRowOffsets[nbk+1] = myRowOffsets[nbk]+size;
-      myRows[nbk] = new MatrixBlockRowList();
-      myNumRows += size;
-
-      myNumBlockRows++;
-   }
-
-   public void addRows (int[] sizes, int num) {
-      int nbk = myNumBlockRows;
-      if (nbk+num > myRows.length) {
-         setRowCapacity (Math.max (((nbk+num)*3)/2, 256));
-      }
-      int nrows = 0;
-      for (int k=0; k<num; k++) {
-         myRowOffsets[nbk+k+1] = myRowOffsets[nbk+k]+sizes[k];
-         nrows += sizes[k];
-         myRows[nbk+k] = new MatrixBlockRowList();
-      }
-      myNumRows += nrows;
-      myNumBlockRows += num;
-   }
-
-   public void setColCapacity (int newCap) {
-      int nbk = myNumBlockCols;
-      MatrixBlockColList[] newCols = new MatrixBlockColList[newCap];
-      for (int i = 0; i < Math.min(nbk, newCap); i++) {
-         newCols[i] = myCols[i];
-      }
-      // myColOffsets needs at least one more entry than num cols
-      myColOffsets = resizeIntArray (myColOffsets, newCap+1);
-      myCols = newCols;
-   }      
-
-   public void addCol (int size) {
-      int nbk = myNumBlockCols;
-      if (nbk == myCols.length) {
-         setColCapacity (Math.max (((nbk+1)*3)/2, 256));
-      }
-      myColOffsets[nbk+1] = myColOffsets[nbk]+size;
-      if (myVerticallyLinkedP) {
-         myCols[nbk] = new MatrixBlockColList();
-      }
-      myNumCols += size;
-      myNumBlockCols++;
-   }
-
-   public void addCols (int[] sizes, int num) {
-      int nbk = myNumBlockCols;
-      if (nbk+num > myCols.length) {
-         setColCapacity (Math.max (((nbk+num)*3)/2, 256));
-      }
-      int ncols = 0;
-      for (int k=0; k<num; k++) {
-         myColOffsets[nbk+k+1] = myColOffsets[nbk+k]+sizes[k];
-         ncols += sizes[k];
-         if (myVerticallyLinkedP) {
-            myCols[nbk+k] = new MatrixBlockColList();
-         }
-      }
-      myNumCols += ncols;
-      myNumBlockCols += num;
-   }
-
-   public SparseBlockMatrix() {
-      this (new int[0]);
-   }
-
-   public SparseBlockMatrix (int[] rowColSizes) {
-      this (rowColSizes, rowColSizes);
-   }
-
-   protected void initRowColSizes (int[] rowSizes, int[] colSizes) {
-      myNumRows = 0;
-      myNumBlockRows = rowSizes.length;
-      myRowOffsets = new int[myNumBlockRows+1];
-      // myOffsets = new int[myNumBlockRows][];
-      for (int i = 0; i < myNumBlockRows; i++) {
-         myRowOffsets[i] = myNumRows;
-         myNumRows += rowSizes[i];
-      }
-      myRowOffsets[myNumBlockRows] = myNumRows;
-
-      myNumCols = 0;
-      myNumBlockCols = colSizes.length;
-      myColOffsets = new int[myNumBlockCols+1];
-      for (int i = 0; i < myNumBlockCols; i++) {
-         myColOffsets[i] = myNumCols;
-         myNumCols += colSizes[i];
-      }
-      myColOffsets[myNumBlockCols] = myNumCols;
-         //      }
-      myRows = new MatrixBlockRowList[myNumBlockRows];
-      for (int i = 0; i < myNumBlockRows; i++) {
-         myRows[i] = new MatrixBlockRowList();
-      }
-      myCols = new MatrixBlockColList[myNumBlockCols];
-      if (myVerticallyLinkedP) {
-         for (int i = 0; i < myNumBlockCols; i++) {
-            myCols[i] = new MatrixBlockColList();
-         }
-      }
-   }
-
-   public SparseBlockMatrix (int[] rowSizes, int[] colSizes) {
-      initRowColSizes (rowSizes, colSizes);
-   }
-
-   public int getBlockRowOffset (int bi) {
-      return myRowOffsets[bi];
-   }
-
-   public int getBlockRowSize (int bi) {
-      if (bi >= 0 && bi < myNumBlockRows) {
-         return myRowOffsets[bi+1] - myRowOffsets[bi];
-      }
-      else {
-         return -1;
-      }
-   }
-
-   public int getBlockColOffset (int bj) {
-      return myColOffsets[bj];
-   }
-
-   public int getBlockColSize (int bj) {
-      if (bj >= 0 && bj < myNumBlockCols) {
-         return myColOffsets[bj+1] - myColOffsets[bj];
-      }
-      else {
-         return -1;
-      }
-   }
-
-   public int numBlocks() {
-      int num = 0;
-      for (int bi=0; bi<myNumBlockRows; bi++) {
-         num += myRows[bi].size(); 
-      }
-      return num;
-   }
-
-   protected MatrixBlock addBlockWithoutNumber (int bi, int bj, MatrixBlock blk) {
-      if (bi > myNumBlockRows || bj > myNumBlockCols) {
-         throw new IllegalArgumentException (
-            "Requested block location "+bi+","+bj+
-            " is out of bounds; matrix block size is "+
-            numBlockRows()+"X"+numBlockCols());
-      }
-      MatrixBlock oldBlk = null;
-      int rowSize = blk.rowSize();
-      int colSize = blk.colSize();
-      if (bi == myNumBlockRows) {
-         addRow (rowSize);
-      }
-      if (bj == myNumBlockCols) {
-         addCol (colSize);
-      }
-      if (rowSize != (myRowOffsets[bi+1]-myRowOffsets[bi]) ||
-          colSize != (myColOffsets[bj+1]-myColOffsets[bj])) {
-         throw new IllegalArgumentException (
-            "Nonconforming block size at bi="+bi+", bj="+bj+": " + blk.getSize() +
-            ", expecting " + getBlockRowSize(bi)+"x"+getBlockColSize(bj));
-      }
-      blk.setBlockCol (bj);
-      blk.setBlockRow (bi);
-      oldBlk = myRows[bi].add (blk);
-      if (myVerticallyLinkedP) {
-         if (myCols[bj].add (blk) != oldBlk) {
-            throw new InternalErrorException (
-               "BlockRowList.add() and BlockColList.add() return different values");
-         }
-      }
-      invalidateRowColIndices();
-      return oldBlk;
-   }
-
-   public int addBlock (int bi, int bj, MatrixBlock blk) {
-      addBlockWithoutNumber (bi, bj, blk);
-      return 0;
-   }
-
-   protected boolean removeBlockWithoutNumber (MatrixBlock oldBlk) {
-      MatrixBlock blk = getBlock (oldBlk.getBlockRow(), oldBlk.getBlockCol());
-      if (blk == oldBlk) {
-         myRows[oldBlk.getBlockRow()].remove (oldBlk);
-         if (myVerticallyLinkedP) {
-            myCols[oldBlk.getBlockCol()].remove (oldBlk);
-         }
-         invalidateRowColIndices();
-         return true;
-      }
-      else {
-         return false;
-      }
-   }
-
-   public boolean removeBlock (MatrixBlock oldBlk) {
-      if (removeBlockWithoutNumber (oldBlk)) {
-         return true;
-      }
-      else {
-         return false;
-      }
-   }
-
-   public MatrixBlock removeBlock (int bi, int bj) {
-      MatrixBlock blk = getBlock (bi, bj);
-      if (blk != null) {
-         removeBlock (blk);
-      }
-      return blk;
-   }
-
-   public void removeAllBlocks() {
-      for (int bi=0; bi<myNumBlockRows; bi++) {
-         myRows[bi].removeAll();
-      }
-      if (myVerticallyLinkedP) {
-         for (int bj=0; bj<myNumBlockCols; bj++) {
-            myCols[bj].removeAll();
-         }
-      }
-      invalidateRowColIndices();
-   }
-
-   public MatrixBlock getBlock (int bi, int bj) {
-      if (bi < 0 || bi >= myNumBlockRows || bj < 0 || bj >= myNumBlockCols) {
-         return null;
-      }
-      return myRows[bi].get (bj);
-   }
-
-   public MatrixBlock firstBlockInRow (int bi) {
-      return myRows[bi].myHead;
-   }
-
-   public MatrixBlock firstBlockInCol (int bj) {
-      if (myVerticallyLinkedP) {
-         return myCols[bj].myHead;
-      }
-      else {
-         MatrixBlock blk;
-         for (int bi=0; bi<myNumBlockRows; bi++) {
-            if ((blk = myRows[bi].get(bj)) != null) {
-               return blk;
-            }
-         }
-         return null;
-      }
-   }
-
-   public int rowSize() {
-      return myNumRows;
-   }
-
-   public int rowSize (int numBlkRows) {
-      return myRowOffsets [numBlkRows];
-   }
-
-   public int numBlockRows() {
-      return myNumBlockRows;
-   }
-
-   public int numBlockCols() {
-      return myNumBlockCols;
-   }
-
-   public int colSize (int numBlkCols) {
-      return myColOffsets[numBlkCols];
-   }
-
-   public int colSize() {
-      return myNumCols;
-   }
-
-   public boolean elementIsNonZero (int i, int j) {
-      return getElementBlock (i, j) != null;
-   }
-
-   public boolean valueIsNonZero (int i, int j) {
-      if (i < 0 || i >= myNumRows || j < 0 || j >= myNumCols) {
-         throw new ArrayIndexOutOfBoundsException ("" + i + "," + j);
-      }
-      MatrixBlock blk = getElementBlock (i, j);
-      if (blk != null) {
-         int bi = blk.getBlockRow();
-         int bj = blk.getBlockCol();
-         return blk.valueIsNonZero (i - myRowOffsets[bi], j - myColOffsets[bj]);
-      }
-      else {
-         return false;
-      }
-   }
-
-   public MatrixBlock getElementBlock (int i, int j) {
-      int bi = getBlockRow (i);
-      if (bi == -1) {
-         return null;
-      }
-      for (MatrixBlock blk = myRows[bi].myHead; blk != null; blk = blk.next()) {
-         int colOff = myColOffsets[blk.getBlockCol()];
-         if (j < colOff) {
-            return null;
-         }
-         else if (j < colOff + blk.colSize()) {
-            return blk;
-         }
-      }
-      return null;
-   }
-
-   public double get (int i, int j) {
-      if (i < 0 || i >= myNumRows || j < 0 || j >= myNumCols) {
-         throw new ArrayIndexOutOfBoundsException ("" + i + "," + j);
-      }
-      MatrixBlock blk = getElementBlock (i, j);
-      if (blk != null) {
-         int bi = blk.getBlockRow();
-         int bj = blk.getBlockCol();
-         return blk.get (i - myRowOffsets[bi], j - myColOffsets[bj]);
-      }
-      else {
-         return 0;
-      }
-   }
-
-   public void set (int i, int j, double val) {
-      set (i, j, val, /*setZeros=*/false);
-   }
-
-   private void set (int i, int j, double val, boolean setZeros) {
-      if (i < 0 || i >= myNumRows || j < 0 || j >= myNumCols) {
-         throw new ArrayIndexOutOfBoundsException ("" + i + "," + j);
-      }
-      MatrixBlock blk = getElementBlock (i, j);
-      int bi, bj;
-      if (blk == null) {
-         if (setZeros ||val != 0) {
-            bi = getBlockRow(i);
-            bj = getBlockCol(j);
-            blk = MatrixBlockBase.alloc (
-               getBlockRowSize(bi), getBlockColSize(bj));
-            addBlock (bi, bj, blk);
-         }
-      }
-      if (blk != null) {
-         bi = blk.getBlockRow();
-         bj = blk.getBlockCol();
-         blk.set (i - myRowOffsets[bi], j - myColOffsets[bj], val);
-      }
-   }
-
-   public void set (double[] values, int[] indices, int nvals) {
-      if (values.length < nvals) {
-         throw new IllegalArgumentException (
-            "nvals exceeds length of values array");
-      }
-      if (indices.length < 2 * nvals) {
-         throw new IllegalArgumentException ("insufficient index values");
-      }
-      setZero();
-      for (int k = 0; k < nvals; k++) {
-         set (indices[2 * k], indices[2 * k + 1], values[k], /*setZeros=*/true);
-      }
-   }
-
-   public int numNonZeroVals() {
-      return numNonZeroVals (Partition.Full, rowSize(), colSize());
-   }
-
-   public int numNonZeroVals (Partition part) {
-      return numNonZeroVals (part, rowSize(), colSize());
-   }
-
-   private BlockSize getBlockSize (int numRows, int numCols) {
-      if (numRows > rowSize() || numCols > colSize()) {
-         throw new IllegalArgumentException (
-            "submatrix "+getSubMatrixStr(0,numRows-1,0,numCols-1)+
-            " exceeds "+getSize()+" matrix size");
-      }
-      int numBlkRows, numBlkCols;
-      numBlkRows = getAlignedBlockRow (numRows);
-      numBlkCols = getAlignedBlockCol (numCols);
-      if (numBlkRows == -1 || numBlkCols == -1) {
-         throw new IllegalArgumentException (
-            "submatrix "+getSubMatrixStr(0,numRows-1,0,numCols-1)+
-            " is not block aligned");
-      }
-      return new BlockSize (numBlkRows, numBlkCols);
-   }
-
-   public int numNonZeroVals (Partition part, int numRows, int numCols) {
-      BlockSize bsize = getBlockSize (numRows, numCols);
-      int num = 0;
-      switch (part) {
-         case None: {
-            return 0;
-         }
-         case Full: {
-            for (int bi = 0; bi < bsize.numBlkRows; bi++) {
-               for (MatrixBlock blk = myRows[bi].myHead;
-                    blk != null && blk.getBlockCol() < bsize.numBlkCols;
-                    blk = blk.next()) {
-                  num += blk.numNonZeroVals();
-               }
-            }
-            break;
-         }
-         case UpperTriangular: {
-            for (int bi = 0; bi < bsize.numBlkRows; bi++) {
-               for (MatrixBlock blk = myRows[bi].myHead;
-                    blk != null && blk.getBlockCol() < bsize.numBlkCols;
-                    blk = blk.next()) {
-                  if (blk.getBlockCol() > bi) {
-                     num += blk.numNonZeroVals();
-                  }
-                  else if (blk.getBlockCol() == bi) {
-                     num += blk.numNonZeroVals (
-                        Partition.UpperTriangular, blk.rowSize(), blk.colSize());
-                  }
-               }
-            }
-            break;
-         }
-         case LowerTriangular: {
-            for (int bi = 0; bi < bsize.numBlkRows; bi++) {
-               MatrixBlock blk;
-               for (blk=myRows[bi].myHead; blk!=null; blk=blk.next()) { 
-                  int bj = blk.getBlockCol();
-                  if (bj > bi || bj >= bsize.numBlkCols) {
-                     break;
-                  }
-                  if (bj < bi) {
-                     num += blk.numNonZeroVals();
-                  }
-                  else { // bj == bi
-                     num += blk.numNonZeroVals (
-                        Partition.LowerTriangular, blk.rowSize(), blk.colSize());
-                  }
-               }
-            }           
-            break;
-         }
-         default: {
-            throw new InternalErrorException ("Unimplemented partition: "
-            + part);
-         }
-      }
-      return num;
-   }
-
-   public void setZero() {
-      for (int bi = 0; bi < myNumBlockRows; bi++) {
-         for (MatrixBlock blk = myRows[bi].myHead; blk != null; blk =
-            blk.next()) {
-            blk.setZero();
-         }
-      }
-   }
-
-   public void scale (double s) {
-      for (int bi = 0; bi < myNumBlockRows; bi++) {
-         for (MatrixBlock blk = myRows[bi].myHead; blk != null; blk =
-            blk.next()) {
-            blk.scale (s);
-         }
-      }
-   }
-
-
-   // protected void mulVec (double[] res, double[] vec, int nr, int nc) {
-   //    for (int i=0; i<nr; i++) {
-   //       res[i] = 0;
-   //    }
-   //    mulAddVec (res, vec, nr, nc);
-   // }
-
-   // @Override
-   // protected void mulAddVec (double[] res, double[] vec, int nr, int nc) {
-   //    for (int bi=0; bi<myNumBlockRows && myRowOffsets[bi]<nr; bi++) {
-   //       int rowOff = myRowOffsets[bi];
-   //       for (MatrixBlock blk=myRows[bi].myHead; blk!=null; blk=blk.next()) {
-   //          int colOff = myColOffsets[blk.getBlockCol()];
-   //          if (colOff >= nc) {
-   //             break;
-   //          }
-   //          blk.mulAdd (res, rowOff, vec, colOff);
-   //       }
-   //    }
-   // }
-
-   // protected void mulTransposeVec (double[] res, double[] vec, int nr, int nc) {
-   //    // note that here nr and nc refer to the *transposed* matrix
-   //    for (int j=0; j<nr; j++) {
-   //       res[j] = 0;
-   //    }
-   //    for (int bi=0; bi<myNumBlockRows && myRowOffsets[bi]<nc; bi++) {
-   //       int rowOff = myRowOffsets[bi];
-   //       for (MatrixBlock blk=myRows[bi].myHead; blk!=null; blk = blk.next()) {
-   //          int colOff = myColOffsets[blk.getBlockCol()];
-   //          if (colOff >= nr) {
-   //             break;
-   //          }
-   //          blk.mulTransposeAdd (res, colOff, vec, rowOff);
-   //       }        
-   //    }
-   // }
-
-   protected void mulVec (
-      double[] res, double[] vec, int r0, int nr, int c0, int nc) {
-      for (int i=0; i<nr; i++) {
-         res[i] = 0;
-      }
-      mulAddVec (res, vec, r0, nr, c0, nc);
-   }
-
-   protected void mulAddVec (
-      double[] res, double[] vec, int r0, int nr, int c0, int nc) {
-
-      int rowf = r0 + nr;
-      int colf = c0 + nc;
-      int bi0 = getBlockRow (r0);
-      
-      // not a valid row
-      if (bi0 < 0) {
-         return;
-      }
-
-      for (int bi=bi0; bi<myNumBlockRows && myRowOffsets[bi]<rowf; bi++) {
-         int rowOff = myRowOffsets[bi];
-         for (MatrixBlock blk=myRows[bi].myHead; blk!=null; blk=blk.next()) {
-            int colOff = myColOffsets[blk.getBlockCol()];
-            if (colOff >= colf) {
-               break;
-            }
-            else if (colOff >= c0) {
-               blk.mulAdd (res, rowOff-r0, vec, colOff-c0);
-            }
-         }
-      }
-   }
-
-   protected void mulTransposeVec (
-      double[] res, double[] vec, int r0, int nr, int c0, int nc) {
-      // note that here r0, nr, c0 and nc refer to the *transposed* matrix
-      for (int j=0; j<nr; j++) {
-         res[j] = 0;
-      }
-      mulTransposeAddVec (res, vec, r0, nr, c0, nc);
-   }
-
-   protected void mulTransposeAddVec (
-      double[] res, double[] vec, int r0, int nr, int c0, int nc) {
-
-      int rowf = c0 + nc;
-      int colf = r0 + nr;
-      int bi0 = getBlockRow (c0);
-
-      for (int bi=bi0; bi<myNumBlockRows && myRowOffsets[bi]<rowf; bi++) {
-         int rowOff = myRowOffsets[bi];
-         for (MatrixBlock blk=myRows[bi].myHead; blk!=null; blk = blk.next()) {
-            int colOff = myColOffsets[blk.getBlockCol()];
-            if (colOff >= colf) {
-               break;
-            }
-            else if (colOff >= r0) {
-               blk.mulTransposeAdd (res, colOff-r0, vec, rowOff-c0);
-            }
-         }        
-      }
-   }
-
-   protected void mulCheckArgs (
-      VectorNd vr, VectorNd v1, int r0, int nr, int c0, int nc) {
-      super.mulCheckArgs (vr, v1, r0, nr, c0, nc);
-      if (getAlignedBlockRow (r0) == -1 ||
-          getAlignedBlockRow (r0+nr) == -1 ||
-          getAlignedBlockCol (c0) == -1 ||
-          getAlignedBlockCol (c0+nc) == -1) {
-         throw new ImproperSizeException (
-            "Specified submatrix "+getSubMatrixStr(r0,nr,c0,nc)+
-            " is not block aligned");
-      }
-   }
-
-   protected void mulTransposeCheckArgs (
-      VectorNd vr, VectorNd v1, int r0, int nr, int c0, int nc) {
-      super.mulTransposeCheckArgs (vr, v1, r0, nr, c0, nc);
-      if (getAlignedBlockCol (r0) == -1 ||
-          getAlignedBlockCol (r0+nr) == -1 ||
-          getAlignedBlockRow (c0) == -1 ||
-          getAlignedBlockRow (c0+nc) == -1) {
-         throw new ImproperSizeException (
-            "Specified submatrix "+getSubMatrixStr(r0,nr,c0,nc)+
-            " is not block aligned");
-      }
-   }
-
-   void updateRowIndices (Partition part, int numBlkRows, int numBlkCols) {
-      int numRows = rowSize (numBlkRows);
-      myRowIndices = new int[numRows + 1];
-      int off = 0;
-      for (int bi = 0; bi < numBlkRows; bi++) {
-         for (MatrixBlock blk = myRows[bi].myHead;
-              blk != null && blk.getBlockCol() < numBlkCols;
-              blk = blk.next()) {
-            if (part == Partition.UpperTriangular) {
-               if (blk.getBlockRow() == blk.getBlockCol()) {
-                  blk.addNumNonZerosByRow (myRowIndices, off, part);
-               }
-               else if (blk.getBlockRow() < blk.getBlockCol()) {
-                  blk.addNumNonZerosByRow (myRowIndices, off, Partition.Full);
-               }
-            }
-            else {
-               blk.addNumNonZerosByRow (myRowIndices, off, part);
-            }
-         }
-         off += getBlockRowSize(bi);
-      }
-      int accum = 0;
-      for (int i = 0; i < numRows; i++) {
-         double num = myRowIndices[i];
-         myRowIndices[i] = accum;
-         accum += num;
-      }
-      myRowIndices[numRows] = accum;
-      myRowIndicesPartition = part;
-      myRowIndicesNumBlkRows = numBlkRows;
-      myRowIndicesNumBlkCols = numBlkCols;
-   }
-
-   void updateColIndices (Partition part, int numBlkRows, int numBlkCols) {
-      int numCols = colSize (numBlkCols);
-      myColIndices = new int[numCols + 1];
-      // int off = 0;
-
-      for (int bi = 0; bi < numBlkRows; bi++) {
-         MatrixBlock blk;
-         for (blk = myRows[bi].myHead; blk != null; blk = blk.next()) {
-            Partition blkPart = part;
-            int bj = blk.getBlockCol();
-            if (bj >= numBlkCols) {
-               break;
-            }
-            if (part == Partition.LowerTriangular) {
-               if (bj > bi) {
-                  break;
-               }
-               else if (bj < bi) {
-                  blkPart = Partition.Full;
-               }
-            }
-            else if (part != Partition.Full) {
-               throw new UnsupportedOperationException (
-                  "Matrix partition " + part + " not supported");
-            }
-            blk.addNumNonZerosByCol (myColIndices, myColOffsets[bj], blkPart);
-         }
-      }
-      int accum = 0;
-      for (int i = 0; i < numCols; i++) {
-         double num = myColIndices[i];
-         myColIndices[i] = accum;
-         accum += num;
-      }
-      myColIndices[numCols] = accum;
-      myColIndicesPartition = part;
-      myColIndicesNumBlkRows = numBlkRows;
-      myColIndicesNumBlkCols = numBlkCols;
-   }
-
-   /**
-    * Returns the block row index corresponding to an element row index.
-    * 
-    * @param i
-    * element row index
-    * @return corresponding block row index, or -1 if the element index is out
-    * of range.
-    */
-   public int getBlockRow (int i) {
-      if (i < 0 || i >= myNumRows) {
-         return -1;
-      }
-      // do a search between biLo <= bi < biHi, guided by the local difference
-      // between the number of rows and blocks.
-      int biLo = 0;
-      int biHi = myNumBlockRows;
-      // initial guess; compute as double to prevent overflow
-      int bi = (int)(i*(myNumBlockRows/(double)myNumRows));
-      while (true) {
-         if (i < myRowOffsets[bi]) { // reduce bi
-            biHi = bi;
-         }
-         else if (i >= myRowOffsets[bi+1]) { // increase bi
-            biLo = bi+1;
-         }
-         else { // done
-            return bi;
-         }
-         int nrows = myRowOffsets[biHi] - myRowOffsets[biLo];
-         // compute as double to prevent overflow:
-         bi = biLo + (int)((i-myRowOffsets[biLo])*((biHi-biLo)/(double)nrows));
-      }
-   }
-
-   /**
-    * Returns the block column index corresponding to an element column index.
-    * 
-    * @param j
-    * element column index
-    * @return corresponding block column index, or -1 if the element index is
-    * out of range.
-    */
-   public int getBlockCol (int j) {
-      if (j < 0 || j >= myNumCols) {
-         return -1;
-      }
-      // do a search between biLo <= bi < biHi, guided by the local difference
-      // between the number of columns and blocks.
-      int biLo = 0;
-      int biHi = myNumBlockCols;
-      // initial guess; compute as double to prevent overflow
-      int bi = (int)(j*(myNumBlockCols/(double)myNumCols));
-      while (true) {
-         if (j < myColOffsets[bi]) { // reduce bi
-            biHi = bi;
-         }
-         else if (j >= myColOffsets[bi+1]) { // increase bi
-            biLo = bi+1;
-         }
-         else { // done
-            return bi;
-         }
-         int ncols = myColOffsets[biHi] - myColOffsets[biLo];
-         // compute as double to prevent overflow:
-         bi = biLo + (int)((j-myColOffsets[biLo])*((biHi-biLo)/(double)ncols));
-      }
-   }
-
-   /**
-    * If a specified element row index is aligned with the beginning of a block
-    * row, then this method returns the corresponding block row index. The
-    * element row index may equal the number of matrix rows, in which case the
-    * corresponding block row equals the number of block rows in the matrix.
-    * 
-    * @param i
-    * element row index
-    * @return corresponding aligned block row index, or -1 if the index is not
-    * aligned.
-    */
-   public int getAlignedBlockRow (int i) {
-      if (i == myNumRows) {
-         return myNumBlockRows;
-      }
-      else {
-         int bi = getBlockRow (i);
-         if (bi == -1 || myRowOffsets[bi] != i) {
-            return -1;
-         }
-         else {
-            return bi;
-         }
-      }
-   }
-
-   /**
-    * Ian TODO
-    */
-   public SparseBlockMatrix getSubMatrix (
-      int bi, int bj, int numBlkRows, int numBlkCols, SparseBlockMatrix dest) {
-      return null;
-   }
-
-   /**
-    * If a specified element column index is aligned with the beginning of a
-    * block column, then this method returns the corresponding block column
-    * index. The element column index may equal the number of matrix columns, in
-    * which case the corresponding block column equals the number of block
-    * columns in the matrix.
-    * 
-    * @param j
-    * element column index
-    * @return corresponding aligned block column index, or -1 if the index is
-    * not aligned.
-    */
-   public int getAlignedBlockCol (int j) {
-      if (j == myNumCols) {
-         return myNumBlockCols;
-      }
-      else {
-         int bj = getBlockCol (j);
-         if (bj == -1 || myColOffsets[bj] != j) {
-            return -1;
-         }
-         else {
-            return bj;
-         }
-      }
-   }
-
-   /**
-    * Gets the compressed row storage (CRS) indices for a principal sub-matrix
-    * of this matrix delimited by the first <code>numRows</code> rows and the
-    * first <code>numCols</code> columns. The sub-matrix must be
-    * block-aligned. Indices are 0-based and the sub-matrix is traversed in
-    * row-major order.
-    * 
-    * @param colIdxs
-    * returns the column indices of each non-zero element. This array must have
-    * a length equal at least to the number of non-zero elements in the
-    * sub-matrix.
-    * @param rowOffs
-    * returns the offsets into <code>colIdxs</code> corresponding to the first
-    * non-zero element in each row. This array must have a length equal at least
-    * to the number of rows in the sub-matrix.
-    * @param part
-    * specifies what portion of the sub-matrix to store; must be either
-    * {@link maspack.matrix.Matrix.Partition#Full Full} or
-    * {@link maspack.matrix.Matrix.Partition#UpperTriangular UpperTriangular}
-    * @param numRows
-    * number of rows delimiting the sub-matrix
-    * @param numCols
-    * number of columns delimiting the sub-matrix
-    * @return number of non-zero elements
-    */
-   public int getCRSIndices (
-      int[] colIdxs, int[] rowOffs, Partition part, int numRows, int numCols) {
-      BlockSize bsize = getBlockSize (numRows, numCols);
-      if (myRowIndicesPartition != part ||
-          myRowIndicesNumBlkRows != bsize.numBlkRows ||
-          myRowIndicesNumBlkCols != bsize.numBlkCols) {
-         updateRowIndices (part, bsize.numBlkRows, bsize.numBlkCols);
-      }
-      int nnz = doGetBlockCRSIndices (
-         colIdxs, 0, myRowIndices, part, bsize.numBlkRows, bsize.numBlkCols);
-      for (int i=0; i<nnz; i++) {
-         // XXX increment colIdxs since doGetBlockCRSIndices is 0-based
-         colIdxs[i]++;
-      }
-      if (rowOffs != null) {
-         for (int i = 0; i < numRows; i++) {
-            rowOffs[i] = myRowIndices[i]+1;
-         }
-         rowOffs[numRows] = nnz+1;
-      }
-      return nnz;
-   }
-
-   /**
-    * Gets the compressed row storage (CRS) values for a principal sub-matrix of
-    * this matrix delimited by the first <code>numRows</code> rows and the
-    * first <code>numCols</code> columns. The sub-matrix must be
-    * block-aligned, and it is traversed in row-major order.
-    * 
-    * @param vals
-    * returns the value of each non-zero element. This array must have a length
-    * equal at least to the number of non-zero elements in the sub-matrix.
-    * @param part
-    * specifies what portion of the sub-matrix to store; must be either
-    * {@link maspack.matrix.Matrix.Partition#Full Full} or
-    * {@link maspack.matrix.Matrix.Partition#UpperTriangular UpperTriangular}
-    * @param numRows
-    * number of rows delimiting the sub-matrix
-    * @param numCols
-    * number of columns delimiting the sub-matrix
-    * @return number of non-zero elements
-    */
-   public int getCRSValues (
-      double[] vals, Partition part, int numRows, int numCols) {
-      BlockSize bsize = getBlockSize (numRows, numCols);
-      if (myRowIndicesPartition != part ||
-          myRowIndicesNumBlkRows != bsize.numBlkRows ||
-          myRowIndicesNumBlkCols != bsize.numBlkCols) {
-         updateRowIndices (part, bsize.numBlkRows, bsize.numBlkCols);
-      }
-      return doGetBlockCRSValues (
-         vals, myRowIndices, part, bsize.numBlkRows, bsize.numBlkCols);
-   }
-
-   public int getBlockCRSIndices (
-      int[] colIdxs, int colOff, int[] offsets, Partition part) {
-      return getBlockCRSIndices (
-         colIdxs, colOff, offsets, part, myNumRows, myNumCols);
-   }
-
-   public int getBlockCRSIndices (
-      int[] colIdxs, int colOff, int[] offsets, Partition part, int numRows,
-      int numCols) {
-      BlockSize bsize = getBlockSize (numRows, numCols);
-      return doGetBlockCRSIndices (
-         colIdxs, colOff, offsets, part, bsize.numBlkRows, bsize.numBlkCols);
-   }
-
-   private int doGetBlockCRSIndices (
-      int[] colIdxs, int colOff, int[] offsets, Partition part, int numBlkRows,
-      int numBlkCols) {
-
-      int off = 0;
-      int nnz = 0;
-      int[] localOffsets = null;
-      for (int bi = 0; bi < numBlkRows; bi++) {
-         int nrows = getBlockRowSize(bi);
-         if (localOffsets == null || localOffsets.length != nrows) {
-            localOffsets = new int[nrows];
-         }
-         for (int i = 0; i < nrows; i++) {
-            localOffsets[i] = offsets[off + i];
-         }
-         for (MatrixBlock blk = myRows[bi].myHead;
-              blk != null && blk.getBlockCol() < numBlkCols;
-              blk = blk.next()) {
-            int bj = blk.getBlockCol();
-            int localColOff = myColOffsets[bj] + colOff;
-            if (part == Partition.UpperTriangular) {
-               if (bj == bi) {
-                  nnz += blk.getBlockCRSIndices (
-                     colIdxs, localColOff, localOffsets, part);
-               }
-               else if (bj > bi) {
-                  nnz += blk.getBlockCRSIndices (
-                     colIdxs, localColOff, localOffsets, Partition.Full);
-               }
-            }
-            else if (part == Partition.Full) {
-               nnz += blk.getBlockCRSIndices (
-                  colIdxs, localColOff, localOffsets, Partition.Full);
-            }
-            else {
-               throw new UnsupportedOperationException ("Matrix partition "
-               + part + " not supported");
-            }
-         }
-         // Update the offsets *unless* offsets == myRowIndices, which
-         // indicates this routine is being called by getCRSIndices()
-         // and we don't want to update the offsets
-         if (offsets != myRowIndices) {
-            for (int i = 0; i < nrows; i++) {
-               offsets[off + i] = localOffsets[i];
-            }
-         }
-         off += nrows;
-      }
-      return nnz;
-   }
-
-   public int getBlockCRSValues (double[] vals, int[] offsets, Partition part) {
-      return getBlockCRSValues (vals, offsets, part, myNumRows, myNumCols);
-   }
-
-   public int getBlockCRSValues (
-      double[] vals, int[] offsets, Partition part, int numRows, int numCols) {
-      BlockSize bsize = getBlockSize (numRows, numCols);
-      return doGetBlockCRSValues (
-         vals, offsets, part, bsize.numBlkRows, bsize.numBlkCols);
-   }
-
-   private int doGetBlockCRSValues (
-      double[] vals, int[] offsets, Partition part, int numBlkRows,
-      int numBlkCols) {
-      int off = 0;
-      int nnz = 0;
-      int[] localOffsets = null;
-      for (int bi = 0; bi < numBlkRows; bi++) {
-         int nrows = getBlockRowSize(bi);
-         if (localOffsets == null || localOffsets.length != nrows) {
-            localOffsets = new int[nrows];
-         }
-         for (int i = 0; i < nrows; i++) {
-            localOffsets[i] = offsets[off + i];
-         }
-         for (MatrixBlock blk = myRows[bi].myHead;
-              blk != null && blk.getBlockCol() < numBlkCols;
-              blk = blk.next()) {
-            int bj = blk.getBlockCol();
-            if (part == Partition.UpperTriangular) {
-               if (bj == bi) {
-                  nnz += blk.getBlockCRSValues (vals, localOffsets, part);
-               }
-               else if (bj > bi) {
-                  nnz += blk.getBlockCRSValues (
-                     vals, localOffsets, Partition.Full);
-               }
-            }
-            else if (part == Partition.Full) {
-               nnz += blk.getBlockCRSValues (vals, localOffsets, Partition.Full);
-            }
-            else {
-               throw new UnsupportedOperationException ("Matrix partition "
-               + part + " not supported");
-            }
-         }
-         // Update the offsets *unless* offsets == myRowIndices, which
-         // indicates this routine is being called by getCRSValues()
-         // and we don't want to update the offsets
-         if (offsets != myRowIndices) {
-            for (int i = 0; i < nrows; i++) {
-               offsets[off + i] = localOffsets[i];
-            }
-         }
-         off += nrows;
-      }
-      return nnz;
-   }
-
-   public void addNumNonZerosByRow (int[] offsets, int idx, Partition part) {
-      addNumNonZerosByRow (offsets, idx, part, myNumRows, myNumCols);
-   }
-
-   public void addNumNonZerosByRow (
-      int[] offsets, int idx, Partition part, int numRows, int numCols) {
-      BlockSize bsize = getBlockSize (numRows, numCols);
-      if (myRowIndicesPartition != part ||
-          myRowIndicesNumBlkRows != bsize.numBlkRows ||
-          myRowIndicesNumBlkCols != bsize.numBlkCols) {
-         updateRowIndices (part, bsize.numBlkRows, bsize.numBlkCols);
-      }
-      // myRowIndices has length = numRows+1; last entry gives total
-      // number of non-zeros.
-      for (int i = 0; i < numRows; i++) {
-         offsets[i + idx] += (myRowIndices[i + 1] - myRowIndices[i]);
-      }
-   }
-
-   /**
-    * Gets the compressed column storage (CCS) indices for a principal
-    * sub-matrix of this matrix delimited by the first <code>numRows</code>
-    * rows and the first <code>numCols</code> columns. The sub-matrix must be
-    * block-aligned. Indices are 0-based and the sub-matrix is traversed in
-    * column-major order.
-    * 
-    * @param rowIdxs
-    * returns the row indices of each non-zero element. This array must have a
-    * length equal at least to the number of non-zero elements in the
-    * sub-matrix.
-    * @param colOffs
-    * returns the offsets into <code>rowIdxs</code> corresponding to the first
-    * non-zero element in each column. This array must have a length equal at
-    * least to the number of columns in the sub-matrix.
-    * @param part
-    * specifies what portion of the sub-matrix to store; must be either
-    * {@link maspack.matrix.Matrix.Partition#Full Full} or
-    * {@link maspack.matrix.Matrix.Partition#LowerTriangular LowerTriangular}
-    * @param numRows
-    * number of rows delimiting the sub-matrix
-    * @param numCols
-    * number of columns delimiting the sub-matrix
-    * @return number of non-zero elements
-    */
-   public int getCCSIndices (
-      int[] rowIdxs, int[] colOffs, Partition part, int numRows, int numCols) {
-      BlockSize bsize = getBlockSize (numRows, numCols);
-      if (myColIndicesPartition != part ||
-          myColIndicesNumBlkRows != bsize.numBlkRows ||
-          myColIndicesNumBlkCols != bsize.numBlkCols) {
-         updateColIndices (part, bsize.numBlkRows, bsize.numBlkCols);
-      }
-      int nnz = doGetBlockCCSIndices (
-         rowIdxs, 0, myColIndices, part, bsize.numBlkRows, bsize.numBlkCols);
-      for (int i=0; i<nnz; i++) {
-         // XXX increment rowIdxs since doGetBlockCRSIndices is 0-based
-         rowIdxs[i]++;
-      }      
-      if (colOffs != null) {
-         for (int i = 0; i < numCols; i++) {
-            colOffs[i] = myColIndices[i]+1;
-         }
-         colOffs[numCols] = nnz+1;
-      }
-      return nnz;
-   }
-
-   /**
-    * Gets the compressed column storage (CCS) values for a principal sub-matrix
-    * of this matrix delimited by the first <code>numRows</code> rows and the
-    * first <code>numCols</code> columns. The sub-matrix must be block aligned
-    * and it is traversed in column-major order.
-    * 
-    * @param vals
-    * returns the value of each non-zero element. This array must have a length
-    * equal at least to the number of non-zero elements in the sub-matrix.
-    * @param part
-    * specifies what portion of the sub-matrix to store; must be either
-    * {@link maspack.matrix.Matrix.Partition#Full Full} or
-    * {@link maspack.matrix.Matrix.Partition#LowerTriangular LowerTriangular}
-    * @param numRows
-    * number of rows delimiting the sub-matrix
-    * @param numCols
-    * number of columns delimiting the sub-matrix
-    * @return number of non-zero elements
-    */
-   public int getCCSValues (
-      double[] vals, Partition part, int numRows, int numCols) {
-      BlockSize bsize = getBlockSize (numRows, numCols);
-      if (myColIndicesPartition != part ||
-          myColIndicesNumBlkRows != bsize.numBlkRows ||
-          myColIndicesNumBlkCols != bsize.numBlkCols) {
-         updateColIndices (part, bsize.numBlkRows, bsize.numBlkCols);
-      }
-      return doGetBlockCCSValues (
-         vals, myColIndices, part, bsize.numBlkRows, bsize.numBlkCols);
-   }
-
-   public int getBlockCCSIndices (
-      int[] rowIdxs, int rowOff, int[] offsets, Partition part) {
-      return getBlockCCSIndices (
-         rowIdxs, rowOff, offsets, part, myNumRows, myNumCols);
-   }
-
-   public int getBlockCCSIndices (
-      int[] rowIdxs, int rowOff, int[] offsets, Partition part, int numRows,
-      int numCols) {
-      BlockSize bsize = getBlockSize (numRows, numCols);
-      return doGetBlockCCSIndices (
-         rowIdxs, rowOff, offsets, part, bsize.numBlkRows, bsize.numBlkCols);
-   }
-
-   private int doGetBlockCCSIndices (
-      int[] rowIdxs, int rowOff, int[] offsets, Partition part, int numBlkRows,
-      int numBlkCols) {
-      int off = 0;
-      int nnz = 0;
-      int[] localOffsets = null;
-
-      int[][] offsetsArray = new int[numBlkCols][];
-      for (int bj=0; bj<numBlkCols; bj++) {
-         int ncols = getBlockColSize(bj);
-         localOffsets = new int[ncols];
-         for (int i=0; i<ncols; i++) {
-            localOffsets[i] = offsets[off+i];
-         }
-         offsetsArray[bj] = localOffsets;
-         off += ncols;
-      }
-      for (int bi=0; bi<numBlkRows; bi++) {
-         int localRowOff = myRowOffsets[bi] + rowOff;
-         MatrixBlock blk;
-         for (blk=myRows[bi].myHead; blk!=null; blk=blk.next()) { 
-            int bj = blk.getBlockCol();
-            if (bj >= numBlkCols) {
-               break;
-            }
-            Partition blkPart = part;
-            if (part == Partition.LowerTriangular) {
-               if (bj > bi) {
-                  break;
-               }
-               else if (bj < bi) {
-                  blkPart = Partition.Full;
-               }
-            }
-            else if (part != Partition.Full) {
-               throw new UnsupportedOperationException (
-                  "Matrix partition " + part + " not supported");
-            }
-            nnz += blk.getBlockCCSIndices (
-               rowIdxs, localRowOff, offsetsArray[bj], blkPart);
-         }
-      }
-      // Update the offsets *unless* offsets == myColIndices, which
-      // indicates this routine is being called by getCCSValues()
-     // and we don't want to update the offsets
-     if (offsets != myColIndices) {
-        off = 0;
-        for (int bj=0; bj<numBlkCols; bj++) {
-           int ncols = getBlockColSize(bj);
-           localOffsets = offsetsArray[bj];
-           for (int i=0; i<ncols; i++) {
-               offsets[off+i] = localOffsets[i];
-            }
-           off += ncols;
-        }
-     }
-
-     return nnz;
-   }
-
-   public void getBlockCCSValues (double[] vals, int[] offsets, Partition part) {
-      getBlockCCSValues (vals, offsets, part, myNumRows, myNumCols);
-   }
-
-   public int getBlockCCSValues (
-      double[] vals, int[] offsets, Partition part, int numRows, int numCols) {
-      BlockSize bsize = getBlockSize (numRows, numCols);
-      return doGetBlockCCSValues (
-         vals, offsets, part, bsize.numBlkRows, bsize.numBlkCols);
-   }
-
-   private int doGetBlockCCSValues (
-      double[] vals, int[] offsets, Partition part, int numBlkRows,
-      int numBlkCols) {
-      int off = 0;
-      int nnz = 0;
-      int[] localOffsets = null;
-
-      int[][] offsetsArray = new int[numBlkCols][];
-      for (int bj=0; bj<numBlkCols; bj++) {
-         int ncols = getBlockColSize(bj);
-         localOffsets = new int[ncols];
-         for (int i=0; i<ncols; i++) {
-            localOffsets[i] = offsets[off+i];
-         }
-         offsetsArray[bj] = localOffsets;
-         off += ncols;
-      }
-      for (int bi=0; bi<numBlkRows; bi++) {
-         MatrixBlock blk;
-         for (blk=myRows[bi].myHead; blk!=null; blk=blk.next()) { 
-            int bj = blk.getBlockCol();
-            if (bj >= numBlkCols) {
-               break;
-            }
-            Partition blkPart = part;
-            if (part == Partition.LowerTriangular) {
-               if (bj > bi) {
-                  break;
-               }
-               else if (bj < bi) {
-                  blkPart = Partition.Full;
-               }
-            }
-            else if (part != Partition.Full) {
-               throw new UnsupportedOperationException (
-                  "Matrix partition " + part + " not supported");
-            }
-            nnz += blk.getBlockCCSValues (vals, offsetsArray[bj], blkPart);
-         }
-      }
-      // Update the offsets *unless* offsets == myColIndices, which
-      // indicates this routine is being called by getCCSValues()
-     // and we don't want to update the offsets
-     if (offsets != myColIndices) {
-        off = 0;
-        for (int bj=0; bj<numBlkCols; bj++) {
-           int ncols = getBlockColSize(bj);
-           localOffsets = offsetsArray[bj];
-           for (int i=0; i<ncols; i++) {
-               offsets[off+i] = localOffsets[i];
-            }
-           off += ncols;
-        }
-     }
-      return nnz;
-   }
-
-   public void addNumNonZerosByCol (
-      int[] offsets, int idx, Partition part, int numRows, int numCols) {
-      BlockSize bsize = getBlockSize (numRows, numCols);
-
-      if (myColIndicesPartition != part ||
-          myColIndicesNumBlkRows != bsize.numBlkRows ||
-          myColIndicesNumBlkCols != bsize.numBlkCols) {
-         updateColIndices (part, bsize.numBlkRows, bsize.numBlkCols);
-      }
-      // myColIndices has length = numCols+1; last entry gives total
-      // number of non-zeros.
-      for (int j = 0; j < numCols; j++) {
-         offsets[j + idx] += (myColIndices[j + 1] - myColIndices[j]);
-      }
-   }
-
-   public void add (SparseBlockMatrix M) {
-      scaledAdd (1, M, M.numBlockRows(), M.numBlockCols());
-   }
-
-   public void add (SparseBlockMatrix M, int numBlkRows, int numBlkCols) {
-      scaledAdd (1, M, numBlkRows, numBlkCols);
-   }
-
-   public void sub (SparseBlockMatrix M) {
-      scaledAdd (-1, M, M.numBlockRows(), M.numBlockCols());
-   }
-
-   public void sub (SparseBlockMatrix M, int numBlkRows, int numBlkCols) {
-      scaledAdd (-1, M, numBlkRows, numBlkCols);
-   }
-
-   public void scaledAdd (double s, SparseBlockMatrix M) {
-      scaledAdd (s, M, M.numBlockRows(), M.numBlockCols());
-   }
-   
-   public void scaledAdd (
-      double s, SparseBlockMatrix M, int numBlkRows, int numBlkCols) {
-
-      if (numBlkRows > numBlockRows() || numBlkCols > numBlockCols()) {
-         throw new IllegalArgumentException (
-            "Number of block rows and/or columns in M submatrix exceeds "+
-            "number in result matrix");
-      }
-      if (numBlkRows > M.numBlockRows() || numBlkCols > M.numBlockCols()) {
-         throw new IllegalArgumentException (
-            "Number of block rows and/or columns in M submatrix exceeds "+
-            "number in M itself");
-      }
-      for (int bi=0; bi<numBlkRows; bi++) {
-         if (getBlockRowSize(bi) != M.getBlockRowSize(bi)) {
-            throw new IllegalArgumentException (
-               "Block row sizes do not conform");
-         }
-      }
-      for (int bj=0; bj<numBlkCols; bj++) {
-         if (getBlockColSize(bj) != M.getBlockColSize(bj)) {
-            throw new IllegalArgumentException (
-               "Block col sizes do not conform");
-         }
-      }
-      for (int bi=0; bi<numBlkRows; bi++) {
-         MatrixBlock blkM = M.myRows[bi].myHead;
-         MatrixBlock blkR = myRows[bi].myHead;
-         MatrixBlock prevR = null;
-         while (blkM != null && blkM.getBlockCol() < numBlkCols) {
-            int bj = blkM.getBlockCol();
-            while (blkR != null && blkR.getBlockCol() < bj) {
-               prevR = blkR;
-               blkR = blkR.next();
-            }
-            if (blkR == null || blkR.getBlockCol() > bj) {
-               // need to create and add a block
-               blkR = blkM.clone();
-               if (s != 1) {
-                  blkR.scale (s);
-               }
-               addBlock (bi, bj, blkR);
-            }
-            else {
-               if (s == 1) {
-                  blkR.add (blkM);
-               }
-               else if (s == -1) {
-                  blkR.sub (blkM);
-               }
-               else {
-                  blkR.scaledAdd (s, blkM);
-               }
-            }
-            blkM = blkM.next();
-         }
-      }
-   }
-   
-   /**
-    * Sets the current matrix S to (1/2)(S+S^T), making it symmetric.  For this
-    * to succeed, the current matrix must have consistent block row/column sizes.
-    * 
-    * @return true if matrix structure has changed
-    */
-   public boolean setSymmetric() {
-      
-      // check sizes match column sizes
-      if (numBlockRows() != numBlockCols()) {
-         throw new IllegalArgumentException (
-            "Number of block rows must match number of block columns in M");
-      }
-      for (int i=0; i<numBlockRows(); ++i) {
-         if (getBlockRowSize(i) != getBlockColSize(i)) {
-            throw new IllegalArgumentException("M does not have consistent block"
-               + " row and column sizes");
-         }
-      }
-      
-      // reset partition info
-      myRowIndicesPartition = Partition.None;
-      myRowIndicesNumBlkRows = -1;
-      myRowIndicesNumBlkCols = -1;
-      myRowIndices = null;
-
-      myColIndicesPartition = Partition.None;
-      myColIndicesNumBlkRows = -1;
-      myColIndicesNumBlkCols = -1;
-      myColIndices = null;
-      
-      // go through and modify/add blocks
-      boolean structureModified = false;
-      for (int bi=0; bi<myNumBlockRows; bi++) {
-         MatrixBlock blk = myRows[bi].firstBlock();
-         
-         while (blk != null) {
-            
-            // get corresponding column
-            int bj = blk.getBlockCol();
-            
-            if (bi != bj) {
-               MatrixBlock blkS = getBlock(bj, bi);
-               
-               // both exist, modify blocks to be symmetric
-               if (blkS != null) {
-                  
-                  // make symmetric
-                  for (int i=0; i<blk.rowSize(); ++i) {
-                     for (int j=0; j<blk.colSize(); ++j) {
-                        double val = (blk.get(i, j) + blkS.get(j, i))/2;
-                        blk.set(i,j, val);
-                        blkS.set(j, i, val);
-                     }
-                  }
-                  
-               } else {
-                  
-                  // only one exists, add new symmetric block
-                  blk.scale(0.5);
-                  MatrixBlock newBlk = blk.createTranspose();
-                  addBlock(bj, bi, newBlk);
-                  structureModified = true;
-                  
-               }
-               
-            } else if (bi == bj) {
-               
-               // diagonal
-               for (int i=0; i<blk.rowSize()-1; ++i) {
-                  for (int j=i+1; j<blk.colSize(); ++j) {
-                     double val = (blk.get(i, j)+blk.get(j, i))/2;
-                     blk.set(i, j, val ); 
-                     blk.set(j, i, val);
-                  }
-               }
-            }
-            
-            blk = blk.next();
-         }
-      }
-    
-      return structureModified;
-   }
-   
-   /**
-    * Sets the current matrix to (1/2)(M+M^T). For this to succeed, M
-    * must have consistent block row/column sizes.
-    *  
-    * @param M input matrix
-    */
-   public void setSymmetric (SparseBlockMatrix M) {
-      
-      if (M == this) {
-         setSymmetric();
-         return;
-      }
-      
-      // check sizes match column sizes
-      if (M.numBlockRows() != M.numBlockCols()) {
-         throw new IllegalArgumentException (
-            "Number of block rows must match number of block columns in M");
-      }
-      for (int i=0; i<M.numBlockRows(); ++i) {
-         if (M.getBlockRowSize(i) != M.getBlockColSize(i)) {
-            throw new IllegalArgumentException("M does not have consistent block"
-               + " row and column sizes");
-         }
-      }
-      
-      // create structure
-      myNumBlockRows = M.myNumBlockRows;
-      myNumBlockCols = M.myNumBlockCols;
-      myNumRows = M.myNumRows;
-      myNumCols = M.myNumCols;
-
-      myVerticallyLinkedP = M.myVerticallyLinkedP;
-
-      myRows = new MatrixBlockRowList[myNumBlockRows];
-      myRowOffsets = new int[myNumBlockRows+1];
-      for (int bi = 0; bi < myNumBlockRows; bi++) {
-         myRows[bi] = new MatrixBlockRowList();
-         myRowOffsets[bi] = M.myRowOffsets[bi];
-      }
-      myRowOffsets[myNumBlockRows] = M.myRowOffsets[myNumBlockRows];
-
-      myCols = new MatrixBlockColList[myNumBlockCols];
-      myColOffsets = new int[myNumBlockCols+1];
-      for (int bj = 0; bj < myNumBlockCols; bj++) {
-         if (myVerticallyLinkedP) {
-            myCols[bj] = new MatrixBlockColList();
-         }
-         myColOffsets[bj] = M.myColOffsets[bj];
-      }
-      myColOffsets[myNumBlockCols] = M.myColOffsets[myNumBlockCols];
-
-      myRowIndicesPartition = Partition.None;
-      myRowIndicesNumBlkRows = -1;
-      myRowIndicesNumBlkCols = -1;
-      myRowIndices = null;
-
-      myColIndicesPartition = Partition.None;
-      myColIndicesNumBlkRows = -1;
-      myColIndicesNumBlkCols = -1;
-      myColIndices = null;
-
-      // go through and fill in blocks where both M(bi, bj) and M(bj, bi) exist
-      for (int bi=0; bi<myNumBlockRows; bi++) {
-         MatrixBlock blk = M.myRows[bi].firstBlock();
-         
-         while (blk != null) {
-            
-            // get corresponding column
-            int bj = blk.getBlockCol();
-            
-            if (bi != bj) {
-               MatrixBlock blkS = M.getBlock(bj, bi);
-               
-               // both exist, modify blocks to be symmetric
-               if (blkS != null) {
-                  MatrixBlock newR = blk.clone();
-                  
-                  // make symmetric
-                  for (int i=0; i<blk.rowSize(); ++i) {
-                     for (int j=0; j<blk.colSize(); ++j) {
-                        double val = (blk.get(i, j) + blkS.get(j, i))/2;
-                        newR.set(i,j, val);
-                     }
-                  }
-                  
-                  addBlockWithoutNumber (bi, bj, newR);
-                  newR.setBlockNumber (blk.getBlockNumber());
-                  
-                  MatrixBlock newC = newR.createTranspose();
-                  addBlockWithoutNumber (bj, bi, newC);
-                  newC.setBlockNumber (blkS.getBlockNumber());
-               } else {
-                  
-                  // only one exists, add block to keep numbers valid
-                  MatrixBlock newR = blk.clone();
-                  newR.scale(0.5);
-                  
-                  addBlockWithoutNumber (bi, bj, newR);
-                  newR.setBlockNumber (blk.getBlockNumber());
-                  
-               }
-               
-            } else if (bi == bj) {
-               MatrixBlock newBlk = blk.clone();
-               for (int i=0; i<newBlk.rowSize()-1; ++i) {
-                  for (int j=i+1; j<newBlk.colSize(); ++j) {
-                     double val = (newBlk.get(i, j)+newBlk.get(j, i))/2;
-                     newBlk.set(i, j, val ); 
-                     newBlk.set(j, i, val);
-                  }
-               }
-               addBlockWithoutNumber (bi, blk.getBlockCol(), newBlk);
-               newBlk.setBlockNumber (blk.getBlockNumber());
-            }
-            
-            blk = blk.next();
-         }
-      }
-      
-      // add new blocks when only one of M(bi, bj) or M(bj, bi) exists
-      for (int bi=0; bi<myNumBlockRows; bi++) {
-         MatrixBlock blk = M.myRows[bi].firstBlock();
-         
-         while (blk != null) {
-            
-            // get corresponding column
-            int bj = blk.getBlockCol();
-            
-            if (bi != bj) {
-               MatrixBlock blkS = M.getBlock(bj, bi);
-               
-               // only one exists add the mirroring block
-               if (blkS == null) {
-                  // only one exists, add block to keep numbers valid
-                  MatrixBlock newC = blk.createTranspose();
-                  newC.scale(0.5);
-                  addBlock (bj, bi, newC);
-               }
-               
-            } 
-            
-            blk = blk.next();
-         }
-      }
-   }
-
-   public String toString (String fmtStr, int nrows, int ncols) {
-      int numValues = numNonZeroVals();
-      double[] values = new double[numValues];
-      int[] colIdxs = new int[numValues];
-      int[] rowOffs = new int[rowSize()+1];
-
-      getCRSIndices (colIdxs, rowOffs, Partition.Full);
-      getCRSValues (values, Partition.Full);
-
-      StringBuffer buf = new StringBuffer (20 * numValues);
-      NumberFormat fmt = new NumberFormat (fmtStr);
-      int rowIdx = 0;
-      for (int i=0; i<numValues; i++){
-         while ((rowIdx+1) < rowSize() && i >= rowOffs[rowIdx+1]-1){
-            rowIdx++;
-         }
-         buf.append ("(" + rowIdx + " " + (colIdxs[i]-1) + " " +
-                     fmt.format(values[i]) + ")\n");
-      }
-      return buf.toString();
-   }
-
-   public String getBlockPattern() {
-      int nrows = numBlockRows();
-      int ncols = numBlockCols();
-      StringBuilder buf = new StringBuilder ((nrows + 1) * ncols + 1);
-      for (int i = 0; i < nrows; i++) {
-         for (int j = 0; j < ncols; j++) {
-            if (j > 0) {
-               buf.append (' ');
-            }
-            buf.append (getBlock (i, j) == null ? '.' : 'X');
-         }
-         buf.append ('\n');
-      }
-      return buf.toString();
-   }
-
-   public void printBlocks (PrintStream ps) {
-      for (int bi = 0; bi < myNumBlockRows; bi++) {
-         for (MatrixBlock blk = myRows[bi].myHead; blk != null; blk =
-            blk.next()) {
-            ps.print (blk.rowSize() + "x" + blk.colSize() + "@ "
-            + blk.getBlockRow() + "," + blk.getBlockCol() + " ");
-         }
-         ps.println ("");
-      }
-   }
-
-   /**
-    * Sets the nonzero elements of this matrix to random values
-    * in the range -0.5 (inclusive) to 0.5 (exclusive).
-    */
-   public void setRandomValues () {
-      setRandomValues (-0.5, 0.5, RandomGenerator.get(), /*symmetric=*/false);
-   }
-
-   /**
-    * Sets the nonzero elements of this matrix to random values
-    * in the range -0.5 (inclusive) to 0.5 (exclusive).
-    *
-    * @param symmetric if true, sets transposed values to the same value
-    * (ignored if the matrix is not square or does not have identical
-    * row and block sizes).
-    */
-   public void setRandomValues (boolean symmetric) {
-      setRandomValues (-0.5, 0.5, RandomGenerator.get(), symmetric);
-   }
-
-   /**
-    * Sets the nonzero elements of this matrix to random values
-    * in a specified range.
-    * 
-    * @param lower
-    * lower random value (inclusive)
-    * @param upper
-    * upper random value (exclusive)
-    * @param generator
-    * random number generator
-    * @param symmetric if true, sets transposed values to the same value
-    * (ignored if the matrix is not square or does not have identical
-    * row and block sizes).
-    */
-   public void setRandomValues (
-      double lower, double upper, Random generator, boolean symmetric) {
-
-      if (myNumRows != myNumCols) {
-         symmetric = false;
-      }
-      if (symmetric) {
-         for (int bi=1; bi<=myNumBlockRows; bi++) {
-            if (myRowOffsets[bi] != myColOffsets[bi]) {
-               symmetric = false;
-               break;
-            }
-         }
-      }
-
-      for (int bi = 0; bi < myNumBlockRows; bi++) {
-         for (MatrixBlock blk = myRows[bi].myHead; blk != null; blk =
-            blk.next()) {
-            if (blk instanceof DenseMatrixBase) {
-               ((DenseMatrixBase)blk).setRandom (lower, upper, generator);
-            }
-            if (symmetric) {
-               int bj = blk.getBlockCol();
-               if (bj != bi) {
-                  MatrixBlock blkT = myRows[bj].get(bi);
-                  if (blkT != null) {
-                     setTranspose (blkT, blk);
-                  }
-               }
-               else {
-                  setSymmetric (blk);
-               }
-            }
-         }
-      }
-   }
-
-   private void setSymmetric (DenseMatrix M) {
-      if (M.rowSize() != M.colSize()) {
-         return;
-      }
-      for (int i=0; i<M.rowSize(); i++) {
-         for (int j=i+1; j<M.colSize(); j++) {
-            M.set (j, i, M.get (i, j));
-         }
-      }
-   }
-
-   private void setTranspose (DenseMatrix MT, DenseMatrix M) {
-      if (MT.rowSize() != M.colSize() || MT.colSize() != M.rowSize()) {
-         return;
-      }
-      for (int i=0; i<MT.rowSize(); i++) {
-         for (int j=0; j<MT.colSize(); j++) {
-            MT.set (i, j, M.get (j, i));
-         }
-      }
-   }
-
-   public void set (Matrix M) {
-      if (M instanceof SparseBlockMatrix) {
-         set ((SparseBlockMatrix)M);
-      }
-      else {
-         super.set (M);
-      }
-   }
-
-   /**
-    * Sets this SparseBlockMatrix to a copy of another SparseBlockMatrix.
-    *
-    * @param M matrix to be copied
-    */
-   public void set (SparseBlockMatrix M) {
-
-      myNumBlockRows = M.myNumBlockRows;
-      myNumBlockCols = M.myNumBlockCols;
-      myNumRows = M.myNumRows;
-      myNumCols = M.myNumCols;
-
-      myVerticallyLinkedP = M.myVerticallyLinkedP;
-
-      myRows = new MatrixBlockRowList[myNumBlockRows];
-      myRowOffsets = new int[myNumBlockRows+1];
-      for (int bi = 0; bi < myNumBlockRows; bi++) {
-         myRows[bi] = new MatrixBlockRowList();
-         myRowOffsets[bi] = M.myRowOffsets[bi];
-      }
-      myRowOffsets[myNumBlockRows] = M.myRowOffsets[myNumBlockRows];
-
-      myCols = new MatrixBlockColList[myNumBlockCols];
-      myColOffsets = new int[myNumBlockCols+1];
-      for (int bj = 0; bj < myNumBlockCols; bj++) {
-         if (myVerticallyLinkedP) {
-            myCols[bj] = new MatrixBlockColList();
-         }
-         myColOffsets[bj] = M.myColOffsets[bj];
-      }
-      myColOffsets[myNumBlockCols] = M.myColOffsets[myNumBlockCols];
-
-      myRowIndicesPartition = Partition.None;
-      myRowIndicesNumBlkRows = -1;
-      myRowIndicesNumBlkCols = -1;
-      myRowIndices = null;
-
-      myColIndicesPartition = Partition.None;
-      myColIndicesNumBlkRows = -1;
-      myColIndicesNumBlkCols = -1;
-      myColIndices = null;
-
-      for (int bi=0; bi<myNumBlockRows; bi++) {
-         MatrixBlock blk = M.myRows[bi].firstBlock();
-         while (blk != null) {
-            MatrixBlock newBlk = blk.clone();
-            addBlockWithoutNumber (bi, blk.getBlockCol(), newBlk);
-            newBlk.setBlockNumber (blk.getBlockNumber());
-            blk = blk.next();
-         }
-      }
-   }
-
-   /**
-    * Creates a clone of this SparseBlockMatrix, along with clones of all the
-    * associated MatrixBlocks.
-    */
-   public SparseBlockMatrix clone() {
-      SparseBlockMatrix M;
-      try {
-         M = (SparseBlockMatrix)super.clone();
-      }
-      catch (CloneNotSupportedException e) {
-         throw new InternalErrorException (
-            "clone not supported for super class of SparseBlockMatrix");
-      }
-      M.set (this);
-      return M;
-   }
-
-   public void getRow (int i, double[] values) {
-      getRow (i, values, 0);
-   }
-
-   public void getRow (int i, double[] values, int off) {
-      if (off + values.length < myNumCols) {
-         throw new ImproperSizeException ("'values' is insufficiently large");
-      }
-      if (i < 0 || i >= myNumRows) {
-         throw new ArrayIndexOutOfBoundsException ("requested row=" + i
-         + ", number of rows=" + myNumRows);
-      }
-      // zero all values to start; this is easier ...
-      for (int j = 0; j < myNumCols; j++) {
-         values[off+j] = 0;
-      }
-      int bi = getBlockRow (i);
-      int ilocal = i - myRowOffsets[bi];
-      for (MatrixBlock blk = myRows[bi].myHead; blk != null; blk = blk.next()) {
-         int offlocal = myColOffsets[blk.getBlockCol()] + off;
-         blk.getRow (ilocal, values, offlocal);
-      }
-   }
-   
-   public void zeroRow(int i) {
-
-      if (i < 0 || i >= myNumRows) {
-         throw new ArrayIndexOutOfBoundsException ("requested row=" + i
-            + ", number of rows=" + myNumRows);
-      }
-      
-      int bi = getBlockRow (i);
-      int ilocal = i - myRowOffsets[bi];
-      for (MatrixBlock blk = myRows[bi].myHead; blk != null; blk = blk.next()) {
-         for (int j=0; j<blk.rowSize(); j++) {
-            blk.set(ilocal, j, 0);
-         }
-      }
-   }
-
-   public void getColumn (int j, double[] values) {
-      getColumn (j, values, 0, rowSize());
-   }
-
-   public void getColumn (int j, double[] values, int off, int nrows) {
-      if (off + values.length < nrows) {
-         throw new ImproperSizeException ("'values' is insufficiently large");
-      }
-      int numBlkRows = 0;
-      if (nrows > 0) {
-         numBlkRows = getAlignedBlockRow (nrows);
-         if (numBlkRows == -1) {
-            throw new IllegalArgumentException (
-               "specified number of rows "+nrows+" is not block aligned");
-         }
-      }
-      int bj = getBlockCol (j);
-      if (bj == -1) {
-         throw new ArrayIndexOutOfBoundsException (
-            "requested col=" + j + ", number of cols=" + myNumCols);
-      }
-      int jlocal = j - myColOffsets[bj];
-      // zero all values to start; this is easier ...
-      for (int i = 0; i < nrows; i++) {
-         values[off+i] = 0;
-      }
-      for (int bi=0; bi<numBlkRows; bi++) {
-         MatrixBlock blk = myRows[bi].get (bj);
-         if (blk != null) {
-            blk.getColumn (jlocal, values, myRowOffsets[bi]+off);
-            //values[myRowOffsets[bi]+off] = 0;
-         }
-      }
-   }
-   
-   public void zeroColumn(int j) {
-      int bj = getBlockCol (j);
-      if (bj == -1) {
-         throw new ArrayIndexOutOfBoundsException (
-            "requested col=" + j + ", number of cols=" + myNumCols);
-      }
-      int jlocal = j - myColOffsets[bj];
-      for (int bi=0; bi<myNumBlockRows; bi++) {
-         MatrixBlock blk = myRows[bi].get (bj);
-         if (blk != null) {
-            for (int k =0; k<blk.colSize(); k++) {
-               blk.set(k, jlocal, 0);
-            }
-         }
-      }
-   }
-
-   /** 
-    * {@inheritDoc}
-    */
-   public void checkConsistency () {
-      int nrows = myNumRows;
-      int ncols = myNumCols;
-      for (int i=0; i<nrows; i++) {
-         for (int j=0; j<ncols; j++) {
-            MatrixBlock blk = getElementBlock (i, j);
-            if (blk != null) {
-               int bi = blk.getBlockRow();
-               int bj = blk.getBlockCol();
-               if (get (i, j) !=
-                   blk.get (i-myRowOffsets[bi], j-myColOffsets[bj])) {
-                  throw new TestException (
-                     "Bad row or col offsets at " + i + "," + j);
-               }
-            }
-            else {
-               if (get (i, j) != 0) {
-                  throw new TestException ("Zero expected at " + i + "," + j);
-               }
-            }
-         }
-      }
-      for (int bi=0; bi<myNumBlockRows; bi++) {
-         for (MatrixBlock blk=myRows[bi].myHead; blk!=null; blk=blk.next()) {
-            int rsize = myRowOffsets[bi+1]-myRowOffsets[bi];
-            int bj = blk.getBlockCol();
-            if (blk.rowSize() != rsize) {
-               throw new TestException (
-                  "Block("+bi+","+bj+") has rowSize "+blk.rowSize()+" vs "+rsize);
-            }
-            if (myVerticallyLinkedP) {
-               MatrixBlock cblk = myCols[bj].get(bi);
-               if (cblk != blk) {
-                  throw new TestException (
-                     "Block("+bi+","+bj+") not found column-wise");
-               }
-            }
-         }
-      }
-      if (myRowOffsets[myNumBlockRows] != myNumRows) {
-         throw new TestException (
-            "Last row offset != number of rows "+myNumRows);
-      }
-      if (myColOffsets[myNumBlockCols] != myNumCols) {
-         throw new TestException (
-            "Last col offset != number of cols "+myNumCols);
-      }
-   }
-
-   public void perturb (double tol) {
-      Random randGen = RandomGenerator.get();
-      for (int bi = 0; bi < myNumBlockRows; bi++) {
-         for (MatrixBlock blk = myRows[bi].myHead; blk != null; blk =
-                 blk.next()) {
-            for (int i=0; i<blk.rowSize(); i++) {
-               for (int j=0; j<blk.colSize(); j++) {
-                  double eps = tol*(randGen.nextDouble()-0.5);
-                  blk.set (i, j, blk.get (i, j) + eps);
-               }
-            }
-         }
-      }
-   }
-
-   public void setVerticallyLinked (boolean enable) {
-      if (myVerticallyLinkedP != enable) {
-         if (enable) {
-            createVerticalLinks();
-         }
-         else {
-            clearVerticalLinks();
-         }
-         myVerticallyLinkedP = enable;
-      }
-   }
-
-   public boolean isVerticallyLinked() {
-      return myVerticallyLinkedP;
-   }
-
-   private void clearVerticalLinks() {
-      for (int bj=0; bj<myCols.length; bj++) {
-         if (myCols[bj] != null) {
-            myCols[bj].removeAll(); // presently just sets head =tail = null
-            myCols[bj] = null;
-         }
-      }
-   }
-
-   private void createVerticalLinks() {
-      // make sure all entries in myCols are non-null, and
-      // clear any which are already present
-      for (int bj=0; bj<myNumBlockCols; bj++) {
-         if (myCols[bj] != null) {
-            myCols[bj].removeAll();
-         }
-         else {
-            myCols[bj] = new MatrixBlockColList();
-         }
-      }
-      for (int bi=0; bi<myNumBlockRows; bi++) {
-         for (MatrixBlock blk=myRows[bi].myHead; blk!=null; blk=blk.next()) {
-            int bj = blk.getBlockCol();
-            myCols[bj].add (blk);
-         }
-      }
-   }
-
-   public static SparseBlockMatrix buildKKTSystem (
-      SparseBlockMatrix M, SparseBlockMatrix GT) {
-
-      SparseBlockMatrix A = M.clone();
-      for (int bj=0; bj<GT.myNumBlockCols; bj++) {
-         A.addCol (GT.getBlockColSize(bj));
-         A.addRow (GT.getBlockColSize(bj));
-      }
-      for (int bi=0; bi<GT.myNumBlockRows; bi++) {
-         for (MatrixBlock blk=GT.myRows[bi].myHead; blk!=null; blk=blk.next()) {
-            MatrixBlock blkNew = blk.clone();
-            int bj = M.numBlockCols() + blk.getBlockCol();
-            A.addBlock (bi, bj, blkNew);
-
-            // allocate a transpose of blk:
-            MatrixBlock blkTsp =
-               MatrixBlockBase.alloc (blk.colSize(), blk.rowSize());
-            for (int i=0; i<blk.rowSize(); i++) {
-               for (int j=0; j<blk.colSize(); j++) {
-                  blkTsp.set (j, i, blk.get (i, j));
-               }
-            }
-            A.addBlock (bj, bi, blkTsp);
-         }
-      }
-      return A;
-   }
-   
-   public SparseBlockMatrix createSubMatrix(int numBlockRows, int numBlockCols) {
-      if (numBlockRows > myNumBlockRows || numBlockCols > myNumBlockCols) {
-         throw new IllegalArgumentException (
-            "requested block size "+numBlockRows+"x"+numBlockCols+
-            " exceeds matrix dimensions");
-      }
-      int[] irows = new int[numBlockRows];
-      for (int i=0; i<numBlockRows; i++) {
-         irows[i] = i;
-      }
-      int[] icols = new int[numBlockCols];
-      for (int i=0; i<numBlockCols; i++) {
-         icols[i] = i;
-      }
-      return createSubMatrix (irows, icols);
-   }
-
-   public SparseBlockMatrix createSubMatrix(int[] irows, int[] icols) {
-      if (irows.length < 1 || icols.length < 1)
-	 return null;
-      
-      SparseBlockMatrix M = new SparseBlockMatrix();
-      M.myVerticallyLinkedP = false;
-
-      M.myNumRows = 0;
-      M.myNumBlockRows = irows.length;
-      M.myRows = new MatrixBlockRowList[M.myNumBlockRows];
-      M.myRowOffsets = new int[M.myNumBlockRows + 1];
-      for (int bi = 0; bi < irows.length; bi++) {
-	 M.myRows[bi] = new MatrixBlockRowList();
-	 M.myRowOffsets[bi] = M.myNumRows;
-	 M.myNumRows += myRowOffsets[irows[bi]+1] - myRowOffsets[irows[bi]];
-      }
-      M.myRowOffsets[M.myNumBlockRows] = M.myNumRows;
-
-      M.myNumCols = 0;
-      M.myNumBlockCols = icols.length;
-      M.myCols = new MatrixBlockColList[M.myNumBlockCols];
-      M.myColOffsets = new int[M.myNumBlockCols + 1];
-      for (int bj = 0; bj < icols.length; bj++) {
-	 M.myColOffsets[bj] = M.myNumCols;
-	 M.myNumCols += myColOffsets[icols[bj]+1] - myColOffsets[icols[bj]];
-      }
-      M.myColOffsets[M.myNumBlockCols] = M.myNumCols;
-
-      M.myRowIndicesPartition = Partition.None;
-      M.myRowIndicesNumBlkRows = -1;
-      M.myRowIndicesNumBlkCols = -1;
-      M.myRowIndices = null;
-
-      M.myColIndicesPartition = Partition.None;
-      M.myColIndicesNumBlkRows = -1;
-      M.myColIndicesNumBlkCols = -1;
-      M.myColIndices = null;
-
-      int[] idxMap = getIdxMap(icols, myNumBlockCols);
-      for (int bi = 0; bi < irows.length; bi++) {
-	 MatrixBlock blk = myRows[irows[bi]].firstBlock();
-	 while (blk != null) {
-	    if (idxMap[blk.getBlockCol()] != -1) {
-	       MatrixBlock newBlk = blk.clone();
-	       M.addBlock(bi, idxMap[blk.getBlockCol()], newBlk);
-	    }
-	    blk = blk.next();
-	 }
-      }
-
-      return M;
-   }
-   
-   public void setSubMatrix(SparseBlockMatrix M, int[] irows, int[] icols) {
-      int[] idxMap = getIdxMap(icols, myNumBlockCols);
-      for (int bi = 0; bi < irows.length; bi++) {
-	 MatrixBlock blk = myRows[irows[bi]].firstBlock();
-	 while (blk != null) {
-	    if (idxMap[blk.getBlockCol()] != -1) {
-	       M.getBlock(bi, idxMap[blk.getBlockCol()]).set(blk);
-	    }
-	    blk = blk.next();
-	 }
-      }
-   }
-   
-   public void getSubMatrixRow (int i, double[] values, int off, int[] icols) {
-      int ncols = 0;
-      int[] colOffsets = new int[icols.length+1];
-      for (int bj = 0; bj < icols.length; bj++) {
-	 colOffsets[bj] = ncols;
-	 ncols += myColOffsets[icols[bj]+1] - myColOffsets[icols[bj]];
-      }
-      colOffsets[icols.length] = ncols;
-      
-      if (off + values.length < ncols) {
-         throw new ImproperSizeException ("'values' is insufficiently large");
-      }
-      if (i < 0 || i >= myNumRows) {
-         throw new ArrayIndexOutOfBoundsException ("requested row=" + i
-         + ", number of rows=" + myNumRows);
-      }
-      // zero all values to start; this is easier ...
-      for (int j = 0; j < ncols; j++) {
-         values[j] = 0;
-      }
-      int bi = getBlockRow (i);
-      int ilocal = i - myRowOffsets[bi];
-      int[] idxMap = getIdxMap(icols, myNumBlockCols);
-      for (MatrixBlock blk = myRows[bi].myHead; blk != null; blk = blk.next()) {
-	 if (idxMap[blk.getBlockCol()] != -1) {
-	    blk.getRow (
-               ilocal, values, colOffsets[idxMap[blk.getBlockCol()]]+off);
-	 }
-      }
-   }
-   
-   public void getSubMatrixColumn (int j, double[] values, int off, int[] irows) {
-      int nrows = 0;
-      int[] rowOffsets = new int[irows.length+1];
-      for (int bi = 0; bi < irows.length; bi++) {
-	 rowOffsets[bi] = nrows;
-	 nrows += myRowOffsets[irows[bi]+1] - myRowOffsets[irows[bi]];
-      }
-      rowOffsets[irows.length] = nrows;
-      
-      if (off + values.length < nrows) {
-         throw new ImproperSizeException ("'values' is insufficiently large");
-      }
-      int bj = getBlockCol (j);
-      if (bj == -1) {
-         throw new ArrayIndexOutOfBoundsException (
-            "requested col=" + j + ", number of cols=" + myNumCols);
-      }
-      int jlocal = j - myColOffsets[bj];
-      // zero all values to start; this is easier ...
-      for (int i = 0; i < nrows; i++) {
-         values[i] = 0;
-      }
-
-      for (int bi=0; bi<irows.length; bi++) {
-         MatrixBlock blk = myRows[irows[bi]].get (bj);
-         if (blk != null) {
-            blk.getColumn (jlocal, values, rowOffsets[bi]+off);
-         }
-      }
-   }
- 
-   public void mulSubMatrixVec (double[] res, double[] vec, int[] irows, int[] icols) {
-      int nrows = 0;
-      int[] rowOffsets = new int[irows.length+1];
-      for (int bi = 0; bi < irows.length; bi++) {
-	 rowOffsets[bi] = nrows;
-	 nrows += myRowOffsets[irows[bi]+1] - myRowOffsets[irows[bi]];
-      }
-      rowOffsets[irows.length] = nrows;
-      
-      int ncols = 0;
-      int[] colOffsets = new int[icols.length+1];
-      for (int bj = 0; bj < icols.length; bj++) {
-	 colOffsets[bj] = ncols;
-	 ncols += myColOffsets[icols[bj]+1] - myColOffsets[icols[bj]];
-      }
-      colOffsets[icols.length] = ncols;
-      
-      for (int i=0; i<nrows; i++) {
-         res[i] = 0;
-      }
-
-      int[] idxMap = getIdxMap(icols, myNumBlockCols);
-      for (int bi=0; bi < irows.length; bi++) {
-         for (MatrixBlock blk=myRows[irows[bi]].myHead; blk!=null; blk=blk.next()) {
-	    if (idxMap[blk.getBlockCol()] != -1) {
-	       blk.mulAdd(res, rowOffsets[bi], vec, colOffsets[idxMap[blk.getBlockCol()]]);
-	    }
-         }
-      }
-   }
-
-   public int getSubMatrixRowSize(int[] irows) {
-      int nrows = 0;
-      for (int bi = 0; bi < irows.length; bi++) {
-	 nrows += myRowOffsets[irows[bi] + 1] - myRowOffsets[irows[bi]];
-      }
-      return nrows;
-   }
-
-   public int getSubMatrixColSize(int[] icols) {
-      int ncols = 0;
-      for (int bj = 0; bj < icols.length; bj++) {
-	 ncols += myColOffsets[icols[bj] + 1] - myColOffsets[icols[bj]];
-      }
-      return ncols;
-   }
-   
-   public static int[] getRange(int idx, int numIdxs) {
-      int[] idxs = new int[numIdxs];
-      for (int i = idx; i < numIdxs; i++) {
-	 idxs[i] = i;
-      }
-      return idxs;
-   }
-   
-   public static int[] getComp(int[] idxs, int size) {
-      int[] compIdxs = new int[size-idxs.length];
-      for (int i = 0, j = 0, k = 0; i < size; i++) {
-	 if (j < idxs.length && i==idxs[j])
-	    j++;
-	 else
-	    compIdxs[k++]=i;
-      }
-      return compIdxs;
-   }
-   
-   private int[] getIdxMap(int[] idxs, int size) {
-      int[] idxMap = new int[size];
-      for (int i = 0, j = 0, k = 0; i < size; i++) {
-	 if (k < idxs.length && i == idxs[k]) {
-	    idxMap[i] = k++;
-	 } else {
-	    idxMap[i] = -1;
-	 }
-      }
-      return idxMap;
-   }
-
-   public void writeBlocks (PrintWriter pw) throws IOException {
-      writeBlocks (pw, new NumberFormat ("%g"));
-   }
-
-   /** 
-    * Writes the contents of this matrix to a PrintWriter, using a sparse
-    * block structure. The entire output is
-    * surrounded in square brackets <code>[ ]</code>. The opening bracket
-    * is then followed by two integer vectors, each contained within
-    * square brackets, giving the number of rows in each block row and
-    * the number of columns in each block column. This is then followed
-    * by the blocks, presented in row-major order, with each
-    * individual block written using the format
-    * <pre>
-    * [ bi bj nr nc
-    *   xx xx xx
-    *   xx xx xx
-    *   xx xx xx
-    * ]
-    * </pre>
-    * where <code>bi</code> and <code>bj</code> give the block row and column
-    * indices, <code>nr</code> and <code>nc</code> give the number
-    * of rows and columns in the block, and <code>xx</code> denotes the
-    * individual numeric values in dense format. The latter are
-    * formatted using a C <code>printf</code> style as
-    * described by the parameter <code>NumberFormat</code>.
-    *
-    * @param pw
-    * PrintWriter to write this matrix to
-    * @param fmt
-    * numeric format
-    */   
-   public void writeBlocks (PrintWriter pw, NumberFormat fmt) throws IOException {
-      pw.print ("[ ");
-      IndentingPrintWriter.addIndentation (pw, 2);
-      pw.print ("[ ");
-      for (int bi=0; bi<numBlockRows(); bi++) {
-         pw.print (getBlockRowSize(bi)+" ");
-      }
-      pw.println ("]");
-      pw.print ("[ ");
-      for (int bj=0; bj<numBlockCols(); bj++) {
-         pw.print (getBlockColSize(bj)+" ");
-      }
-      pw.println ("]");
-      for (int bi=0; bi<numBlockRows(); bi++) {
-         for (MatrixBlock blk=myRows[bi].myHead; blk != null; blk = blk.next()) {
-            pw.println ("[ "+bi+" "+blk.getBlockCol());
-            IndentingPrintWriter.addIndentation (pw, 2);
-            blk.write (pw, fmt);
-            IndentingPrintWriter.addIndentation (pw, -2);
-            pw.println ("]");
-         }
-      }
-      IndentingPrintWriter.addIndentation (pw, -2);
-      pw.println ("]");      
-      pw.flush();
-   }
-
-   /** 
-    * Sets the sizing and contents of the matrix to values read from
-    * a ReaderTokenizer. The format is assumed to be the sparse
-    * block structure described for {@link #writeBlocks writeBlocks}.
-    * 
-    * @param rtok ReaderTokenizer from which values are read.
-    */
-   public void scanBlocks (ReaderTokenizer rtok) throws IOException {
-
-      LinkedList<MatrixBlock> blks = new LinkedList<MatrixBlock>();
-      rtok.scanToken ('[');
-      int[] rowSizes = Scan.scanInts (rtok);
-      for (int bi=0; bi<rowSizes.length; bi++) {
-         if (rowSizes[bi] <= 0) {
-            throw new IOException (
-               "size for block row "+bi+" is non-positive: "+rowSizes[bi]);
-         }
-      }
-      int[] colSizes = Scan.scanInts (rtok);
-      for (int bj=0; bj<colSizes.length; bj++) {
-         if (colSizes[bj] <= 0) {
-            throw new IOException (
-               "size for block col "+bj+" is non-positive: "+colSizes[bj]);
-         }
-      }
-
-      while (rtok.nextToken() != ']') {
-         rtok.pushBack();
-         rtok.scanToken ('[');
-         int bi = rtok.scanInteger();
-         int bj = rtok.scanInteger();
-         if (bi >= rowSizes.length || bj >= colSizes.length) {
-            throw new IOException (
-               "Block at "+bi+","+bj+" is out of bounds");
-         }
-         MatrixBlock blk = MatrixBlockBase.alloc (rowSizes[bi], colSizes[bj]);
-         blk.scan (rtok);
-         rtok.scanToken (']');         
-         blk.setBlockRow (bi);
-         blk.setBlockCol (bj);
-         blks.add (blk);
-      }
-      removeAllBlocks();
-
-      myRowIndicesNumBlkRows = -1;
-      myRowIndicesNumBlkCols = -1;
-      myRowIndices = null;
-      myColIndicesNumBlkRows = -1;
-      myColIndicesNumBlkCols = -1;
-      myColIndices = null;
-
-      initRowColSizes (rowSizes, colSizes);
-
-      for (MatrixBlock blk : blks) {
-         addBlock (blk.getBlockRow(), blk.getBlockCol(), blk);
-      }
-      
-   }
-   
-   /**
-    * Returns an integer array that uniquely describes the block structure of
-    * this matrix. If this equals the array returned by {@link
-    * #getBlockStructure()} for another matrix, then the block structure of the
-    * two matrices are equal.
-    *
-    * The size of the array is
-    * <pre>
-    * 2 + 2*numBlockRows + numBlockCols + numBlocks
-    * </pre>
-    * where <code>numBlockRows</code>, <code>numBlockCols</code>,
-    * and <code>numBlocks</code> are the values returned by
-    * {@link #numBlockRows()}, {@link #numBlockCols()}, and {@link #numBlocks()}.
-    * The contents of the array are:
-    * <pre>
-    *    quantity                                            number of values
-    *    --------------------------------------------------------------------
-    *    number of block rows                                1
-    *    number of block columns                             1
-    *    block row size for each block row                   numBlockRows
-    *    block col size for each block column                numBlockCols
-    *    number of blocks in each block row                  numBlockRows
-    *    block column index of each block (row major order)  numBlocks
-    * </pre>
-    * @return matrix block structure
-    */
-   public int[] getBlockStructure() {
-      int[] struct = new int[2+2*myNumBlockRows+myNumBlockCols+numBlocks()];
-      struct[0] = myNumBlockRows;
-      struct[1] = myNumBlockCols;
-      int k = 2;
-      for (int bi=0; bi<myNumBlockRows; bi++) {
-         struct[k++] = getBlockRowSize(bi);
-      }
-      for (int bj=0; bj<myNumBlockCols; bj++) {
-         struct[k++] = getBlockColSize(bj);
-      }
-      int j = k+myNumBlockRows; // index into block column index section
-      for (int bi=0; bi<myNumBlockRows; bi++) {
-         int numBlks = 0;
-         for (MatrixBlock blk=myRows[bi].myHead; blk!=null; blk=blk.next()) {
-            if (j == struct.length) {
-               throw new InternalErrorException (
-                  "numBlocks() returns value less than the actual block number");
-            }
-            struct[j++] = blk.getBlockCol();
-            numBlks++;
-         }
-         struct[k++] = numBlks;
-      }
-      if (j != struct.length) {
-         throw new InternalErrorException (
-            "numBlocks() returns value greater than the actual block number");
-      }
-      return struct;
-   }
-
-   /**
-    * Returns <code>true</code> if the block structure of this matrix
-    * matches the structure described by <code>struct</code>, which should
-    * have the same length and format as the array returned by
-    * {@link #getBlockStructure()}.
-    *
-    * @param struct block structure description 
-    * @return true if the structure matches
-    */
-   public boolean blockStructureEquals (int[] struct) {
-
-      if (struct.length < 2+2*myNumBlockRows+myNumBlockCols) {
-         return false;
-      }
-      if (struct[0] != myNumBlockRows ||
-          struct[1] != myNumBlockCols) {
-         return false;
-      }
-      int k = 2;
-      for (int bi=0; bi<myNumBlockRows; bi++) {
-         if (struct[k++] != getBlockRowSize(bi)) {
-            return false;
-         }
-      }
-      for (int bj=0; bj<myNumBlockCols; bj++) {
-         if (struct[k++] != getBlockColSize(bj)) {
-            return false;
-         }
-      }
-      int j = k+myNumBlockRows; // index into block column index section
-      for (int bi=0; bi<myNumBlockRows; bi++) {
-         int numBlks = 0;
-         for (MatrixBlock blk=myRows[bi].myHead; blk!=null; blk=blk.next()) {
-            if (j == struct.length || struct[j++] != blk.getBlockCol()) {
-               return false;
-            }
-            numBlks++;
-         }
-         if (struct[k++] != numBlks) {
-            return false;
-         }
-      }
-      if (j != struct.length) {
-         return false;
-      }
-      return true;
-   }
-
-
-   /**
-    * Returns true if the structure of this SparseBlockMatrix matches
-    * that of another. This means that the matrices must match in
-    * terms of size, row and column blocks sizes, and block placement.
-    * 
-    * @param M1
-    * matrix to compare with
-    * @return false if the matrices have different structures.
-    */
-   public boolean blockStructureEquals (SparseBlockMatrix M1) {
-      if (M1.myNumBlockRows != myNumBlockRows ||
-          M1.myNumBlockCols != myNumBlockCols) {
-         return false;
-      }
-      for (int bi=0; bi<=myNumBlockRows; bi++) {
-         if (M1.myRowOffsets[bi] != myRowOffsets[bi]) {
-            return false;
-         }
-      }
-      for (int bj=0; bj<=myNumBlockCols; bj++) {
-         if (M1.myColOffsets[bj] != myColOffsets[bj]) {
-            return false;
-         }
-      }
-      for (int bi=0; bi<myNumBlockRows; bi++) {
-         MatrixBlock matchingBlk=M1.myRows[bi].myHead;
-         for (MatrixBlock blk=myRows[bi].myHead; blk!=null; blk=blk.next()) {
-            if (matchingBlk == null) {
-               return false;
-            }
-            else if (blk.getBlockCol() != matchingBlk.getBlockCol()) {
-               return false;
-            }
-            matchingBlk=matchingBlk.next();
-         }
-         if (matchingBlk != null) {
-            return false;
-         }
-      }
-      return true;
-   }
-
-   /**
-    * {@inheritDoc}
-    */
-   public double frobeniusNormSquared() {
-      // returns sqrt(sum (diag (M'*M))
-      
-      double f = 0;
-      for (int bi=0; bi<myNumBlockRows; bi++) {
-         for (MatrixBlock blk=myRows[bi].myHead; blk!=null; blk=blk.next()) {
-            f += blk.frobeniusNormSquared();
-         }
-      }
-      return f;
-   }
-   
    @Override
    public double maxNorm() {  
       double m = 0;
@@ -5273,5 +2641,4 @@
       return m;
    }
    
-}
->>>>>>> 256c3a24
+}