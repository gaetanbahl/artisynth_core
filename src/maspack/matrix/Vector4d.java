<<<<<<< HEAD
/**
 * Copyright (c) 2017, by the Authors: John E Lloyd (UBC), Fabien Péan (ETHZ)
 * (method reference returns)
 *
 * This software is freely available under a 2-clause BSD license. Please see
 * the LICENSE file in the ArtiSynth distribution directory for details.
 */
package maspack.matrix;

import java.util.Random;

import maspack.util.InternalErrorException;
import maspack.util.Clonable;

/**
 * Implements a 4 element vector, along with its most commonly used operations.
 * 
 * <p>
 * The size of these vectors is fixed.
 */
public class Vector4d extends VectorBase implements Clonable {
   private static double DOUBLE_PREC = 2.220446049250313e-16;

   /**
    * Global zero vector. Should not be modified.
    */
   public static final Vector4d ZERO = new Vector4d();

   /**
    * Global unit vector along the x axis. Should not be modified.
    */
   public static final Vector4d X_UNIT = new Vector4d (1, 0, 0, 0);

   /**
    * Global unit vector along the y axis. Should not be modified.
    */
   public static final Vector4d Y_UNIT = new Vector4d (0, 1, 0, 0);

   /**
    * Global unit vector along the z axis. Should not be modified.
    */
   public static final Vector4d Z_UNIT = new Vector4d (0, 0, 1, 0);

   /**
    * Global unit vector along the w axis. Should not be modified.
    */
   public static final Vector4d W_UNIT = new Vector4d (0, 0, 0, 1);

   /**
    * Global vector containing ones. Should not be modified.
    */
   public static final Vector4d ONES = new Vector4d (1, 1, 1, 1);

   /**
    * First element
    */
   public double x;

   /**
    * Second element
    */
   public double y;

   /**
    * Third element
    */
   public double z;

   /**
    * Fourth element
    */
   public double w;

   /**
    * Creates a 4-vector and initializes its elements to 0.
    */
   public Vector4d() {
   }

   /**
    * Creates a 4-vector by copying an existing one.
    * 
    * @param v
    * vector to be copied
    */
   public Vector4d (Vector4d v) {
      set (v);
   }

   /**
    * Creates a 4-vector with the supplied element values.
    * 
    * @param x
    * first element
    * @param y
    * second element
    * @param z
    * third element
    * @param w
    * fourth element
    */
   public Vector4d (double x, double y, double z, double w) {
      set (x, y, z, w);
   }

   /**
    * Returns the size of this vector (which is always 4)
    * 
    * @return 4
    */
   public int size() {
      return 4;
   }

   /**
    * Gets the first three values of this vector.
    * 
    * @param v
    * returns the first three values
    */
   public void get (Vector3d v) {
      v.x = this.x;
      v.y = this.y;
      v.z = this.z;
   }

   /**
    * Gets a single element of this vector. Elements 0, 1, 2, and 3 correspond
    * to x, y, z, and w.
    * 
    * @param i
    * element index
    * @return element value throws ArrayIndexOutOfBoundsException if i is not in
    * the range 0 to 3.
    */
   public double get (int i) {
      switch (i) {
         case 0: {
            return x;
         }
         case 1: {
            return y;
         }
         case 2: {
            return z;
         }
         case 3: {
            return w;
         }
         default: {
            throw new ArrayIndexOutOfBoundsException (i);
         }
      }
   }

   /**
    * {@inheritDoc}
    */
   public void get (double[] values) {
      if (values.length < 4) {
         throw new IllegalArgumentException (
            "argument 'values' must have length >= 4");
      }
      values[0] = x;
      values[1] = y;
      values[2] = z;
      values[3] = w;
   }

   /**
    * Copies the values of this vector into a general length vector v1, starting
    * at a specified index.
    * 
    * @param v1
    * vector into which values are to be copied
    * @param idx
    * starting index for copying values
    * @throws ArrayIndexOutOfBoundsException
    * if idx specifies a region within v1 that exceeds its bounds
    */
   public void get (VectorNd v1, int idx) {
      if (idx + 3 >= v1.size) {
         throw new ArrayIndexOutOfBoundsException();
      }
      v1.buf[idx + 0] = x;
      v1.buf[idx + 1] = y;
      v1.buf[idx + 2] = z;
      v1.buf[idx + 3] = w;
   }

   /**
    * Sets a single element of this vector. Elements 0, 1, 2, and 3 correspond
    * to x, y, z, and w.
    * 
    * @param i
    * element index
    * @param value
    * element value
    * @throws ArrayIndexOutOfBoundsException
    * if i is not in the range 0 to 3.
    */
   public void set (int i, double value) {
      switch (i) {
         case 0: {
            x = value;
            break;
         }
         case 1: {
            y = value;
            break;
         }
         case 2: {
            z = value;
            break;
         }
         case 3: {
            w = value;
            break;
         }
         default: {
            throw new ArrayIndexOutOfBoundsException (i);
         }
      }
   }

   /**
    * Sets the elements of this vector from an array of doubles. The array
    * must have a length of at least 4.
    * 
    * @param values
    * array from which values are copied
    */
   public void set (double[] values) {
      if (values.length < 4) {
         throw new IllegalArgumentException (
            "argument 'values' must have a length of at least 4");
      } 
      x = values[0];
      y = values[1];
      z = values[2];
      w = values[3];
   }

   /**
    * Sets the values of this vector to those of v1.
    * 
    * @param v1
    * vector whose values are copied
    */
   public void set (Vector4d v1) {
      x = v1.x;
      y = v1.y;
      z = v1.z;
      w = v1.w;
   }

   /**
    * Sets the values of this vector from the elements of a general length
    * vector v1, starting at a specified index.
    * 
    * @param v1
    * vector from which new values are copied
    * @param idx
    * starting index for new values
    * @throws ArrayIndexOutOfBoundsException
    * if idx specifies a region within v1 that exceeds its bounds
    */
   public void set (VectorNd v1, int idx) {
      if (idx + 3 >= v1.size) {
         throw new ArrayIndexOutOfBoundsException();
      }
      x = v1.buf[idx + 0];
      y = v1.buf[idx + 1];
      z = v1.buf[idx + 2];
      w = v1.buf[idx + 3];
   }

   /**
    * Adds vector v1 to v2 and places the result in this vector.
    * 
    * @param v1
    * left-hand vector
    * @param v2
    * right-hand vector
    * @return this vector
    */
   public Vector4d add (Vector4d v1, Vector4d v2) {
      x = v1.x + v2.x;
      y = v1.y + v2.y;
      z = v1.z + v2.z;
      w = v1.w + v2.w;
      return this;
   }

   /**
    * Adds this vector to v1 and places the result in this vector.
    * 
    * @param v1
    * right-hand vector
    * @return this vector
    */
   public Vector4d add (Vector4d v1) {
      x += v1.x;
      y += v1.y;
      z += v1.z;
      w += v1.w;
      return this;
   }

   /**
    * Adds specified increments to the components of this vector.
    * 
    * @param dx
    * x increment
    * @param dy
    * y increment
    * @param dz
    * z increment
    * @param dw
    * w increment
    * @return this vector
    */
   public Vector4d add (double dx, double dy, double dz, double dw) {
      x += dx;
      y += dy;
      z += dz;
      w += dw;
      return this;
   }

   /**
    * Subtracts vector v1 from v2 and places the result in this vector.
    * 
    * @param v1
    * left-hand vector
    * @param v2
    * right-hand vector
    * @return this vector
    */
   public Vector4d sub (Vector4d v1, Vector4d v2) {
      x = v1.x - v2.x;
      y = v1.y - v2.y;
      z = v1.z - v2.z;
      w = v1.w - v2.w;
      return this;
   }

   /**
    * Subtracts v1 from this vector and places the result in this vector.
    * 
    * @param v1
    * right-hand vector
    * @return this vector
    */
   public Vector4d sub (Vector4d v1) {
      x -= v1.x;
      y -= v1.y;
      z -= v1.z;
      w -= v1.w;
      return this;
   }

   /**
    * Sets this vector to the negative of v1.
    * 
    * @param v1
    * vector to negate
    * @return this vector
    */
   public Vector4d negate (Vector4d v1) {
      x = -v1.x;
      y = -v1.y;
      z = -v1.z;
      w = -v1.w;
      return this;
   }

   /**
    * Negates this vector in place.
    * @return this vector
    */
   public Vector4d negate() {
      x = -x;
      y = -y;
      z = -z;
      w = -w;
      return this;
   }

   /**
    * Scales the elements of this vector by <code>s</code>.
    * 
    * @param s
    * scaling factor
    * @return this vector
    */
   public Vector4d scale (double s) {
      x = s * x;
      y = s * y;
      z = s * z;
      w = s * w;
      return this;
   }

   /**
    * Scales the elements of vector v1 by <code>s</code> and places the
    * results in this vector.
    * 
    * @param s
    * scaling factor
    * @param v1
    * vector to be scaled
    * @return this vector
    */
   public Vector4d scale (double s, Vector4d v1) {
      x = s * v1.x;
      y = s * v1.y;
      z = s * v1.z;
      w = s * v1.w;
      return this;
   }

   /**
    * Computes the interpolation <code>(1-s) v1 + s v2</code> and places the
    * result in this vector.
    * 
    * @param v1
    * left-hand vector
    * @param s
    * interpolation factor
    * @param v2
    * right-hand vector
    */
   public void interpolate (Vector4d v1, double s, Vector4d v2) {
      x = (1 - s) * v1.x + s * v2.x;
      y = (1 - s) * v1.y + s * v2.y;
      z = (1 - s) * v1.z + s * v2.z;
      w = (1 - s) * v1.w + s * v2.w;
   }

   /**
    * Computes the interpolation <code>(1-s) this + s v1</code> and places the
    * result in this vector.
    * 
    * @param s
    * interpolation factor
    * @param v1
    * right-hand vector
    */
   public void interpolate (double s, Vector4d v1) {
      x = (1 - s) * x + s * v1.x;
      y = (1 - s) * y + s * v1.y;
      z = (1 - s) * z + s * v1.z;
      w = (1 - s) * w + s * v1.w;
   }

   // /**
   // * Computes <code>s this + v1</code> and places
   // * the result in this vector.
   // *
   // * @param s scaling factor
   // * @param v1 vector to be added
   // */
   // public void scaledAdd (double s, Vector4d v1)
   // {
   // x = s*x + v1.x;
   // y = s*y + v1.y;
   // z = s*z + v1.z;
   // w = s*w + v1.w;
   // }

   /**
    * Computes <code>s v1</code> and adds the result to this vector.
    * 
    * @param s
    * scaling factor
    * @param v1
    * vector to be scaled and added
    * @return this vector
    */
   public Vector4d scaledAdd (double s, Vector4d v1) {
      x += s * v1.x;
      y += s * v1.y;
      z += s * v1.z;
      w += s * v1.w;
      return this;
   }

   /**
    * Computes <code>s v1 + v2</code> and places the result in this vector.
    * 
    * @param s
    * scaling factor
    * @param v1
    * vector to be scaled
    * @param v2
    * vector to be added
    * @return this vector
    */
   public Vector4d scaledAdd (double s, Vector4d v1, Vector4d v2) {
      x = s * v1.x + v2.x;
      y = s * v1.y + v2.y;
      z = s * v1.z + v2.z;
      w = s * v1.w + v2.w;
      return this;
   }

   /**
    * Computes <code>s1 v1 + s2 v2</code> and places the result in this
    * vector.
    * 
    * @param s1
    * left-hand scaling factor
    * @param v1
    * left-hand vector
    * @param s2
    * right-hand scaling factor
    * @param v2
    * right-hand vector
    * @return this vector
    */
   public Vector4d combine (double s1, Vector4d v1, double s2, Vector4d v2) {
      x = s1 * v1.x + s2 * v2.x;
      y = s1 * v1.y + s2 * v2.y;
      z = s1 * v1.z + s2 * v2.z;
      w = s1 * v1.w + s2 * v2.w;
      return this;
   }

   /**
    * Returns the 2 norm of this vector. This is the square root of the sum of
    * the squares of the elements.
    * 
    * @return vector 2 norm
    */
   public double length() {
      return Math.sqrt (x * x + y * y + z * z + w * w);
   }

   /**
    * Returns the square of the 2 norm of this vector. This is the sum of the
    * squares of the elements.
    * 
    * @return square of the 2 norm
    */
   public double lengthSquared() {
      return x * x + y * y + z * z + w * w;
   }

   /**
    * Returns the Euclidean distance between this vector and vector v.
    * 
    * @return distance between this vector and v
    */
   public double distance (Vector4d v) {
      double dx = x - v.x;
      double dy = y - v.y;
      double dz = z - v.z;
      double dw = w - v.w;

      return Math.sqrt (dx * dx + dy * dy + dz * dz + dw * dw);
   }

   /**
    * Returns the squared of the Euclidean distance between this vector and
    * vector v.
    * 
    * @return squared distance between this vector and v
    */
   public double distanceSquared (Vector4d v) {
      double dx = x - v.x;
      double dy = y - v.y;
      double dz = z - v.z;
      double dw = w - v.w;

      return (dx * dx + dy * dy + dz * dz + dw * dw);
   }

   /**
    * Returns the maximum element value of this vector.
    * 
    * @return maximal element
    */
   public double maxElement() {
      double max = x;
      if (y > max) {
         max = y;
      }
      if (z > max) {
         max = z;
      }
      if (w > max) {
         max = w;
      }
      return max;
   }

   /**
    * Returns the minimum element value of this vector.
    * 
    * @return minimal element
    */
   public double minElement() {
      double min = x;
      if (y < min) {
         min = y;
      }
      if (z < min) {
         min = z;
      }
      if (w < min) {
         min = w;
      }
      return min;
   }

   /**
    * Returns the infinity norm of this vector. This is the maximum absolute
    * value over all elements.
    * 
    * @return vector infinity norm
    */
   public double infinityNorm() {
      double max = Math.abs (x);
      if (Math.abs (y) > max) {
         max = Math.abs (y);
      }
      if (Math.abs (z) > max) {
         max = Math.abs (z);
      }
      if (Math.abs (w) > max) {
         max = Math.abs (w);
      }
      return max;
   }

   /**
    * Returns the 1 norm of this vector. This is the sum of the absolute values
    * of the elements.
    * 
    * @return vector 1 norm
    */
   public double oneNorm() {
      return Math.abs (x) + Math.abs (y) + Math.abs (z) + Math.abs (w);
   }

   /**
    * Returns the dot product of this vector and v1.
    * 
    * @param v1
    * right-hand vector
    * @return dot product
    */
   public double dot (Vector4d v1) {
      return x * v1.x + y * v1.y + z * v1.z + w * v1.w;
   }

   /**
    * Returns the angle between this vector and v1. The angle is defined as
    * <code>acos(c)</code>, where <code>c</code> is the dot product of unit
    * vectors parallel to this vector and v1.
    * 
    * @param v1
    * right-hand vector
    * @return angle between vectors, in radians
    */
   public double angle (Vector4d v1) {
      double cos = dot (v1) / (length() * v1.length());
      // check against cos going out of bounds because of
      // numerical reasons
      if (cos >= 1) {
         return 0;
      }
      else if (cos <= -1) {
         return Math.PI;
      }
      else {
         return Math.acos (cos);
      }
   }

   /**
    * Normalizes this vector in place.
    * @return this vector
    */
   public Vector4d normalize() {
      double lenSqr = x * x + y * y + z * z + w * w;
      double err = lenSqr - 1;
      if (err > (2 * DOUBLE_PREC) || err < -(2 * DOUBLE_PREC)) {
         double len = Math.sqrt (lenSqr);
         x /= len;
         y /= len;
         z /= len;
         w /= len;
      }
      return this;
   }

   /**
    * Computes a unit vector in the direction of v1 and places the result in
    * this vector.
    * 
    * @param v1
    * vector to normalize
    * @return this vector
    */
   public Vector4d normalize (Vector4d v1) {
      double lenSqr = v1.x * v1.x + v1.y * v1.y + v1.z * v1.z + v1.w * v1.w;
      double err = lenSqr - 1;
      if (err > (2 * DOUBLE_PREC) || err < -(2 * DOUBLE_PREC)) {
         double len = Math.sqrt (lenSqr);
         x = v1.x / len;
         y = v1.y / len;
         z = v1.z / len;
         w = v1.w / len;
      }
      else {
         x = v1.x;
         y = v1.y;
         z = v1.z;
         w = v1.w;
      }
      return this;
   }

   /**
    * Returns true if the elements of this vector equal those of vector
    * <code>v1</code>within a prescribed tolerance <code>epsilon</code>.
    * 
    * @param v1
    * vector to compare with
    * @param eps
    * comparison tolerance
    * @return false if the vectors are not equal within the specified tolerance
    */
   public boolean epsilonEquals (Vector4d v1, double eps) {
      return (Math.abs (x - v1.x) <= eps && Math.abs (y - v1.y) <= eps &&
              Math.abs (z - v1.z) <= eps && Math.abs (w - v1.w) <= eps);
   }

   /**
    * Returns true if the elements of this vector exactly equal those of vector
    * <code>v1</code>.
    * 
    * @param v1
    * vector to compare with
    * @return false if the vectors are not equal
    */
   public boolean equals (Vector4d v1) {
      return (x == v1.x && y == v1.y && z == v1.z && w == v1.w);
   }

   /**
    * Sets the elements of this vector to zero.
    */
   public void setZero() {
      x = 0;
      y = 0;
      z = 0;
      w = 0;
   }

   /**
    * Sets the elements of this vector to the prescribed values.
    * 
    * @param x
    * value for first element
    * @param y
    * value for second element
    * @param z
    * value for third element
    * @param w
    * value for fourth element
    */
   public void set (double x, double y, double z, double w) {
      this.x = x;
      this.y = y;
      this.z = z;
      this.w = w;
   }

   /**
    * Sets the elements of this vector to the prescribed values.
    * 
    * @param v
    * vector giving the first three element values
    * @param w
    * value for the fourth element
    */
   public void set (Vector3d v, double w) {
      this.x = v.x;
      this.y = v.y;
      this.z = v.z;
      this.w = w;
   }

   /**
    * Sets the values of this vector to a homogeneous representation formed from
    * a 3-vector and a weighting factor w. The weighting factor scales the x, y,
    * and z elements of v1 and sets the w field of this vector.
    * 
    * @param v1
    * 3-vector
    * @param w
    * weighting factor
    */
   public void setToHomogeneous (Vector3d v1, double w) {
      this.x = w * v1.x;
      this.y = w * v1.y;
      this.z = w * v1.z;
      this.w = w;
   }

   /**
    * Sets the elements of this vector to their absolute values.
    * @return this vector
    */
   public Vector4d absolute() {
      x = Math.abs (x);
      y = Math.abs (y);
      z = Math.abs (z);
      w = Math.abs (w);
      return this;
   }

   /**
    * Sets the elements of this vector to the absolute value of v1.
    * 
    * @param v1
    * vector to take the absolute value of
    * @return this vector
    */
   public Vector4d absolute (Vector4d v1) {
      x = Math.abs (v1.x);
      y = Math.abs (v1.y);
      z = Math.abs (v1.z);
      w = Math.abs (v1.w);
      return this;
   }

   /**
    * Sorts the contents of the vector by the absolute value of its components.
    */
   public void sortAbsolute() {
      double absx = (x < 0 ? -x : x);
      double absy = (y < 0 ? -y : y);
      double absz = (z < 0 ? -z : z);
      double absw = (w < 0 ? -w : w);
      double tmp;

      if (absx < absy) {
         tmp = x;
         x = y;
         y = tmp;
         tmp = absx;
         absx = absy;
         absy = tmp;
      }
      if (absx < absz) {
         tmp = x;
         x = z;
         z = tmp;
         tmp = absx;
         absx = absz;
         absz = tmp;
      }
      if (absx < absw) {
         tmp = x;
         x = w;
         w = tmp;
         tmp = absx;
         absx = absw;
         absw = tmp;
      }
      if (absy < absz) {
         tmp = y;
         y = z;
         z = tmp;
         tmp = absy;
         absy = absz;
         absz = tmp;
      }
      if (absy < absw) {
         tmp = y;
         y = w;
         w = tmp;
         tmp = absy;
         absy = absw;
         absw = tmp;
      }
      if (absz < absw) {
         tmp = z;
         z = w;
         w = tmp;
         tmp = absz;
         absz = absw;
         absw = tmp;
      }
   }

   /**
    * Returns the index (0, 1, 2, or 3) of the element of v with the largest
    * absolute value.
    * 
    * @return index
    */
   public int maxAbsIndex() {
      double absx = (x < 0 ? -x : x);
      double absy = (y < 0 ? -y : y);
      double absz = (z < 0 ? -z : z);
      double absw = (w < 0 ? -w : w);

      if (absx >= absy) {
         if (absx >= absz) {
            return (absx >= absw) ? 0 : 3;
         }
         else {
            return (absz >= absw) ? 2 : 3;
         }
      }
      else {
         if (absy >= absz) {
            return (absy >= absw) ? 1 : 3;
         }
         else {
            return (absz >= absw) ? 2 : 3;
         }
      }
   }

   /**
    * Returns the index (0, 1, 2, or 3) of the element of v with the smallest
    * absolute value.
    * 
    * @return index
    */
   public int minAbsIndex() {
      double absx = (x < 0 ? -x : x);
      double absy = (y < 0 ? -y : y);
      double absz = (z < 0 ? -z : z);
      double absw = (w < 0 ? -w : w);

      if (absx <= absy) {
         if (absx <= absz) {
            return (absx <= absw) ? 0 : 3;
         }
         else {
            return (absz <= absw) ? 2 : 3;
         }
      }
      else {
         if (absy <= absz) {
            return (absy <= absw) ? 1 : 3;
         }
         else {
            return (absz <= absw) ? 2 : 3;
         }
      }
   }

   /**
    * Sorts the contents of vector v1 by element value, with x being set to the
    * largest value and w being set to the smallest value, and places the
    * results in this vector.
    * 
    * @param v1
    * vector to sort
    */
   public void sort (Vector4d v1) {
      set (v1);
      sort();
   }

   /**
    * Sorts the contents of this vector by element value, with x being set to
    * the largest value and w being set to the smallest value.
    */
   public void sort() {
      double tmp;

      if (x < y) {
         tmp = x;
         x = y;
         y = tmp;
      }
      if (x < z) {
         tmp = x;
         x = z;
         z = tmp;
      }
      if (x < w) {
         tmp = x;
         x = w;
         w = tmp;
      }
      if (y < z) {
         tmp = y;
         y = z;
         z = tmp;
      }
      if (y < w) {
         tmp = y;
         y = w;
         w = tmp;
      }
      if (z < w) {
         tmp = z;
         z = w;
         w = tmp;
      }
   }

   /**
    * Multiplies matrix X by vector v1 and places the result in this vector.
    * 
    * @param X
    * matrix
    * @param v1
    * vector
    * @return this vector
    */
   public Vector4d mul (Matrix4dBase X, Vector4d v1) {
      X.mul (this, v1);
      return this;
   }
   
   

   private void mulMat (Vector4d vr, Matrix3dBase R, Vector4d v1) {
      double x = R.m00 * v1.x + R.m01 * v1.y + R.m02 * v1.z;
      double y = R.m10 * v1.x + R.m11 * v1.y + R.m12 * v1.z;
      double z = R.m20 * v1.x + R.m21 * v1.y + R.m22 * v1.z;
      vr.x = x;
      vr.y = y;
      vr.z = z;
      vr.w = v1.w;
   }

   private void mulMatTranspose (Vector4d vr, Matrix3dBase R, Vector4d v1) {
      double x = R.m00 * v1.x + R.m10 * v1.y + R.m20 * v1.z;
      double y = R.m01 * v1.x + R.m11 * v1.y + R.m21 * v1.z;
      double z = R.m02 * v1.x + R.m12 * v1.y + R.m22 * v1.z;
      vr.x = x;
      vr.y = y;
      vr.z = z;
      vr.w = v1.w;
   }

   public void transform (RotationMatrix3d R) {
      mulMat (this, R, this);
   }

   public void transform (RotationMatrix3d R, Vector4d v1) {
      mulMat (this, R, v1);
   }

   public void inverseTransform (RotationMatrix3d R) {
      mulMatTranspose (this, R, this);
   }

   public void inverseTransform (RotationMatrix3d R, Vector4d v1) {
      mulMatTranspose (this, R, v1);
   }

   // public void transform (RigidTransform3d X) {
   //    transform (X, this);
   // }

   // public void transform (RigidTransform3d X, Vector4d v1) {
   //    double ww = v1.w;
   //    mulMat (this, X.R, v1);
   //    x = v1.x + ww * X.p.x;
   //    y = v1.y + ww * X.p.y;
   //    z = v1.z + ww * X.p.z;
   //    w = ww;
   // }

   public void inverseTransform (RigidTransform3d X) {
      inverseTransform (X, this);
   }

   public void inverseTransform (RigidTransform3d X, Vector4d v1) {
      double ww = v1.w;
      x = v1.x - ww * X.p.x;
      y = v1.y - ww * X.p.y;
      z = v1.z - ww * X.p.z;
      mulMatTranspose (this, X.R, this);
      w = ww;
   }

   public void transform (AffineTransform3dBase X) {
      transform (X, this);
   }

   public void transform (AffineTransform3dBase X, Vector4d v1) {
      double ww = v1.w;
      mulMat (this, X.getMatrix(), v1);
      Vector3d b = X.getOffset();
      x = v1.x + ww * b.x;
      y = v1.y + ww * b.y;
      z = v1.z + ww * b.z;
      w = ww;
   }


   /**
    * {@inheritDoc}
    */
   public void setRandom() {
      super.setRandom();
   }

   /**
    * {@inheritDoc}
    */
   public void setRandom (double lower, double upper) {
      super.setRandom (lower, upper);
   }

   /**
    * {@inheritDoc}
    */
   public void setRandom (double lower, double upper, Random generator) {
      super.setRandom (lower, upper, generator);
   }

   /**
    * Updates a bounding box to include this vector. The box is described by
    * minimum and maximum corner points, which are changed if necessary.
    * 
    * @param vmin
    * minimum corner of the bounding box
    * @param vmax
    * maximum corner of the bounding box
    */
   public void updateBounds (Vector4d vmin, Vector4d vmax) {
      if (x > vmax.x) {
         vmax.x = x;
      }
      if (x < vmin.x) {
         vmin.x = x;
      }
      if (y > vmax.y) {
         vmax.y = y;
      }
      if (y < vmin.y) {
         vmin.y = y;
      }
      if (z > vmax.z) {
         vmax.z = z;
      }
      if (z < vmin.z) {
         vmin.z = z;
      }
      if (w > vmax.w) {
         vmax.w = w;
      }
      if (w < vmin.w) {
         vmin.w = w;
      }
   }

   /**
    * Computes the element-wise maximum of this vector and vector v and places
    * the result in this vector.
    * 
    * @param v
    * vector to compare with
    * @return this vector
    */
   public Vector4d max (Vector4d v) {
      if (v.x > x) {
         x = v.x;
      }
      if (v.y > y) {
         y = v.y;
      }
      if (v.z > z) {
         z = v.z;
      }
      if (v.w > w) {
         w = v.w;
      }
      return this;
   }

   /**
    * Computes the element-wise minimum of this vector and vector v and places
    * the result in this vector.
    * 
    * @param v
    * vector to compare with
    * @return this vector
    */
   public Vector4d min (Vector4d v) {
      if (v.x < x) {
         x = v.x;
      }
      if (v.y < y) {
         y = v.y;
      }
      if (v.z < z) {
         z = v.z;
      }
      if (v.w < w) {
         w = v.w;
      }
      return this;
   }

   public Vector4d clone() {
      return (Vector4d)super.clone();
   }

}
=======
/**
 * Copyright (c) 2017, by the Authors: John E Lloyd (UBC), Fabien P��an (ETHZ)
 * (method reference returns)
 *
 * This software is freely available under a 2-clause BSD license. Please see
 * the LICENSE file in the ArtiSynth distribution directory for details.
 */
package maspack.matrix;

import java.util.Random;

import maspack.util.InternalErrorException;
import maspack.util.Clonable;

/**
 * Implements a 4 element vector, along with its most commonly used operations.
 * 
 * <p>
 * The size of these vectors is fixed.
 */
public class Vector4d extends VectorBase implements Clonable {
   private static double DOUBLE_PREC = 2.220446049250313e-16;

   /**
    * Global zero vector. Should not be modified.
    */
   public static final Vector4d ZERO = new Vector4d();

   /**
    * Global unit vector along the x axis. Should not be modified.
    */
   public static final Vector4d X_UNIT = new Vector4d (1, 0, 0, 0);

   /**
    * Global unit vector along the y axis. Should not be modified.
    */
   public static final Vector4d Y_UNIT = new Vector4d (0, 1, 0, 0);

   /**
    * Global unit vector along the z axis. Should not be modified.
    */
   public static final Vector4d Z_UNIT = new Vector4d (0, 0, 1, 0);

   /**
    * Global unit vector along the w axis. Should not be modified.
    */
   public static final Vector4d W_UNIT = new Vector4d (0, 0, 0, 1);

   /**
    * Global vector containing ones. Should not be modified.
    */
   public static final Vector4d ONES = new Vector4d (1, 1, 1, 1);

   /**
    * First element
    */
   public double x;

   /**
    * Second element
    */
   public double y;

   /**
    * Third element
    */
   public double z;

   /**
    * Fourth element
    */
   public double w;

   /**
    * Creates a 4-vector and initializes its elements to 0.
    */
   public Vector4d() {
   }

   /**
    * Creates a 4-vector by copying an existing one.
    * 
    * @param v
    * vector to be copied
    */
   public Vector4d (Vector4d v) {
      set (v);
   }

   /**
    * Creates a 4-vector with the supplied element values.
    * 
    * @param x
    * first element
    * @param y
    * second element
    * @param z
    * third element
    * @param w
    * fourth element
    */
   public Vector4d (double x, double y, double z, double w) {
      set (x, y, z, w);
   }

   /**
    * Returns the size of this vector (which is always 4)
    * 
    * @return 4
    */
   public int size() {
      return 4;
   }

   /**
    * Gets the first three values of this vector.
    * 
    * @param v
    * returns the first three values
    */
   public void get (Vector3d v) {
      v.x = this.x;
      v.y = this.y;
      v.z = this.z;
   }

   /**
    * Gets a single element of this vector. Elements 0, 1, 2, and 3 correspond
    * to x, y, z, and w.
    * 
    * @param i
    * element index
    * @return element value throws ArrayIndexOutOfBoundsException if i is not in
    * the range 0 to 3.
    */
   public double get (int i) {
      switch (i) {
         case 0: {
            return x;
         }
         case 1: {
            return y;
         }
         case 2: {
            return z;
         }
         case 3: {
            return w;
         }
         default: {
            throw new ArrayIndexOutOfBoundsException (i);
         }
      }
   }

   /**
    * {@inheritDoc}
    */
   public void get (double[] values) {
      if (values.length < 4) {
         throw new IllegalArgumentException (
            "argument 'values' must have length >= 4");
      }
      values[0] = x;
      values[1] = y;
      values[2] = z;
      values[3] = w;
   }

   /**
    * Copies the values of this vector into a general length vector v1, starting
    * at a specified index.
    * 
    * @param v1
    * vector into which values are to be copied
    * @param idx
    * starting index for copying values
    * @throws ArrayIndexOutOfBoundsException
    * if idx specifies a region within v1 that exceeds its bounds
    */
   public void get (VectorNd v1, int idx) {
      if (idx + 3 >= v1.size) {
         throw new ArrayIndexOutOfBoundsException();
      }
      v1.buf[idx + 0] = x;
      v1.buf[idx + 1] = y;
      v1.buf[idx + 2] = z;
      v1.buf[idx + 3] = w;
   }

   /**
    * Sets a single element of this vector. Elements 0, 1, 2, and 3 correspond
    * to x, y, z, and w.
    * 
    * @param i
    * element index
    * @param value
    * element value
    * @throws ArrayIndexOutOfBoundsException
    * if i is not in the range 0 to 3.
    */
   public void set (int i, double value) {
      switch (i) {
         case 0: {
            x = value;
            break;
         }
         case 1: {
            y = value;
            break;
         }
         case 2: {
            z = value;
            break;
         }
         case 3: {
            w = value;
            break;
         }
         default: {
            throw new ArrayIndexOutOfBoundsException (i);
         }
      }
   }

   /**
    * Sets the elements of this vector from an array of doubles. The array
    * must have a length of at least 4.
    * 
    * @param values
    * array from which values are copied
    */
   public void set (double[] values) {
      if (values.length < 4) {
         throw new IllegalArgumentException (
            "argument 'values' must have a length of at least 4");
      } 
      x = values[0];
      y = values[1];
      z = values[2];
      w = values[3];
   }
   
   /**
    * {@inheritDoc}
    */
   public int set (double[] values, int idx) {
      x = values[idx++];
      y = values[idx++];
      z = values[idx++];
      w = values[idx++];
      return idx;
   }

   /**
    * Sets the values of this vector to those of v1.
    * 
    * @param v1
    * vector whose values are copied
    */
   public void set (Vector4d v1) {
      x = v1.x;
      y = v1.y;
      z = v1.z;
      w = v1.w;
   }

   /**
    * Sets the values of this vector from the elements of a general length
    * vector v1, starting at a specified index.
    * 
    * @param v1
    * vector from which new values are copied
    * @param idx
    * starting index for new values
    * @throws ArrayIndexOutOfBoundsException
    * if idx specifies a region within v1 that exceeds its bounds
    */
   public void set (VectorNd v1, int idx) {
      if (idx + 3 >= v1.size) {
         throw new ArrayIndexOutOfBoundsException();
      }
      x = v1.buf[idx + 0];
      y = v1.buf[idx + 1];
      z = v1.buf[idx + 2];
      w = v1.buf[idx + 3];
   }

   /**
    * Adds vector v1 to v2 and places the result in this vector.
    * 
    * @param v1
    * left-hand vector
    * @param v2
    * right-hand vector
    * @return this vector
    */
   public Vector4d add (Vector4d v1, Vector4d v2) {
      x = v1.x + v2.x;
      y = v1.y + v2.y;
      z = v1.z + v2.z;
      w = v1.w + v2.w;
      return this;
   }

   /**
    * Adds this vector to v1 and places the result in this vector.
    * 
    * @param v1
    * right-hand vector
    * @return this vector
    */
   public Vector4d add (Vector4d v1) {
      x += v1.x;
      y += v1.y;
      z += v1.z;
      w += v1.w;
      return this;
   }

   /**
    * Adds specified increments to the components of this vector.
    * 
    * @param dx
    * x increment
    * @param dy
    * y increment
    * @param dz
    * z increment
    * @param dw
    * w increment
    * @return this vector
    */
   public Vector4d add (double dx, double dy, double dz, double dw) {
      x += dx;
      y += dy;
      z += dz;
      w += dw;
      return this;
   }

   /**
    * Subtracts vector v1 from v2 and places the result in this vector.
    * 
    * @param v1
    * left-hand vector
    * @param v2
    * right-hand vector
    * @return this vector
    */
   public Vector4d sub (Vector4d v1, Vector4d v2) {
      x = v1.x - v2.x;
      y = v1.y - v2.y;
      z = v1.z - v2.z;
      w = v1.w - v2.w;
      return this;
   }

   /**
    * Subtracts v1 from this vector and places the result in this vector.
    * 
    * @param v1
    * right-hand vector
    * @return this vector
    */
   public Vector4d sub (Vector4d v1) {
      x -= v1.x;
      y -= v1.y;
      z -= v1.z;
      w -= v1.w;
      return this;
   }

   /**
    * Sets this vector to the negative of v1.
    * 
    * @param v1
    * vector to negate
    * @return this vector
    */
   public Vector4d negate (Vector4d v1) {
      x = -v1.x;
      y = -v1.y;
      z = -v1.z;
      w = -v1.w;
      return this;
   }

   /**
    * Negates this vector in place.
    * @return this vector
    */
   public Vector4d negate() {
      x = -x;
      y = -y;
      z = -z;
      w = -w;
      return this;
   }

   /**
    * Scales the elements of this vector by <code>s</code>.
    * 
    * @param s
    * scaling factor
    * @return this vector
    */
   public Vector4d scale (double s) {
      x = s * x;
      y = s * y;
      z = s * z;
      w = s * w;
      return this;
   }

   /**
    * Scales the elements of vector v1 by <code>s</code> and places the
    * results in this vector.
    * 
    * @param s
    * scaling factor
    * @param v1
    * vector to be scaled
    * @return this vector
    */
   public Vector4d scale (double s, Vector4d v1) {
      x = s * v1.x;
      y = s * v1.y;
      z = s * v1.z;
      w = s * v1.w;
      return this;
   }

   /**
    * Computes the interpolation <code>(1-s) v1 + s v2</code> and places the
    * result in this vector.
    * 
    * @param v1
    * left-hand vector
    * @param s
    * interpolation factor
    * @param v2
    * right-hand vector
    */
   public void interpolate (Vector4d v1, double s, Vector4d v2) {
      x = (1 - s) * v1.x + s * v2.x;
      y = (1 - s) * v1.y + s * v2.y;
      z = (1 - s) * v1.z + s * v2.z;
      w = (1 - s) * v1.w + s * v2.w;
   }

   /**
    * Computes the interpolation <code>(1-s) this + s v1</code> and places the
    * result in this vector.
    * 
    * @param s
    * interpolation factor
    * @param v1
    * right-hand vector
    */
   public void interpolate (double s, Vector4d v1) {
      x = (1 - s) * x + s * v1.x;
      y = (1 - s) * y + s * v1.y;
      z = (1 - s) * z + s * v1.z;
      w = (1 - s) * w + s * v1.w;
   }

   // /**
   // * Computes <code>s this + v1</code> and places
   // * the result in this vector.
   // *
   // * @param s scaling factor
   // * @param v1 vector to be added
   // */
   // public void scaledAdd (double s, Vector4d v1)
   // {
   // x = s*x + v1.x;
   // y = s*y + v1.y;
   // z = s*z + v1.z;
   // w = s*w + v1.w;
   // }

   /**
    * Computes <code>s v1</code> and adds the result to this vector.
    * 
    * @param s
    * scaling factor
    * @param v1
    * vector to be scaled and added
    * @return this vector
    */
   public Vector4d scaledAdd (double s, Vector4d v1) {
      x += s * v1.x;
      y += s * v1.y;
      z += s * v1.z;
      w += s * v1.w;
      return this;
   }

   /**
    * Computes <code>s v1 + v2</code> and places the result in this vector.
    * 
    * @param s
    * scaling factor
    * @param v1
    * vector to be scaled
    * @param v2
    * vector to be added
    * @return this vector
    */
   public Vector4d scaledAdd (double s, Vector4d v1, Vector4d v2) {
      x = s * v1.x + v2.x;
      y = s * v1.y + v2.y;
      z = s * v1.z + v2.z;
      w = s * v1.w + v2.w;
      return this;
   }

   /**
    * Computes <code>s1 v1 + s2 v2</code> and places the result in this
    * vector.
    * 
    * @param s1
    * left-hand scaling factor
    * @param v1
    * left-hand vector
    * @param s2
    * right-hand scaling factor
    * @param v2
    * right-hand vector
    * @return this vector
    */
   public Vector4d combine (double s1, Vector4d v1, double s2, Vector4d v2) {
      x = s1 * v1.x + s2 * v2.x;
      y = s1 * v1.y + s2 * v2.y;
      z = s1 * v1.z + s2 * v2.z;
      w = s1 * v1.w + s2 * v2.w;
      return this;
   }

   /**
    * Returns the 2 norm of this vector. This is the square root of the sum of
    * the squares of the elements.
    * 
    * @return vector 2 norm
    */
   public double length() {
      return Math.sqrt (x * x + y * y + z * z + w * w);
   }

   /**
    * Returns the square of the 2 norm of this vector. This is the sum of the
    * squares of the elements.
    * 
    * @return square of the 2 norm
    */
   public double lengthSquared() {
      return x * x + y * y + z * z + w * w;
   }

   /**
    * Returns the Euclidean distance between this vector and vector v.
    * 
    * @return distance between this vector and v
    */
   public double distance (Vector4d v) {
      double dx = x - v.x;
      double dy = y - v.y;
      double dz = z - v.z;
      double dw = w - v.w;

      return Math.sqrt (dx * dx + dy * dy + dz * dz + dw * dw);
   }

   /**
    * Returns the squared of the Euclidean distance between this vector and
    * vector v.
    * 
    * @return squared distance between this vector and v
    */
   public double distanceSquared (Vector4d v) {
      double dx = x - v.x;
      double dy = y - v.y;
      double dz = z - v.z;
      double dw = w - v.w;

      return (dx * dx + dy * dy + dz * dz + dw * dw);
   }

   /**
    * Returns the maximum element value of this vector.
    * 
    * @return maximal element
    */
   public double maxElement() {
      double max = x;
      if (y > max) {
         max = y;
      }
      if (z > max) {
         max = z;
      }
      if (w > max) {
         max = w;
      }
      return max;
   }

   /**
    * Returns the minimum element value of this vector.
    * 
    * @return minimal element
    */
   public double minElement() {
      double min = x;
      if (y < min) {
         min = y;
      }
      if (z < min) {
         min = z;
      }
      if (w < min) {
         min = w;
      }
      return min;
   }

   /**
    * Returns the infinity norm of this vector. This is the maximum absolute
    * value over all elements.
    * 
    * @return vector infinity norm
    */
   public double infinityNorm() {
      double max = Math.abs (x);
      if (Math.abs (y) > max) {
         max = Math.abs (y);
      }
      if (Math.abs (z) > max) {
         max = Math.abs (z);
      }
      if (Math.abs (w) > max) {
         max = Math.abs (w);
      }
      return max;
   }

   /**
    * Returns the 1 norm of this vector. This is the sum of the absolute values
    * of the elements.
    * 
    * @return vector 1 norm
    */
   public double oneNorm() {
      return Math.abs (x) + Math.abs (y) + Math.abs (z) + Math.abs (w);
   }

   /**
    * Returns the dot product of this vector and v1.
    * 
    * @param v1
    * right-hand vector
    * @return dot product
    */
   public double dot (Vector4d v1) {
      return x * v1.x + y * v1.y + z * v1.z + w * v1.w;
   }

   /**
    * Returns the angle between this vector and v1. The angle is defined as
    * <code>acos(c)</code>, where <code>c</code> is the dot product of unit
    * vectors parallel to this vector and v1.
    * 
    * @param v1
    * right-hand vector
    * @return angle between vectors, in radians
    */
   public double angle (Vector4d v1) {
      double cos = dot (v1) / (length() * v1.length());
      // check against cos going out of bounds because of
      // numerical reasons
      if (cos >= 1) {
         return 0;
      }
      else if (cos <= -1) {
         return Math.PI;
      }
      else {
         return Math.acos (cos);
      }
   }

   /**
    * Normalizes this vector in place.
    * @return this vector
    */
   public Vector4d normalize() {
      double lenSqr = x * x + y * y + z * z + w * w;
      double err = lenSqr - 1;
      if (err > (2 * DOUBLE_PREC) || err < -(2 * DOUBLE_PREC)) {
         double len = Math.sqrt (lenSqr);
         x /= len;
         y /= len;
         z /= len;
         w /= len;
      }
      return this;
   }

   /**
    * Computes a unit vector in the direction of v1 and places the result in
    * this vector.
    * 
    * @param v1
    * vector to normalize
    * @return this vector
    */
   public Vector4d normalize (Vector4d v1) {
      double lenSqr = v1.x * v1.x + v1.y * v1.y + v1.z * v1.z + v1.w * v1.w;
      double err = lenSqr - 1;
      if (err > (2 * DOUBLE_PREC) || err < -(2 * DOUBLE_PREC)) {
         double len = Math.sqrt (lenSqr);
         x = v1.x / len;
         y = v1.y / len;
         z = v1.z / len;
         w = v1.w / len;
      }
      else {
         x = v1.x;
         y = v1.y;
         z = v1.z;
         w = v1.w;
      }
      return this;
   }

   /**
    * Returns true if the elements of this vector equal those of vector
    * <code>v1</code>within a prescribed tolerance <code>epsilon</code>.
    * 
    * @param v1
    * vector to compare with
    * @param eps
    * comparison tolerance
    * @return false if the vectors are not equal within the specified tolerance
    */
   public boolean epsilonEquals (Vector4d v1, double eps) {
      return (Math.abs (x - v1.x) <= eps && Math.abs (y - v1.y) <= eps &&
              Math.abs (z - v1.z) <= eps && Math.abs (w - v1.w) <= eps);
   }

   /**
    * Returns true if the elements of this vector exactly equal those of vector
    * <code>v1</code>.
    * 
    * @param v1
    * vector to compare with
    * @return false if the vectors are not equal
    */
   public boolean equals (Vector4d v1) {
      return (x == v1.x && y == v1.y && z == v1.z && w == v1.w);
   }

   /**
    * Sets the elements of this vector to zero.
    */
   public void setZero() {
      x = 0;
      y = 0;
      z = 0;
      w = 0;
   }

   /**
    * Sets the elements of this vector to the prescribed values.
    * 
    * @param x
    * value for first element
    * @param y
    * value for second element
    * @param z
    * value for third element
    * @param w
    * value for fourth element
    */
   public void set (double x, double y, double z, double w) {
      this.x = x;
      this.y = y;
      this.z = z;
      this.w = w;
   }

   /**
    * Sets the elements of this vector to the prescribed values.
    * 
    * @param v
    * vector giving the first three element values
    * @param w
    * value for the fourth element
    */
   public void set (Vector3d v, double w) {
      this.x = v.x;
      this.y = v.y;
      this.z = v.z;
      this.w = w;
   }

   /**
    * Sets the values of this vector to a homogeneous representation formed from
    * a 3-vector and a weighting factor w. The weighting factor scales the x, y,
    * and z elements of v1 and sets the w field of this vector.
    * 
    * @param v1
    * 3-vector
    * @param w
    * weighting factor
    */
   public void setToHomogeneous (Vector3d v1, double w) {
      this.x = w * v1.x;
      this.y = w * v1.y;
      this.z = w * v1.z;
      this.w = w;
   }

   /**
    * Sets the elements of this vector to their absolute values.
    * @return this vector
    */
   public Vector4d absolute() {
      x = Math.abs (x);
      y = Math.abs (y);
      z = Math.abs (z);
      w = Math.abs (w);
      return this;
   }

   /**
    * Sets the elements of this vector to the absolute value of v1.
    * 
    * @param v1
    * vector to take the absolute value of
    * @return this vector
    */
   public Vector4d absolute (Vector4d v1) {
      x = Math.abs (v1.x);
      y = Math.abs (v1.y);
      z = Math.abs (v1.z);
      w = Math.abs (v1.w);
      return this;
   }

   /**
    * Sorts the contents of the vector by the absolute value of its components.
    */
   public void sortAbsolute() {
      double absx = (x < 0 ? -x : x);
      double absy = (y < 0 ? -y : y);
      double absz = (z < 0 ? -z : z);
      double absw = (w < 0 ? -w : w);
      double tmp;

      if (absx < absy) {
         tmp = x;
         x = y;
         y = tmp;
         tmp = absx;
         absx = absy;
         absy = tmp;
      }
      if (absx < absz) {
         tmp = x;
         x = z;
         z = tmp;
         tmp = absx;
         absx = absz;
         absz = tmp;
      }
      if (absx < absw) {
         tmp = x;
         x = w;
         w = tmp;
         tmp = absx;
         absx = absw;
         absw = tmp;
      }
      if (absy < absz) {
         tmp = y;
         y = z;
         z = tmp;
         tmp = absy;
         absy = absz;
         absz = tmp;
      }
      if (absy < absw) {
         tmp = y;
         y = w;
         w = tmp;
         tmp = absy;
         absy = absw;
         absw = tmp;
      }
      if (absz < absw) {
         tmp = z;
         z = w;
         w = tmp;
         tmp = absz;
         absz = absw;
         absw = tmp;
      }
   }

   /**
    * Returns the index (0, 1, 2, or 3) of the element of v with the largest
    * absolute value.
    * 
    * @return index
    */
   public int maxAbsIndex() {
      double absx = (x < 0 ? -x : x);
      double absy = (y < 0 ? -y : y);
      double absz = (z < 0 ? -z : z);
      double absw = (w < 0 ? -w : w);

      if (absx >= absy) {
         if (absx >= absz) {
            return (absx >= absw) ? 0 : 3;
         }
         else {
            return (absz >= absw) ? 2 : 3;
         }
      }
      else {
         if (absy >= absz) {
            return (absy >= absw) ? 1 : 3;
         }
         else {
            return (absz >= absw) ? 2 : 3;
         }
      }
   }

   /**
    * Returns the index (0, 1, 2, or 3) of the element of v with the smallest
    * absolute value.
    * 
    * @return index
    */
   public int minAbsIndex() {
      double absx = (x < 0 ? -x : x);
      double absy = (y < 0 ? -y : y);
      double absz = (z < 0 ? -z : z);
      double absw = (w < 0 ? -w : w);

      if (absx <= absy) {
         if (absx <= absz) {
            return (absx <= absw) ? 0 : 3;
         }
         else {
            return (absz <= absw) ? 2 : 3;
         }
      }
      else {
         if (absy <= absz) {
            return (absy <= absw) ? 1 : 3;
         }
         else {
            return (absz <= absw) ? 2 : 3;
         }
      }
   }

   /**
    * Sorts the contents of vector v1 by element value, with x being set to the
    * largest value and w being set to the smallest value, and places the
    * results in this vector.
    * 
    * @param v1
    * vector to sort
    */
   public void sort (Vector4d v1) {
      set (v1);
      sort();
   }

   /**
    * Sorts the contents of this vector by element value, with x being set to
    * the largest value and w being set to the smallest value.
    */
   public void sort() {
      double tmp;

      if (x < y) {
         tmp = x;
         x = y;
         y = tmp;
      }
      if (x < z) {
         tmp = x;
         x = z;
         z = tmp;
      }
      if (x < w) {
         tmp = x;
         x = w;
         w = tmp;
      }
      if (y < z) {
         tmp = y;
         y = z;
         z = tmp;
      }
      if (y < w) {
         tmp = y;
         y = w;
         w = tmp;
      }
      if (z < w) {
         tmp = z;
         z = w;
         w = tmp;
      }
   }

   /**
    * Multiplies matrix X by vector v1 and places the result in this vector.
    * 
    * @param X
    * matrix
    * @param v1
    * vector
    * @return this vector
    */
   public Vector4d mul (Matrix4dBase X, Vector4d v1) {
      X.mul (this, v1);
      return this;
   }
   
   

   private void mulMat (Vector4d vr, Matrix3dBase R, Vector4d v1) {
      double x = R.m00 * v1.x + R.m01 * v1.y + R.m02 * v1.z;
      double y = R.m10 * v1.x + R.m11 * v1.y + R.m12 * v1.z;
      double z = R.m20 * v1.x + R.m21 * v1.y + R.m22 * v1.z;
      vr.x = x;
      vr.y = y;
      vr.z = z;
      vr.w = v1.w;
   }

   private void mulMatTranspose (Vector4d vr, Matrix3dBase R, Vector4d v1) {
      double x = R.m00 * v1.x + R.m10 * v1.y + R.m20 * v1.z;
      double y = R.m01 * v1.x + R.m11 * v1.y + R.m21 * v1.z;
      double z = R.m02 * v1.x + R.m12 * v1.y + R.m22 * v1.z;
      vr.x = x;
      vr.y = y;
      vr.z = z;
      vr.w = v1.w;
   }

   public void transform (RotationMatrix3d R) {
      mulMat (this, R, this);
   }

   public void transform (RotationMatrix3d R, Vector4d v1) {
      mulMat (this, R, v1);
   }

   public void inverseTransform (RotationMatrix3d R) {
      mulMatTranspose (this, R, this);
   }

   public void inverseTransform (RotationMatrix3d R, Vector4d v1) {
      mulMatTranspose (this, R, v1);
   }

   // public void transform (RigidTransform3d X) {
   //    transform (X, this);
   // }

   // public void transform (RigidTransform3d X, Vector4d v1) {
   //    double ww = v1.w;
   //    mulMat (this, X.R, v1);
   //    x = v1.x + ww * X.p.x;
   //    y = v1.y + ww * X.p.y;
   //    z = v1.z + ww * X.p.z;
   //    w = ww;
   // }

   public void inverseTransform (RigidTransform3d X) {
      inverseTransform (X, this);
   }

   public void inverseTransform (RigidTransform3d X, Vector4d v1) {
      double ww = v1.w;
      x = v1.x - ww * X.p.x;
      y = v1.y - ww * X.p.y;
      z = v1.z - ww * X.p.z;
      mulMatTranspose (this, X.R, this);
      w = ww;
   }

   public void transform (AffineTransform3dBase X) {
      transform (X, this);
   }

   public void transform (AffineTransform3dBase X, Vector4d v1) {
      double ww = v1.w;
      mulMat (this, X.getMatrix(), v1);
      Vector3d b = X.getOffset();
      x = v1.x + ww * b.x;
      y = v1.y + ww * b.y;
      z = v1.z + ww * b.z;
      w = ww;
   }


   /**
    * {@inheritDoc}
    */
   public void setRandom() {
      super.setRandom();
   }

   /**
    * {@inheritDoc}
    */
   public void setRandom (double lower, double upper) {
      super.setRandom (lower, upper);
   }

   /**
    * {@inheritDoc}
    */
   public void setRandom (double lower, double upper, Random generator) {
      super.setRandom (lower, upper, generator);
   }

   /**
    * Updates a bounding box to include this vector. The box is described by
    * minimum and maximum corner points, which are changed if necessary.
    * 
    * @param vmin
    * minimum corner of the bounding box
    * @param vmax
    * maximum corner of the bounding box
    */
   public void updateBounds (Vector4d vmin, Vector4d vmax) {
      if (x > vmax.x) {
         vmax.x = x;
      }
      if (x < vmin.x) {
         vmin.x = x;
      }
      if (y > vmax.y) {
         vmax.y = y;
      }
      if (y < vmin.y) {
         vmin.y = y;
      }
      if (z > vmax.z) {
         vmax.z = z;
      }
      if (z < vmin.z) {
         vmin.z = z;
      }
      if (w > vmax.w) {
         vmax.w = w;
      }
      if (w < vmin.w) {
         vmin.w = w;
      }
   }

   /**
    * Computes the element-wise maximum of this vector and vector v and places
    * the result in this vector.
    * 
    * @param v
    * vector to compare with
    * @return this vector
    */
   public Vector4d max (Vector4d v) {
      if (v.x > x) {
         x = v.x;
      }
      if (v.y > y) {
         y = v.y;
      }
      if (v.z > z) {
         z = v.z;
      }
      if (v.w > w) {
         w = v.w;
      }
      return this;
   }

   /**
    * Computes the element-wise minimum of this vector and vector v and places
    * the result in this vector.
    * 
    * @param v
    * vector to compare with
    * @return this vector
    */
   public Vector4d min (Vector4d v) {
      if (v.x < x) {
         x = v.x;
      }
      if (v.y < y) {
         y = v.y;
      }
      if (v.z < z) {
         z = v.z;
      }
      if (v.w < w) {
         w = v.w;
      }
      return this;
   }

   public Vector4d clone() {
      return (Vector4d)super.clone();
   }

}
>>>>>>> 22d51713
<|MERGE_RESOLUTION|>--- conflicted
+++ resolved
@@ -1,6 +1,5 @@
-<<<<<<< HEAD
 /**
- * Copyright (c) 2017, by the Authors: John E Lloyd (UBC), Fabien Péan (ETHZ)
+ * Copyright (c) 2017, by the Authors: John E Lloyd (UBC), Fabien P��an (ETHZ)
  * (method reference returns)
  *
  * This software is freely available under a 2-clause BSD license. Please see
@@ -240,6 +239,17 @@
       y = values[1];
       z = values[2];
       w = values[3];
+   }
+   
+   /**
+    * {@inheritDoc}
+    */
+   public int set (double[] values, int idx) {
+      x = values[idx++];
+      y = values[idx++];
+      z = values[idx++];
+      w = values[idx++];
+      return idx;
    }
 
    /**
@@ -1213,1232 +1223,4 @@
       return (Vector4d)super.clone();
    }
 
-}
-=======
-/**
- * Copyright (c) 2017, by the Authors: John E Lloyd (UBC), Fabien P��an (ETHZ)
- * (method reference returns)
- *
- * This software is freely available under a 2-clause BSD license. Please see
- * the LICENSE file in the ArtiSynth distribution directory for details.
- */
-package maspack.matrix;
-
-import java.util.Random;
-
-import maspack.util.InternalErrorException;
-import maspack.util.Clonable;
-
-/**
- * Implements a 4 element vector, along with its most commonly used operations.
- * 
- * <p>
- * The size of these vectors is fixed.
- */
-public class Vector4d extends VectorBase implements Clonable {
-   private static double DOUBLE_PREC = 2.220446049250313e-16;
-
-   /**
-    * Global zero vector. Should not be modified.
-    */
-   public static final Vector4d ZERO = new Vector4d();
-
-   /**
-    * Global unit vector along the x axis. Should not be modified.
-    */
-   public static final Vector4d X_UNIT = new Vector4d (1, 0, 0, 0);
-
-   /**
-    * Global unit vector along the y axis. Should not be modified.
-    */
-   public static final Vector4d Y_UNIT = new Vector4d (0, 1, 0, 0);
-
-   /**
-    * Global unit vector along the z axis. Should not be modified.
-    */
-   public static final Vector4d Z_UNIT = new Vector4d (0, 0, 1, 0);
-
-   /**
-    * Global unit vector along the w axis. Should not be modified.
-    */
-   public static final Vector4d W_UNIT = new Vector4d (0, 0, 0, 1);
-
-   /**
-    * Global vector containing ones. Should not be modified.
-    */
-   public static final Vector4d ONES = new Vector4d (1, 1, 1, 1);
-
-   /**
-    * First element
-    */
-   public double x;
-
-   /**
-    * Second element
-    */
-   public double y;
-
-   /**
-    * Third element
-    */
-   public double z;
-
-   /**
-    * Fourth element
-    */
-   public double w;
-
-   /**
-    * Creates a 4-vector and initializes its elements to 0.
-    */
-   public Vector4d() {
-   }
-
-   /**
-    * Creates a 4-vector by copying an existing one.
-    * 
-    * @param v
-    * vector to be copied
-    */
-   public Vector4d (Vector4d v) {
-      set (v);
-   }
-
-   /**
-    * Creates a 4-vector with the supplied element values.
-    * 
-    * @param x
-    * first element
-    * @param y
-    * second element
-    * @param z
-    * third element
-    * @param w
-    * fourth element
-    */
-   public Vector4d (double x, double y, double z, double w) {
-      set (x, y, z, w);
-   }
-
-   /**
-    * Returns the size of this vector (which is always 4)
-    * 
-    * @return 4
-    */
-   public int size() {
-      return 4;
-   }
-
-   /**
-    * Gets the first three values of this vector.
-    * 
-    * @param v
-    * returns the first three values
-    */
-   public void get (Vector3d v) {
-      v.x = this.x;
-      v.y = this.y;
-      v.z = this.z;
-   }
-
-   /**
-    * Gets a single element of this vector. Elements 0, 1, 2, and 3 correspond
-    * to x, y, z, and w.
-    * 
-    * @param i
-    * element index
-    * @return element value throws ArrayIndexOutOfBoundsException if i is not in
-    * the range 0 to 3.
-    */
-   public double get (int i) {
-      switch (i) {
-         case 0: {
-            return x;
-         }
-         case 1: {
-            return y;
-         }
-         case 2: {
-            return z;
-         }
-         case 3: {
-            return w;
-         }
-         default: {
-            throw new ArrayIndexOutOfBoundsException (i);
-         }
-      }
-   }
-
-   /**
-    * {@inheritDoc}
-    */
-   public void get (double[] values) {
-      if (values.length < 4) {
-         throw new IllegalArgumentException (
-            "argument 'values' must have length >= 4");
-      }
-      values[0] = x;
-      values[1] = y;
-      values[2] = z;
-      values[3] = w;
-   }
-
-   /**
-    * Copies the values of this vector into a general length vector v1, starting
-    * at a specified index.
-    * 
-    * @param v1
-    * vector into which values are to be copied
-    * @param idx
-    * starting index for copying values
-    * @throws ArrayIndexOutOfBoundsException
-    * if idx specifies a region within v1 that exceeds its bounds
-    */
-   public void get (VectorNd v1, int idx) {
-      if (idx + 3 >= v1.size) {
-         throw new ArrayIndexOutOfBoundsException();
-      }
-      v1.buf[idx + 0] = x;
-      v1.buf[idx + 1] = y;
-      v1.buf[idx + 2] = z;
-      v1.buf[idx + 3] = w;
-   }
-
-   /**
-    * Sets a single element of this vector. Elements 0, 1, 2, and 3 correspond
-    * to x, y, z, and w.
-    * 
-    * @param i
-    * element index
-    * @param value
-    * element value
-    * @throws ArrayIndexOutOfBoundsException
-    * if i is not in the range 0 to 3.
-    */
-   public void set (int i, double value) {
-      switch (i) {
-         case 0: {
-            x = value;
-            break;
-         }
-         case 1: {
-            y = value;
-            break;
-         }
-         case 2: {
-            z = value;
-            break;
-         }
-         case 3: {
-            w = value;
-            break;
-         }
-         default: {
-            throw new ArrayIndexOutOfBoundsException (i);
-         }
-      }
-   }
-
-   /**
-    * Sets the elements of this vector from an array of doubles. The array
-    * must have a length of at least 4.
-    * 
-    * @param values
-    * array from which values are copied
-    */
-   public void set (double[] values) {
-      if (values.length < 4) {
-         throw new IllegalArgumentException (
-            "argument 'values' must have a length of at least 4");
-      } 
-      x = values[0];
-      y = values[1];
-      z = values[2];
-      w = values[3];
-   }
-   
-   /**
-    * {@inheritDoc}
-    */
-   public int set (double[] values, int idx) {
-      x = values[idx++];
-      y = values[idx++];
-      z = values[idx++];
-      w = values[idx++];
-      return idx;
-   }
-
-   /**
-    * Sets the values of this vector to those of v1.
-    * 
-    * @param v1
-    * vector whose values are copied
-    */
-   public void set (Vector4d v1) {
-      x = v1.x;
-      y = v1.y;
-      z = v1.z;
-      w = v1.w;
-   }
-
-   /**
-    * Sets the values of this vector from the elements of a general length
-    * vector v1, starting at a specified index.
-    * 
-    * @param v1
-    * vector from which new values are copied
-    * @param idx
-    * starting index for new values
-    * @throws ArrayIndexOutOfBoundsException
-    * if idx specifies a region within v1 that exceeds its bounds
-    */
-   public void set (VectorNd v1, int idx) {
-      if (idx + 3 >= v1.size) {
-         throw new ArrayIndexOutOfBoundsException();
-      }
-      x = v1.buf[idx + 0];
-      y = v1.buf[idx + 1];
-      z = v1.buf[idx + 2];
-      w = v1.buf[idx + 3];
-   }
-
-   /**
-    * Adds vector v1 to v2 and places the result in this vector.
-    * 
-    * @param v1
-    * left-hand vector
-    * @param v2
-    * right-hand vector
-    * @return this vector
-    */
-   public Vector4d add (Vector4d v1, Vector4d v2) {
-      x = v1.x + v2.x;
-      y = v1.y + v2.y;
-      z = v1.z + v2.z;
-      w = v1.w + v2.w;
-      return this;
-   }
-
-   /**
-    * Adds this vector to v1 and places the result in this vector.
-    * 
-    * @param v1
-    * right-hand vector
-    * @return this vector
-    */
-   public Vector4d add (Vector4d v1) {
-      x += v1.x;
-      y += v1.y;
-      z += v1.z;
-      w += v1.w;
-      return this;
-   }
-
-   /**
-    * Adds specified increments to the components of this vector.
-    * 
-    * @param dx
-    * x increment
-    * @param dy
-    * y increment
-    * @param dz
-    * z increment
-    * @param dw
-    * w increment
-    * @return this vector
-    */
-   public Vector4d add (double dx, double dy, double dz, double dw) {
-      x += dx;
-      y += dy;
-      z += dz;
-      w += dw;
-      return this;
-   }
-
-   /**
-    * Subtracts vector v1 from v2 and places the result in this vector.
-    * 
-    * @param v1
-    * left-hand vector
-    * @param v2
-    * right-hand vector
-    * @return this vector
-    */
-   public Vector4d sub (Vector4d v1, Vector4d v2) {
-      x = v1.x - v2.x;
-      y = v1.y - v2.y;
-      z = v1.z - v2.z;
-      w = v1.w - v2.w;
-      return this;
-   }
-
-   /**
-    * Subtracts v1 from this vector and places the result in this vector.
-    * 
-    * @param v1
-    * right-hand vector
-    * @return this vector
-    */
-   public Vector4d sub (Vector4d v1) {
-      x -= v1.x;
-      y -= v1.y;
-      z -= v1.z;
-      w -= v1.w;
-      return this;
-   }
-
-   /**
-    * Sets this vector to the negative of v1.
-    * 
-    * @param v1
-    * vector to negate
-    * @return this vector
-    */
-   public Vector4d negate (Vector4d v1) {
-      x = -v1.x;
-      y = -v1.y;
-      z = -v1.z;
-      w = -v1.w;
-      return this;
-   }
-
-   /**
-    * Negates this vector in place.
-    * @return this vector
-    */
-   public Vector4d negate() {
-      x = -x;
-      y = -y;
-      z = -z;
-      w = -w;
-      return this;
-   }
-
-   /**
-    * Scales the elements of this vector by <code>s</code>.
-    * 
-    * @param s
-    * scaling factor
-    * @return this vector
-    */
-   public Vector4d scale (double s) {
-      x = s * x;
-      y = s * y;
-      z = s * z;
-      w = s * w;
-      return this;
-   }
-
-   /**
-    * Scales the elements of vector v1 by <code>s</code> and places the
-    * results in this vector.
-    * 
-    * @param s
-    * scaling factor
-    * @param v1
-    * vector to be scaled
-    * @return this vector
-    */
-   public Vector4d scale (double s, Vector4d v1) {
-      x = s * v1.x;
-      y = s * v1.y;
-      z = s * v1.z;
-      w = s * v1.w;
-      return this;
-   }
-
-   /**
-    * Computes the interpolation <code>(1-s) v1 + s v2</code> and places the
-    * result in this vector.
-    * 
-    * @param v1
-    * left-hand vector
-    * @param s
-    * interpolation factor
-    * @param v2
-    * right-hand vector
-    */
-   public void interpolate (Vector4d v1, double s, Vector4d v2) {
-      x = (1 - s) * v1.x + s * v2.x;
-      y = (1 - s) * v1.y + s * v2.y;
-      z = (1 - s) * v1.z + s * v2.z;
-      w = (1 - s) * v1.w + s * v2.w;
-   }
-
-   /**
-    * Computes the interpolation <code>(1-s) this + s v1</code> and places the
-    * result in this vector.
-    * 
-    * @param s
-    * interpolation factor
-    * @param v1
-    * right-hand vector
-    */
-   public void interpolate (double s, Vector4d v1) {
-      x = (1 - s) * x + s * v1.x;
-      y = (1 - s) * y + s * v1.y;
-      z = (1 - s) * z + s * v1.z;
-      w = (1 - s) * w + s * v1.w;
-   }
-
-   // /**
-   // * Computes <code>s this + v1</code> and places
-   // * the result in this vector.
-   // *
-   // * @param s scaling factor
-   // * @param v1 vector to be added
-   // */
-   // public void scaledAdd (double s, Vector4d v1)
-   // {
-   // x = s*x + v1.x;
-   // y = s*y + v1.y;
-   // z = s*z + v1.z;
-   // w = s*w + v1.w;
-   // }
-
-   /**
-    * Computes <code>s v1</code> and adds the result to this vector.
-    * 
-    * @param s
-    * scaling factor
-    * @param v1
-    * vector to be scaled and added
-    * @return this vector
-    */
-   public Vector4d scaledAdd (double s, Vector4d v1) {
-      x += s * v1.x;
-      y += s * v1.y;
-      z += s * v1.z;
-      w += s * v1.w;
-      return this;
-   }
-
-   /**
-    * Computes <code>s v1 + v2</code> and places the result in this vector.
-    * 
-    * @param s
-    * scaling factor
-    * @param v1
-    * vector to be scaled
-    * @param v2
-    * vector to be added
-    * @return this vector
-    */
-   public Vector4d scaledAdd (double s, Vector4d v1, Vector4d v2) {
-      x = s * v1.x + v2.x;
-      y = s * v1.y + v2.y;
-      z = s * v1.z + v2.z;
-      w = s * v1.w + v2.w;
-      return this;
-   }
-
-   /**
-    * Computes <code>s1 v1 + s2 v2</code> and places the result in this
-    * vector.
-    * 
-    * @param s1
-    * left-hand scaling factor
-    * @param v1
-    * left-hand vector
-    * @param s2
-    * right-hand scaling factor
-    * @param v2
-    * right-hand vector
-    * @return this vector
-    */
-   public Vector4d combine (double s1, Vector4d v1, double s2, Vector4d v2) {
-      x = s1 * v1.x + s2 * v2.x;
-      y = s1 * v1.y + s2 * v2.y;
-      z = s1 * v1.z + s2 * v2.z;
-      w = s1 * v1.w + s2 * v2.w;
-      return this;
-   }
-
-   /**
-    * Returns the 2 norm of this vector. This is the square root of the sum of
-    * the squares of the elements.
-    * 
-    * @return vector 2 norm
-    */
-   public double length() {
-      return Math.sqrt (x * x + y * y + z * z + w * w);
-   }
-
-   /**
-    * Returns the square of the 2 norm of this vector. This is the sum of the
-    * squares of the elements.
-    * 
-    * @return square of the 2 norm
-    */
-   public double lengthSquared() {
-      return x * x + y * y + z * z + w * w;
-   }
-
-   /**
-    * Returns the Euclidean distance between this vector and vector v.
-    * 
-    * @return distance between this vector and v
-    */
-   public double distance (Vector4d v) {
-      double dx = x - v.x;
-      double dy = y - v.y;
-      double dz = z - v.z;
-      double dw = w - v.w;
-
-      return Math.sqrt (dx * dx + dy * dy + dz * dz + dw * dw);
-   }
-
-   /**
-    * Returns the squared of the Euclidean distance between this vector and
-    * vector v.
-    * 
-    * @return squared distance between this vector and v
-    */
-   public double distanceSquared (Vector4d v) {
-      double dx = x - v.x;
-      double dy = y - v.y;
-      double dz = z - v.z;
-      double dw = w - v.w;
-
-      return (dx * dx + dy * dy + dz * dz + dw * dw);
-   }
-
-   /**
-    * Returns the maximum element value of this vector.
-    * 
-    * @return maximal element
-    */
-   public double maxElement() {
-      double max = x;
-      if (y > max) {
-         max = y;
-      }
-      if (z > max) {
-         max = z;
-      }
-      if (w > max) {
-         max = w;
-      }
-      return max;
-   }
-
-   /**
-    * Returns the minimum element value of this vector.
-    * 
-    * @return minimal element
-    */
-   public double minElement() {
-      double min = x;
-      if (y < min) {
-         min = y;
-      }
-      if (z < min) {
-         min = z;
-      }
-      if (w < min) {
-         min = w;
-      }
-      return min;
-   }
-
-   /**
-    * Returns the infinity norm of this vector. This is the maximum absolute
-    * value over all elements.
-    * 
-    * @return vector infinity norm
-    */
-   public double infinityNorm() {
-      double max = Math.abs (x);
-      if (Math.abs (y) > max) {
-         max = Math.abs (y);
-      }
-      if (Math.abs (z) > max) {
-         max = Math.abs (z);
-      }
-      if (Math.abs (w) > max) {
-         max = Math.abs (w);
-      }
-      return max;
-   }
-
-   /**
-    * Returns the 1 norm of this vector. This is the sum of the absolute values
-    * of the elements.
-    * 
-    * @return vector 1 norm
-    */
-   public double oneNorm() {
-      return Math.abs (x) + Math.abs (y) + Math.abs (z) + Math.abs (w);
-   }
-
-   /**
-    * Returns the dot product of this vector and v1.
-    * 
-    * @param v1
-    * right-hand vector
-    * @return dot product
-    */
-   public double dot (Vector4d v1) {
-      return x * v1.x + y * v1.y + z * v1.z + w * v1.w;
-   }
-
-   /**
-    * Returns the angle between this vector and v1. The angle is defined as
-    * <code>acos(c)</code>, where <code>c</code> is the dot product of unit
-    * vectors parallel to this vector and v1.
-    * 
-    * @param v1
-    * right-hand vector
-    * @return angle between vectors, in radians
-    */
-   public double angle (Vector4d v1) {
-      double cos = dot (v1) / (length() * v1.length());
-      // check against cos going out of bounds because of
-      // numerical reasons
-      if (cos >= 1) {
-         return 0;
-      }
-      else if (cos <= -1) {
-         return Math.PI;
-      }
-      else {
-         return Math.acos (cos);
-      }
-   }
-
-   /**
-    * Normalizes this vector in place.
-    * @return this vector
-    */
-   public Vector4d normalize() {
-      double lenSqr = x * x + y * y + z * z + w * w;
-      double err = lenSqr - 1;
-      if (err > (2 * DOUBLE_PREC) || err < -(2 * DOUBLE_PREC)) {
-         double len = Math.sqrt (lenSqr);
-         x /= len;
-         y /= len;
-         z /= len;
-         w /= len;
-      }
-      return this;
-   }
-
-   /**
-    * Computes a unit vector in the direction of v1 and places the result in
-    * this vector.
-    * 
-    * @param v1
-    * vector to normalize
-    * @return this vector
-    */
-   public Vector4d normalize (Vector4d v1) {
-      double lenSqr = v1.x * v1.x + v1.y * v1.y + v1.z * v1.z + v1.w * v1.w;
-      double err = lenSqr - 1;
-      if (err > (2 * DOUBLE_PREC) || err < -(2 * DOUBLE_PREC)) {
-         double len = Math.sqrt (lenSqr);
-         x = v1.x / len;
-         y = v1.y / len;
-         z = v1.z / len;
-         w = v1.w / len;
-      }
-      else {
-         x = v1.x;
-         y = v1.y;
-         z = v1.z;
-         w = v1.w;
-      }
-      return this;
-   }
-
-   /**
-    * Returns true if the elements of this vector equal those of vector
-    * <code>v1</code>within a prescribed tolerance <code>epsilon</code>.
-    * 
-    * @param v1
-    * vector to compare with
-    * @param eps
-    * comparison tolerance
-    * @return false if the vectors are not equal within the specified tolerance
-    */
-   public boolean epsilonEquals (Vector4d v1, double eps) {
-      return (Math.abs (x - v1.x) <= eps && Math.abs (y - v1.y) <= eps &&
-              Math.abs (z - v1.z) <= eps && Math.abs (w - v1.w) <= eps);
-   }
-
-   /**
-    * Returns true if the elements of this vector exactly equal those of vector
-    * <code>v1</code>.
-    * 
-    * @param v1
-    * vector to compare with
-    * @return false if the vectors are not equal
-    */
-   public boolean equals (Vector4d v1) {
-      return (x == v1.x && y == v1.y && z == v1.z && w == v1.w);
-   }
-
-   /**
-    * Sets the elements of this vector to zero.
-    */
-   public void setZero() {
-      x = 0;
-      y = 0;
-      z = 0;
-      w = 0;
-   }
-
-   /**
-    * Sets the elements of this vector to the prescribed values.
-    * 
-    * @param x
-    * value for first element
-    * @param y
-    * value for second element
-    * @param z
-    * value for third element
-    * @param w
-    * value for fourth element
-    */
-   public void set (double x, double y, double z, double w) {
-      this.x = x;
-      this.y = y;
-      this.z = z;
-      this.w = w;
-   }
-
-   /**
-    * Sets the elements of this vector to the prescribed values.
-    * 
-    * @param v
-    * vector giving the first three element values
-    * @param w
-    * value for the fourth element
-    */
-   public void set (Vector3d v, double w) {
-      this.x = v.x;
-      this.y = v.y;
-      this.z = v.z;
-      this.w = w;
-   }
-
-   /**
-    * Sets the values of this vector to a homogeneous representation formed from
-    * a 3-vector and a weighting factor w. The weighting factor scales the x, y,
-    * and z elements of v1 and sets the w field of this vector.
-    * 
-    * @param v1
-    * 3-vector
-    * @param w
-    * weighting factor
-    */
-   public void setToHomogeneous (Vector3d v1, double w) {
-      this.x = w * v1.x;
-      this.y = w * v1.y;
-      this.z = w * v1.z;
-      this.w = w;
-   }
-
-   /**
-    * Sets the elements of this vector to their absolute values.
-    * @return this vector
-    */
-   public Vector4d absolute() {
-      x = Math.abs (x);
-      y = Math.abs (y);
-      z = Math.abs (z);
-      w = Math.abs (w);
-      return this;
-   }
-
-   /**
-    * Sets the elements of this vector to the absolute value of v1.
-    * 
-    * @param v1
-    * vector to take the absolute value of
-    * @return this vector
-    */
-   public Vector4d absolute (Vector4d v1) {
-      x = Math.abs (v1.x);
-      y = Math.abs (v1.y);
-      z = Math.abs (v1.z);
-      w = Math.abs (v1.w);
-      return this;
-   }
-
-   /**
-    * Sorts the contents of the vector by the absolute value of its components.
-    */
-   public void sortAbsolute() {
-      double absx = (x < 0 ? -x : x);
-      double absy = (y < 0 ? -y : y);
-      double absz = (z < 0 ? -z : z);
-      double absw = (w < 0 ? -w : w);
-      double tmp;
-
-      if (absx < absy) {
-         tmp = x;
-         x = y;
-         y = tmp;
-         tmp = absx;
-         absx = absy;
-         absy = tmp;
-      }
-      if (absx < absz) {
-         tmp = x;
-         x = z;
-         z = tmp;
-         tmp = absx;
-         absx = absz;
-         absz = tmp;
-      }
-      if (absx < absw) {
-         tmp = x;
-         x = w;
-         w = tmp;
-         tmp = absx;
-         absx = absw;
-         absw = tmp;
-      }
-      if (absy < absz) {
-         tmp = y;
-         y = z;
-         z = tmp;
-         tmp = absy;
-         absy = absz;
-         absz = tmp;
-      }
-      if (absy < absw) {
-         tmp = y;
-         y = w;
-         w = tmp;
-         tmp = absy;
-         absy = absw;
-         absw = tmp;
-      }
-      if (absz < absw) {
-         tmp = z;
-         z = w;
-         w = tmp;
-         tmp = absz;
-         absz = absw;
-         absw = tmp;
-      }
-   }
-
-   /**
-    * Returns the index (0, 1, 2, or 3) of the element of v with the largest
-    * absolute value.
-    * 
-    * @return index
-    */
-   public int maxAbsIndex() {
-      double absx = (x < 0 ? -x : x);
-      double absy = (y < 0 ? -y : y);
-      double absz = (z < 0 ? -z : z);
-      double absw = (w < 0 ? -w : w);
-
-      if (absx >= absy) {
-         if (absx >= absz) {
-            return (absx >= absw) ? 0 : 3;
-         }
-         else {
-            return (absz >= absw) ? 2 : 3;
-         }
-      }
-      else {
-         if (absy >= absz) {
-            return (absy >= absw) ? 1 : 3;
-         }
-         else {
-            return (absz >= absw) ? 2 : 3;
-         }
-      }
-   }
-
-   /**
-    * Returns the index (0, 1, 2, or 3) of the element of v with the smallest
-    * absolute value.
-    * 
-    * @return index
-    */
-   public int minAbsIndex() {
-      double absx = (x < 0 ? -x : x);
-      double absy = (y < 0 ? -y : y);
-      double absz = (z < 0 ? -z : z);
-      double absw = (w < 0 ? -w : w);
-
-      if (absx <= absy) {
-         if (absx <= absz) {
-            return (absx <= absw) ? 0 : 3;
-         }
-         else {
-            return (absz <= absw) ? 2 : 3;
-         }
-      }
-      else {
-         if (absy <= absz) {
-            return (absy <= absw) ? 1 : 3;
-         }
-         else {
-            return (absz <= absw) ? 2 : 3;
-         }
-      }
-   }
-
-   /**
-    * Sorts the contents of vector v1 by element value, with x being set to the
-    * largest value and w being set to the smallest value, and places the
-    * results in this vector.
-    * 
-    * @param v1
-    * vector to sort
-    */
-   public void sort (Vector4d v1) {
-      set (v1);
-      sort();
-   }
-
-   /**
-    * Sorts the contents of this vector by element value, with x being set to
-    * the largest value and w being set to the smallest value.
-    */
-   public void sort() {
-      double tmp;
-
-      if (x < y) {
-         tmp = x;
-         x = y;
-         y = tmp;
-      }
-      if (x < z) {
-         tmp = x;
-         x = z;
-         z = tmp;
-      }
-      if (x < w) {
-         tmp = x;
-         x = w;
-         w = tmp;
-      }
-      if (y < z) {
-         tmp = y;
-         y = z;
-         z = tmp;
-      }
-      if (y < w) {
-         tmp = y;
-         y = w;
-         w = tmp;
-      }
-      if (z < w) {
-         tmp = z;
-         z = w;
-         w = tmp;
-      }
-   }
-
-   /**
-    * Multiplies matrix X by vector v1 and places the result in this vector.
-    * 
-    * @param X
-    * matrix
-    * @param v1
-    * vector
-    * @return this vector
-    */
-   public Vector4d mul (Matrix4dBase X, Vector4d v1) {
-      X.mul (this, v1);
-      return this;
-   }
-   
-   
-
-   private void mulMat (Vector4d vr, Matrix3dBase R, Vector4d v1) {
-      double x = R.m00 * v1.x + R.m01 * v1.y + R.m02 * v1.z;
-      double y = R.m10 * v1.x + R.m11 * v1.y + R.m12 * v1.z;
-      double z = R.m20 * v1.x + R.m21 * v1.y + R.m22 * v1.z;
-      vr.x = x;
-      vr.y = y;
-      vr.z = z;
-      vr.w = v1.w;
-   }
-
-   private void mulMatTranspose (Vector4d vr, Matrix3dBase R, Vector4d v1) {
-      double x = R.m00 * v1.x + R.m10 * v1.y + R.m20 * v1.z;
-      double y = R.m01 * v1.x + R.m11 * v1.y + R.m21 * v1.z;
-      double z = R.m02 * v1.x + R.m12 * v1.y + R.m22 * v1.z;
-      vr.x = x;
-      vr.y = y;
-      vr.z = z;
-      vr.w = v1.w;
-   }
-
-   public void transform (RotationMatrix3d R) {
-      mulMat (this, R, this);
-   }
-
-   public void transform (RotationMatrix3d R, Vector4d v1) {
-      mulMat (this, R, v1);
-   }
-
-   public void inverseTransform (RotationMatrix3d R) {
-      mulMatTranspose (this, R, this);
-   }
-
-   public void inverseTransform (RotationMatrix3d R, Vector4d v1) {
-      mulMatTranspose (this, R, v1);
-   }
-
-   // public void transform (RigidTransform3d X) {
-   //    transform (X, this);
-   // }
-
-   // public void transform (RigidTransform3d X, Vector4d v1) {
-   //    double ww = v1.w;
-   //    mulMat (this, X.R, v1);
-   //    x = v1.x + ww * X.p.x;
-   //    y = v1.y + ww * X.p.y;
-   //    z = v1.z + ww * X.p.z;
-   //    w = ww;
-   // }
-
-   public void inverseTransform (RigidTransform3d X) {
-      inverseTransform (X, this);
-   }
-
-   public void inverseTransform (RigidTransform3d X, Vector4d v1) {
-      double ww = v1.w;
-      x = v1.x - ww * X.p.x;
-      y = v1.y - ww * X.p.y;
-      z = v1.z - ww * X.p.z;
-      mulMatTranspose (this, X.R, this);
-      w = ww;
-   }
-
-   public void transform (AffineTransform3dBase X) {
-      transform (X, this);
-   }
-
-   public void transform (AffineTransform3dBase X, Vector4d v1) {
-      double ww = v1.w;
-      mulMat (this, X.getMatrix(), v1);
-      Vector3d b = X.getOffset();
-      x = v1.x + ww * b.x;
-      y = v1.y + ww * b.y;
-      z = v1.z + ww * b.z;
-      w = ww;
-   }
-
-
-   /**
-    * {@inheritDoc}
-    */
-   public void setRandom() {
-      super.setRandom();
-   }
-
-   /**
-    * {@inheritDoc}
-    */
-   public void setRandom (double lower, double upper) {
-      super.setRandom (lower, upper);
-   }
-
-   /**
-    * {@inheritDoc}
-    */
-   public void setRandom (double lower, double upper, Random generator) {
-      super.setRandom (lower, upper, generator);
-   }
-
-   /**
-    * Updates a bounding box to include this vector. The box is described by
-    * minimum and maximum corner points, which are changed if necessary.
-    * 
-    * @param vmin
-    * minimum corner of the bounding box
-    * @param vmax
-    * maximum corner of the bounding box
-    */
-   public void updateBounds (Vector4d vmin, Vector4d vmax) {
-      if (x > vmax.x) {
-         vmax.x = x;
-      }
-      if (x < vmin.x) {
-         vmin.x = x;
-      }
-      if (y > vmax.y) {
-         vmax.y = y;
-      }
-      if (y < vmin.y) {
-         vmin.y = y;
-      }
-      if (z > vmax.z) {
-         vmax.z = z;
-      }
-      if (z < vmin.z) {
-         vmin.z = z;
-      }
-      if (w > vmax.w) {
-         vmax.w = w;
-      }
-      if (w < vmin.w) {
-         vmin.w = w;
-      }
-   }
-
-   /**
-    * Computes the element-wise maximum of this vector and vector v and places
-    * the result in this vector.
-    * 
-    * @param v
-    * vector to compare with
-    * @return this vector
-    */
-   public Vector4d max (Vector4d v) {
-      if (v.x > x) {
-         x = v.x;
-      }
-      if (v.y > y) {
-         y = v.y;
-      }
-      if (v.z > z) {
-         z = v.z;
-      }
-      if (v.w > w) {
-         w = v.w;
-      }
-      return this;
-   }
-
-   /**
-    * Computes the element-wise minimum of this vector and vector v and places
-    * the result in this vector.
-    * 
-    * @param v
-    * vector to compare with
-    * @return this vector
-    */
-   public Vector4d min (Vector4d v) {
-      if (v.x < x) {
-         x = v.x;
-      }
-      if (v.y < y) {
-         y = v.y;
-      }
-      if (v.z < z) {
-         z = v.z;
-      }
-      if (v.w < w) {
-         w = v.w;
-      }
-      return this;
-   }
-
-   public Vector4d clone() {
-      return (Vector4d)super.clone();
-   }
-
-}
->>>>>>> 22d51713
+}