/**
 * Copyright (c) 2014, by the Authors: John E Lloyd (UBC), Antonio Sanchez (UBC),
 * and ArtiSynth Team Members
 *
 * This software is freely available under a 2-clause BSD license. Please see
 * the LICENSE file in the ArtiSynth distribution directory for details.
 */
package maspack.render.GL.GL2;

import java.awt.Font;
import java.awt.event.MouseWheelListener;
import java.io.File;
import java.util.LinkedList;

import javax.media.opengl.GL;
import javax.media.opengl.GL2;
import javax.media.opengl.GL2GL3;
import javax.media.opengl.GLAutoDrawable;
import javax.media.opengl.GLCapabilities;
import javax.media.opengl.GLContext;
import javax.media.opengl.GLProfile;
import javax.media.opengl.glu.GLU;
import javax.swing.JFrame;
import javax.swing.event.MouseInputListener;

import maspack.matrix.AffineTransform3d;
import maspack.matrix.RigidTransform3d;
import maspack.matrix.Vector3d;
import maspack.properties.HasProperties;
import maspack.render.ColorMapProps;
import maspack.render.Dragger3d;
import maspack.render.Light;
import maspack.render.Light.LightSpace;
import maspack.render.Light.LightType;
import maspack.render.RenderInstances;
import maspack.render.RenderInstances.InstanceTransformType;
import maspack.render.RenderInstances.RenderInstancesVersion;
import maspack.render.RenderKey;
import maspack.render.RenderList;
import maspack.render.RenderObject;
import maspack.render.RenderObject.RenderObjectIdentifier;
import maspack.render.RenderObject.RenderObjectVersion;
import maspack.render.RenderProps;
import maspack.render.TextureContent;
import maspack.render.VertexIndexArray;
import maspack.render.GL.GLClipPlane;
import maspack.render.GL.GLDrawableComponent;
import maspack.render.GL.GLFrameCapture;
import maspack.render.GL.GLGridPlane;
import maspack.render.GL.GLLightManager;
import maspack.render.GL.GLMouseAdapter;
import maspack.render.GL.GLSupport;
import maspack.render.GL.GLTextRenderer;
import maspack.render.GL.GLTexture;
import maspack.render.GL.GLViewer;
import maspack.render.GL.GL2.GL2Primitive.PrimitiveType;
import maspack.render.GL.GL2.RenderObjectKey.DrawType;
import maspack.render.color.ColorUtils;
import maspack.util.BooleanHolder;
import maspack.util.InternalErrorException;
import maspack.util.Logger;

/**
 * @author John E Lloyd and ArtiSynth team members
 */
public class GL2Viewer extends GLViewer implements HasProperties {

   // must have at least this many vertices to quality for a display list
   private static final int DISPLAY_LIST_VERTEX_MINIMUM = 100;

   public static boolean DEBUG = false;

   //   public enum AxialView {
   //      POS_X_POS_Z, NEG_X_POS_Z, POS_X_POS_Y, 
   //      POS_X_NEG_Y, POS_Y_POS_Z, NEG_Y_POS_Z
   //   }
   
   protected boolean myShadingModified = true;

   protected static boolean myUseGLSelectSelection = false;

   private GL2 gl;
   private GLU glu;
   private GL2SharedResources myGLResources;
   private GLTextRenderer myTextRenderer;
   private ColorMapProps myTextTextureProps = null;
   
   // basic primitives
   private GL2Primitive[] primitives;

   private RigidTransform3d Xtmp = new RigidTransform3d();
   private Vector3d utmp = new Vector3d();
   private Vector3d vtmp = new Vector3d();
   private float[] ctmp = new float[3];
   // buffers to store certain line styles
   double[] cosBuff = {1, 0, -1, 0, 1};
   double[] sinBuff = {0, 1, 0, -1, 0};
   private static double[] GLMatrix = new double[16];
   
   private volatile GLFrameCapture frameCapture = null;
   private volatile boolean grab = false;
   private volatile boolean grabClose = false;

   // Lighting parameters
   protected float lmodel_ambient[] = { 0.0f, 0.0f, 0.0f, 0.0f };
   protected float lmodel_twoside[] = { 0.0f, 0.0f, 0.0f, 0.0f };
   protected float lmodel_local[] = { 0.0f, 0.0f, 0.0f, 0.0f };

   private float[] scalefv(float[] c, float s, float[] out) {
      out[0] = c[0]*s;
      out[1] = c[1]*s;
      out[2] = c[2]*s;
      out[3] = c[3]*s;
      return out;
   }
 
   private void setupLight (GL2 gl, Light light, float intensityScale) {

      int lightId = light.getId() + GL2.GL_LIGHT0;
      if (light.isEnabled()) {
         gl.glEnable(lightId);
      } else {
         gl.glDisable(lightId);
      }

      if (light.getLightSpace() == LightSpace.CAMERA) {
         gl.glPushMatrix();
         gl.glLoadIdentity();
      }

      float[] tmp = new float[4]; 
      if (light.getType() == LightType.DIRECTIONAL) {
         float[] dir = light.getDirection();
         // negate, since OpenGL expects direction *to* light
         tmp[0] = -dir[0];
         tmp[1] = -dir[1];
         tmp[2] = -dir[2];
         tmp[3] = 0;
         gl.glLightfv (lightId, GL2.GL_POSITION, tmp, 0);
      } else {
         gl.glLightfv (lightId, GL2.GL_POSITION, light.getPosition(), 0);
      }

      gl.glLightfv (lightId, GL2.GL_DIFFUSE, scalefv(light.getDiffuse(),intensityScale,tmp), 0);
      gl.glLightfv (lightId, GL2.GL_AMBIENT, scalefv(light.getAmbient(),intensityScale,tmp), 0);
      gl.glLightfv (lightId, GL2.GL_SPECULAR, scalefv(light.getSpecular(),intensityScale,tmp), 0);

      switch (light.getType()) {
         case DIRECTIONAL:
         case POINT:
            gl.glLighti(lightId, GL2.GL_SPOT_CUTOFF, 180); // special value disabling spot
            break;
         case SPOT:
            float deg = Math.min ((float)Math.toDegrees (light.getSpotCutoff()), 90);
            gl.glLightf(lightId, GL2.GL_SPOT_CUTOFF, deg);
            float exp = Math.min (light.getSpotExponent(), 128);
            gl.glLightf(lightId, GL2.GL_SPOT_EXPONENT, exp);
            gl.glLightfv(lightId, GL2.GL_SPOT_DIRECTION, light.getDirection(), 0);
            break;
      }
      gl.glLightf(lightId, GL2.GL_CONSTANT_ATTENUATION, light.getConstantAttenuation());
      gl.glLightf(lightId, GL2.GL_LINEAR_ATTENUATION, light.getLinearAttenuation());
      gl.glLightf(lightId, GL2.GL_QUADRATIC_ATTENUATION, light.getQuadraticAttenuation());

      if (light.getLightSpace() == LightSpace.CAMERA) {
         gl.glPopMatrix();
      }
   }

   protected int getMaxLights(GL2 gl) {
      int[] buff = new int[1];
      gl.glGetIntegerv(GL2.GL_MAX_LIGHTS, buff, 0);
      return buff[0];
   }

   protected void setupLights(GL2 gl) {

      maybeUpdateMatrices (gl);
      
      int maxLights = lightManager.maxLights();
      float intensityScale = 1.0f/lightManager.getMaxIntensity();
      // only enable up to maxLights
      for (Light light : lightManager.getLights()) {
         if (light.getId() < maxLights) {
            setupLight(gl, light, intensityScale);
         }
      }
   }

   public GL getGL() {
      return drawable.getGL().getGL2();
   }

   // end of the rotation code

   /**
    * Creates a new GLViewer with default capabilities.
    * 
    * @param width
    * initial width of the viewer
    * @param height
    * initial height of the viewer
    */
   public GL2Viewer (int width, int height) {
      this (null, null, width, height);
   }

   /**
    * Creates a new GLViewer with default capabilities that shares resources
    * (e.g., diplay lists and textures) with an existing GLViewer.
    * 
    * @param shareWith
    * GLViewer with which resources are to be shared
    * @param width
    * initial width of the viewer
    * @param height
    * initial height of the viewer
    */
   public GL2Viewer (GL2Viewer shareWith, int width, int height) {
      this (null, shareWith.myGLResources, width, height);
   }

   /**
    * Creates a new GLViewer with specified capabilities and size.
    * 
    * @param cap
    * Desired GL capabilities. Can be specified as null, which will create
    * default capabilities.
    * @param resources Resources to be used by the viewer.
    * Can be specified as null, which will create
    * default resources.
    * @param width
    * initial width of the viewer
    * @param height
    * initial height of the viewer
    */
   public GL2Viewer (GLCapabilities cap, GL2SharedResources resources, int width,
      int height) {

      if (cap == null) {
         GLProfile glp2 = GLProfile.get(GLProfile.GL2);
         cap = new GLCapabilities(glp2);
         cap.setSampleBuffers (true);
         cap.setNumSamples (8);

      }

      if (resources == null) {
         resources = new GL2SharedResources(cap);
      }
      myGLResources = resources;
      myGLResources.registerViewer (this);
      if (useGLJPanel) {
         Logger.getSystemLogger().debug("Using GLJPanel");
         canvas = GLDrawableComponent.create(myGLResources.createPanel());
      } else {
    	  canvas = GLDrawableComponent.create(myGLResources.createCanvas());
      }
      
      primitives = new GL2Primitive[PrimitiveType.values ().length];

      canvas.addGLEventListener (this);
      // canvas.setPreferredSize(new Dimension(width, height));
      canvas.setSize (width, height);

      this.width = width;
      this.height = height;
      myDraggers = new LinkedList<Dragger3d>();
      myUserDraggers = new LinkedList<Dragger3d>();

      lightManager = new GLLightManager();
      setDefaultLights();

      myGrid = new GLGridPlane();
      myGrid.setViewer (this);

      RigidTransform3d EyeToWorld = new RigidTransform3d (0, -3, 0, 1, 0, 0, Math.PI / 2);
      setEyeToWorld(EyeToWorld);
      setAxialView (myAxialView);

      myMouseHandler = new GLMouseAdapter (this);

      if (canvas != null) {
         // canvas.addMouseListener(new GLMouseListener());
         canvas.addMouseListener (myMouseHandler);
         canvas.addMouseListener (myMouseHandler);
         canvas.addMouseWheelListener (myMouseHandler);
         canvas.addMouseMotionListener (myMouseHandler);
         for (MouseInputListener l : myMouseInputListeners) {
            canvas.addMouseListener (l);
            canvas.addMouseMotionListener (l);
         }
         for (MouseWheelListener l : myMouseWheelListeners) {
            canvas.addMouseWheelListener (l);
         }
      }

      buildInternalRenderList();
   }
  
   @Override
   public void init(GLAutoDrawable drawable) {
      super.init (drawable);
      
      this.drawable = drawable;
      this.gl = drawable.getGL().getGL2();

      if (DEBUG) {
         Logger.getSystemLogger().debug("GL: " + gl);
         Logger.getSystemLogger().debug("Dev id : ");
         GLContext context = drawable.getContext ();
         String contextHC = Integer.toHexString(System.identityHashCode(context));
         Logger.getSystemLogger().debug("Context: " + context.getClass ().getName () + "@" + contextHC + " (shared=" + context.isShared () + ")");
      }

      gl.setSwapInterval (1);

      int[] buff = new int[1];
      gl.glGetIntegerv(GL2.GL_MAX_CLIP_PLANES, buff, 0);
      maxClipPlanes = buff[0];

      setFaceStyle (FaceStyle.FRONT);
      gl.glEnable (GL2.GL_DEPTH_TEST);
      gl.glClearDepth (1.0);

      gl.glLightModelfv (GL2.GL_LIGHT_MODEL_LOCAL_VIEWER, lmodel_local, 0);
      gl.glLightModelfv (GL2.GL_LIGHT_MODEL_TWO_SIDE, lmodel_twoside, 0);
      gl.glLightModelfv (GL2.GL_LIGHT_MODEL_AMBIENT, lmodel_ambient, 0);
      gl.glLightModelf (GL2.GL_LIGHT_MODEL_TWO_SIDE, 1);
      gl.glEnable (GL2.GL_LIGHTING);

      gl.glEnable (GL2.GL_NORMALIZE);  // normalize normals
      
      myTextRenderer = GLTextRenderer.generate (gl, GL2PipelineRenderer.generate (gl));
      myTextTextureProps = new ColorMapProps ();
      myTextTextureProps.setColorMixing (ColorMixing.MODULATE);
      myTextTextureProps.setEnabled (true);

      setLightingEnabled(true);
      setDepthEnabled(true);
      setColorEnabled(true);
      setVertexColoringEnabled(true);
      setTextureMappingEnabled(true);
      setFaceStyle(FaceStyle.FRONT);
      setShading(Shading.SMOOTH);
      setGammaCorrectionEnabled(false);

      lightManager.setMaxLights(getMaxLights(gl));
      setupLights(gl);

      // gl.glFrontFace (GL2.GL_CW);
      if (!isSelecting()) {
         gl.glClearColor (backgroundColor[0], backgroundColor[1], backgroundColor[2], backgroundColor[3]);
      }

      // initialize viewport
      resetViewVolume(gl);
      invalidateModelMatrix();
      invalidateProjectionMatrix();
      invalidateViewMatrix();   

      // trigger rebuild of renderables
      buildInternalRenderList();

      if (DEBUG) {
         Logger.getSystemLogger().debug("GL2 initialized");
      }
      
   }
   
   @Override
   public int setSurfaceResolution (int nres) {
      int oldres = getSurfaceResolution ();
      if (oldres != nres) {
         for (int i=0; i<primitives.length; ++i) {
            GL2Primitive p = primitives[i];
            if (p != null) {
               if (gl != null) {
                  p.releaseDispose (gl);
               } else {
                  p.release ();
               }
               primitives[i] = null;
            }
         }
         return super.setSurfaceResolution (nres);
      }
      return oldres;
   }
   
   /**
    * Return a primitive object
    *
    * @return primitive
    */
   public GL2Primitive getPrimitive(GL2 gl, PrimitiveType type) {
      int pid = type.ordinal ();
      GL2Primitive primitive = primitives[pid];
      
      if (primitive != null) {
         if (primitive.disposeInvalid (gl)) {
            primitive.release (); // release if we are throwing away
         } else {
            return primitive;
         }
      }
      
      int resolution = getSurfaceResolution ();
      
      // rebuild primitive
      switch (type) {
         case CUBE:
            primitive = myGLResources.getAcquiredCube (gl);
            break;
         case CONE:
            primitive = myGLResources.getAcquiredCone(gl, resolution, true);
            break;
         case CYLINDER:
            primitive = myGLResources.getAcquiredCylinder(gl, resolution, true);
            break;
         case SPHERE:
            primitive = myGLResources.getAcquiredSphere(gl, resolution);
            break;
         case SPINDLE:
            primitive = myGLResources.getAcquiredSpindle(gl, resolution);
            break;
      }
      
      primitives[pid] = primitive;
      return primitive;
   }

   @Override
   public void dispose(GLAutoDrawable drawable) {
      super.dispose (drawable);
      
      this.drawable = drawable;
      this.gl = drawable.getGL ().getGL2 ();
      
      if (this.primitives != null) {
         for (int i=0; i<primitives.length; ++i) {
            GL2Primitive prim = primitives[i];
            if (prim != null) {
               prim.releaseDispose (gl);
               primitives[i] = null;
            }
         }
      }
      
      myTextRenderer.dispose (gl);
      myTextRenderer = null;

      if (DEBUG) {
         Logger.getSystemLogger().debug("GL2 disposed");
      }

      // nullify stuff
      this.drawable = null;
      this.gl = null;
   }

   @Override
   public void dispose () {
      super.dispose ();
      myGLResources.deregisterViewer (this);
   }

   protected void drawDragBox (GL2 gl) {
      
      setColor(0.5f, 0.5f, 0.5f, 1.0f);
      begin2DRendering(-1, 1,-1, 1);
      
      double x0 = 2 * myDragBox.x / (double)width - 1;
      double x1 = x0 + 2 * myDragBox.width / (double)width;
      double y0 = 1 - 2 * myDragBox.y / (double)height;
      double y1 = y0 - 2 * myDragBox.height / (double)height;

      maybeUpdateState (gl);
      
      gl.glBegin (GL2.GL_LINE_LOOP);
      gl.glVertex3d (x0, y0, 0);
      gl.glVertex3d (x1, y0, 0);
      gl.glVertex3d (x1, y1, 0);
      gl.glVertex3d (x0, y1, 0);
      gl.glEnd();
      
      end2DRendering ();
      
   }

   public void display (GLAutoDrawable drawable, int flags) {
      
      this.drawable = drawable;
      this.gl = drawable.getGL ().getGL2 ();
      
      if (!myInternalRenderListValid) {
         buildInternalRenderList();
      }

      maybeUpdateState(gl);

      if (selectTrigger) {
         mySelector.setupSelection (gl);
         selectEnabled = true;  // moved until after selection initialization
         selectTrigger = false;
      }

      // turn off buffer swapping when doing a selection render because
      // otherwise the previous buffer sometimes gets displayed
      drawable.setAutoSwapBufferMode (selectEnabled ? false : true);
      if (myProfiling) {
         myTimer.start();
         myGLColorCount = 0;
      }
      doDisplay (drawable, flags);
      if (myProfiling) {
         myTimer.stop();
         System.out.printf (
            "render time (msec): %9.4f %s\n", 
            myTimer.getTimeUsec()/1000.0, isSelecting() ? "(SELECT)" : "");
         Logger.getSystemLogger().debug("Color changes: " + myGLColorCount);
      }
      if (selectEnabled) {
         selectEnabled = false;
         mySelector.processSelection (gl);
      }
      else {
         fireRerenderListeners();
      }

      gl.glFlush();
      
      GLFrameCapture fc = frameCapture;
      if (fc != null && (grab || grabClose)) {
         synchronized(fc) {
            if (grab) {
               offscreenCapture (fc, flags);
               fc.unlock();
               grab = false;
            }
            if (grabClose) {
               fc.waitForCompletion();
               fc.dispose(gl);
               frameCapture = null;
               grabClose = false;
            }
         }
      }
      
      garbage (gl);
      
      this.drawable = null;
      this.gl = null;
   }
   
   @Override
   protected void garbage (GL gl) {
      super.garbage (gl);
      // for non-timed garbage collection
      myGLResources.maybeRunGarbageCollection (gl);
   }

   private void offscreenCapture (GLFrameCapture fc, int flags) {

      // Initialize the OpenGL context FOR THE FBO
      gl.setSwapInterval (1);

      // Set rendering commands to go to offscreen frame buffer
      fc.activateFBO(gl);

      // Draw the scene into pbuffer
      gl.glPushMatrix();

      // disable resetting of view volume during capture
      boolean autoResize = setAutoResizeEnabled (false);
      boolean autoViewport = setAutoViewportEnabled(false);
      doDisplay (drawable, flags);
      setAutoResizeEnabled(autoResize);
      setAutoViewportEnabled(autoViewport);

      fireRerenderListeners();
      
      gl.glPopMatrix();

      // further drawing will go to screen
      fc.deactivateFBO(gl);

      fc.capture(gl);
   }

   private void drawAxes (GL2 gl, double length) {
      double l = length;

      setLightingEnabled (false);

      // draw axis
      maybeUpdateState (gl);
      gl.glDepthFunc (GL2.GL_ALWAYS);

      if (!selectEnabled) {
         setGLColor (gl, 1f, 0f, 0f, 1f);
      }
      gl.glBegin (GL2.GL_LINES);
      gl.glVertex3d (l, 0.0, 0.0);
      gl.glVertex3d (0, 0.0, 0.0);
      gl.glEnd();

      if (!selectEnabled) {
         setGLColor (gl, 0f, 1f, 0f, 1f);
      }
      gl.glBegin (GL2.GL_LINES);
      gl.glVertex3d (0, l, 0.0);
      gl.glVertex3d (0, 0, 0.0);
      gl.glEnd();

      if (!selectEnabled) {
         setGLColor (gl, 0f, 0f, 1f, 1f);
      }
      gl.glBegin (GL2.GL_LINES);
      gl.glVertex3d (0, 0, l);
      gl.glVertex3d (0, 0, 0);
      gl.glEnd();

      gl.glDepthFunc (GL2.GL_LESS);

      setLightingEnabled (true);
   }
   
   public GLTextRenderer getTextRenderer() {
      return myTextRenderer;
   }
   
   JFrame frame;
   
   public double drawText(Font font, String str, float[] pos, double emSize) {
      
      if (font == null) {
         font = getDefaultFont();
      }

      boolean savedBlending = isBlendingEnabled ();
      boolean savedTexture = isTextureMappingEnabled ();
      boolean savedDepth = isDepthWriteEnabled ();
      BlendFactor dfactor = getBlendDestFactor ();
      BlendFactor sfactor = getBlendSourceFactor ();      
      
      setDepthWriteEnabled (false);
      setBlendingEnabled (true);
      setBlendSourceFactor (BlendFactor.GL_SRC_ALPHA);
      setBlendDestFactor (BlendFactor.GL_ONE_MINUS_SRC_ALPHA);
      setTextureMappingEnabled (true);
     
      ColorMapProps savedTextureProps = setColorMap (myTextTextureProps);
      
      maybeUpdateState(gl);

      activateTexture (gl, myTextRenderer.getTexture ());
      myTextRenderer.begin (gl);
      double d = myTextRenderer.drawText (font, str, pos, (float)emSize);
      myTextRenderer.end (gl);
      deactivateTexture (gl);
      
      setDepthWriteEnabled (savedDepth);
      setBlendSourceFactor (sfactor);
      setBlendDestFactor (dfactor);
      setBlendingEnabled (savedBlending);
      setTextureMappingEnabled (savedTexture);
      setColorMap (savedTextureProps);
      
      // GLSupport.showTexture (gl, GL.GL_TEXTURE_2D, 0);
      
      return d;
   }

   // should be protected, not public;; this is for debugging
   protected boolean isLightingOn() {
      return gl.glIsEnabled (GL2.GL_LIGHTING);
   }
   
   // should be protected, not public;; this is for debugging
   public int getGLShadeModel() {
      int[] buff = new int[1];
      gl.glGetIntegerv(GL2.GL_SHADE_MODEL, buff, 0);
      return buff[0];
   }
   
   protected void setLightingOn (boolean set) {
      if (!selectEnabled) {
         if (set) {
            gl.glEnable(GL2.GL_LIGHTING);
         } 
         else {
            gl.glDisable(GL2.GL_LIGHTING);
         }      
      }
   }
//   public boolean isLightingEnabled() {
//      return gl.glIsEnabled (GL2.GL_LIGHTING);
//   }
   
   private void doDisplay (GLAutoDrawable drawable, int flags) {
      GL2 gl = drawable.getGL().getGL2();

      // updates view matrix
      if (resetViewVolume && autoResizeEnabled) {
         resetViewVolume(gl);
         resetViewVolume = false;
      }
      
      if (resetViewport && autoViewportEnabled) {
         setViewport (gl, 0, 0, width, height);
         resetViewport = false;
      }

      gl.glClearColor (backgroundColor[0], backgroundColor[1], backgroundColor[2], backgroundColor[3]);
      gl.glClear (GL2.GL_COLOR_BUFFER_BIT | GL2.GL_DEPTH_BUFFER_BIT);

      // updates view matrix
      //      RigidTransform3d X = new RigidTransform3d();
      //      X.invert (XEyeToWorld);

      // enter view matrix
      // GLSupport.transformToGLMatrix (GLMatrix, X);
      //      GLSupport.transformToGLMatrix (GLMatrix, viewMatrix);
      //      gl.glLoadMatrixd(GLMatrix, 0);
      //      viewMatrixValidP = true;  // view matrix now "committed"

      maybeUpdateState (gl); // update all state, including matrices
      setupLights(gl);

      if (!isSelecting()) {
         if (gridVisible) {
            myGrid.render (this, flags);
         }
         if (axisLength > 0) {
            drawAxes (gl, axisLength);
         }

         // rendering dragger separately here so that they are
         // not clipped by the clipping plane
         for (Dragger3d dragger : myDraggers) {
            dragger.render (this, 0);
         }
         if (myDrawTool != null) {
            myDrawTool.render (this, 0);
         }

         for (GLClipPlane cp : myClipPlanes) {
            cp.render (this, flags);
         }
      }

      // enable clip planes
      maybeUpdateState (gl); // update matrices before activating clip planes
      int nclips = 0;
      int clipIdx = GL2.GL_CLIP_PLANE0;
      for (GLClipPlane cp : myClipPlanes) {
         if (cp.isClippingEnabled()) {
            cp.getPlaneValues (myClipPlaneValues );
            myClipPlaneValues[3] += cp.getOffset();
            
            gl.glClipPlane (clipIdx, myClipPlaneValues, 0);
            gl.glEnable (clipIdx);
            clipIdx++; nclips++;
            if (nclips >= maxClipPlanes) {
               break;
            }

            if (cp.isSlicingEnabled()) {
               myClipPlaneValues[0] = -myClipPlaneValues[0];
               myClipPlaneValues[1] = -myClipPlaneValues[1];
               myClipPlaneValues[2] = -myClipPlaneValues[2];
               myClipPlaneValues[3] =
               -myClipPlaneValues[3]+2*cp.getOffset ();   

               gl.glClipPlane (clipIdx, myClipPlaneValues, 0);
               gl.glEnable (clipIdx);
               clipIdx++;
               nclips++;

               if (nclips >= maxClipPlanes) {
                  break;
               }
            }
         }
      }

      if (!isSelecting()) {
         setFrontColor (DEFAULT_MATERIAL_COLOR);
      }
      
      int qid = 0;
      synchronized(myInternalRenderList) {
         qid = myInternalRenderList.renderOpaque (this, qid, flags);
      }
      RenderList elist = myExternalRenderList;
      if (elist != null) {
         synchronized (elist) {
            qid = elist.renderOpaque (this, qid, flags);
         }
      }
      
      if (hasTransparent3d ()) {
         if (!isSelecting()) {
            enableTransparency ();
         }
   
         synchronized(myInternalRenderList) {
            qid = myInternalRenderList.renderTransparent (this, qid, flags);
         }
         if (elist != null) {
            synchronized(elist) {
               qid = elist.renderTransparent (this, qid, flags);
            }
         }
         
         if (!isSelecting ()) {
            disableTransparency ();
         }
      }

      // disable clipping planes
      for (int i=GL2.GL_CLIP_PLANE0; i<clipIdx; ++i) {
         gl.glDisable(i);
      }

      // Draw 2D objects
      if (has2d ()) {
         begin2DRendering(width, height);
         
         try {
            synchronized(myInternalRenderList) {
               qid = myInternalRenderList.renderOpaque2d (this, qid, 0);
            }
            if (elist != null) {
               synchronized(elist) {
                  qid = elist.renderOpaque2d (this, qid, 0);
               }
            }

            if (hasTransparent2d ()) {
               if (!isSelecting()) {
                  enableTransparency ();
               }

               synchronized(myInternalRenderList) {
                  qid = myInternalRenderList.renderTransparent2d (this, qid, 0);
               }

               if (elist != null) {
                  synchronized (elist) {
                     qid = elist.renderTransparent2d (this, qid, 0);   
                  }
               }

               if (!isSelecting()) {
                  disableTransparency ();
               }
            }
         }
         finally {
            // John Lloyd, Sep 2016: try to clean up if one of the render
            // methods throws and exception
            if (isTransparencyEnabled()) {
               disableTransparency ();
            }
            end2DRendering();
         }
      }

      if (!isSelecting()) {
         if (myDragBox != null) {
            drawDragBox (gl);
         }
      }

      // trigger update of state (required for GLJPanel, which relies on 
      //                          transparency to be off)
      maybeUpdateState(gl);
      
      gl.glFlush();
   }

   public static int getNameStackDepth (GL2 gl) {
      int[] depth = new int[1];
      gl.glGetIntegerv (GL2.GL_NAME_STACK_DEPTH, depth, 0);
      return depth[0];
   }

   /**
    * Potentially update GL state (matrices, lights, materials, etc...)
    * @param gl
    */
   protected void maybeUpdateState(GL2 gl) {
      maybeUpdateMatrices (gl);
      maybeUpdateMaterials(gl);
      maybeUpdateViewerState(gl);
   }
   
   protected boolean maybeActivateTextures(GL2 gl) {
      
      boolean activate = false;
      // maybe use texture?
      GLTexture tex = null;
      if (!isSelecting () && myColorMapProps != null && 
          myColorMapProps.isEnabled() && 
          myColorMapProps.getColorMixing() != ColorMixing.NONE) {
         TextureContent content = myColorMapProps.getContent ();
         if (content != null) {
            tex = myGLResources.getOrLoadTexture (gl, content);
            if (tex != null) {
               activateTexture (gl, tex);
               activate = true;
            }
         }
      }
     
      return activate;
   }
   
   protected void activateTexture(GL2 gl, GLTexture tex) {
      gl.glEnable(GL.GL_TEXTURE_2D);
      gl.glActiveTexture (GL.GL_TEXTURE0);
      gl.glTexEnvi (
         GL2.GL_TEXTURE_ENV, GL2.GL_TEXTURE_ENV_MODE, getTextureMode (myColorMapProps));
      tex.bind(gl);
   }
   
   protected void deactivateTexture(GL2 gl) {
      gl.glDisable(GL.GL_TEXTURE_2D);
   }

   @Override
   protected void maybeCommitViewerState (GL2GL3 gl, ViewerState state) {
      super.maybeCommitViewerState (gl, state);
      
      GL2 gl2 = (GL2)gl;
      
      if (isSelecting ()) {
         // disable lighting
         if (myCommittedViewerState.lightingEnabled == true) {
            gl.glDisable (GL2.GL_LIGHTING);
            myCommittedViewerState.lightingEnabled = false;
            myCommittedViewerState.shading = Shading.NONE;
         }
         
      } else {
         // track lighting
         if (myCommittedViewerState.lightingEnabled != state.lightingEnabled) {
            if (state.lightingEnabled && state.shading != Shading.NONE) {
               gl.glEnable (GL2.GL_LIGHTING);
               myCommittedViewerState.lightingEnabled = true;
            } else {
               gl.glDisable (GL2.GL_LIGHTING);
               myCommittedViewerState.shading = Shading.NONE;
               myCommittedViewerState.lightingEnabled = false;
            }

         }
      }
      
      // if lighting is enabled, maybe update shading
      if (myCommittedViewerState.lightingEnabled && 
         myCommittedViewerState.shading != state.shading) {
         switch(state.shading) {
            case FLAT:
               gl2.glShadeModel (GL2.GL_FLAT);
               break;
            case SMOOTH:
            case METAL:
               gl2.glShadeModel (GL2.GL_SMOOTH);
               break;
            case NONE:
               gl.glDisable (GL2.GL_LIGHTING);
               gl2.glShadeModel (GL2.GL_SMOOTH);
               myCommittedViewerState.lightingEnabled = false;
               break;
            default:
               break;
         }
         myCommittedViewerState.shading = state.shading;
      }
      
      // rounded points
      if (myCommittedViewerState.roundedPoints != state.roundedPoints) {
         if (state.roundedPoints && state.pointSize >= 4) {
            gl.glEnable (GL2.GL_POINT_SMOOTH);  // enable smooth points
            gl.glHint(GL2.GL_POINT_SMOOTH_HINT, GL2.GL_NICEST);
            myCommittedViewerState.roundedPoints = true;
         } else {
            gl.glDisable (GL2.GL_POINT_SMOOTH);  // disable smooth points
            gl.glHint(GL2.GL_POINT_SMOOTH_HINT, GL2.GL_FASTEST);
            myCommittedViewerState.roundedPoints = false;
         }
         
      }
   }
   
   @Override
   protected void commitFullViewerState (GL2GL3 gl, ViewerState state) {
      super.commitFullViewerState (gl, state);
      
      GL2 gl2 = (GL2)gl;
      if (isSelecting ()) {
         // if selecting, disable lighting and blending         
         gl2.glDisable (GL2.GL_LIGHTING);
         myCommittedViewerState.lightingEnabled = false;
      } else {
         if (state.lightingEnabled) {
            gl.glEnable (GL2.GL_LIGHTING);
         } else {
            gl.glDisable (GL2.GL_LIGHTING);
         }
      }
      
      switch(state.shading) {
         case FLAT:
            gl2.glShadeModel (GL2.GL_FLAT);
            break;
         case SMOOTH:
         case METAL:
            gl2.glShadeModel (GL2.GL_SMOOTH);
            break;
         case NONE:
            gl2.glDisable (GL2.GL_LIGHTING);
            myCommittedViewerState.lightingEnabled = false;
            break;
         default:
            break;
      }
      
      if (state.roundedPoints && state.pointSize >= 4) {
         gl.glEnable (GL2.GL_POINT_SMOOTH);  // enable smooth points
         gl.glHint(GL2.GL_POINT_SMOOTH_HINT, GL2.GL_NICEST);
         myCommittedViewerState.roundedPoints = true;
      } else {
         gl.glDisable (GL2.GL_POINT_SMOOTH);  // disable smooth points
         gl.glHint(GL2.GL_POINT_SMOOTH_HINT, GL2.GL_FASTEST);
         myCommittedViewerState.roundedPoints = false;
      }
   }
   
   public void maybeUpdateMaterials() {
      maybeUpdateMaterials(gl);
   }
   
   public void maybeUpdateMaterials(GL2 gl) {

      // might need to update underlying material
      if (myCurrentMaterialModified) {
         myCurrentMaterial.apply (gl);
         if (myBackColor != null) {
            gl.glMaterialfv (GL2.GL_BACK, GL2.GL_AMBIENT_AND_DIFFUSE, myBackColor, 0); // apply back color
         }
         float[] c = myCurrentMaterial.getDiffuse ();
         setGLColor (gl, c[0], c[1], c[2], c[3]);
         myCommittedColor = ActiveColor.DEFAULT;
         myCurrentMaterialModified = false;
      }
      
      // update colors
      if (isSelecting ()) {
         if (mySelectingColorModified || (myCommittedColor != ActiveColor.SELECTING) ) {
            // update selection color
            // gl.glMaterialfv (GL2.GL_FRONT_AND_BACK, GL2.GL_AMBIENT_AND_DIFFUSE, mySelectingColor, 0);   // apply front/back color
            float[] c = mySelectingColor;
            setGLColor (gl, c[0], c[1], c[2], c[3]);
            mySelectingColorModified = false;
            myCommittedColor = ActiveColor.SELECTING;   
         }
         
      } else {
         
         // highlighting 
         switch (myActiveColor) {
            case DEFAULT: {
               if (myCommittedColor != ActiveColor.DEFAULT) {
                  float[] c = myCurrentMaterial.getDiffuse ();
                  setGLColor (gl, c[0], c[1], c[2], c[3]);
                  if (myBackColor != null) {
                     gl.glMaterialfv (GL2.GL_FRONT, GL2.GL_AMBIENT_AND_DIFFUSE, myCurrentMaterial.getDiffuse (), 0);   // apply front/back color
                     gl.glMaterialfv (GL2.GL_BACK, GL2.GL_AMBIENT_AND_DIFFUSE, myBackColor, 0); // apply back color
                  } else {
                     gl.glMaterialfv (GL2.GL_FRONT_AND_BACK, GL2.GL_AMBIENT_AND_DIFFUSE, myCurrentMaterial.getDiffuse (), 0);   // apply front/back color
                  }
                  myCommittedColor = myActiveColor;
               }
               break;
            }
            
            case HIGHLIGHT: {
               if (myCurrentMaterial.getAlpha () != myHighlightColor[3]) {
                  myHighlightColor[3] = myCurrentMaterial.getAlpha ();
                  myHighlightColorModified = true;
               }
               
               if (myHighlightColorModified || myCommittedColor != ActiveColor.HIGHLIGHT) {
                  gl.glMaterialfv (GL2.GL_FRONT_AND_BACK, GL2.GL_AMBIENT_AND_DIFFUSE, myHighlightColor, 0);   // apply front/back color
                  float[] c = myHighlightColor;
                  setGLColor (gl, c[0], c[1], c[2], c[3]);
                  myHighlightColorModified = false;
                  myCommittedColor = myActiveColor;
               }
               break;
            }
            default:
               break;
            
         }         
      }
      
   }

   // Made public for debugging purposes
   public void maybeUpdateMatrices(GL2 gl) {

      //      int[] mmode = new int[1]; 
      //      gl.glGetIntegerv(GL2.GL_MATRIX_MODE, mmode, 0);
      
      if (!viewMatrixValidP || !modelMatrixValidP) {
         // create modelview matrix:
         AffineTransform3d mvmatrix = new AffineTransform3d();
         mvmatrix.mul(viewMatrix, modelMatrix);

         // update modelview matrix
         GLSupport.transformToGLMatrix(GLMatrix, mvmatrix);
         gl.glMatrixMode (GL2.GL_MODELVIEW);
         gl.glLoadMatrixd(GLMatrix,0);

         viewMatrixValidP = true;
         modelMatrixValidP = true;
      }

      if (!projectionMatrixValidP) {

         // update projection matrix
         GLSupport.transformToGLMatrix(GLMatrix, projectionMatrix);

         gl.glMatrixMode(GL2.GL_PROJECTION);
         gl.glLoadMatrixd(GLMatrix,0);
         gl.glMatrixMode (GL2.GL_MODELVIEW);
         projectionMatrixValidP = true;
      }
      
      if (!textureMatrixValidP) {
         
         // update texture matrix
         GLSupport.transformToGLMatrix (GLMatrix, textureMatrix);
         gl.glMatrixMode(GL2.GL_TEXTURE);
         gl.glLoadMatrixd(GLMatrix,0);
         gl.glMatrixMode (GL2.GL_MODELVIEW);
         textureMatrixValidP = true;
      }

      // gl.glMatrixMode(mmode[0]); // revert
   }

   @Override
   public boolean popProjectionMatrix() {
      boolean success = super.popProjectionMatrix();
      maybeUpdateMatrices(gl);
      return success;
   }

   @Override
   public void setPickMatrix(float x, float y, float deltax, float deltay, int[] viewport) {
      super.setPickMatrix(x, y, deltax, deltay, viewport);
      maybeUpdateMatrices(gl);
   }

   @Override
   public void clearPickMatrix() {
      super.clearPickMatrix();
      maybeUpdateMatrices(gl);
   }

   public static void mulTransform (GL2 gl, RigidTransform3d X) {
      GLSupport.transformToGLMatrix (GLMatrix, X);
      gl.glMultMatrixd (GLMatrix, 0);
   }

   public static void mulTransform (GL2 gl, AffineTransform3d X) {
      GLSupport.transformToGLMatrix (GLMatrix, X);
      gl.glMultMatrixd (GLMatrix, 0);
   }

   public boolean isSelecting() {
      return selectEnabled;
   }

   //   public void setColor (float[] frontRgba, float[] backRgba, boolean selected) {
   //      if (!selectEnabled) {
   //         if (selected && myHighlighting == SelectionHighlighting.Color) {
   //            myDrawCurrentColor = mySelectedColor;
   //         }
   //         else if (frontRgba != null) {
   //            myDrawCurrentColor = frontRgba;
   //         }
   //         if (myDrawCurrentColor.length == 3) {
   //            gl.glColor3fv (myDrawCurrentColor, 0);
   //         }
   //         else {
   //            gl.glColor4fv (myDrawCurrentColor, 0);
   //         }
   //      }
   //   }
   //
   //   public void setColor (float[] frontRgba, float[] backRgba) {
   //      if (!selectEnabled) {
   //         if (frontRgba != null) {
   //            myDrawCurrentColor = frontRgba;
   //         }
   //         if (myDrawCurrentColor.length == 3) {
   //            gl.glColor3fv (myDrawCurrentColor, 0);
   //         }
   //         else {
   //            gl.glColor4fv (myDrawCurrentColor, 0);
   //         }
   //      }
   //   }
   //
   //   public void updateColor (float[] frontRgba, float[] backRgba, boolean selected) {
   //      if (!selectEnabled) {
   //         float[] c;
   //         if (selected && myHighlighting == SelectionHighlighting.Color) {
   //            c = mySelectedColor;
   //         }
   //         else {
   //            c = frontRgba;
   //         }
   //         if (myDrawCurrentColor != c) {
   //            myDrawCurrentColor = c;
   //            if (myDrawCurrentColor.length == 3) {
   //               gl.glColor3fv (myDrawCurrentColor, 0);
   //            }
   //            else {
   //               gl.glColor4fv (myDrawCurrentColor, 0);
   //            }
   //         }
   //      }
   //   }
   //
   //   public void setMaterial (
   //      Material frontMaterial, float[] frontDiffuse,
   //      Material backMaterial, float[] backDiffuse, boolean selected) {
   //      if (selected && myHighlighting == SelectionHighlighting.Color) {
   //         myCurrentFrontMaterial = mySelectedMaterial;
   //         myCurrentBackMaterial = mySelectedMaterial;
   //         myCurrentFrontDiffuse = null;
   //         myCurrentBackDiffuse = null;
   //         myCurrentFrontMaterial.apply (gl, GL.GL_FRONT_AND_BACK);
   //      }
   //      else {
   //         myCurrentFrontMaterial = frontMaterial;
   //         myCurrentFrontDiffuse = frontDiffuse;
   //         myCurrentBackMaterial = backMaterial;
   //         myCurrentBackDiffuse = backDiffuse;
   //         myCurrentFrontMaterial.apply (gl, GL.GL_FRONT, frontDiffuse);
   //         myCurrentBackMaterial.apply (gl, GL.GL_BACK, backDiffuse);
   //      }
   //   }
   //
   //   public void setMaterialAndShading (
   //      RenderProps props, Material frontMaterial, float[] frontDiffuse,
   //      Material backMaterial, float[] backDiffuse, boolean selected) {
   //
   //      if (selectEnabled) {
   //         return;
   //      }
   //      Shading shading = props.getShading();
   //      if (shading == Shading.NONE) {
   //         setLightingEnabled (false);
   //         myDrawCurrentColor = null; // ensure color gets set in updateMaterial
   //         updateMaterial (props, frontMaterial, frontDiffuse, 
   //            backMaterial, backDiffuse, selected);
   //      }
   //      else {
   //         if (shading != Shading.FLAT) {
   //            gl.glShadeModel (GL2.GL_SMOOTH);
   //         }
   //         myCurrentFrontMaterial = null; // ensure material gets set in updateMaterial
   //         myCurrentBackMaterial = null;
   //         myCurrentFrontDiffuse = null;
   //         myCurrentBackDiffuse = null;
   //         updateMaterial (props, frontMaterial, frontDiffuse, 
   //            backMaterial, backDiffuse, selected);
   //      }
   //   }
   //
//   public void restoreShading (RenderProps props) {
//      if (selectEnabled) {
//         return;
//      }
//      Shading shading = props.getShading();
//      if (shading == Shading.NONE) {
//         setShadeModel (DEFAULT_SHADING);
//      }
//      else if (shading != Shading.FLAT) {
//         setShadeModel (Shading.FLAT);
//      }      
//   }
   //
   //   @Override
   //   public void setShadeModel (Shading shading) {
   //
   //      if (selectEnabled) {
   //         return;
   //      }
   //
   //      super.setShadeModel (shading);
   //      if (shading == Shading.NONE) {
   //         setLightingEnabled (false);
   //      } else {
   //         setLightingEnabled(true);
   //         if (shading == Shading.FLAT) {
   //            gl.glShadeModel (GLLightingFunc.GL_FLAT);
   //         } else {
   //            gl.glShadeModel (GLLightingFunc.GL_SMOOTH);
   //         }
   //      }
   //   }
   //
   //   public void updateMaterial (
   //      RenderProps props, Material frontMaterial, float[] frontDiffuse, 
   //      Material backMaterial, float[] backDiffuse, boolean selected) {
   //
   //      if (selectEnabled) {
   //         return;
   //      }
   //      if (props.getShading() == Shading.NONE) {
   //         float[] cf;
   //         if (selected && myHighlighting == SelectionHighlighting.Color) {
   //            cf = mySelectedColor;
   //         }
   //         else if (frontDiffuse != null) {
   //            cf = new float[4];
   //            cf[0] = frontDiffuse[0];
   //            cf[1] = frontDiffuse[1];
   //            cf[2] = frontDiffuse[2];
   //            cf[3] = (float)props.getAlpha();
   //         }
   //         else {
   //            cf = frontMaterial.getDiffuse();
   //         }
   //         if (cf != myDrawCurrentColor) {
   //            myDrawCurrentColor = cf;
   //            if (myDrawCurrentColor.length == 3) {
   //               gl.glColor3fv (myDrawCurrentColor, 0);
   //            }
   //            else {
   //               gl.glColor4fv (myDrawCurrentColor, 0);
   //            }
   //         }
   //      }
   //      else {
   //         Material mf;
   //         float[] df;
   //         Material mb;
   //         float[] db;
   //         if (selected && myHighlighting == SelectionHighlighting.Color) {
   //            mf = mySelectedMaterial;
   //            df = null;
   //            mb = mySelectedMaterial;
   //            db = null;
   //         }
   //         else {
   //            mf = frontMaterial;
   //            df = frontDiffuse;
   //            mb = backMaterial;
   //            db = backDiffuse;
   //         }
   //         if (myCurrentFrontMaterial != mf || myCurrentFrontDiffuse != df) {
   //            myCurrentFrontMaterial = mf;
   //            myCurrentFrontDiffuse = df;
   //            myCurrentFrontMaterial.apply (gl, GL.GL_FRONT, df);
   //         }
   //         if (myCurrentBackMaterial != mb || myCurrentBackDiffuse != db) {
   //            myCurrentBackMaterial = mb;
   //            myCurrentBackDiffuse = db;
   //            myCurrentBackMaterial.apply (gl, GL.GL_BACK, db);
   //         }
   //      }
   //   }

   public void drawSphere (float[] pnt, double rad) {

      GL2 gl = getGL2();
      maybeUpdateState(gl);

      gl.glPushMatrix();
      gl.glTranslatef (pnt[0], pnt[1], pnt[2]);
      gl.glScaled (rad, rad, rad);

      GL2Primitive sphere = getPrimitive (gl, PrimitiveType.SPHERE);
      sphere.draw (gl);
      gl.glPopMatrix();
   }

   @Override
   public void drawCube (float[] pnt, double w) {
      GL2 gl = getGL2();
      maybeUpdateState(gl);

      gl.glPushMatrix();
      gl.glTranslatef (pnt[0], pnt[1], pnt[2]);
      double hw = w/2;
      gl.glScaled (hw, hw, hw);

      GL2Primitive cube = getPrimitive (gl, PrimitiveType.CUBE);
      cube.draw (gl);
      gl.glPopMatrix();
   }
   
   @Override
   public void drawBox (float[] pnt, double wx, double wy, double wz) {
      GL2 gl = getGL2();
      maybeUpdateState(gl);

      gl.glPushMatrix();
      gl.glTranslatef (pnt[0], pnt[1], pnt[2]);
      gl.glScaled (wx/2, wy/2, wz/2);

      GL2Primitive cube = getPrimitive (gl, PrimitiveType.CUBE);
      cube.draw (gl);
      gl.glPopMatrix();
   }
   
   @Override
   public void drawBox (RigidTransform3d TBM, Vector3d widths) {
      GL2 gl = getGL2();
      
      pushModelMatrix ();
      mulModelMatrix (TBM);
      scaleModelMatrix (widths.x/2, widths.y/2, widths.z/2);
      
      maybeUpdateState(gl);
      GL2Primitive cube = getPrimitive (gl, PrimitiveType.CUBE);
      cube.draw (gl);
      
      popModelMatrix ();
   }

//   public void drawHex (
//      RenderProps props, double scale,
//      float[] v0, float[] v1, float[] v2, float[] v3,
//      float[] v4, float[] v5, float[] v6, float[] v7) {
//
//      float cx = (v0[0]+v1[0]+v2[0]+v3[0]+v4[0]+v5[0]+v6[0]+v7[0])/8;
//      float cy = (v0[1]+v1[1]+v2[1]+v3[1]+v4[1]+v5[1]+v6[1]+v7[1])/8;
//      float cz = (v0[2]+v1[2]+v2[2]+v3[2]+v4[2]+v5[2]+v6[2]+v7[2])/8;
//
//      float s = (float)scale;
//      GL2 gl = getGL2();
//      maybeUpdateState(gl);
//
//      gl.glPushMatrix();
//      gl.glTranslatef (cx*(1-s), cy*(1-s), cz*(1-s));
//      gl.glScalef (s, s, s);
//
//      gl.glBegin (GL2.GL_QUADS);
//      setQuad (gl, v0, v1, v2, v3);
//      setQuad (gl, v1, v5, v6, v2);
//      setQuad (gl, v5, v4, v7, v6);
//      setQuad (gl, v4, v0, v3, v7);
//      setQuad (gl, v3, v2, v6, v7);
//      setQuad (gl, v0, v4, v5, v1);
//      gl.glEnd ();
//
//      gl.glPopMatrix();
//   }

//   public void drawWedge (
//      RenderProps props, double scale,
//      float[] v0, float[] v1, float[] v2,
//      float[] v3, float[] v4, float[] v5) {
//
//      float cx = (v0[0]+v1[0]+v2[0]+v3[0]+v4[0]+v5[0])/6;
//      float cy = (v0[1]+v1[1]+v2[1]+v3[1]+v4[1]+v5[1])/6;
//      float cz = (v0[2]+v1[2]+v2[2]+v3[2]+v4[2]+v5[2])/6;
//
//      float s = (float)scale;
//      GL2 gl = getGL2();
//      maybeUpdateState(gl);
//
//      gl.glPushMatrix();
//      gl.glTranslatef (cx*(1-s), cy*(1-s), cz*(1-s));
//      gl.glScalef (s, s, s);
//
//      gl.glBegin (GL2.GL_QUADS);
//      setQuad (gl, v0, v1, v4, v3);
//      setQuad (gl, v1, v2, v5, v4);
//      setQuad (gl, v2, v0, v3, v5);
//      gl.glEnd ();
//
//      gl.glBegin (GL2.GL_TRIANGLES);
//      setTriangle (gl, v0, v2, v1);
//      setTriangle (gl, v3, v4, v5);
//      gl.glEnd ();
//
//      gl.glPopMatrix();
//
//   }
//
//   public void drawPyramid (
//      RenderProps props, double scale,
//      float[] v0, float[] v1, float[] v2,
//      float[] v3, float[] v4) {
//
//      float cx = (v0[0]+v1[0]+v2[0]+v3[0]+v4[0])/5;
//      float cy = (v0[1]+v1[1]+v2[1]+v3[1]+v4[1])/5;
//      float cz = (v0[2]+v1[2]+v2[2]+v3[2]+v4[2])/5;
//
//      float s = (float)scale;
//      GL2 gl = getGL2();
//      maybeUpdateState(gl);
//
//      gl.glPushMatrix();
//      gl.glTranslatef (cx*(1-s), cy*(1-s), cz*(1-s));
//      gl.glScalef (s, s, s);
//
//      gl.glBegin (GL2.GL_QUADS);
//      setQuad (gl, v0, v3, v2, v1);
//      gl.glEnd ();
//
//      gl.glBegin (GL2.GL_TRIANGLES);
//      setTriangle (gl, v0, v1, v4);
//      setTriangle (gl, v1, v2, v4);
//      setTriangle (gl, v2, v3, v4);
//      setTriangle (gl, v3, v0, v4);
//      gl.glEnd ();
//
//      gl.glPopMatrix();
//
//   }

//   public void drawTet (
//      RenderProps props, double scale,
//      float[] v0, float[] v1, float[] v2, float[] v3) {
//
//      float cx = (v0[0]+v1[0]+v2[0]+v3[0])/4;
//      float cy = (v0[1]+v1[1]+v2[1]+v3[1])/4;
//      float cz = (v0[2]+v1[2]+v2[2]+v3[2])/4;
//
//      float s = (float)scale;
//      GL2 gl = getGL2();
//      maybeUpdateState(gl);
//
//      gl.glPushMatrix();
//      gl.glTranslatef (cx*(1-s), cy*(1-s), cz*(1-s));
//      gl.glScalef (s, s, s);
//
//      gl.glBegin (GL2.GL_TRIANGLES);
//      setTriangle (gl, v0, v2, v1);
//      setTriangle (gl, v2, v3, v1);
//      setTriangle (gl, v3, v0, v1);
//      setTriangle (gl, v0, v3, v2);
//      gl.glEnd ();
//
//      gl.glPopMatrix();
//   }

   public void drawSpindle (
      float[] pnt0, float[] pnt1, double rad) {
      GL2 gl = getGL2();
      maybeUpdateState(gl);

      utmp.set (pnt1[0] - pnt0[0], pnt1[1] - pnt0[1], pnt1[2]
      - pnt0[2]);

      Xtmp.p.set (pnt0[0], pnt0[1], pnt0[2]);
      Xtmp.R.setZDirection (utmp);
      gl.glPushMatrix();
      GL2Viewer.mulTransform (gl, Xtmp);
      double len = utmp.norm();

      gl.glScaled (rad, rad, len);

      GL2Primitive spindle = getPrimitive (gl, PrimitiveType.SPINDLE);
      spindle.draw (gl);

      gl.glPopMatrix();
   }

   public void drawArrow (
      float[] pnt0, float[] pnt1, double rad, boolean capped) {
      //GL2 gl = getGL().getGL2();

      utmp.set (
         pnt1[0]-pnt0[0], pnt1[1]-pnt0[1], pnt1[2]-pnt0[2]);
      double len = utmp.norm();
      utmp.normalize();

      double arrowRad = 3*rad;
      double arrowLen = Math.min(2*arrowRad,len/2);

      ctmp[0] = pnt1[0] - (float)(arrowLen*utmp.x);
      ctmp[1] = pnt1[1] - (float)(arrowLen*utmp.y);
      ctmp[2] = pnt1[2] - (float)(arrowLen*utmp.z);

      drawCylinder (pnt0, ctmp, rad, capped);
      doDrawCylinder (ctmp, pnt1, /*capped=*/true, arrowRad, 0.0);
   }

   public void drawCylinder (
      float[] pnt0, float[] pnt1, double rad, boolean capped) {
      if (rad < Double.MIN_NORMAL) {
         return;
      }      
      doDrawCylinder (pnt0, pnt1, capped, rad, rad);
   }

   protected void doDrawCylinder (
      float[] pnt0, float[] pnt1, boolean capped, double base,
      double top) {

      GL2 gl = getGL2();
      maybeUpdateState(gl);

      // drawing manually like this is 10x faster that gluCylinder, but has
      // no texture coordinates
      int nslices = getSurfaceResolution();

      drawCylinder(gl,  nslices, (float)base, (float)top, pnt0, pnt1, capped);

   }

   private void drawCylinder(GL2 gl, int nslices, float base, float top,
      float[] coords0, float[] coords1, boolean capped) {

      utmp.set (coords1[0] - coords0[0], coords1[1] - coords0[1], coords1[2]
      - coords0[2]);
      Xtmp.p.set (coords0[0], coords0[1], coords0[2]);
      Xtmp.R.setZDirection (utmp);
      gl.glPushMatrix();
      GL2Viewer.mulTransform (gl, Xtmp);

      double h = utmp.norm();

      // fill angle buffer
      if (nslices+1 != cosBuff.length) {
         cosBuff = new double[nslices+1];
         sinBuff = new double[nslices+1];
         cosBuff[0] = 1;
         sinBuff[0] = 0;
         cosBuff[nslices] = 1;
         sinBuff[nslices] = 0;
         for (int i=1; i<nslices; i++) {
            double ang = i / (double)nslices * 2 * Math.PI;
            cosBuff[i] = Math.cos(ang);
            sinBuff[i] = Math.sin(ang);
         }
      }

      double nz = (base-top)/h;
      double nscale = 1.0/Math.sqrt(1+nz*nz);

      // draw sides
      gl.glBegin(GL2.GL_QUAD_STRIP);
      double c1,s1;
      for (int i = 0; i <= nslices; i++) {
         c1 = cosBuff[i];
         s1 = sinBuff[i];
         gl.glNormal3d(nscale*c1, nscale*s1, nscale*nz);
         gl.glVertex3d (top * c1, top * s1, h);
         gl.glVertex3d (base * c1, base * s1, 0);
      }

      gl.glEnd();

      if (capped) { // draw top cap first
         if (top > 0) {
            gl.glBegin (GL2.GL_POLYGON);
            gl.glNormal3d (0, 0, 1);
            for (int i = 0; i < nslices; i++) {
               gl.glVertex3d (top * cosBuff[i], top * sinBuff[i], h);
            }
            gl.glEnd();
         }
         // now draw bottom cap
         if (base > 0) {
            gl.glBegin (GL2.GL_POLYGON);
            gl.glNormal3d (0, 0, -1);
            for (int i = nslices-1; i >=0; i--) {
               gl.glVertex3d (base * cosBuff[i], base * sinBuff[i], 0);
            }
            gl.glEnd();
         }
      }
      gl.glPopMatrix();
   }

   @Override
   public void drawCone (
      float[] pnt0, float[] pnt1, double rad0, double rad1,
      boolean capped) {
      if (rad0 < Double.MIN_NORMAL && rad1 < Double.MIN_NORMAL) {
         return;
      }
      doDrawCylinder(pnt0, pnt1, capped, rad0, rad1);
   }

   public void drawLine (
      RenderProps props, float[] pnt0, float[] pnt1, float[] color,
      boolean capped, boolean highlight) {

      boolean savedHighlighting = getHighlighting();
      Shading savedShading = setLineShading (props);
      if (color == null) {
         color = props.getLineColorF ();
      }      
      setPropsColoring (props, color, highlight);
      
      GL2 gl = getGL2();
      maybeUpdateState(gl);

      if (color == null) {
         color = props.getLineColorF ();
      }  
      switch (props.getLineStyle()) {
         case LINE: {
            //setLightingEnabled (false);
            setLineWidth (gl, props.getLineWidth());
//            if (color.length == 3 && props.getAlpha () < 1) {
//               color = new float[]{color[0], color[1], color[2], (float)props.getAlpha ()};
//            }
//            setColor (color, selected);
            gl.glBegin (GL2.GL_LINES);
            gl.glVertex3fv (pnt0, 0);
            gl.glVertex3fv (pnt1, 0);
            gl.glEnd();

            //setLightingEnabled (true);
            break;
         }
         case CYLINDER: {
            //setShadeModel (props.getShading());
            //setPropsMaterial (props, color, selected);
            drawCylinder (pnt0, pnt1, props.getLineRadius(), capped);
            //restoreShading (props);
            break;
         }
         case SOLID_ARROW: {
            //setShadeModel (props.getShading());
            //setPropsMaterial (props, color, selected);
            drawArrow (pnt0, pnt1, props.getLineRadius(), capped);
            //restoreShading (props);
            break;
         }
         case SPINDLE: {
            //setShadeModel (props.getShading());
            //setPropsMaterial (props, color, selected);
            drawSpindle (pnt0, pnt1, props.getLineRadius());
            //restoreShading (props);
            break;
         }
         default: {
            throw new InternalErrorException (
               "Unimplemented line style " + props.getLineStyle());
         }
      }
      setShading (savedShading);
      setHighlighting (savedHighlighting);
   }

   public void drawArrow (
      RenderProps props, float[] pnt0, float[] pnt1, boolean capped,
      boolean highlight) {

      boolean savedHighlighting = getHighlighting();
      Shading savedShading = setLineShading (props);
      setLineColoring (props, highlight);
      
      GL2 gl = getGL2();
      maybeUpdateState(gl);

      utmp.set (pnt1[0]-pnt0[0], 
                pnt1[1]-pnt0[1], 
                pnt1[2]-pnt0[2]);
      double len = utmp.norm();

      utmp.normalize();
      vtmp.set (pnt0[0], pnt0[1], pnt0[2]);
      double arrowRad = 3 * props.getLineRadius();
      double arrowLen = 2*arrowRad;
      vtmp.scaledAdd (len-arrowLen, utmp);
      ctmp[0] = (float)vtmp.x;
      ctmp[1] = (float)vtmp.y;
      ctmp[2] = (float)vtmp.z;

      if (len > arrowLen) {
         switch (props.getLineStyle()) {
            case LINE: {
               setLineWidth (gl, props.getLineWidth());
               gl.glBegin (GL2.GL_LINES);
               gl.glVertex3fv (pnt0, 0);
               gl.glVertex3fv (ctmp, 0);
               gl.glEnd();             
               break;
            }
            case CYLINDER:
            case SOLID_ARROW: {
               drawCylinder (pnt0, ctmp, props.getLineRadius(), capped);
               break;
            }
            case SPINDLE: {
               drawSpindle (pnt0, pnt1, props.getLineRadius());
               break;
            }
            default: {
               throw new InternalErrorException (
                  "Unimplemented line style " + props.getLineStyle());
            }
         }
      }
      if (props.getLineStyle() == LineStyle.LINE) {
         // reset shading from NONE to props value
         setShading (props.getShading());
      }
      if (len <= arrowLen) {
         doDrawCylinder (pnt0, pnt1, capped, len/2, 0.0);
      }
      else {
         doDrawCylinder (ctmp, pnt1, capped, arrowRad, 0.0);
      }
      setShading(savedShading);
      setHighlighting (savedHighlighting);
   }

   //=============================================================================
   // PRIMITIVES
   //=============================================================================

   @Override
   public void drawPoint (float[] pnt) {

      GL2 gl = getGL2();
      maybeUpdateState(gl);
      gl.glBegin (GL2.GL_POINTS);
      gl.glVertex3fv (pnt, 0);
      gl.glEnd();

   }

//   public void drawPoint(float[] pnt, float[] nrm) {
//
//      GL2 gl = getGL2();
//      maybeUpdateState(gl);
//
//      gl.glBegin (GL2.GL_POINTS);
//      gl.glNormal3fv (nrm, 0);
//      gl.glVertex3fv (pnt, 0);
//      gl.glEnd();
//
//   }

//   @Override
//   public void drawPoints (Iterable<float[]> points) {
//      drawPrimitives (points, GL2.GL_POINTS);
//   }

//   @Override
//   public void drawPoints (Iterable<float[]> points, Iterable<float[]> normals) {
//      drawPrimitives (points, normals, GL2.GL_POINTS);
//   }

   @Override
   public void drawLine(float[] pnt0, float[] pnt1) {

      GL2 gl = getGL2();
      maybeUpdateState(gl);

      gl.glBegin (GL2.GL_LINES);
      gl.glVertex3fv (pnt0, 0);
      gl.glVertex3fv (pnt1, 0);
      gl.glEnd();

   }

//   public void drawLine (
//      float[] pnt0, float[] nrm0, float[] pnt1, float[] nrm1) {
//
//      GL2 gl = getGL2();
//      maybeUpdateState(gl);
//
//      gl.glBegin (GL2.GL_LINES);
//      gl.glNormal3fv (nrm0, 0);
//      gl.glVertex3fv (pnt0, 0);
//      gl.glNormal3fv (nrm1, 0);
//      gl.glVertex3fv (pnt1, 0);
//      gl.glEnd();
//
//   }
//
//   public void drawLines(Iterable<float[]> coords) {
//      drawPrimitives (coords, GL2.GL_LINES);
//   }
//
//   public void drawLines(Iterable<float[]> coords, Iterable<float[]> normals) {
//      drawPrimitives (coords, normals, GL2.GL_LINES);
//   }
//
//   public void drawLineStrip(Iterable<float[]> coords, Iterable<float[]> normals) {
//      drawPrimitives (coords,  normals, GL2.GL_LINE_STRIP);
//   }

   /**
    * Draw triangular faces, using the current Shading, lighting and
    * material, and computing a single "face" normal from the coordinates
    * (so the current "shading" really matters only if it is
    * Shading.NONE).
    */
   public void drawTriangle (float[] pnt0, float[] pnt1, float[] pnt2) {

      GL2 gl = getGL2();
      maybeUpdateState(gl);

      float[] normal = new float[3];
      computeNormal (pnt0, pnt1, pnt2, normal);

      gl.glBegin (GL2.GL_TRIANGLES);
      gl.glNormal3fv (normal, 0);
      gl.glVertex3fv (pnt0, 0);
      gl.glVertex3fv (pnt1, 0);
      gl.glVertex3fv (pnt2, 0);
      gl.glEnd ();

   }

//   public void drawTriangle (float[] p0, float[] n0, float[] p1, float[] n1, float[] p2, float[] n2) {
//      GL2 gl = getGL2();
//      maybeUpdateState(gl);
//
//      gl.glBegin (GL2.GL_TRIANGLES);
//      gl.glNormal3fv (n0, 0);
//      gl.glVertex3fv (p0, 0);
//      gl.glNormal3fv (n1, 0);
//      gl.glVertex3fv (p1, 0);
//      gl.glNormal3fv (n2, 0);
//      gl.glVertex3fv (p2, 0);
//      gl.glEnd ();
//
//   }
//
//   public void drawTriangles (Iterable<float[]> points) {
//
//      GL2 gl = getGL2();
//      maybeUpdateState(gl);
//
//      Iterator<float[]> pit = points.iterator ();
//      float[] normal = new float[3];
//
//      gl.glBegin (GL2.GL_TRIANGLES);
//      while (pit.hasNext ()) {
//         float[] p0 = pit.next ();
//         float[] p1 = pit.next ();
//         float[] p2 = pit.next ();
//         computeNormal (p0, p1, p2, normal);
//
//         gl.glNormal3fv (normal, 0);
//         gl.glVertex3fv (p0, 0);
//         gl.glVertex3fv (p1, 0);
//         gl.glVertex3fv (p2, 0);
//      }
//      gl.glEnd ();
//
//   }
//
//   public void drawTriangles (Iterable<float[]> points, Iterable<float[]> normals) {
//      drawPrimitives (points, normals, GL2.GL_TRIANGLES);
//   }


   //=============================================================================
   // OTHER
   //=============================================================================

   public void drawPoint (RenderProps props, float[] pnt, boolean highlight) {

      boolean savedHighlighting = getHighlighting();
      Shading savedShading = setPointShading (props);
      setPointColoring (props, highlight);
      
      GL2 gl = getGL2();
      maybeUpdateState(gl);
      switch (props.getPointStyle()) {
         case POINT: {
            int size = props.getPointSize();
            if (size > 0) {
               //setLightingEnabled (false);
               setPointSize (gl, size);
               //setColor (props.getPointColorArray(), selected);
               drawPoint(pnt);
               //setLightingEnabled (true);
            }
            break;
         }
         case SPHERE: {
            //setPointLighting (props, selected);
            drawSphere (pnt, props.getPointRadius());
            //restoreShading (props);
            break;
         }
         case CUBE: {
            drawCube (pnt, 2*props.getPointRadius());
         }
      }
      setShading (savedShading);
      setHighlighting (savedHighlighting);
   }

   public void drawSphere (float[] centre, float r) {

      GL2 gl = getGL2();
      maybeUpdateState(gl);

      // transform unit sphere
      gl.glPushMatrix();
      gl.glTranslatef (centre[0], centre[1], centre[2]);
      gl.glScalef (r, r, r);

      // get sphere display list
      GL2Primitive sphere = getPrimitive (gl, PrimitiveType.SPHERE);
      sphere.draw (gl);
      
      gl.glPopMatrix();
   }

   public void drawSpheres (Iterable<float[]> centres, float r) {

      GL2 gl = getGL2();
      maybeUpdateState(gl);

      GL2Primitive sphere = getPrimitive (gl, PrimitiveType.SPHERE);

      // draw collection of spheres
      for (float[] p : centres) {
         gl.glPushMatrix();
         gl.glTranslatef (p[0], p[1], p[2]);
         gl.glScalef (r, r, r);
         sphere.draw (gl);
         gl.glPopMatrix();
      }

   }

   public void drawLineStrip (
      RenderProps props, Iterable<float[]> pnts, 
      LineStyle style, boolean highlight) {

      boolean savedHighlighting = getHighlighting();
      Shading savedShading = getShading();
      setShading (style==LineStyle.LINE ? Shading.NONE : props.getShading());
      setLineColoring (props, highlight);
      
      GL2 gl = getGL2();
      maybeUpdateState(gl);

      switch (style) {
         case LINE: {
            //setLightingEnabled (false);
            // draw regular points first
            setLineWidth (gl, props.getLineWidth());
            gl.glBegin (GL2.GL_LINE_STRIP);
            //setColor (props.getLineColorArray(), isSelected);
            for (float[] v : pnts) {
               gl.glVertex3fv (v, 0);
            }
            gl.glEnd();
            
            //setLightingEnabled (true);
            break;
         }
         case SPINDLE:
         case SOLID_ARROW:
         case CYLINDER: {
            //setLineLighting (props, isSelected);
            float[] v0 = null;
            double rad = props.getLineRadius();
            for (float[] v1 : pnts) {
               if (v0 != null) {
                  if (style == LineStyle.SPINDLE) {
                     drawSpindle (v0, v1, rad);
                  }
                  else if (style == LineStyle.SOLID_ARROW) {
                     drawArrow (v0, v1, rad, /*capped=*/true);
                  }
                  else {
                     drawCylinder (v0, v1, rad, /*capped=*/false);
                  }
               }
               else {
                  v0 = new float[3];
               }
               v0[0] = v1[0];
               v0[1] = v1[1];
               v0[2] = v1[2];
            }
            //restoreShading (props);
         }
      }
      setShading (savedShading);
      setHighlighting (savedHighlighting);
   }
  
   public void drawAxes (
      RigidTransform3d X, double[] lens, int width, boolean highlight) {

      boolean savedHighlighting = setHighlighting(highlight);
      setLightingEnabled (false);
      
      GL2 gl = getGL2();
      maybeUpdateState(gl);

      Vector3d u = new Vector3d();
      
      setLineWidth (gl, width);

      if (X == null) {
         X = RigidTransform3d.IDENTITY;
      }
      
      //      boolean wasSelected = false;
      //      if (selected) {
      //         wasSelected = getSelectionHighlighting();
      //         setSelectionHighlighting (true);
      //      }

      gl.glBegin (GL2.GL_LINES);
      for (int i = 0; i < 3; i++) {
         if (lens[i] != 0) {
            if (!highlight && !selectEnabled) {
               setGLColor (gl, 
                  i == 0 ? 1f : 0f, i == 1 ? 1f : 0f, i == 2 ? 1f : 0f, 1f);
            }
            gl.glVertex3d (X.p.x, X.p.y, X.p.z);
            X.R.getColumn (i, u);
            gl.glVertex3d (
               X.p.x + lens[i] * u.x, X.p.y + lens[i] * u.y, X.p.z + lens[i] * u.z);
         }
      }

      gl.glEnd();
      
//      if (selected && !wasSelected) {
//         setSelectionHighlighting (wasSelected);
//      }
      setLightingEnabled (true);
      setHighlighting (savedHighlighting);
   }

   /**
    * Setup for a screenshot during the next render cycle
    * @param w width of shot
    * @param h height of shot
    * @param samples number of samples to use for the
    *        multisample FBO (does antialiasing)
    * @param file file to which the screen shot is to be written
    * @param format format string
    */
   public void setupScreenShot (
      int w, int h, int samples, File file, String format) {
      boolean gammaCorrection = isGammaCorrectionEnabled();
      GLFrameCapture fc = frameCapture;
      if (fc == null) {
         fc = new GLFrameCapture (w, h, samples, gammaCorrection, file, format);
         fc.lock();
         frameCapture = fc;
      }
      else {
         synchronized(fc) {
            fc.lock();  // lock until screen capture is complete
            fc.reconfigure(gl, w, h, samples, gammaCorrection, file, format);
         }
      }
      grab = true;
   }

   public void setupScreenShot (
      int w, int h, File file, String format) {
      setupScreenShot(w, h, -1, file, format);
   }

   public void awaitScreenShotCompletion() {
      if (frameCapture != null) {
         frameCapture.waitForCompletion();
      }
   }

   public boolean grabPending() {
      return grab;
   }

   public void cleanupScreenShots () {
      grabClose = true;
      repaint();  // execute in render thread to delete resources
   }
<<<<<<< HEAD

=======
 
>>>>>>> 1203afcd
   public GL2 getGL2() {
      GL2 gl = drawable.getGL().getGL2();
      maybeUpdateState (gl);  // update state for GL
      return gl;
   }
   
   public GLU getGLU() {
      if (glu == null) {
         glu = new GLU();
      }
      return glu;
   }

   private boolean setupHSVInterpolation (GL2 gl) {
      // create special HSV shader to interpolate colors in HSV space
      int prog = GLHSVShader.getShaderProgram(gl);
      if (prog > 0) {
         gl.glUseProgramObjectARB (prog);
         return true;
      }
      else {
         // HSV interpolation not supported on this system
         return false;
      }
   }
   
   int myGLColorCount = 0;
   private void setGLColor(GL2 gl, float r, float g, float b, float a) {
      gl.glColor4f (r, g, b, a);
      ++myGLColorCount;
   }
   private void setGLColor4ub(GL2 gl, byte r, byte g, byte b, byte a) {
      gl.glColor4ub (r, g, b, a);
      ++myGLColorCount;
   }
   

   private void setVertexColor (GL2 gl, byte[] color, boolean useHSV) {
      if (!isSelecting() && color != null) {
         if (useHSV) {
            float[] myColorBuf = new float[4];
            for (int i=0; i<4; ++i) {
               myColorBuf[i] = (float)(color[i] & 0xFF)/255.0f;
            }

            // convert color to HSV representation
            ColorUtils.RGBtoHSV (myColorBuf, myColorBuf);
            setGLColor (gl, 
               myColorBuf[0], myColorBuf[1], myColorBuf[2], color[3]);
         }
         else {
            setGLColor4ub (gl, 
               color[0], color[1], color[2], color[3]);
         }
      }
   }

   // call gl.glColor(...) only if not in selection mode
   // assumes the c specifies RGBA colors
   private void setGLColor(GL2 gl, float[] c, int offset, boolean useHSV) {
      if (!isSelecting ()) {
         if (useHSV) {
            float[] cbuf = new float[] {
               c[offset], c[offset+1], c[offset+2], c[offset+3]};

            ColorUtils.RGBtoHSV (cbuf, cbuf);
            setGLColor(gl, cbuf[0], cbuf[1], cbuf[2], cbuf[3]);
         }
         else {
            setGLColor(gl, c[offset], c[offset+1], c[offset+2], c[offset+3]);
         }
      }
   }
   
   private int getTextureMode (ColorMapProps tprops) {
      switch (tprops.getColorMixing ()) {
         case DECAL:
            return GL2.GL_DECAL;
         case REPLACE:
            return GL2.GL_REPLACE;
         case MODULATE:
            return GL2.GL_MODULATE;
            //         case BLEND:
            //            return GL2.GL_BLEND;
         default: {
            throw new InternalErrorException (
               "unimplement texture mode " + tprops.getColorMixing ());
         }
      }
   }

   private void drawColoredCylinder (GL2 gl, int nslices, double base,
      double top, float[] coords0, byte[] color0, float[] coords1, 
      byte[] color1, boolean capped, boolean useHSV) {

      utmp.set (coords1[0] - coords0[0], coords1[1] - coords0[1], coords1[2]
      - coords0[2]);
      Xtmp.p.set (coords0[0], coords0[1], coords0[2]);
      Xtmp.R.setZDirection (utmp);
      gl.glPushMatrix();
      GL2Viewer.mulTransform (gl, Xtmp);

      double h = utmp.norm();

      // fill angle buffer
      if (nslices+1 != cosBuff.length) {
         cosBuff = new double[nslices+1];
         sinBuff = new double[nslices+1];
         cosBuff[0] = 1;
         sinBuff[0] = 0;
         cosBuff[nslices] = 1;
         sinBuff[nslices] = 0;
         for (int i=1; i<nslices; i++) {
            double ang = i / (double)nslices * 2 * Math.PI;
            cosBuff[i] = Math.cos(ang);
            sinBuff[i] = Math.sin(ang);
         }
      }

      double nz = (base-top)/h;
      double nscale = 1.0/Math.sqrt(1+nz*nz);

      // draw sides
      gl.glBegin(GL2.GL_QUAD_STRIP);
      double c1,s1;
      for (int i = 0; i <= nslices; i++) {
         c1 = cosBuff[i];
         s1 = sinBuff[i];
         gl.glNormal3d(nscale*c1, nscale*s1, nscale*nz);

         setVertexColor (gl, color1, useHSV);
         gl.glVertex3d (top * c1, top * s1, h);

         setVertexColor (gl, color0, useHSV);
         gl.glVertex3d (base * c1, base * s1, 0);
      }
      gl.glEnd();

      if (capped) { // draw top cap first
         if (top > 0) {
            setVertexColor(gl, color1, useHSV);
            gl.glBegin (GL2.GL_POLYGON);
            gl.glNormal3d (0, 0, 1);
            for (int i = 0; i < nslices; i++) {
               gl.glVertex3d (top * cosBuff[i], top * sinBuff[i], h);
            }
            gl.glEnd();
         }
         // now draw bottom cap
         if (base > 0) {
         setVertexColor(gl, color0, useHSV);
            gl.glBegin (GL2.GL_POLYGON);
            gl.glNormal3d (0, 0, -1);
            for (int i = nslices-1; i >=0; i--) {
               gl.glVertex3d (base * cosBuff[i], base * sinBuff[i], 0);
            }
            gl.glEnd();
         }
      }

      gl.glPopMatrix();

   }

   /**
    * Converts hsv to rgb.  It is safe to have the same
    * array as both input and output.
    */
   protected static void HSVtoRGB(byte[] hsv, byte[] rgb ) {
      float h = (float)hsv[0]/255;
      float s = (float)hsv[1]/255;
      float v = (float)hsv[2]/255;

      if (s == 0) {
         rgb[0] = (byte)(v*255);
         rgb[1] = (byte)(v*255);
         rgb[2] = (byte)(v*255);
      } else {
         h = (float)(h - Math.floor(h))* 6;
         float f = h - (float)Math.floor(h);
         float p = v * (1.0f - s);
         float q = v * (1.0f - s * f);
         float t = v * (1.0f - (s * (1.0f - f)));
         switch ((int) h) {
            case 0:
               rgb[0] = (byte)(v*255);
               rgb[1] = (byte)(t*255);
               rgb[2] = (byte)(p*255);
               break;
            case 1:
               rgb[0] = (byte)(q*255); 
               rgb[1] = (byte)(v*255); 
               rgb[2] = (byte)(p*255); 
               break;
            case 2:
               rgb[0] = (byte)(p*255);
               rgb[1] = (byte)(v*255);
               rgb[2] = (byte)(t*255);
               break;
            case 3:
               rgb[0] = (byte)(p*255);
               rgb[1] = (byte)(q*255);
               rgb[2] = (byte)(v*255);
               break;
            case 4:
               rgb[0] = (byte)(t*255);
               rgb[1] = (byte)(p*255);
               rgb[2] = (byte)(v*255);
               break;
            case 5:
               rgb[0] = (byte)(v*255);
               rgb[1] = (byte)(p*255);
               rgb[2] = (byte)(q*255);
               break;
         }
      }

   }

   /**
    * Converts rgb to hsv.  It is safe to have the same
    * array as both input and output.
    */
   protected static void RGBtoHSV(byte[] rgb, byte[] hsv) {
      float r = (float)rgb[0]/255;
      float g = (float)rgb[1]/255;
      float b = (float)rgb[2]/255;

      float cmax = (r > g) ? r : g;
      if (b > cmax) cmax = b;
      float cmin = (r < g) ? r : g;
      if (b < cmin) cmin = b;

      hsv[2] = (byte)(cmax*255);
      if (cmax != 0) {
         hsv[1] = (byte)( (cmax - cmin) / cmax * 255);
      } else {
         hsv[1] = 0;
      }
      if (hsv[1] == 0) {
         hsv[0] = 0;
      } else {
         float hue = 0;
         float redc = (cmax - r) / (cmax - cmin);
         float greenc = (cmax - g) / (cmax - cmin);
         float bluec = (cmax - b) / (cmax - cmin);
         if (r == cmax) {
            hue = bluec - greenc;
         } else if (g == cmax) {
            hue = 2.0f + redc - bluec;
         } else {
            hue = 4.0f + greenc - redc;
         }
         hue = hue / 6.0f;
         if (hue < 0) {
            hue = hue + 1.0f;
         }
         hsv[0] = (byte)(hue*255);
      }
   }

   private void drawArrow (GL2 gl, int nslices, double rad,
      float arrowRad, float arrowHeight,
      float[] coords0,float[] coords1, boolean capped) {

      utmp.set (coords1[0] - coords0[0], coords1[1] - coords0[1], coords1[2]
      - coords0[2]);
      Xtmp.p.set (coords0[0], coords0[1], coords0[2]);
      Xtmp.R.setZDirection (utmp);

      gl.glPushMatrix();
      GL2Viewer.mulTransform (gl, Xtmp);

      double h2 = utmp.norm();
      double h = h2-arrowHeight;


      // maybe re-fill angle buffer
      if (nslices+1 != cosBuff.length) {
         cosBuff = new double[nslices+1];
         sinBuff = new double[nslices+1];
         cosBuff[0] = 1;
         sinBuff[0] = 0;
         cosBuff[nslices] = 1;
         sinBuff[nslices] = 0;
         for (int i=1; i<nslices; i++) {
            double ang = i / (double)nslices * 2 * Math.PI;
            cosBuff[i] = Math.cos(ang);
            sinBuff[i] = Math.sin(ang);
         }
      }

      // draw shaft
      gl.glBegin(GL2.GL_QUAD_STRIP);
      double c1,s1;
      for (int i = 0; i <= nslices; i++) {
         c1 = cosBuff[i];
         s1 = sinBuff[i];
         gl.glNormal3d(c1, s1, 0);
         gl.glVertex3d (rad * c1, rad * s1, h);  
         gl.glVertex3d (rad * c1, rad * s1, 0);
      }
      gl.glEnd();

      // arrow
      gl.glBegin(GL2.GL_QUAD_STRIP);
      for (int i = 0; i <= nslices; i++) {
         c1 = cosBuff[i];
         s1 = sinBuff[i];
         gl.glNormal3d(c1, s1, 1);
         gl.glVertex3d (0, 0, h2);      
         gl.glVertex3d (arrowRad * c1, arrowRad * s1, h);   
      }
      gl.glEnd();

      if (capped) { 
         // bottom cap
         gl.glBegin (GL2.GL_POLYGON);
         gl.glNormal3d (0, 0, -1);
         for (int i = 0; i < nslices; i++) {
            gl.glVertex3d (-rad * cosBuff[i], rad * sinBuff[i], 0);
         }
         gl.glEnd();

         // connection
         gl.glBegin (GL2.GL_QUAD_STRIP);
         gl.glNormal3d (0, 0, -1);
         for (int i = 0; i <= nslices; i++) {
            gl.glVertex3d (arrowRad * cosBuff[i], arrowRad * sinBuff[i], h);
            gl.glVertex3d (rad * cosBuff[i], rad * sinBuff[i], h);
         }
         gl.glEnd();
      }

      gl.glPopMatrix();

   }

   private void drawColoredArrow (GL2 gl, int nslices, double rad,
      float arrowRad, float arrowHeight,
      float[] coords0, byte[] color0, float[] coords1, 
      byte[] color1, boolean hsv, boolean capped) {

      utmp.set (coords1[0] - coords0[0], coords1[1] - coords0[1], coords1[2]
      - coords0[2]);
      Xtmp.p.set (coords0[0], coords0[1], coords0[2]);
      Xtmp.R.setZDirection (utmp);

      gl.glPushMatrix();
      GL2Viewer.mulTransform (gl, Xtmp);

      // interpolate color
      byte[] colorM = new byte[4];
      double h2 = utmp.norm();
      double h = h2-arrowHeight;
      double t = (float)(h/h2);
      interpColor4ub(color0, t, color1, colorM, hsv);

      // maybe re-fill angle buffer
      if (nslices+1 != cosBuff.length) {
         cosBuff = new double[nslices+1];
         sinBuff = new double[nslices+1];
         cosBuff[0] = 1;
         sinBuff[0] = 0;
         cosBuff[nslices] = 1;
         sinBuff[nslices] = 0;
         for (int i=1; i<nslices; i++) {
            double ang = i / (double)nslices * 2 * Math.PI;
            cosBuff[i] = Math.cos(ang);
            sinBuff[i] = Math.sin(ang);
         }
      }

      // draw shaft
      gl.glBegin(GL2.GL_QUAD_STRIP);
      double c1,s1;
      for (int i = 0; i <= nslices; i++) {
         c1 = cosBuff[i];
         s1 = sinBuff[i];
         gl.glNormal3d(c1, s1, 0);
         setVertexColor(gl, colorM, hsv);
         gl.glVertex3d (rad * c1, rad * s1, h);  

         setVertexColor(gl, color0, hsv);
         gl.glVertex3d (rad * c1, rad * s1, 0);
      }
      gl.glEnd();

      // arrow
      gl.glBegin(GL2.GL_QUAD_STRIP);
      for (int i = 0; i <= nslices; i++) {
         c1 = cosBuff[i];
         s1 = sinBuff[i];
         gl.glNormal3d(c1, s1, 1);

         setVertexColor(gl, color1, hsv);
         gl.glVertex3d (0, 0, h2); 
         setVertexColor(gl, colorM, hsv);
         gl.glVertex3d (arrowRad * c1, arrowRad * s1, h);   

      }
      gl.glEnd();

      if (capped) { 
         // bottom cap
         setVertexColor(gl, color0, hsv);
         gl.glBegin (GL2.GL_POLYGON);
         gl.glNormal3d (0, 0, -1);
         for (int i = 0; i < nslices; i++) {
            gl.glVertex3d (-rad * cosBuff[i], rad * sinBuff[i], 0);
         }
         gl.glEnd();

         // connection
         setVertexColor(gl, colorM, hsv);
         gl.glBegin (GL2.GL_QUAD_STRIP);
         gl.glNormal3d (0, 0, -1);
         for (int i = 0; i <= nslices; i++) {
            gl.glVertex3d (arrowRad * cosBuff[i], arrowRad * sinBuff[i], h);
            gl.glVertex3d (rad * cosBuff[i], rad * sinBuff[i], h);
         }
         gl.glEnd();
      }

      gl.glPopMatrix();

   }

   private void drawSpindle(GL2 gl, int slices, float rad, float[] p0, float[] p1) {

      utmp.set (p1[0] - p0[0], p1[1] - p0[1], p1[2]
      - p0[2]);
      Xtmp.p.set (p0[0], p0[1], p0[2]);
      Xtmp.R.setZDirection (utmp);

      gl.glPushMatrix();
      GL2Viewer.mulTransform (gl, Xtmp);

      int levels = slices/2;
      levels = Math.max(levels, 2);

      double s0 = 0;
      double c0 = 1;
      double len = utmp.norm();

      // gl.glScaled(rad, rad, len);

      for (int slice = 0; slice < slices; slice++) {
         double ang = (slice + 1) * 2 * Math.PI / slices;
         double c1 = Math.cos (ang);
         double s1 = Math.sin (ang);

         gl.glBegin (GL2.GL_TRIANGLE_STRIP);
         for (int j = 0; j <= levels; j++) {
            double h = j * 1.0 / levels;
            double r = 1 * Math.sin (h * Math.PI);
            double drdh = Math.PI * Math.cos (h * Math.PI);
            gl.glNormal3d (c0, s0, -drdh*rad/len);
            gl.glVertex3d (c0 * r * rad, s0 * r * rad, h * len);
            gl.glNormal3d (c1, s1, -drdh*rad/len);
            gl.glVertex3d (c1 * r * rad, s1 * r * rad, h * len);
         }
         gl.glEnd();

         s0 = s1;
         c0 = c1;
      }

      gl.glPopMatrix();
   }

   private void interpColor4ub(byte[] c0, double t, byte[] c1, byte[] out, boolean hsv) {
      if (hsv) {
         byte[] tmp = new byte[4];
         RGBtoHSV(c0, tmp);
         tmp[3] = c0[3];
         RGBtoHSV(c1, out);
         out[3] = c1[3];
         for (int i=0; i<4; ++i) {
            out[i] = (byte)((1-t)*(tmp[i]&0xFF) + t*(out[i]&0xFF));
         }
         HSVtoRGB(out, out);
      } else {
         for (int i=0; i<4; ++i) {
            out[i] = (byte)((1-t)*(c0[i]&0xFF) + t*(c1[i]&0xFF));
         }
      }
   }

   private void drawColoredSpindle(GL2 gl, int slices, float rad, float[] p0, byte[] c0,
      float[] p1, byte[] c1, boolean hsv) {

      utmp.set (p1[0] - p0[0], p1[1] - p0[1], p1[2]
      - p0[2]);
      Xtmp.p.set (p0[0], p0[1], p0[2]);
      Xtmp.R.setZDirection (utmp);

      gl.glPushMatrix();
      GL2Viewer.mulTransform (gl, Xtmp);

      int levels = slices/2;
      levels = Math.max(levels, 2);

      double sin0 = 0;
      double cos0 = 1;
      double len = utmp.norm();

      // gl.glScaled(rad, rad, len);

      byte[] cm = new byte[4];

      for (int slice = 0; slice < slices; slice++) {
         double ang = (slice + 1) * 2 * Math.PI / slices;
         double cos1 = Math.cos (ang);
         double sin1 = Math.sin (ang);

         gl.glBegin (GL2.GL_TRIANGLE_STRIP);
         for (int j = 0; j <= levels; j++) {
            double h = j * 1.0 / levels;
            double r = 1 * Math.sin (h * Math.PI);
            double drdh = Math.PI * Math.cos (h * Math.PI);

            interpColor4ub(c0, h, c1, cm, hsv);
            setVertexColor(gl, cm, hsv);
            gl.glNormal3d (cos0, sin0, -drdh*rad/len);
            gl.glVertex3d (cos0 * r * rad, sin0 * r * rad, h * len);
            gl.glNormal3d (cos1, sin1, -drdh*rad/len);
            gl.glVertex3d (cos1 * r * rad, sin1 * r * rad, h * len);
         }
         gl.glEnd();

         sin0 = sin1;
         cos0 = cos1;
      }

      gl.glPopMatrix();
   }

   protected int enableVertexColoring(boolean useHSV) {
      gl.glColorMaterial (GL2.GL_FRONT_AND_BACK, GL2.GL_AMBIENT_AND_DIFFUSE);
      // if selection color is active, ignore material color
      if (myActiveColor == ActiveColor.DEFAULT) {
         gl.glEnable (GL2.GL_COLOR_MATERIAL);
      }
      int savedShading = getGLShadeModel();
      if (savedShading == GL2.GL_FLAT) {
         gl.glShadeModel (GL2.GL_SMOOTH);
      }
      if (useHSV) {
         useHSV = setupHSVInterpolation(gl);
      }
      return savedShading;
   }

   protected void disableVertexColoring (boolean useHSV, int savedShading) {
      if (savedShading == GL2.GL_FLAT) {
         gl.glShadeModel (savedShading);
      }
      if (myActiveColor == ActiveColor.DEFAULT) {
         gl.glDisable (GL2.GL_COLOR_MATERIAL);
      }
      if (useHSV) {
         gl.glUseProgramObjectARB (0);
      }
   }
   
   private void drawRawTriangles(GL2 gl, RenderObject robj, int gidx,
      int offset, int count, boolean useNormals, 
      boolean useColors, boolean useTextures, boolean useHSV ) {
      
      gl.glBegin(GL.GL_TRIANGLES);
      int[] tris = robj.getTriangles (gidx);
      int triangleStride = robj.getTriangleStride();

      int idx = 0;
      for (int i=0; i<count; ++i) {
         idx = (i+offset)*triangleStride;
         for (int j=0; j<triangleStride; ++j) {
            int vidx = tris[idx+j];
            if (useColors) {
               setVertexColor (gl, robj.getVertexColor(vidx), useHSV);
            }
            if (robj.hasNormals ()) {
               gl.glNormal3fv(robj.getVertexNormal(vidx), 0);
            }
            if (useTextures) {
               gl.glTexCoord2fv (robj.getVertexTextureCoord (vidx), 0);
            }
            gl.glVertex3fv(robj.getVertexPosition(vidx), 0);
         }
      }
      gl.glEnd();
   }

   private void drawRawTriangles(GL2 gl, RenderObject robj, int gidx,
      int offset, int count, boolean useNormals, 
      boolean useColors, boolean useTextures, boolean useHSV ) {
      
      gl.glBegin(GL.GL_TRIANGLES);
      int[] tris = robj.getTriangles (gidx);
      int triangleStride = robj.getTriangleStride();

      int idx = 0;
      for (int i=0; i<count; ++i) {
         idx = (i+offset)*triangleStride;
         for (int j=0; j<triangleStride; ++j) {
            int vidx = tris[idx+j];
            if (useColors) {
               setVertexColor (gl, robj.getVertexColor(vidx), useHSV);
            }
            if (robj.hasNormals ()) {
               gl.glNormal3fv(robj.getVertexNormal(vidx), 0);
            }
            if (useTextures) {
               gl.glTexCoord2fv (robj.getVertexTextureCoord (vidx), 0);
            }
            gl.glVertex3fv(robj.getVertexPosition(vidx), 0);
         }
      }
      gl.glEnd();
   }

   @Override
   public void drawTriangles(RenderObject robj, int gidx, int offset, int count) {

      if (count == 0) {
         return;
      }
      
      boolean enableLighting = false;
      if (isLightingEnabled() && !robj.hasNormals()) {
         enableLighting = true;
         setLightingEnabled(false);
      }
      maybeUpdateState(gl);
         
      boolean selecting = isSelecting();
      boolean hasColors = (robj.hasColors() && hasVertexColoring());
      boolean useColors = hasColors && !selecting && !(myActiveColor == ActiveColor.HIGHLIGHT);
      boolean useHSV = isHSVColorInterpolationEnabled (); // && !isLightingEnabled ();
      
      boolean hasTexture = robj.hasTextureCoords ();
      if (hasTexture) {
         hasTexture = maybeActivateTextures (gl);
      }

      // if use vertex colors, get them to track glColor      
      int savedShading = 0;
      if (useColors) {
         savedShading = enableVertexColoring (useHSV);
      }

      int totalTriangleCount = robj.numTriangles (gidx);
      boolean useDisplayList = (!selecting || !hasColors) && (!robj.isTransient()) 
         && ((offset == 0) && (count == totalTriangleCount))
         && (3*robj.numTriangles (gidx) > DISPLAY_LIST_VERTEX_MINIMUM);
      GL2VersionedObject gvo = null;
    
      boolean compile = true;
      if (useDisplayList) {
         // get snapshot of version information
         RenderObjectVersion fingerprint = robj.getVersionInfo();
         RenderObjectKey key = new RenderObjectKey(robj.getIdentifier (), DrawType.TRIANGLES, gidx);
         
         gvo = myGLResources.getVersionedObject (key);
         if (gvo != null) {
            boolean iv = gvo.disposeInvalid (gl);
            if (iv == true) {
               Logger.getSystemLogger().debug(" invalid object disposed " + gvo);
            }
         }
         if (gvo == null || gvo.disposeInvalid (gl)) {
            gvo = myGLResources.allocateVersionedObject(gl, key, fingerprint);
            compile = true;
         } else {
            compile = !(gvo.compareExchangeFingerPrint(fingerprint));
         }
      }

      if (compile) {
         if (DEBUG) {
            Logger.getSystemLogger().debug("Compiling dl:" + gvo.getDisplayList ().getListId ());
         }
         if (gvo != null) {
            gvo.beginCompile (gl);
         }

         // prevent modifications on RenderObject while reading
         robj.readLock ();

         drawRawTriangles(gl, robj, gidx, offset, 
            count, robj.hasNormals(), useColors, 
            hasTexture, useHSV);
<<<<<<< HEAD
         
=======

>>>>>>> 1203afcd
         robj.readUnlock ();
         

         if (gvo != null) {
            gvo.endCompile (gl);
            gvo.draw (gl);
         }
      } else {
         gvo.draw (gl);
      }
         
      if (hasTexture) {
         deactivateTexture (gl);
      }

      // disable color tracking
      if (useColors) {
         disableVertexColoring (useHSV, savedShading);
      }
      if (enableLighting) {
         setLightingEnabled(true);
      }
   }

   private static class PointFingerPrint {

      private PointStyle style;
      private Object sphere;
      private float r;
      private RenderObjectVersion rv;

      public PointFingerPrint(RenderObjectVersion rv, PointStyle style, Object sphere, float r) {
         this.rv = rv;
         this.style = style;
         this.sphere = sphere;
         this.r = r;
      }

      @Override
      public int hashCode() {
         return (style == null ? 0 : style.ordinal()) + (sphere==null ? 0 : sphere.hashCode ())*73 
            + GLSupport.hashCode(r)*51 + 31*rv.hashCode();
      }

      @Override
      public boolean equals(Object obj) {
         if (obj == this) {
            return true;
         }
         if (obj == null || obj.getClass() != this.getClass()) {
            return false;
         }
         PointFingerPrint other = (PointFingerPrint)obj;
         if (style != other.style || sphere != other.sphere || r != other.r) {
            return false;
         }
         return rv.equals(other.rv);
      }

   }

   private static class LineFingerPrint {

      private RenderObjectVersion rv;
      private LineStyle style;
      private int slices;
      private float r;
      public LineFingerPrint(RenderObjectVersion rv, LineStyle style, int slices, float r) {
         this.rv = rv;
         this.style = style;
         this.slices = slices;
         this.r = r;
      }

      @Override
      public int hashCode() {
         return (style == null ? 0 : style.ordinal()) + 71*slices + GLSupport.hashCode(r)*51 + 31*rv.hashCode();
      }

      @Override
      public boolean equals(Object obj) {
         if (obj == this) {
            return true;
         }
         if (obj == null || obj.getClass() != this.getClass()) {
            return false;
         }
         LineFingerPrint other = (LineFingerPrint)obj;
         if (style != other.style || slices != other.slices || r != other.r) {
            return false;
         }
         return rv.equals(other.rv);
      }

   }

   private static class VertexFingerPrint {
      private RenderObjectVersion rv;
      private DrawMode mode;
      public VertexFingerPrint(RenderObjectVersion rv,DrawMode mode) {
         this.rv = rv;
         this.mode = mode;
      }

      @Override
      public int hashCode() {
         return (mode == null ? 0 : mode.ordinal()) + 31*rv.hashCode();
      }

      @Override
      public boolean equals(Object obj) {
         if (obj == this) {
            return true;
         }
         if (obj == null || obj.getClass() != this.getClass()) {
            return false;
         }
         VertexFingerPrint other = (VertexFingerPrint)obj;
         if (mode != other.mode) {
            return false;
         }
         return rv.equals(other.rv);
      }
   }
   
   private static class VertexListFingerPrint {
      private RenderObjectVersion rv;
      DrawMode mode;
      private int listVersion;
      public VertexListFingerPrint(RenderObjectVersion rv, DrawMode mode, int listVersion) {
         this.rv = rv;
         this.mode = mode;
         this.listVersion = listVersion;
      }

      @Override
      public int hashCode() {
         return listVersion + 31*rv.hashCode() + 71*mode.hashCode ();
      }

      @Override
      public boolean equals(Object obj) {
         if (obj == this) {
            return true;
         }
         if (obj == null || obj.getClass() != this.getClass()) {
            return false;
         }
         VertexListFingerPrint other = (VertexListFingerPrint)obj;
         if (listVersion != other.listVersion) {
            return false;
         }
         if (this.mode != other.mode) {
            return false;
         }
         return rv.equals(other.rv);
      }
   }
   
   @Override
   public void drawLines(RenderObject robj, int gidx) {
      drawSimpleLines(robj, gidx, 0, robj.numLines (gidx));
   }
      
   public void drawSimpleLines(RenderObject robj, int gidx, int offset, int count) {
      
      if (count == 0) {
         return;
      }
      
      boolean enableLighting = false;
      if (isLightingEnabled() && !robj.hasNormals()) {
         enableLighting = true;
         setLightingEnabled(false);
      }
      maybeUpdateState(gl);

      boolean selecting = isSelecting();
      boolean hasColors = (robj.hasColors() && hasVertexColoring());
      boolean useColors = hasColors && !selecting && (myActiveColor==ActiveColor.DEFAULT);
      boolean useHSV = isHSVColorInterpolationEnabled (); // && !isLightingEnabled ();

      // if use vertex colors, get them to track glColor
      int savedShading = 0;
      if (useColors) {
         savedShading = enableVertexColoring (useHSV);
      }

      int totalLineCount = robj.numLines (gidx);
      boolean useDisplayList = (!selecting || !hasColors) && (!robj.isTransient()) 
         && ((offset == 0) && (count == totalLineCount))
         && (2*robj.numLines (gidx) > DISPLAY_LIST_VERTEX_MINIMUM);

      boolean compile = true;
      GL2VersionedObject gvo = null;

      if (useDisplayList) {
         RenderObjectKey key = new RenderObjectKey(robj.getIdentifier (), DrawType.LINES, gidx);
         LineFingerPrint fingerprint = new LineFingerPrint(robj.getVersionInfo(), LineStyle.LINE, 0, 0);
         
         gvo = myGLResources.getVersionedObject (key);
         if (gvo != null) {
            boolean iv = gvo.disposeInvalid (gl);
            if (iv == true) {
               Logger.getSystemLogger().debug(" invalid object disposed " + gvo);
            }
         }
         if (gvo == null || gvo.disposeInvalid (gl)) {
            gvo = myGLResources.allocateVersionedObject (gl, key, fingerprint);
            compile = true;
         } else {
            compile = !(gvo.compareExchangeFingerPrint(fingerprint));
         }
      }

      if (compile) {
         if (gvo != null) {
            gvo.beginCompile (gl);
         }
         
         gl.glBegin(GL.GL_LINES);

         // prevent modifications on RenderObject while reading
         robj.readLock ();

         int[] lines = robj.getLines (gidx);
         int lineStride = robj.getLineStride ();

         for (int i=0; i<count; ++i) {
            int baseIdx = (i+offset)*lineStride;
            for (int j=0; j<2; j++) {
               int vidx = lines[baseIdx+j];
               if (!selecting && useColors) {
                  setVertexColor (gl, robj.getVertexColor (vidx), useHSV);
               }
               if (robj.hasNormals()) {
                  gl.glNormal3fv(robj.getVertexNormal(vidx), 0);
               }
               if (robj.hasTextureCoords ()) {
                  gl.glTexCoord2fv(robj.getVertexTextureCoord (vidx), 0);
               }
               gl.glVertex3fv(robj.getVertexPosition(vidx), 0);
            }
         }
         
         robj.readUnlock ();
         
         gl.glEnd();
         if (gvo != null) {
            gvo.endCompile (gl);
            gvo.draw (gl);
         }
      } else {
         gvo.draw (gl);
      }

      // disable color tracking
      if (useColors) {
         disableVertexColoring (useHSV, savedShading);
      }
      if (enableLighting) {
         setLightingEnabled(true);
      }
   }
   
   private void drawSolidLines(RenderObject robj, int gidx, 
      int offset, int count, LineStyle style, float rad) {
      
      if (count == 0) {
         return;
      }

      boolean selecting = isSelecting();
      boolean hasColors = (robj.hasColors() && hasVertexColoring());
      boolean useColors = hasColors && !selecting && (myActiveColor==ActiveColor.DEFAULT);
      boolean useHSV = isHSVColorInterpolationEnabled (); // && !isLightingEnabled ();

      // if use vertex colors, get them to track glColor      
      int savedShading = 0;
      if (useColors) {
         savedShading = enableVertexColoring (useHSV);
      }

      int totalLineCount = robj.numLines (gidx);
      boolean useDisplayList = (!selecting || !hasColors) && (!robj.isTransient()) 
         && ((offset == 0) && (count == totalLineCount))
         && (2*robj.numLines (gidx) > DISPLAY_LIST_VERTEX_MINIMUM);
      
      GL2VersionedObject gvo = null;
      boolean compile = true;

      if (useDisplayList) {
         RenderObjectKey key = new RenderObjectKey(robj.getIdentifier (), DrawType.LINES, gidx);
         LineFingerPrint fingerprint = 
            new LineFingerPrint(robj.getVersionInfo(), 
               style, mySurfaceResolution, rad);
         
         gvo = myGLResources.getVersionedObject (key);
         if (gvo != null) {
            boolean iv = gvo.disposeInvalid (gl);
            if (iv == true) {
               Logger.getSystemLogger().debug(" invalid object disposed " + gvo);
            }
         }
         if (gvo == null || gvo.disposeInvalid (gl)) {
            gvo = myGLResources.allocateVersionedObject(gl, key, fingerprint);
            compile = true;
         } else {
            compile = !(gvo.compareExchangeFingerPrint(fingerprint));
         }
      }

      if (compile) {
         if (gvo != null) {
            gvo.beginCompile (gl);
         }
         
         // prevent writes to robj
         robj.readLock ();
         
         int[] lines = robj.getLines(gidx);
         int lineStride = robj.getLineStride ();

         switch (style) {
            case CYLINDER: {
               if (!selecting && useColors) {
                  for (int i=0; i<count; ++i) {
                     int baseIdx = lineStride*(i+offset);
                     int vidx1 = lines[baseIdx];
                     int vidx2 = lines[baseIdx+1];
                     float[] p0 = robj.getVertexPosition(vidx1);
                     byte[] c0 = robj.getVertexColor(vidx1);
                     float[] p1 = robj.getVertexPosition(vidx2);
                     byte[] c1 = robj.getVertexColor(vidx2);
                     drawColoredCylinder(
                        gl, mySurfaceResolution, rad, rad, 
                        p0, c0, p1, c1, true, useHSV);
                  }
               } else {
                  for (int i=0; i<count; ++i) {
                     int baseIdx = lineStride*(i+offset);
                     int vidx1 = lines[baseIdx];
                     int vidx2 = lines[baseIdx+1];
                     float[] p0 = robj.getVertexPosition(vidx1);
                     float[] p1 = robj.getVertexPosition(vidx2);
                     drawCylinder(
                        gl, mySurfaceResolution, rad, rad, p0, p1, true);
                  }
               }
               break;
            }
            case SPINDLE:
               if (!selecting && useColors) {
                  for (int i=0; i<count; ++i) {
                     int baseIdx = lineStride*(i+offset);
                     int vidx1 = lines[baseIdx];
                     int vidx2 = lines[baseIdx+1];
                     float[] p0 = robj.getVertexPosition(vidx1);
                     byte[] c0 = robj.getVertexColor(vidx1);
                     float[] p1 = robj.getVertexPosition(vidx2);
                     byte[] c1 = robj.getVertexColor(vidx2);
                     drawColoredSpindle(
                        gl, mySurfaceResolution, rad, 
                        p0, c0, p1, c1, isHSVColorInterpolationEnabled());
                  }
               } else {
                  for (int i=0; i<count; ++i) {
                     int baseIdx = lineStride*(i+offset);
                     int vidx1 = lines[baseIdx];
                     int vidx2 = lines[baseIdx+1];
                     float[] p0 = robj.getVertexPosition(vidx1);
                     float[] p1 = robj.getVertexPosition(vidx2);
                     drawSpindle(gl, mySurfaceResolution, rad, p0, p1);
                  }
               }
               break;
            case SOLID_ARROW: {
               float arad = rad*3;
               float aheight = arad*2;
               if (!selecting && useColors) {
                  for (int i=0; i<count; ++i) {
                     int baseIdx = lineStride*(i+offset);
                     int vidx1 = lines[baseIdx];
                     int vidx2 = lines[baseIdx+1];
                     float[] p0 = robj.getVertexPosition(vidx1);
                     byte[] c0 = robj.getVertexColor(vidx1);
                     float[] p1 = robj.getVertexPosition(vidx2);
                     byte[] c1 = robj.getVertexColor(vidx2);
                     drawColoredArrow(
                        gl, mySurfaceResolution, rad, arad, aheight, 
                        p0, c0, p1, c1, isHSVColorInterpolationEnabled(), true);
                  }
               } else {
                  for (int i=0; i<count; ++i) {
                     int baseIdx = lineStride*(i+offset);
                     int vidx1 = lines[baseIdx];
                     int vidx2 = lines[baseIdx+1];
                     float[] p0 = robj.getVertexPosition(vidx1);
                     float[] p1 = robj.getVertexPosition(vidx2);
                     drawArrow(
                        gl, mySurfaceResolution, rad, arad, aheight, 
                        p0, p1, true);
                  }
               }
               break;
            }
            default:
         }
         
         robj.readUnlock ();
         
         if (gvo != null) {
            gvo.endCompile (gl);
            gvo.draw (gl);
         }
      } else {
         gvo.draw (gl);
      }

      // disable color tracking
      if (useColors) {
         disableVertexColoring (useHSV, savedShading);
      }
   }
   
   @Override
   public void drawLines(RenderObject robj, int gidx, int offset,
      int count, LineStyle style, double rad) {
      maybeUpdateState(gl);

      switch (style) {
         case LINE: {
            // maybe change line width
            setLineWidth (gl, (float)rad);
            drawSimpleLines(robj, gidx, offset, count);
            break;
         }
         case CYLINDER:
         case SPINDLE:
         case SOLID_ARROW:
            drawSolidLines(robj, gidx, offset, count, style, (float)rad);
            break;
      }
   }   
   
   @Override
   public void drawPoints(RenderObject robj, int gidx) {
      drawSimplePoints(robj, gidx, 0, robj.numPoints (gidx));
   }
   
   private void drawSimplePoints(RenderObject robj, int gidx,
      int offset, int count) {

      if (count == 0) {
         return;
      }

      boolean enableLighting = false;
      if (isLightingEnabled() && !robj.hasNormals()) {
         enableLighting = true;
         setLightingEnabled(false);
      }
      maybeUpdateState(gl);

      boolean selecting = isSelecting();
      boolean hasColors = (robj.hasColors() && hasVertexColoring());
      boolean useColors = hasColors && !selecting && (myActiveColor==ActiveColor.DEFAULT);
      boolean useHSV = isHSVColorInterpolationEnabled (); // && !isLightingEnabled ();

      // if use vertex colors, get them to track glColor      
      int savedShading = 0;
      if (useColors) {
         savedShading = enableVertexColoring (useHSV);
      }

      int totalPointCount = robj.numPoints (gidx);
      boolean useDisplayList = (!selecting || !hasColors) && (!robj.isTransient()) 
         && ((offset == 0) && (count == totalPointCount))
         && (robj.numPoints (gidx) > DISPLAY_LIST_VERTEX_MINIMUM);
      
      GL2VersionedObject gvo = null;
      boolean compile = true;

      if (useDisplayList) {
         RenderObjectKey key = new RenderObjectKey(robj.getIdentifier (), DrawType.POINTS, gidx);
         PointFingerPrint fingerprint = new PointFingerPrint(robj.getVersionInfo(), PointStyle.POINT, 0, 0);
         
         gvo = myGLResources.getVersionedObject (key);
         if (gvo != null) {
            boolean iv = gvo.disposeInvalid (gl);
            if (iv == true) {
               Logger.getSystemLogger().debug(" invalid object disposed " + gvo);
            }
         }
         if (gvo == null || gvo.disposeInvalid (gl)) {
            gvo = myGLResources.allocateVersionedObject (gl, key, fingerprint);
            compile = true;
         } else {
            compile = !(gvo.compareExchangeFingerPrint(fingerprint));
         }
      }

      if (compile) {
         if (gvo != null) {
            gvo.beginCompile (gl);
         }

         gl.glBegin(GL.GL_POINTS);

         robj.readLock ();  // prevent writes while reading
         
         int[] points = robj.getPoints (gidx);
         for (int i=0; i<count; ++i) {
            int vidx = points[i+offset];
            if (!selecting && robj.hasColors() && hasVertexColoring()) {
               setVertexColor (gl, robj.getVertexColor(vidx), useHSV);
            }
            if (robj.hasNormals()) {
               gl.glNormal3fv(robj.getVertexNormal(vidx),0);
            }
            if (robj.hasTextureCoords ()) {
               gl.glTexCoord2fv(robj.getVertexTextureCoord(vidx),0);
            }
            gl.glVertex3fv(robj.getVertexPosition(vidx), 0);
         }

         robj.readUnlock ();

         gl.glEnd();

         if (gvo != null) {
            gvo.endCompile (gl);
            gvo.draw (gl);
         }
      } else {
         gvo.draw (gl);
      }

      // disable color tracking
      if (useColors) {
         disableVertexColoring (useHSV, savedShading);
      }
      if (enableLighting) {
         setLightingEnabled(true);
      }
   }

   private void drawSolidPoints(RenderObject robj, int gidx, 
      int offset, int count,
      PointStyle style, double rad) {
      
      if (count == 0) {
         return;
      }
      
      int totalPointCount = robj.numPoints (gidx);
      
      GL2 gl = getGL2();
      maybeUpdateState(gl);

      boolean selecting = isSelecting();
      boolean hasColors = (robj.hasColors() && hasVertexColoring());
      boolean useColors = hasColors && !selecting && (myActiveColor==ActiveColor.DEFAULT);
      boolean useHSV = isHSVColorInterpolationEnabled (); // && !isLightingEnabled ();

      // if use vertex colors, get them to track glColor      
      int savedShading = 0;
      if (useColors) {
         savedShading = enableVertexColoring (useHSV);
      }

      GL2Primitive point = null;
      switch (style) {
         case CUBE:
            point = getPrimitive (gl, PrimitiveType.CUBE);
            break;
         case POINT:
         case SPHERE:
            point = getPrimitive (gl, PrimitiveType.SPHERE);
      }
      
      
      boolean useDisplayList = (!selecting || !hasColors) && (!robj.isTransient())
         && ((offset == 0) && (count == totalPointCount))
         && (robj.numPoints (gidx) > DISPLAY_LIST_VERTEX_MINIMUM);
      
      GL2VersionedObject gvo = null;
      boolean compile = true;

      if (useDisplayList) {
         RenderObjectKey key = new RenderObjectKey(robj.getIdentifier (), DrawType.POINTS, gidx);
         PointFingerPrint fingerprint = new PointFingerPrint(robj.getVersionInfo(), style, 
            point, (float)rad);
         
         gvo = myGLResources.getVersionedObject (key);
         if (gvo != null) {
            boolean iv = gvo.disposeInvalid (gl);
            if (iv == true) {
               Logger.getSystemLogger().debug(" invalid object disposed " + gvo);
            }
         }
         if (gvo == null || gvo.disposeInvalid (gl)) {
            gvo = myGLResources.allocateVersionedObject (gl, key, fingerprint);
            compile = true;
         } else {
            compile = !(gvo.compareExchangeFingerPrint(fingerprint));
         }
      }

      if (compile) {
         if (gvo != null) {
            gvo.beginCompile (gl);
         }

         robj.readLock ();

         int[] points = robj.getPoints(gidx);
         for (int i=0; i<count; ++i) {
            int vidx = points[i+offset];
            if (!selecting && useColors) {
               setVertexColor (gl, robj.getVertexColor (vidx), useHSV);
            }
            // position
            float [] p = robj.getPosition(vidx);

            // location and scale
            gl.glPushMatrix();
            gl.glTranslatef (p[0], p[1], p[2]);
            gl.glScaled (rad, rad, rad);   

            // draw sphere
            point.draw (gl);
            gl.glPopMatrix();

         }

         robj.readUnlock ();

         if (gvo != null) {
            gvo.endCompile (gl);
            gvo.draw (gl);
         }
      } else {
         gvo.draw (gl);
      }

      // disable color tracking
      if (useColors) {
         disableVertexColoring (useHSV, savedShading);
      }
   }
   
   @Override
   public void drawPoints(RenderObject robj, int gidx, int offset, int count,
      PointStyle style, double rad) {
      
      switch (style) { 
         case POINT: {
            // maybe change point size and draw points
            setPointSize(gl, (float)rad);
            drawSimplePoints(robj, gidx, offset, count);
            break;
         }
         case SPHERE: 
         case CUBE:{
            // draw spheres
            drawSolidPoints(robj, gidx, offset, count, style, rad);
         }
      }

   }

   @Override
   public void drawVertices(RenderObject robj, DrawMode mode) {

      boolean enableLighting = false;
      if (isLightingEnabled() && !robj.hasNormals()) {
         enableLighting = true;
         setLightingEnabled(false);
      }
      maybeUpdateState(gl);
      
      boolean selecting = isSelecting();
      boolean hasColors = (robj.hasColors() && hasVertexColoring());
      boolean useColors = hasColors && !selecting && (myActiveColor==ActiveColor.DEFAULT);
      boolean useHSV = isHSVColorInterpolationEnabled (); // && !isLightingEnabled ();

      // if use vertex colors, get them to track glColor      
      int savedShading = 0;
      if (useColors) {
         savedShading = enableVertexColoring (useHSV);
      }
      
      boolean hasTexture = robj.hasTextureCoords ();
      if (hasTexture) {
         hasTexture = maybeActivateTextures (gl);
      }

      boolean useDisplayList = (!selecting || !hasColors) && (!robj.isTransient()) 
         && (robj.numVertices () > DISPLAY_LIST_VERTEX_MINIMUM);
      
      GL2VersionedObject gvo = null;
      boolean compile = true;

      if (useDisplayList) {
         RenderObjectKey key = new RenderObjectKey(robj.getIdentifier (), DrawType.VERTICES, 0);
         VertexFingerPrint fingerprint = new VertexFingerPrint(robj.getVersionInfo(), mode);
         
         gvo = myGLResources.getVersionedObject (key);
         if (gvo != null) {
            boolean iv = gvo.disposeInvalid (gl);
            if (iv == true) {
               Logger.getSystemLogger().debug(" invalid object disposed " + gvo);
            }
         }
         if (gvo == null || gvo.disposeInvalid (gl)) {
            gvo = myGLResources.allocateVersionedObject (gl, key, fingerprint);
            compile = true;
         } else {
            compile = !(gvo.compareExchangeFingerPrint(fingerprint));
         }
      }

      if (compile) {
         if (gvo != null) {
            gvo.beginCompile (gl);
         }

         switch (mode) {
            case LINES:
               gl.glBegin(GL2.GL_LINES);
               break;
            case LINE_LOOP:
               gl.glBegin(GL2.GL_LINE_LOOP);
               break;
            case LINE_STRIP:
               gl.glBegin(GL2.GL_LINE_STRIP);
               break;
            case POINTS:
               gl.glBegin(GL2.GL_POINTS);
               break;
            case TRIANGLES:
               gl.glBegin(GL2.GL_TRIANGLES);
               break;
            case TRIANGLE_FAN:
               gl.glBegin(GL2.GL_TRIANGLE_FAN);
               break;
            case TRIANGLE_STRIP:
               gl.glBegin(GL2.GL_TRIANGLE_STRIP);
               break;
            default:
               gl.glBegin(GL2.GL_POINTS);
               break;
         }

         robj.readLock (); // prevent writes

         int vertexCount = robj.numVertices ();
         int positionOffset = robj.getVertexPositionOffset ();
         int normalOffset = robj.getVertexNormalOffset ();
         int colorOffset = robj.getVertexColorOffset ();
         int texcoordOffset = robj.getVertexTextureCoordOffset ();
         int vertexStride = robj.getVertexStride ();
         int[] verts = robj.getVertexBuffer ();

         int baseIdx = 0; 
         for (int i=0; i<vertexCount; ++i) {
            if (!selecting && useColors) {
               setVertexColor (gl, robj.getColor (verts[baseIdx+colorOffset]), useHSV);
            }
            if (robj.hasNormals()) {
               gl.glNormal3fv(robj.getNormal(verts[baseIdx+normalOffset]),0);
            }
            if (robj.hasTextureCoords ()) {
               gl.glTexCoord2fv (robj.getTextureCoord (verts[baseIdx+texcoordOffset]), 0);
            }
            gl.glVertex3fv(robj.getPosition(verts[baseIdx+positionOffset]), 0);

            baseIdx += vertexStride;
         }

         robj.readUnlock (); // prevent writes

         gl.glEnd();

         if (gvo != null) {
            gvo.endCompile (gl);
            gvo.draw (gl);
         }
      } else {
         gvo.draw (gl);
      }

      if (hasTexture) {
         deactivateTexture (gl);
      }
      
      // disable color tracking
      if (useColors) {
         disableVertexColoring (useHSV, savedShading);
      }
      if (enableLighting) {
         setLightingEnabled(true);
      }

   }
   
   private static class RenderObjectListKey implements RenderKey {

      RenderObjectKey roKey;
      VertexIndexArray list;
      
      public RenderObjectListKey (RenderObjectIdentifier rId, VertexIndexArray vertices) {
         roKey = new RenderObjectKey (rId, DrawType.VERTICES, 0);
         this.list = vertices;
      }
      
      @Override
      public boolean isValid () {
         if (list.isDisposed ()) {
            return false;
         }
         return roKey.isValid ();
      }
      
      @Override
      public boolean equals (Object obj) {
         if (obj == this) {
            return true;
         }
         if (obj.getClass () != this.getClass ()) {
            return false;
         }
         RenderObjectListKey other = (RenderObjectListKey)obj;
         if (list != other.list) {
            return false;
         }
         if (!roKey.equals (other.roKey)) {
            return false;
         }
         return true;
      }
      
      @Override
      public int hashCode () {
         return roKey.hashCode ()*31 + list.hashCode ();
      }
      
   }
   
   @Override
   public void drawVertices (RenderObject robj, VertexIndexArray idxs, int offset,
      int count, DrawMode mode) {
      
      boolean enableLighting = false;
      if (isLightingEnabled() && !robj.hasNormals()) {
         enableLighting = true;
         setLightingEnabled(false);
      }
      maybeUpdateState(gl);
      
      boolean selecting = isSelecting();
      boolean hasColors = (robj.hasColors() && hasVertexColoring());
      boolean useColors = hasColors && !selecting && (myActiveColor==ActiveColor.DEFAULT);
      boolean useHSV = isHSVColorInterpolationEnabled (); // && !isLightingEnabled ();

      // if use vertex colors, get them to track glColor      
      int savedShading = 0;
      if (useColors) {
         savedShading = enableVertexColoring (useHSV);
      }
      
      boolean hasTexture = robj.hasTextureCoords ();
      if (hasTexture) {
         hasTexture = maybeActivateTextures (gl);
      }

      // only use display list if rendering entire list, and not selecting if it has vertex colors
      boolean useDisplayList = (!selecting || !hasColors) && (!robj.isTransient()) 
         && (count > DISPLAY_LIST_VERTEX_MINIMUM) && (offset == 0 && count == idxs.size ());
      
      GL2VersionedObject gvo = null;
      boolean compile = true;

      if (useDisplayList) {
         RenderObjectListKey key = new RenderObjectListKey(robj.getIdentifier (), idxs);
         VertexListFingerPrint fingerprint = new VertexListFingerPrint(robj.getVersionInfo(), mode, idxs.getVersion ());
         
         gvo = myGLResources.getVersionedObject (key);
         if (gvo != null) {
            boolean iv = gvo.disposeInvalid (gl);
            if (iv == true) {
               Logger.getSystemLogger().debug(" invalid object disposed " + gvo);
            }
         }
         if (gvo == null || gvo.disposeInvalid (gl)) {
            gvo = myGLResources.allocateVersionedObject (gl, key, fingerprint);
            compile = true;
         } else {
            compile = !(gvo.compareExchangeFingerPrint(fingerprint));
         }
      }

      if (compile) {
         if (gvo != null) {
            gvo.beginCompile (gl);
         }

         switch (mode) {
            case LINES:
               gl.glBegin(GL2.GL_LINES);
               break;
            case LINE_LOOP:
               gl.glBegin(GL2.GL_LINE_LOOP);
               break;
            case LINE_STRIP:
               gl.glBegin(GL2.GL_LINE_STRIP);
               break;
            case POINTS:
               gl.glBegin(GL2.GL_POINTS);
               break;
            case TRIANGLES:
               gl.glBegin(GL2.GL_TRIANGLES);
               break;
            case TRIANGLE_FAN:
               gl.glBegin(GL2.GL_TRIANGLE_FAN);
               break;
            case TRIANGLE_STRIP:
               gl.glBegin(GL2.GL_TRIANGLE_STRIP);
               break;
            default:
               gl.glBegin(GL2.GL_POINTS);
               break;
         }

         robj.readLock (); // prevent writes

         int positionOffset = robj.getVertexPositionOffset ();
         int normalOffset = robj.getVertexNormalOffset ();
         int colorOffset = robj.getVertexColorOffset ();
         int texcoordOffset = robj.getVertexTextureCoordOffset ();
         int vertexStride = robj.getVertexStride ();
         int[] verts = robj.getVertexBuffer ();
 
         for (int i=0; i<count; ++i) {
            int baseIdx = idxs.get (i+offset)*vertexStride;
            if (!selecting && useColors) {
               setVertexColor (gl, robj.getColor (verts[baseIdx+colorOffset]), useHSV);
            }
            if (robj.hasNormals()) {
               gl.glNormal3fv(robj.getNormal(verts[baseIdx+normalOffset]),0);
            }
            if (robj.hasTextureCoords ()) {
               gl.glTexCoord2fv (robj.getTextureCoord (verts[baseIdx+texcoordOffset]), 0);
            }
            gl.glVertex3fv(robj.getPosition(verts[baseIdx+positionOffset]), 0);
         }

         robj.readUnlock (); // prevent writes

         gl.glEnd();

         if (gvo != null) {
            gvo.endCompile (gl);
            gvo.draw (gl);
         }
      } else {
         gvo.draw (gl);
      }

      if (hasTexture) {
         deactivateTexture (gl);
      }
      
      // disable color tracking
      if (useColors) {
         disableVertexColoring (useHSV, savedShading);
      }
      if (enableLighting) {
         setLightingEnabled(true);
      }
   }
   
   public void drawVertices(RenderObject robj, int[] idxs, DrawMode mode) {

      boolean enableLighting = false;
      if (isLightingEnabled() && !robj.hasNormals()) {
         enableLighting = true;
         setLightingEnabled(false);
      }
      maybeUpdateState(gl);
      
      boolean selecting = isSelecting();
      boolean hasColors = (robj.hasColors() && hasVertexColoring());
      boolean useColors = hasColors && !selecting && (myActiveColor==ActiveColor.DEFAULT);
      boolean useHSV = isHSVColorInterpolationEnabled (); // && !isLightingEnabled ();

      // if use vertex colors, get them to track glColor      
      int savedShading = 0;
      if (useColors) {
         savedShading = enableVertexColoring (useHSV);
      }
      
      boolean hasTexture = robj.hasTextureCoords ();
      if (hasTexture) {
         hasTexture = maybeActivateTextures (gl);
      }

      switch (mode) {
         case LINES:
            gl.glBegin(GL2.GL_LINES);
            break;
         case LINE_LOOP:
            gl.glBegin(GL2.GL_LINE_LOOP);
            break;
         case LINE_STRIP:
            gl.glBegin(GL2.GL_LINE_STRIP);
            break;
         case POINTS:
            gl.glBegin(GL2.GL_POINTS);
            break;
         case TRIANGLES:
            gl.glBegin(GL2.GL_TRIANGLES);
            break;
         case TRIANGLE_FAN:
            gl.glBegin(GL2.GL_TRIANGLE_FAN);
            break;
         case TRIANGLE_STRIP:
            gl.glBegin(GL2.GL_TRIANGLE_STRIP);
            break;
         default:
            gl.glBegin(GL2.GL_POINTS);
            break;
      }

      robj.readLock (); // prevent writes

      int vertexCount = idxs.length;
      int positionOffset = robj.getVertexPositionOffset ();
      int normalOffset = robj.getVertexNormalOffset ();
      int colorOffset = robj.getVertexColorOffset ();
      int texcoordOffset = robj.getVertexTextureCoordOffset ();
      int vertexStride = robj.getVertexStride ();
      int[] verts = robj.getVertexBuffer ();

      for (int i=0; i<vertexCount; ++i) {
         int baseIdx = idxs[i]*vertexStride;
         if (!selecting && useColors) {
            setVertexColor (gl, robj.getColor (verts[baseIdx+colorOffset]), useHSV);
         }
         if (robj.hasNormals()) {
            gl.glNormal3fv(robj.getNormal(verts[baseIdx+normalOffset]),0);
         }
         if (robj.hasTextureCoords ()) {
            gl.glTexCoord2fv (robj.getTextureCoord (verts[baseIdx+texcoordOffset]), 0);
         }
         gl.glVertex3fv(robj.getPosition(verts[baseIdx+positionOffset]), 0);
      }

      robj.readUnlock (); // prevent writes

      gl.glEnd();

      if (hasTexture) {
         deactivateTexture (gl);
      }
      
      // disable color tracking
      if (useColors) {
         disableVertexColoring (useHSV, savedShading);
      }
      if (enableLighting) {
         setLightingEnabled(true);
      }
   }
   
   private static class RenderInstancesFingerprint {
      RenderObjectVersion rov;
      RenderInstancesVersion riv;
      
      public RenderInstancesFingerprint(RenderInstancesVersion rinst, RenderObjectVersion robj) {
         this.rov = robj;
         this.riv = rinst;
      }
      
      @Override
      public int hashCode() {
         return rov.hashCode()*31+riv.hashCode();
      }
      
      @Override
      public boolean equals(Object obj) {
         if (obj == this) {
            return true;
         }
         if (obj == null || getClass() != obj.getClass()) {
            return false;
         }
         
         RenderInstancesFingerprint other = (RenderInstancesFingerprint)obj;
         if (!rov.equals(other.rov)) {
            return false;
         }
         return riv.equals(other.riv);
      }
   }
   
   private void drawRawPoints(GL2 gl, RenderObject robj, int gidx,
      int offset, int count, boolean useNormals, 
      boolean useColors, boolean useTextures, boolean useHSV ) {
      
      gl.glBegin(GL.GL_POINTS);
      int[] points = robj.getPoints (gidx);
      int pointStride = robj.getPointStride();

      int idx = 0;
      for (int i=0; i<count; ++i) {
         idx = (i+offset)*pointStride;
         for (int j=0; j<pointStride; ++j) {
            int vidx = points[idx+j];
            if (useColors) {
               setVertexColor (gl, robj.getVertexColor(vidx), useHSV);
            }
            if (robj.hasNormals ()) {
               gl.glNormal3fv(robj.getVertexNormal(vidx), 0);
            }
            if (useTextures) {
               gl.glTexCoord2fv (robj.getVertexTextureCoord (vidx), 0);
            }
            gl.glVertex3fv(robj.getVertexPosition(vidx), 0);
         }
      }
      gl.glEnd();
   }
   
   @Override
   public void drawPoints(RenderObject robj, int gidx, RenderInstances rinst) {

      boolean selecting = isSelecting();
      boolean hasColors = ((robj.hasColors() || rinst.hasColors()) && hasVertexColoring());
      boolean useColors = hasColors && !selecting && (myActiveColor==ActiveColor.DEFAULT);
      boolean useHSV = isHSVColorInterpolationEnabled ();
      
      // update state
      maybeUpdateState(gl);

      // if use vertex colors, get them to track glColor      
      int savedShading = 0;
      if (useColors) {
         savedShading = enableVertexColoring (useHSV);
      }

      boolean useDisplayList = (!selecting || !hasColors) && (!robj.isTransient());
      
      GL2VersionedObject gvo = null;
      boolean compile = true;
      
      if (useDisplayList) {
         
         RenderInstancesKey key = new RenderInstancesKey(rinst.getIdentifier(), 
            robj.getIdentifier (), DrawType.POINTS, gidx);
         
         // get snapshot of version information
         RenderInstancesFingerprint fingerprint = new RenderInstancesFingerprint(
            rinst.getVersionInfo(), robj.getVersionInfo());
         
         gvo = myGLResources.getVersionedObject(key);
         if (gvo == null || gvo.disposeInvalid (gl)) {
            gvo = myGLResources.allocateVersionedObject(gl, key, fingerprint);
            compile = true;
         } else {
            compile = !(gvo.compareExchangeFingerPrint(fingerprint));
         }
         
      }

      if (compile) {
         if (gvo != null) {
            gvo.beginCompile (gl);
         }
         
         // prevent writes to robj and rinst
         robj.readLock ();
         rinst.readLock();
         
         int ninstances = rinst.numInstances();
         int[] instances = rinst.getInstances();
         
         int ipos = rinst.getInstanceTypeOffset();
         int tpos = rinst.getInstanceTransformOffset();
         int cpos = rinst.getInstanceColorOffset();
         int spos  = rinst.getInstanceScaleOffset();
         int stride = rinst.getInstanceStride();
         InstanceTransformType[] type = RenderInstances.getTransformTypes();
         boolean hasInstanceScales = rinst.hasScales();
         boolean hasInstanceColors = useColors && rinst.hasColors();

         gl.glPushMatrix();
         for (int i=0; i<ninstances; ++i) {
            int iidx = instances[ipos];
            int tidx = instances[tpos];
            int cidx = instances[cpos];
            int sidx = instances[spos];
               
            // transform
            switch(type[iidx]) {
               case AFFINE: {
                  AffineTransform3d aff = rinst.getAffine(tidx);
                  mulTransform (gl, aff);
                  break;
               }
               case FRAME: {
                  RigidTransform3d frame = rinst.getFrame(tidx);
                  mulTransform(gl, frame);
                  break;
               }
               case POINT: {
                  float[] trans = rinst.getPoint(tidx);
                  gl.glTranslatef(trans[0], trans[1], trans[2]);
                  break;
               }
            }
            
            if (hasInstanceScales && (sidx >= 0)) {
               Double s = rinst.getScale(sidx);
               gl.glScaled(s, s, s);
            }
            
            if (hasInstanceColors && (cidx >= 0)) {
               byte[] c = rinst.getColor(cidx);
               gl.glColor4ub(c[0], c[1], c[2], c[3]);
            }
            
            // draw raw object
            drawRawPoints(gl, robj, gidx, 0, robj.numPoints(gidx), robj.hasNormals(), 
               !hasInstanceColors && useColors,
               !selecting & robj.hasTextureCoords(), useHSV);
            
            ipos += stride;
            tpos += stride;
            cpos += stride;
            spos += stride;
         }
         gl.glPopMatrix();
         
         robj.readUnlock ();
         rinst.readUnlock();
         
         if (gvo != null) {
            gvo.endCompile (gl);
            gvo.draw (gl);
         }
      } else {
         gvo.draw (gl);
      }

      // disable color tracking
      if (useColors) {
         disableVertexColoring (useHSV, savedShading);
      }
      
   }
   
   private void drawRawLines(GL2 gl, RenderObject robj, int gidx,
      int offset, int count, boolean useNormals, 
      boolean useColors, boolean useTextures, boolean useHSV ) {
      
      gl.glBegin(GL.GL_LINES);
      int[] lines = robj.getLines (gidx);
      int lineStride = robj.getLineStride();

      int idx = 0;
      for (int i=0; i<count; ++i) {
         idx = (i+offset)*lineStride;
         for (int j=0; j<lineStride; ++j) {
            int vidx = lines[idx+j];
            if (useColors) {
               setVertexColor (gl, robj.getVertexColor(vidx), useHSV);
            }
            if (robj.hasNormals ()) {
               gl.glNormal3fv(robj.getVertexNormal(vidx), 0);
            }
            if (useTextures) {
               gl.glTexCoord2fv (robj.getVertexTextureCoord (vidx), 0);
            }
            gl.glVertex3fv(robj.getVertexPosition(vidx), 0);
         }
      }
      gl.glEnd();
   }
   
   @Override
   public void drawLines(RenderObject robj, int gidx, RenderInstances rinst) {
      
      boolean selecting = isSelecting();
      boolean hasColors = ((robj.hasColors() || rinst.hasColors()) && hasVertexColoring());
      boolean useColors = hasColors && !selecting && (myActiveColor==ActiveColor.DEFAULT);
      boolean useHSV = isHSVColorInterpolationEnabled ();
      
      // update state
      maybeUpdateState(gl);

      // if use vertex colors, get them to track glColor      
      int savedShading = 0;
      if (useColors) {
         savedShading = enableVertexColoring (useHSV);
      }

      boolean useDisplayList = (!selecting || !hasColors) && (!robj.isTransient());
      
      GL2VersionedObject gvo = null;
      boolean compile = true;

      if (useDisplayList) {
         
         RenderInstancesKey key = new RenderInstancesKey(rinst.getIdentifier(), robj.getIdentifier (), 
            DrawType.LINES, gidx);
         
         // get snapshot of version information
         RenderInstancesFingerprint fingerprint = 
            new RenderInstancesFingerprint(rinst.getVersionInfo(), robj.getVersionInfo());
         
         gvo = myGLResources.getVersionedObject(key);
         if (gvo == null || gvo.disposeInvalid (gl)) {
            gvo = myGLResources.allocateVersionedObject(gl, key, fingerprint);
            compile = true;
         } else {
            compile = !(gvo.compareExchangeFingerPrint(fingerprint));
         }
         
      }

      if (compile) {
         if (gvo != null) {
            gvo.beginCompile (gl);
         }
         
         // prevent writes to robj and rinst
         robj.readLock ();
         rinst.readLock();
         
         int ninstances = rinst.numInstances();
         int[] instances = rinst.getInstances();
         
         int ipos = rinst.getInstanceTypeOffset();
         int tpos = rinst.getInstanceTransformOffset();
         int cpos = rinst.getInstanceColorOffset();
         int spos  = rinst.getInstanceScaleOffset();
         int stride = rinst.getInstanceStride();
         InstanceTransformType[] type = RenderInstances.getTransformTypes();
         boolean hasInstanceScales = rinst.hasScales();
         boolean hasInstanceColors = useColors && rinst.hasColors();

         gl.glPushMatrix();
         for (int i=0; i<ninstances; ++i) {
            int iidx = instances[ipos];
            int tidx = instances[tpos];
            int cidx = instances[cpos];
            int sidx = instances[spos];
               
            // transform
            switch(type[iidx]) {
               case AFFINE: {
                  AffineTransform3d aff = rinst.getAffine(tidx);
                  mulTransform (gl, aff);
                  break;
               }
               case FRAME: {
                  RigidTransform3d frame = rinst.getFrame(tidx);
                  mulTransform(gl, frame);
                  break;
               }
               case POINT: {
                  float[] trans = rinst.getPoint(tidx);
                  gl.glTranslatef(trans[0], trans[1], trans[2]);
                  break;
               }
            }
            
            if (hasInstanceScales && (sidx >= 0)) {
               Double s = rinst.getScale(sidx);
               gl.glScaled(s, s, s);
            }
            
            if (hasInstanceColors && (cidx >= 0)) {
               byte[] c = rinst.getColor(cidx);
               gl.glColor4ub(c[0], c[1], c[2], c[3]);
            }
            
            // draw raw object
            drawRawLines(gl, robj, gidx, 0, robj.numLines(gidx), robj.hasNormals(), 
               !hasInstanceColors && useColors,
               !selecting & robj.hasTextureCoords(), useHSV);
            
            ipos += stride;
            tpos += stride;
            cpos += stride;
            spos += stride;
         }
         gl.glPopMatrix();
         
         robj.readUnlock ();
         rinst.readUnlock();
         
         if (gvo != null) {
            gvo.endCompile (gl);
            gvo.draw (gl);
         }
      } else {
         gvo.draw (gl);
      }

      // disable color tracking
      if (useColors) {
         disableVertexColoring (useHSV, savedShading);
      }
      
   }
   
   @Override
   public void drawTriangles(RenderObject robj, int gidx, RenderInstances rinst) {
      
      boolean selecting = isSelecting();
      boolean hasColors = ((robj.hasColors() || rinst.hasColors()) && hasVertexColoring());
      boolean useColors = hasColors && !selecting && (myActiveColor==ActiveColor.DEFAULT);
      boolean useHSV = isHSVColorInterpolationEnabled ();
      
      // update state
      maybeUpdateState(gl);

      // if use vertex colors, get them to track glColor      
      int savedShading = 0;
      if (useColors) {
         savedShading = enableVertexColoring (useHSV);
      }

      boolean useDisplayList = (!selecting || !hasColors) && (!robj.isTransient());
      
      GL2VersionedObject gvo = null;
      boolean compile = true;

      if (useDisplayList) {
         
         RenderInstancesKey key = new RenderInstancesKey(rinst.getIdentifier(), robj.getIdentifier (), 
            DrawType.TRIANGLES, gidx);
         // get snapshot of version information
         RenderInstancesFingerprint fingerprint = new RenderInstancesFingerprint(
            rinst.getVersionInfo(), robj.getVersionInfo());
         
         gvo = myGLResources.getVersionedObject(key);
         if (gvo == null || gvo.disposeInvalid (gl)) {
            gvo = myGLResources.allocateVersionedObject(gl, key, fingerprint);
            compile = true;
         } else {
            compile = !(gvo.compareExchangeFingerPrint(fingerprint));
         }
         
      }

      if (compile) {
         if (gvo != null) {
            gvo.beginCompile (gl);
         }
         
         // prevent writes to robj and rinst
         robj.readLock ();
         rinst.readLock();
         
         int ninstances = rinst.numInstances();
         int[] instances = rinst.getInstances();
         
         int ipos = rinst.getInstanceTypeOffset();
         int tpos = rinst.getInstanceTransformOffset();
         int cpos = rinst.getInstanceColorOffset();
         int spos  = rinst.getInstanceScaleOffset();
         int stride = rinst.getInstanceStride();
         InstanceTransformType[] type = RenderInstances.getTransformTypes();
         boolean hasInstanceScales = rinst.hasScales();
         boolean hasInstanceColors = useColors && rinst.hasColors();

         gl.glPushMatrix();
         for (int i=0; i<ninstances; ++i) {
            int iidx = instances[ipos];
            int tidx = instances[tpos];
            int cidx = instances[cpos];
            int sidx = instances[spos];
               
            // transform
            switch(type[iidx]) {
               case AFFINE: {
                  AffineTransform3d aff = rinst.getAffine(tidx);
                  mulTransform (gl, aff);
                  break;
               }
               case FRAME: {
                  RigidTransform3d frame = rinst.getFrame(tidx);
                  mulTransform(gl, frame);
                  break;
               }
               case POINT: {
                  float[] trans = rinst.getPoint(tidx);
                  gl.glTranslatef(trans[0], trans[1], trans[2]);
                  break;
               }
            }
            
            if (hasInstanceScales && (sidx >= 0)) {
               Double s = rinst.getScale(sidx);
               gl.glScaled(s, s, s);
            }
            
            if (hasInstanceColors && (cidx >= 0)) {
               byte[] c = rinst.getColor(cidx);
               gl.glColor4ub(c[0], c[1], c[2], c[3]);
            }
            
            // draw raw object
            drawRawTriangles(gl, robj, gidx, 0, robj.numTriangles(gidx), robj.hasNormals(), 
               !hasInstanceColors && useColors,
               !selecting & robj.hasTextureCoords(), useHSV);
            
            ipos += stride;
            tpos += stride;
            cpos += stride;
            spos += stride;
         }
         gl.glPopMatrix();
         
         robj.readUnlock ();
         rinst.readUnlock();
         
         if (gvo != null) {
            gvo.endCompile (gl);
            gvo.draw (gl);
         }
      } else {
         gvo.draw (gl);
      }

      // disable color tracking
      if (useColors) {
         disableVertexColoring (useHSV, savedShading);
      }
   }

   /**
    * Gets or allocates a "versioned object" given a key, and a "fingerprint" used
    * to determine if the stored object has different content
    * @param key key for accessing display list
    * @param fingerPrint identification for detecting if display list needs to be updated
    * @param compile outputs true if object needs to be compiled
    * @return the display list, negative if it needs to be re-compiled
    */
   public GL2VersionedObject getVersionedObject(GL2 gl, RenderKey key, Object fingerPrint, BooleanHolder compile) {
      GL2VersionedObject gvo = myGLResources.getVersionedObject (key);
      compile.value = false;
      if (gvo == null) {
         // allocate new display list
         gvo = myGLResources.allocateVersionedObject (gl, key, fingerPrint);
         compile.value = true;
      } else {
         // check passport
         compile.value = !(gvo.compareExchangeFingerPrint(fingerPrint));
      }
      return gvo;
   }

   @Override
   protected void doDraw (
      DrawMode drawMode, int numVertices, float[] vertexData, 
      boolean hasNormalData, float[] normalData, 
      boolean hasColorData, float[] colorData,
      boolean hasTexData, float[] texData) {
      GL2 gl = getGL2();
      maybeUpdateState(gl);

      if (getVertexColorMixing() != ColorMixing.REPLACE ||
          isSelecting() || (myActiveColor == ActiveColor.DEFAULT)) {
         // only REPLACE color mixing is supported
         hasColorData = false;
      }
      // If the draw has color data, we need to enable color material and set
      // smooth shading, in order for vertex color interpolation to work
      // properly.
      boolean useHSV = false;
      int savedShading = 0;
      if (hasColorData) {
         useHSV = isHSVColorInterpolationEnabled();
         savedShading = enableVertexColoring (useHSV);
      }
      
      boolean hasTexture = hasTexData;
      if (hasTexture) {
         hasTexture = maybeActivateTextures (gl);
      }
      
      gl.glBegin (getDrawPrimitive(drawMode));

      int cidx = 0;
      int vidx = 0;
      int tidx = 0;
      
      for (int i=0; i<numVertices; ++i) {
         if (hasColorData) {
            setGLColor(gl, colorData, cidx, useHSV); 
         }
         if (hasNormalData) {
            gl.glNormal3fv (normalData, vidx);
         }
         if (hasTexData) {
            gl.glTexCoord2fv (texData, tidx);
         }
         gl.glVertex3fv (vertexData, vidx);
         cidx += 4;
         vidx += 3;
         tidx += 2;
      }
      gl.glEnd();
      
      if (hasTexture) {
         deactivateTexture (gl);
      }
      
      if (hasColorData) {
         disableVertexColoring (useHSV, savedShading);
      }
   }

   public boolean hasVertexColorMixing (ColorMixing cmix) {
      if (cmix == ColorMixing.REPLACE || cmix == ColorMixing.NONE) {
         return true;
      }
      else {
         return false;
      }
      
   }
   
   public boolean hasColorMapMixing (ColorMixing cmix) {
      return true;      
   }
   
   public boolean hasColorMapping() {
      return true;
   }
   
   public boolean hasNormalMapping() {
      return false;
   }
   
   public boolean hasBumpMapping() {
      return false;
   }
  
}
<|MERGE_RESOLUTION|>--- conflicted
+++ resolved
@@ -2194,11 +2194,7 @@
       grabClose = true;
       repaint();  // execute in render thread to delete resources
    }
-<<<<<<< HEAD
-
-=======
- 
->>>>>>> 1203afcd
+
    public GL2 getGL2() {
       GL2 gl = drawable.getGL().getGL2();
       maybeUpdateState (gl);  // update state for GL
@@ -2793,34 +2789,6 @@
       gl.glEnd();
    }
 
-   private void drawRawTriangles(GL2 gl, RenderObject robj, int gidx,
-      int offset, int count, boolean useNormals, 
-      boolean useColors, boolean useTextures, boolean useHSV ) {
-      
-      gl.glBegin(GL.GL_TRIANGLES);
-      int[] tris = robj.getTriangles (gidx);
-      int triangleStride = robj.getTriangleStride();
-
-      int idx = 0;
-      for (int i=0; i<count; ++i) {
-         idx = (i+offset)*triangleStride;
-         for (int j=0; j<triangleStride; ++j) {
-            int vidx = tris[idx+j];
-            if (useColors) {
-               setVertexColor (gl, robj.getVertexColor(vidx), useHSV);
-            }
-            if (robj.hasNormals ()) {
-               gl.glNormal3fv(robj.getVertexNormal(vidx), 0);
-            }
-            if (useTextures) {
-               gl.glTexCoord2fv (robj.getVertexTextureCoord (vidx), 0);
-            }
-            gl.glVertex3fv(robj.getVertexPosition(vidx), 0);
-         }
-      }
-      gl.glEnd();
-   }
-
    @Override
    public void drawTriangles(RenderObject robj, int gidx, int offset, int count) {
 
@@ -2892,11 +2860,7 @@
          drawRawTriangles(gl, robj, gidx, offset, 
             count, robj.hasNormals(), useColors, 
             hasTexture, useHSV);
-<<<<<<< HEAD
-         
-=======
-
->>>>>>> 1203afcd
+         
          robj.readUnlock ();
          
 
