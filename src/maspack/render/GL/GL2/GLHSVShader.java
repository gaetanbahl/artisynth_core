<<<<<<< HEAD
/**
 * Copyright (c) 2014, by the Authors: John E Lloyd (UBC)
 *
 * This software is freely available under a 2-clause BSD license. Please see
 * the LICENSE file in the ArtiSynth distribution directory for details.
 */
package maspack.render.GL.GL2;

import java.nio.ByteBuffer;
import java.nio.IntBuffer;

import javax.media.opengl.GL2;

// see http://www.lighthouse3d.com/opengl/glsl/index.php?intro

public class GLHSVShader {
   private static boolean myInitialized = false;
   private static long myProgram = -1;

   @SuppressWarnings("unused")
   private static String[] testProg = new String[] {
      "void main()",
      "{",
      "    gl_FragColor = vec4(0.4,0.4,0.8,1.0);",
      "}"
   };

   private static String[] hsvProg = new String[] {
      "vec4 HSVtoRGB(vec4 color)",
      "{",
      "    float f,p,q,t, hRound;",
      "    int hIndex;",
      "    float h, s, v;",
      "    vec3 result;",
      "",
      "    /* just for clarity */",
      "    h = color.r;",
      "    s = color.g;",
      "    v = color.b;",
      "",
      "    hRound = floor(h * 6.0);",
      "    hIndex = int(hRound) % 6;",
      "    f = (h*6.0) - hRound;",
      "    p = v*(1.0 - s);",
      "    q = v*(1.0 - f*s);",
      "    t = p + v*s*f;",
      "",
      "    if (hIndex == 0) {",
      "        result = vec3(v,t,p);",
      "    }",
      "    else if (hIndex == 1) {",
      "        result = vec3(q,v,p);",
      "    }",
      "    else if (hIndex == 2) {",
      "        result = vec3(p,v,t);",
      "    }",
      "    else if (hIndex == 3) {",
      "        result = vec3(p,q,v);",
      "    }",
      "    else if (hIndex == 4) {",
      "        result = vec3(t,p,v);",
      "    }",
      "    else {",
      "        result = vec3(v,p,q);",
      "    }",
      "    return vec4(result.r, result.g, result.b, color.a);",
      "}",
      "void main()",
      "{",
      "    gl_FragColor = HSVtoRGB(gl_Color);",
      "}"
   };

   public static void printInfoLog (GL2 gl, long shader) {
      //int[] infologLength = new int[1];
      //int[] charsWritten = new int[1];
      IntBuffer ibuf = IntBuffer.allocate (100);

      gl.glGetObjectParameterivARB(
         (int)shader, GL2.GL_OBJECT_INFO_LOG_LENGTH_ARB, ibuf);
      int infologLength = ibuf.get(0);
      
      if (infologLength > 0) {
         //byte[] buffer = new byte[64000];
         ByteBuffer buffer = ByteBuffer.allocate (infologLength);
         gl.glGetInfoLogARB ((int)shader, infologLength, ibuf, buffer);
         //System.out.println (new String(buffer, 0, charsWritten[0]));
         System.out.println (new String(buffer.array()));
      }
      
   }

   public static int getStatus (GL2 gl, long prog, int type) {
      IntBuffer ibuf = IntBuffer.allocate (100);

      gl.glGetObjectParameterivARB ((int)prog, type, ibuf);
      return ibuf.get(0);      
   }

   public static long createShaderProgram(GL2 gl) {

      System.out.println ("Initializing HSV shader ...");
      long shader = gl.glCreateShaderObjectARB (GL2.GL_FRAGMENT_SHADER);

      gl.glShaderSourceARB ((int)shader, hsvProg.length, hsvProg, null);
      gl.glCompileShaderARB ((int)shader);
      int status = getStatus (gl, shader, GL2.GL_OBJECT_COMPILE_STATUS_ARB);
      if (status != 1) {
         System.out.println ("Error compiling HSV shader");
         printInfoLog (gl, shader);
         return -1;
      }
      long prog = gl.glCreateProgramObjectARB();
      gl.glAttachObjectARB((int)prog,(int)shader);
      gl.glLinkProgramARB ((int)prog);
      status = getStatus (gl, prog, GL2.GL_OBJECT_LINK_STATUS_ARB);
      if (status != 1) {
         System.out.println ("Error linking HSV shader");
         printInfoLog (gl, prog);
         return -1;
      }
      System.out.println ("HSV shader successfully created");
      return prog;
   }

   public static long getShaderProgram (GL2 gl) {
      if (!myInitialized) {
         myProgram = createShaderProgram (gl);
         myInitialized = true;
      }
      return myProgram;
   }

}
=======
/**
 * Copyright (c) 2014, by the Authors: John E Lloyd (UBC)
 *
 * This software is freely available under a 2-clause BSD license. Please see
 * the LICENSE file in the ArtiSynth distribution directory for details.
 */
package maspack.render.GL.GL2;

import java.nio.ByteBuffer;
import java.nio.IntBuffer;

import com.jogamp.opengl.GL2;

// see http://www.lighthouse3d.com/opengl/glsl/index.php?intro

public class GLHSVShader {
   private static boolean myInitialized = false;
   private static long myProgram = -1;

   @SuppressWarnings("unused")
   private static String[] testProg = new String[] {
      "void main()",
      "{",
      "    gl_FragColor = vec4(0.4,0.4,0.8,1.0);",
      "}"
   };

   private static String[] hsvProg = new String[] {
      "vec4 HSVtoRGB(vec4 color)",
      "{",
      "    float f,p,q,t, hRound;",
      "    int hIndex;",
      "    float h, s, v;",
      "    vec3 result;",
      "",
      "    /* just for clarity */",
      "    h = color.r;",
      "    s = color.g;",
      "    v = color.b;",
      "",
      "    hRound = floor(h * 6.0);",
      "    hIndex = int(hRound) % 6;",
      "    f = (h*6.0) - hRound;",
      "    p = v*(1.0 - s);",
      "    q = v*(1.0 - f*s);",
      "    t = p + v*s*f;",
      "",
      "    if (hIndex == 0) {",
      "        result = vec3(v,t,p);",
      "    }",
      "    else if (hIndex == 1) {",
      "        result = vec3(q,v,p);",
      "    }",
      "    else if (hIndex == 2) {",
      "        result = vec3(p,v,t);",
      "    }",
      "    else if (hIndex == 3) {",
      "        result = vec3(p,q,v);",
      "    }",
      "    else if (hIndex == 4) {",
      "        result = vec3(t,p,v);",
      "    }",
      "    else {",
      "        result = vec3(v,p,q);",
      "    }",
      "    return vec4(result.r, result.g, result.b, color.a);",
      "}",
      "void main()",
      "{",
      "    gl_FragColor = HSVtoRGB(gl_Color);",
      "}"
   };

   public static void printInfoLog (GL2 gl, long shader) {
      //int[] infologLength = new int[1];
      //int[] charsWritten = new int[1];
      IntBuffer ibuf = IntBuffer.allocate (100);

      gl.glGetObjectParameterivARB(
         (int)shader, GL2.GL_OBJECT_INFO_LOG_LENGTH_ARB, ibuf);
      int infologLength = ibuf.get(0);
      
      if (infologLength > 0) {
         //byte[] buffer = new byte[64000];
         ByteBuffer buffer = ByteBuffer.allocate (infologLength);
         gl.glGetInfoLogARB ((int)shader, infologLength, ibuf, buffer);
         //System.out.println (new String(buffer, 0, charsWritten[0]));
         System.out.println (new String(buffer.array()));
      }
      
   }

   public static int getStatus (GL2 gl, long prog, int type) {
      IntBuffer ibuf = IntBuffer.allocate (100);

      gl.glGetObjectParameterivARB ((int)prog, type, ibuf);
      return ibuf.get(0);      
   }

   public static long createShaderProgram(GL2 gl) {

      System.out.println ("Initializing HSV shader ...");
      long shader = gl.glCreateShaderObjectARB (GL2.GL_FRAGMENT_SHADER);

      gl.glShaderSourceARB ((int)shader, hsvProg.length, hsvProg, null);
      gl.glCompileShaderARB ((int)shader);
      int status = getStatus (gl, shader, GL2.GL_OBJECT_COMPILE_STATUS_ARB);
      if (status != 1) {
         System.out.println ("Error compiling HSV shader");
         printInfoLog (gl, shader);
         return -1;
      }
      long prog = gl.glCreateProgramObjectARB();
      gl.glAttachObjectARB((int)prog,(int)shader);
      gl.glLinkProgramARB ((int)prog);
      status = getStatus (gl, prog, GL2.GL_OBJECT_LINK_STATUS_ARB);
      if (status != 1) {
         System.out.println ("Error linking HSV shader");
         printInfoLog (gl, prog);
         return -1;
      }
      System.out.println ("HSV shader successfully created");
      return prog;
   }

   public static long getShaderProgram (GL2 gl) {
      if (!myInitialized) {
         myProgram = createShaderProgram (gl);
         myInitialized = true;
      }
      return myProgram;
   }

}
>>>>>>> a6c4383b
<|MERGE_RESOLUTION|>--- conflicted
+++ resolved
@@ -1,139 +1,3 @@
-<<<<<<< HEAD
-/**
- * Copyright (c) 2014, by the Authors: John E Lloyd (UBC)
- *
- * This software is freely available under a 2-clause BSD license. Please see
- * the LICENSE file in the ArtiSynth distribution directory for details.
- */
-package maspack.render.GL.GL2;
-
-import java.nio.ByteBuffer;
-import java.nio.IntBuffer;
-
-import javax.media.opengl.GL2;
-
-// see http://www.lighthouse3d.com/opengl/glsl/index.php?intro
-
-public class GLHSVShader {
-   private static boolean myInitialized = false;
-   private static long myProgram = -1;
-
-   @SuppressWarnings("unused")
-   private static String[] testProg = new String[] {
-      "void main()",
-      "{",
-      "    gl_FragColor = vec4(0.4,0.4,0.8,1.0);",
-      "}"
-   };
-
-   private static String[] hsvProg = new String[] {
-      "vec4 HSVtoRGB(vec4 color)",
-      "{",
-      "    float f,p,q,t, hRound;",
-      "    int hIndex;",
-      "    float h, s, v;",
-      "    vec3 result;",
-      "",
-      "    /* just for clarity */",
-      "    h = color.r;",
-      "    s = color.g;",
-      "    v = color.b;",
-      "",
-      "    hRound = floor(h * 6.0);",
-      "    hIndex = int(hRound) % 6;",
-      "    f = (h*6.0) - hRound;",
-      "    p = v*(1.0 - s);",
-      "    q = v*(1.0 - f*s);",
-      "    t = p + v*s*f;",
-      "",
-      "    if (hIndex == 0) {",
-      "        result = vec3(v,t,p);",
-      "    }",
-      "    else if (hIndex == 1) {",
-      "        result = vec3(q,v,p);",
-      "    }",
-      "    else if (hIndex == 2) {",
-      "        result = vec3(p,v,t);",
-      "    }",
-      "    else if (hIndex == 3) {",
-      "        result = vec3(p,q,v);",
-      "    }",
-      "    else if (hIndex == 4) {",
-      "        result = vec3(t,p,v);",
-      "    }",
-      "    else {",
-      "        result = vec3(v,p,q);",
-      "    }",
-      "    return vec4(result.r, result.g, result.b, color.a);",
-      "}",
-      "void main()",
-      "{",
-      "    gl_FragColor = HSVtoRGB(gl_Color);",
-      "}"
-   };
-
-   public static void printInfoLog (GL2 gl, long shader) {
-      //int[] infologLength = new int[1];
-      //int[] charsWritten = new int[1];
-      IntBuffer ibuf = IntBuffer.allocate (100);
-
-      gl.glGetObjectParameterivARB(
-         (int)shader, GL2.GL_OBJECT_INFO_LOG_LENGTH_ARB, ibuf);
-      int infologLength = ibuf.get(0);
-      
-      if (infologLength > 0) {
-         //byte[] buffer = new byte[64000];
-         ByteBuffer buffer = ByteBuffer.allocate (infologLength);
-         gl.glGetInfoLogARB ((int)shader, infologLength, ibuf, buffer);
-         //System.out.println (new String(buffer, 0, charsWritten[0]));
-         System.out.println (new String(buffer.array()));
-      }
-      
-   }
-
-   public static int getStatus (GL2 gl, long prog, int type) {
-      IntBuffer ibuf = IntBuffer.allocate (100);
-
-      gl.glGetObjectParameterivARB ((int)prog, type, ibuf);
-      return ibuf.get(0);      
-   }
-
-   public static long createShaderProgram(GL2 gl) {
-
-      System.out.println ("Initializing HSV shader ...");
-      long shader = gl.glCreateShaderObjectARB (GL2.GL_FRAGMENT_SHADER);
-
-      gl.glShaderSourceARB ((int)shader, hsvProg.length, hsvProg, null);
-      gl.glCompileShaderARB ((int)shader);
-      int status = getStatus (gl, shader, GL2.GL_OBJECT_COMPILE_STATUS_ARB);
-      if (status != 1) {
-         System.out.println ("Error compiling HSV shader");
-         printInfoLog (gl, shader);
-         return -1;
-      }
-      long prog = gl.glCreateProgramObjectARB();
-      gl.glAttachObjectARB((int)prog,(int)shader);
-      gl.glLinkProgramARB ((int)prog);
-      status = getStatus (gl, prog, GL2.GL_OBJECT_LINK_STATUS_ARB);
-      if (status != 1) {
-         System.out.println ("Error linking HSV shader");
-         printInfoLog (gl, prog);
-         return -1;
-      }
-      System.out.println ("HSV shader successfully created");
-      return prog;
-   }
-
-   public static long getShaderProgram (GL2 gl) {
-      if (!myInitialized) {
-         myProgram = createShaderProgram (gl);
-         myInitialized = true;
-      }
-      return myProgram;
-   }
-
-}
-=======
 /**
  * Copyright (c) 2014, by the Authors: John E Lloyd (UBC)
  *
@@ -267,5 +131,4 @@
       return myProgram;
    }
 
-}
->>>>>>> a6c4383b
+}