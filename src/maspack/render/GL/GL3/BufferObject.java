--- conflicted
+++ resolved
@@ -1,168 +1,3 @@
-<<<<<<< HEAD
-package maspack.render.GL.GL3;
-
-import java.nio.ByteBuffer;
-
-import javax.media.opengl.GL;
-import javax.media.opengl.GL3;
-
-import maspack.render.GL.GLSupport;
-
-/**
- * Generic GL Buffer Object
- */
-public class BufferObject extends GL3ResourceBase {
-   
-   int boId;
-   int target;
-   int size;
-   int usage;
-      
-   public BufferObject(int target, int BufferId) {
-      this.target = target;
-      this.boId = BufferId;
-      setInfo(0, 0);
-   }
-   
-   protected void setInfo(int size, int usage) {
-      this.size = size;
-      this.usage = usage;
-   }
-   
-   /**
-    * Dispose of resource
-    */
-   @Override
-   public void dispose(GL3 gl) {
-      if (!isDisposed ()) {
-         int[] Buffer = new int[]{boId};
-         gl.glDeleteBuffers(1, Buffer, 0);
-         boId = 0;
-      }
-   }
-   
-   @Override
-   public boolean isDisposed () {
-      return (boId == 0);
-   }
-   
-   public void allocate(GL3 gl, int size, int usage) {
-      setInfo(size, usage);
-      bind(gl);
-      gl.glBufferData(target, size, null, usage);
-   }
-   
-   public void fill(GL3 gl, ByteBuffer buff) {
-      fill(gl, buff, buff.limit (), usage);
-   }
-   
-   public void fill(GL3 gl, ByteBuffer buff, int usage) {
-      fill(gl, buff, buff.limit (), usage);
-   }
-   
-   public void fill(GL3 gl, ByteBuffer buff, int size, int usage) {
-      int byteSize = size*GLSupport.BYTE_SIZE; 
-      setInfo(byteSize, usage);
-      bind(gl);
-      gl.glBufferData(target, byteSize, buff, usage);
-   }
-   
-   //   public void update(GL3 gl, byte[] buff) {
-   //      update(gl, ByteBuffer.wrap(buff), 0);
-   //   }
-   //   
-   //   public void update(GL3 gl, byte[] buff, int start) {
-   //      update(gl, ByteBuffer.wrap(buff), start);
-   //   }
-   //   
-   public void update(GL3 gl, ByteBuffer buff) {
-      update(gl, buff, 0);
-   }
-   
-   public void update(GL3 gl, ByteBuffer buff, int start) {
-      update(gl, buff, start, buff.limit ());
-   }
-   
-   public void update(GL3 gl, ByteBuffer buff, int start, int size) {
-      bind(gl);
-      if (start == 0 && size >= this.size) {
-         gl.glBufferData(target, size, null, usage); // orphan
-      }
-      gl.glBufferSubData(target, start*GLSupport.BYTE_SIZE, size*GLSupport.BYTE_SIZE, buff);
-   }
-   
-   /**
-    * Retrieve a mapped buffer to the underlying Buffer data
-    * @param gl
-    * @param access either GL3.GL_WRITE_ONLY, GL3.GL_READ_ONLY, or GL3.GL_READ_WRITE;
-    * @return the mapped buffer
-    */
-   public ByteBuffer mapBuffer(GL3 gl, int access) {
-      bind(gl);
-      return gl.glMapBuffer(target, access);
-   }
-   
-   /**
-    * Maps only a portion of the underlying buffer
-    */
-   public ByteBuffer mapBufferRange(GL3 gl, int offset, int length, int access) {
-      bind(gl);
-      return gl.glMapBufferRange(target, offset, length, access);
-   }
-   
-   public void flushBufferRange(GL3 gl, int offset, int length) {
-      bind(gl);
-      gl.glFlushMappedBufferRange(target, offset, length);
-   }
-   
-   /**
-    * First orphans the original buffer, potentially causing a re-allocation,
-    * then returns a mapped buffer ready for writing.
-    */
-   public ByteBuffer mapNewBuffer(GL3 gl) {
-      bind(gl);
-      // orphan
-      gl.glBufferData(target, size, null, usage);
-      return gl.glMapBuffer(target, GL.GL_WRITE_ONLY);
-   }
-   
-   public void unmapBuffer(GL3 gl) {
-      gl.glUnmapBuffer(target);
-   }
-   
-   public void bind(GL3 gl) {
-      gl.glBindBuffer(target, boId);
-   }
-   
-   public void unbind(GL3 gl) {
-      gl.glBindBuffer(target, 0);
-   }
-   
-   public int getId() {
-      return boId;
-   }
-   
-   public int getUsage() {
-      return usage;
-   }
-   
-   public int getSize() {
-      return size;
-   }
-   
-   @Override
-   public BufferObject acquire () {
-      return (BufferObject)super.acquire ();
-   }
-   
-   public static BufferObject generate(GL3 gl, int target) {
-      int[] b = new int[1];
-      gl.glGenBuffers (1, b, 0);
-      return new BufferObject (GL.GL_ARRAY_BUFFER, b[0]);
-   }
-   
-}
-=======
 package maspack.render.GL.GL3;
 
 import java.nio.ByteBuffer;
@@ -326,5 +161,4 @@
       return new BufferObject (GL.GL_ARRAY_BUFFER, b[0]);
    }
    
-}
->>>>>>> 0c695af4
+}