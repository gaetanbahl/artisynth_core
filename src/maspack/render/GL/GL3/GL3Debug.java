<<<<<<< HEAD
package maspack.render.GL.GL3;

import java.nio.Buffer;
import java.nio.ByteBuffer;
import java.nio.DoubleBuffer;
import java.nio.FloatBuffer;
import java.nio.IntBuffer;
import java.nio.LongBuffer;
import java.nio.ShortBuffer;

import javax.media.opengl.GL;
import javax.media.opengl.GL2;
import javax.media.opengl.GL2ES1;
import javax.media.opengl.GL2ES2;
import javax.media.opengl.GL2ES3;
import javax.media.opengl.GL2GL3;
import javax.media.opengl.GL3;
import javax.media.opengl.GL3ES3;
import javax.media.opengl.GL3bc;
import javax.media.opengl.GL4;
import javax.media.opengl.GL4ES3;
import javax.media.opengl.GL4bc;
import javax.media.opengl.GLArrayData;
import javax.media.opengl.GLBufferStorage;
import javax.media.opengl.GLContext;
import javax.media.opengl.GLES1;
import javax.media.opengl.GLES2;
import javax.media.opengl.GLES3;
import javax.media.opengl.GLException;
import javax.media.opengl.GLProfile;
import javax.media.opengl.GLUniformData;

import com.jogamp.common.nio.PointerBuffer;

import maspack.render.GL.GLSupport;

public class GL3Debug implements GL3 {

   GL3 gl;
   boolean checkForErrors;

   public GL3Debug(GL3 gl) {
      this.gl = gl;
      checkForErrors = true;
   }

   public void setCheckErrors(boolean set) {
      checkForErrors = set;
   }

   public GL getDownstreamGL() throws GLException {
      GL out = gl.getDownstreamGL();
      if (checkForErrors) {
         GLSupport.checkAndPrintGLError(gl);
      }
      return out;
   }

   public GL getRootGL() throws GLException {
      GL out = gl.getRootGL();
      if (checkForErrors) {
         GLSupport.checkAndPrintGLError(gl);
      }
      return out;
   }

   public GL getGL() throws GLException {
      GL out = gl.getGL();
      if (checkForErrors) {
         GLSupport.checkAndPrintGLError(gl);
      }
      return out;
   }

   public GL4bc getGL4bc() throws GLException {
      GL4bc out = gl.getGL4bc();
      if (checkForErrors) {
         GLSupport.checkAndPrintGLError(gl);
      }
      return out;
   }

   public GL4 getGL4() throws GLException {
      GL4 out = gl.getGL4();
      if (checkForErrors) {
         GLSupport.checkAndPrintGLError(gl);
      }
      return out;
   }

   public GL3bc getGL3bc() throws GLException {
      GL3bc out = gl.getGL3bc();
      if (checkForErrors) {
         GLSupport.checkAndPrintGLError(gl);
      }
      return out;
   }

   public GL3 getGL3() throws GLException {
      GL3 out = gl.getGL3();
      if (checkForErrors) {
         GLSupport.checkAndPrintGLError(gl);
      }
      return out;
   }

   public GL2 getGL2() throws GLException {
      GL2 out = gl.getGL2();
      if (checkForErrors) {
         GLSupport.checkAndPrintGLError(gl);
      }
      return out;
   }

   public GLES1 getGLES1() throws GLException {
      GLES1 out = gl.getGLES1();
      if (checkForErrors) {
         GLSupport.checkAndPrintGLError(gl);
      }
      return out;
   }

   public GLES2 getGLES2() throws GLException {
      GLES2 out = gl.getGLES2();
      if (checkForErrors) {
         GLSupport.checkAndPrintGLError(gl);
      }
      return out;
   }

   public GLES3 getGLES3() throws GLException {
      GLES3 out = gl.getGLES3();
      if (checkForErrors) {
         GLSupport.checkAndPrintGLError(gl);
      }
      return out;
   }

   public GL2ES1 getGL2ES1() throws GLException {
      GL2ES1 out = gl.getGL2ES1();
      if (checkForErrors) {
         GLSupport.checkAndPrintGLError(gl);
      }
      return out;
   }

   public GL2ES2 getGL2ES2() throws GLException {
      GL2ES2 out = gl.getGL2ES2();
      if (checkForErrors) {
         GLSupport.checkAndPrintGLError(gl);
      }
      return out;
   }

   public GL2ES3 getGL2ES3() throws GLException {
      GL2ES3 out = gl.getGL2ES3();
      if (checkForErrors) {
         GLSupport.checkAndPrintGLError(gl);
      }
      return out;
   }

   public GL3ES3 getGL3ES3() throws GLException {
      GL3ES3 out = gl.getGL3ES3();
      if (checkForErrors) {
         GLSupport.checkAndPrintGLError(gl);
      }
      return out;
   }

   public GL4ES3 getGL4ES3() throws GLException {
      GL4ES3 out = gl.getGL4ES3();
      if (checkForErrors) {
         GLSupport.checkAndPrintGLError(gl);
      }
      return out;
   }

   public GL2GL3 getGL2GL3() throws GLException {
      GL2GL3 out = gl.getGL2GL3();
      if (checkForErrors) {
         GLSupport.checkAndPrintGLError(gl);
      }
      return out;
   }

   public GLProfile getGLProfile() {
      GLProfile out = gl.getGLProfile();
      if (checkForErrors) {
         GLSupport.checkAndPrintGLError(gl);
      }
      return out;
   }

   public GLContext getContext() {
      GLContext out = gl.getContext();
      if (checkForErrors) {
         GLSupport.checkAndPrintGLError(gl);
      }
      return out;
   }

   public int getMaxRenderbufferSamples() {
      int out = gl.getMaxRenderbufferSamples();
      if (checkForErrors) {
         GLSupport.checkAndPrintGLError(gl);
      }
      return out;
   }

   public int getSwapInterval() {
      int out = gl.getSwapInterval();
      if (checkForErrors) {
         GLSupport.checkAndPrintGLError(gl);
      }
      return out;
   }

   public Object getPlatformGLExtensions() {
      Object out = gl.getPlatformGLExtensions();
      if (checkForErrors) {
         GLSupport.checkAndPrintGLError(gl);
      }
      return out;
   }

   public Object getExtension(String extensionName) {
      Object out = gl.getExtension(extensionName);
      if (checkForErrors) {
         GLSupport.checkAndPrintGLError(gl);
      }
      return out;
   }

   public int getBoundBuffer(int target) {
      int out = gl.getBoundBuffer(target);
      if (checkForErrors) {
         GLSupport.checkAndPrintGLError(gl);
      }
      return out;
   }

   public GLBufferStorage getBufferStorage(int bufferName) {
      GLBufferStorage out = gl.getBufferStorage(bufferName);
      if (checkForErrors) {
         GLSupport.checkAndPrintGLError(gl);
      }
      return out;
   }

   public int getBoundFramebuffer(int target) {
      int out = gl.getBoundFramebuffer(target);
      if (checkForErrors) {
         GLSupport.checkAndPrintGLError(gl);
      }
      return out;
   }

   public int getDefaultDrawFramebuffer() {
      int out = gl.getDefaultDrawFramebuffer();
      if (checkForErrors) {
         GLSupport.checkAndPrintGLError(gl);
      }
      return out;
   }

   public int getDefaultReadFramebuffer() {
      int out = gl.getDefaultReadFramebuffer();
      if (checkForErrors) {
         GLSupport.checkAndPrintGLError(gl);
      }
      return out;
   }

   public int getDefaultReadBuffer() {
      int out = gl.getDefaultReadBuffer();
      if (checkForErrors) {
         GLSupport.checkAndPrintGLError(gl);
      }
      return out;
   }

   public void glActiveTexture(int arg0) {
      System.out.println("glActiveTexture(" + arg0 + ")");
      gl.glActiveTexture(arg0);
      if (checkForErrors) {
         GLSupport.checkAndPrintGLError(gl);
      }
   }

   public void glAttachShader(int arg0, int arg1) {
      System.out.println("glAttachShader(" + arg0 + "," + arg1 + ")");
      gl.glAttachShader(arg0, arg1);
      if (checkForErrors) {
         GLSupport.checkAndPrintGLError(gl);
      }
   }

   public void glBeginConditionalRender(int arg0, int arg1) {
      System.out.println("glBeginConditionalRender(" + arg0 + "," + arg1 + ")");
      gl.glBeginConditionalRender(arg0, arg1);
      if (checkForErrors) {
         GLSupport.checkAndPrintGLError(gl);
      }
   }

   public void glBeginQuery(int arg0, int arg1) {
      System.out.println("glBeginQuery(" + arg0 + "," + arg1 + ")");
      gl.glBeginQuery(arg0, arg1);
      if (checkForErrors) {
         GLSupport.checkAndPrintGLError(gl);
      }
   }

   public void glBeginTransformFeedback(int arg0) {
      System.out.println("glBeginTransformFeedback(" + arg0 + ")");
      gl.glBeginTransformFeedback(arg0);
      if (checkForErrors) {
         GLSupport.checkAndPrintGLError(gl);
      }
   }

   public void glBindAttribLocation(int arg0, int arg1, String arg2) {
      System.out.println(
         "glBindAttribLocation(" + arg0 + "," + arg1 + "," + arg2 + ")");
      gl.glBindAttribLocation(arg0, arg1, arg2);
      if (checkForErrors) {
         GLSupport.checkAndPrintGLError(gl);
      }
   }

   public void glBindBuffer(int arg0, int arg1) {
      System.out.println("glBindBuffer(" + arg0 + "," + arg1 + ")");
      gl.glBindBuffer(arg0, arg1);
      if (checkForErrors) {
         GLSupport.checkAndPrintGLError(gl);
      }
   }

   public void glBindBufferBase(int arg0, int arg1, int arg2) {
      System.out
      .println("glBindBufferBase(" + arg0 + "," + arg1 + "," + arg2 + ")");
      gl.glBindBufferBase(arg0, arg1, arg2);
      if (checkForErrors) {
         GLSupport.checkAndPrintGLError(gl);
      }
   }

   public void glBindBufferRange(
      int arg0, int arg1, int arg2, long arg3, long arg4) {
      System.out.println(
         "glBindBufferRange(" + arg0 + "," + arg1 + "," + arg2 + "," + arg3
         + "," + arg4 + ")");
      gl.glBindBufferRange(arg0, arg1, arg2, arg3, arg4);
      if (checkForErrors) {
         GLSupport.checkAndPrintGLError(gl);
      }
   }

   public void glBindFragDataLocation(int arg0, int arg1, String arg2) {
      System.out.println(
         "glBindFragDataLocation(" + arg0 + "," + arg1 + "," + arg2 + ")");
      gl.glBindFragDataLocation(arg0, arg1, arg2);
      if (checkForErrors) {
         GLSupport.checkAndPrintGLError(gl);
      }
   }

   public void glBindFragDataLocationIndexed(
      int arg0, int arg1, int arg2, String arg3) {
      System.out.println(
         "glBindFragDataLocationIndexed(" + arg0 + "," + arg1 + "," + arg2 + ","
            + arg3 + ")");
      gl.glBindFragDataLocationIndexed(arg0, arg1, arg2, arg3);
      if (checkForErrors) {
         GLSupport.checkAndPrintGLError(gl);
      }
   }

   public void glBindFramebuffer(int arg0, int arg1) {
      System.out.println("glBindFramebuffer(" + arg0 + "," + arg1 + ")");
      gl.glBindFramebuffer(arg0, arg1);
      if (checkForErrors) {
         GLSupport.checkAndPrintGLError(gl);
      }
   }

   public void glBindRenderbuffer(int arg0, int arg1) {
      System.out.println("glBindRenderbuffer(" + arg0 + "," + arg1 + ")");
      gl.glBindRenderbuffer(arg0, arg1);
      if (checkForErrors) {
         GLSupport.checkAndPrintGLError(gl);
      }
   }

   public void glBindSampler(int arg0, int arg1) {
      System.out.println("glBindSampler(" + arg0 + "," + arg1 + ")");
      gl.glBindSampler(arg0, arg1);
      if (checkForErrors) {
         GLSupport.checkAndPrintGLError(gl);
      }
   }

   public void glBindTexture(int arg0, int arg1) {
      System.out.println("glBindTexture(" + arg0 + "," + arg1 + ")");
      gl.glBindTexture(arg0, arg1);
      if (checkForErrors) {
         GLSupport.checkAndPrintGLError(gl);
      }
   }

   public void glBindVertexArray(int arg0) {
      System.out.println("glBindVertexArray(" + arg0 + ")");
      gl.glBindVertexArray(arg0);
      if (checkForErrors) {
         GLSupport.checkAndPrintGLError(gl);
      }
   }

   public void glBlendColor(float arg0, float arg1, float arg2, float arg3) {
      System.out.println(
         "glBlendColor(" + arg0 + "," + arg1 + "," + arg2 + "," + arg3 + ")");
      gl.glBlendColor(arg0, arg1, arg2, arg3);
      if (checkForErrors) {
         GLSupport.checkAndPrintGLError(gl);
      }
   }

   public void glBlendEquation(int arg0) {
      System.out.println("glBlendEquation(" + arg0 + ")");
      gl.glBlendEquation(arg0);
      if (checkForErrors) {
         GLSupport.checkAndPrintGLError(gl);
      }
   }

   public void glBlendEquationSeparate(int arg0, int arg1) {
      System.out.println("glBlendEquationSeparate(" + arg0 + "," + arg1 + ")");
      gl.glBlendEquationSeparate(arg0, arg1);
      if (checkForErrors) {
         GLSupport.checkAndPrintGLError(gl);
      }
   }

   public void glBlendFunc(int arg0, int arg1) {
      System.out.println("glBlendFunc(" + arg0 + "," + arg1 + ")");
      gl.glBlendFunc(arg0, arg1);
      if (checkForErrors) {
         GLSupport.checkAndPrintGLError(gl);
      }
   }

   public void glBlendFuncSeparate(int arg0, int arg1, int arg2, int arg3) {
      System.out.println(
         "glBlendFuncSeparate(" + arg0 + "," + arg1 + "," + arg2 + "," + arg3
         + ")");
      gl.glBlendFuncSeparate(arg0, arg1, arg2, arg3);
      if (checkForErrors) {
         GLSupport.checkAndPrintGLError(gl);
      }
   }

   public void glBlitFramebuffer(
      int arg0, int arg1, int arg2, int arg3, int arg4, int arg5, int arg6,
      int arg7, int arg8, int arg9) {
      System.out.println(
         "glBlitFramebuffer(" + arg0 + "," + arg1 + "," + arg2 + "," + arg3
         + "," + arg4 + "," + arg5 + "," + arg6 + "," + arg7 + "," + arg8
         + "," + arg9 + ")");
      gl.glBlitFramebuffer(
         arg0, arg1, arg2, arg3, arg4, arg5, arg6, arg7, arg8, arg9);
      if (checkForErrors) {
         GLSupport.checkAndPrintGLError(gl);
      }
   }

   public void glBufferAddressRangeNV(
      int arg0, int arg1, long arg2, long arg3) {
      System.out.println(
         "glBufferAddressRangeNV(" + arg0 + "," + arg1 + "," + arg2 + "," + arg3
         + ")");
      gl.glBufferAddressRangeNV(arg0, arg1, arg2, arg3);
      if (checkForErrors) {
         GLSupport.checkAndPrintGLError(gl);
      }
   }

   public void glBufferData(int arg0, long arg1, Buffer arg2, int arg3) {
      System.out.println(
         "glBufferData(" + arg0 + "," + arg1 + "," + arg2 + "," + arg3 + ")");
      gl.glBufferData(arg0, arg1, arg2, arg3);
      if (checkForErrors) {
         GLSupport.checkAndPrintGLError(gl);
      }
   }

   public void glBufferSubData(int arg0, long arg1, long arg2, Buffer arg3) {
      System.out.println(
         "glBufferSubData(" + arg0 + "," + arg1 + "," + arg2 + "," + arg3
         + ")");
      gl.glBufferSubData(arg0, arg1, arg2, arg3);
      if (checkForErrors) {
         GLSupport.checkAndPrintGLError(gl);
      }
   }

   public int glCheckFramebufferStatus(int arg0) {
      System.out.println("glCheckFramebufferStatus(" + arg0 + ")");
      int out = gl.glCheckFramebufferStatus(arg0);
      if (checkForErrors) {
         GLSupport.checkAndPrintGLError(gl);
      }
      return out;
   }

   public void glClampColor(int arg0, int arg1) {
      System.out.println("glClampColor(" + arg0 + "," + arg1 + ")");
      gl.glClampColor(arg0, arg1);
      if (checkForErrors) {
         GLSupport.checkAndPrintGLError(gl);
      }
   }

   public void glClear(int arg0) {
      System.out.println("glClear(" + arg0 + ")");
      gl.glClear(arg0);
      if (checkForErrors) {
         GLSupport.checkAndPrintGLError(gl);
      }
   }

   public void glClearBufferfi(int arg0, int arg1, float arg2, int arg3) {
      System.out.println(
         "glClearBufferfi(" + arg0 + "," + arg1 + "," + arg2 + "," + arg3
         + ")");
      gl.glClearBufferfi(arg0, arg1, arg2, arg3);
      if (checkForErrors) {
         GLSupport.checkAndPrintGLError(gl);
      }
   }

   public void glClearBufferfv(int arg0, int arg1, float[] arg2, int arg3) {
      System.out.println(
         "glClearBufferfv(" + arg0 + "," + arg1 + "," + arg2 + "," + arg3
         + ")");
      gl.glClearBufferfv(arg0, arg1, arg2, arg3);
      if (checkForErrors) {
         GLSupport.checkAndPrintGLError(gl);
      }
   }

   public void glClearBufferfv(int arg0, int arg1, FloatBuffer arg2) {
      System.out
      .println("glClearBufferfv(" + arg0 + "," + arg1 + "," + arg2 + ")");
      gl.glClearBufferfv(arg0, arg1, arg2);
      if (checkForErrors) {
         GLSupport.checkAndPrintGLError(gl);
      }
   }

   public void glClearBufferiv(int arg0, int arg1, int[] arg2, int arg3) {
      System.out.println(
         "glClearBufferiv(" + arg0 + "," + arg1 + "," + arg2 + "," + arg3
         + ")");
      gl.glClearBufferiv(arg0, arg1, arg2, arg3);
      if (checkForErrors) {
         GLSupport.checkAndPrintGLError(gl);
      }
   }

   public void glClearBufferiv(int arg0, int arg1, IntBuffer arg2) {
      System.out
      .println("glClearBufferiv(" + arg0 + "," + arg1 + "," + arg2 + ")");
      gl.glClearBufferiv(arg0, arg1, arg2);
      if (checkForErrors) {
         GLSupport.checkAndPrintGLError(gl);
      }
   }

   public void glClearBufferuiv(int arg0, int arg1, int[] arg2, int arg3) {
      System.out.println(
         "glClearBufferuiv(" + arg0 + "," + arg1 + "," + arg2 + "," + arg3
         + ")");
      gl.glClearBufferuiv(arg0, arg1, arg2, arg3);
      if (checkForErrors) {
         GLSupport.checkAndPrintGLError(gl);
      }
   }

   public void glClearBufferuiv(int arg0, int arg1, IntBuffer arg2) {
      System.out
      .println("glClearBufferuiv(" + arg0 + "," + arg1 + "," + arg2 + ")");
      gl.glClearBufferuiv(arg0, arg1, arg2);
      if (checkForErrors) {
         GLSupport.checkAndPrintGLError(gl);
      }
   }

   public void glClearColor(float arg0, float arg1, float arg2, float arg3) {
      System.out.println(
         "glClearColor(" + arg0 + "," + arg1 + "," + arg2 + "," + arg3 + ")");
      gl.glClearColor(arg0, arg1, arg2, arg3);
      if (checkForErrors) {
         GLSupport.checkAndPrintGLError(gl);
      }
   }

   public void glClearDepth(double arg0) {
      System.out.println("glClearDepth(" + arg0 + ")");
      gl.glClearDepth(arg0);
      if (checkForErrors) {
         GLSupport.checkAndPrintGLError(gl);
      }
   }

   public void glClearDepthf(float arg0) {
      System.out.println("glClearDepthf(" + arg0 + ")");
      gl.glClearDepthf(arg0);
      if (checkForErrors) {
         GLSupport.checkAndPrintGLError(gl);
      }
   }

   public void glClearNamedBufferDataEXT(
      int arg0, int arg1, int arg2, int arg3, Buffer arg4) {
      // XXX not implemented
   }

   public void glClearNamedBufferSubDataEXT(
      int arg0, int arg1, int arg2, int arg3, long arg4, long arg5,
      Buffer arg6) {
      // XXX not implemented
   }

   public void glClearStencil(int arg0) {
      System.out.println("glClearStencil(" + arg0 + ")");
      gl.glClearStencil(arg0);
      if (checkForErrors) {
         GLSupport.checkAndPrintGLError(gl);
      }
   }

   public int glClientWaitSync(long arg0, int arg1, long arg2) {
      System.out
      .println("glClientWaitSync(" + arg0 + "," + arg1 + "," + arg2 + ")");
      int out = gl.glClientWaitSync(arg0, arg1, arg2);
      if (checkForErrors) {
         GLSupport.checkAndPrintGLError(gl);
      }
      return out;
   }

   public void glColorFormatNV(int arg0, int arg1, int arg2) {
      System.out
      .println("glColorFormatNV(" + arg0 + "," + arg1 + "," + arg2 + ")");
      gl.glColorFormatNV(arg0, arg1, arg2);
      if (checkForErrors) {
         GLSupport.checkAndPrintGLError(gl);
      }
   }

   public void glColorMask(
      boolean arg0, boolean arg1, boolean arg2, boolean arg3) {
      System.out.println(
         "glColorMask(" + arg0 + "," + arg1 + "," + arg2 + "," + arg3 + ")");
      gl.glColorMask(arg0, arg1, arg2, arg3);
      if (checkForErrors) {
         GLSupport.checkAndPrintGLError(gl);
      }
   }

   public void glColorMaski(
      int arg0, boolean arg1, boolean arg2, boolean arg3, boolean arg4) {
      System.out.println(
         "glColorMaski(" + arg0 + "," + arg1 + "," + arg2 + "," + arg3 + ","
            + arg4 + ")");
      gl.glColorMaski(arg0, arg1, arg2, arg3, arg4);
      if (checkForErrors) {
         GLSupport.checkAndPrintGLError(gl);
      }
   }

   public void glColorP3ui(int arg0, int arg1) {
      // XXX not implemented
   }

   public void glColorP3uiv(int arg0, int[] arg1, int arg2) {
      // XXX not implemented
   }

   public void glColorP3uiv(int arg0, IntBuffer arg1) {
      // XXX not implemented
   }

   public void glColorP4ui(int arg0, int arg1) {
      // XXX not implemented
   }

   public void glColorP4uiv(int arg0, int[] arg1, int arg2) {
      // XXX not implemented
   }

   public void glColorP4uiv(int arg0, IntBuffer arg1) {
      // XXX not implemented
   }

   public void glCompileShader(int arg0) {
      System.out.println("glCompileShader(" + arg0 + ")");
      gl.glCompileShader(arg0);
      if (checkForErrors) {
         GLSupport.checkAndPrintGLError(gl);
      }
   }

   public void glCompileShaderIncludeARB(
      int arg0, int arg1, String[] arg2, int[] arg3, int arg4) {
      System.out.println(
         "glCompileShaderIncludeARB(" + arg0 + "," + arg1 + "," + arg2 + ","
            + arg3 + "," + arg4 + ")");
      gl.glCompileShaderIncludeARB(arg0, arg1, arg2, arg3, arg4);
      if (checkForErrors) {
         GLSupport.checkAndPrintGLError(gl);
      }
   }

   public void glCompileShaderIncludeARB(
      int arg0, int arg1, String[] arg2, IntBuffer arg3) {
      System.out.println(
         "glCompileShaderIncludeARB(" + arg0 + "," + arg1 + "," + arg2 + ","
            + arg3 + ")");
      gl.glCompileShaderIncludeARB(arg0, arg1, arg2, arg3);
      if (checkForErrors) {
         GLSupport.checkAndPrintGLError(gl);
      }
   }

   public void glCompressedTexImage1D(
      int arg0, int arg1, int arg2, int arg3, int arg4, int arg5, Buffer arg6) {
      System.out.println(
         "glCompressedTexImage1D(" + arg0 + "," + arg1 + "," + arg2 + "," + arg3
         + "," + arg4 + "," + arg5 + "," + arg6 + ")");
      gl.glCompressedTexImage1D(arg0, arg1, arg2, arg3, arg4, arg5, arg6);
      if (checkForErrors) {
         GLSupport.checkAndPrintGLError(gl);
      }
   }

   public void glCompressedTexImage1D(
      int arg0, int arg1, int arg2, int arg3, int arg4, int arg5, long arg6) {
      System.out.println(
         "glCompressedTexImage1D(" + arg0 + "," + arg1 + "," + arg2 + "," + arg3
         + "," + arg4 + "," + arg5 + "," + arg6 + ")");
      gl.glCompressedTexImage1D(arg0, arg1, arg2, arg3, arg4, arg5, arg6);
      if (checkForErrors) {
         GLSupport.checkAndPrintGLError(gl);
      }
   }

   public void glCompressedTexImage2D(
      int arg0, int arg1, int arg2, int arg3, int arg4, int arg5, int arg6,
      Buffer arg7) {
      System.out.println(
         "glCompressedTexImage2D(" + arg0 + "," + arg1 + "," + arg2 + "," + arg3
         + "," + arg4 + "," + arg5 + "," + arg6 + "," + arg7 + ")");
      gl.glCompressedTexImage2D(arg0, arg1, arg2, arg3, arg4, arg5, arg6, arg7);
      if (checkForErrors) {
         GLSupport.checkAndPrintGLError(gl);
      }
   }

   public void glCompressedTexImage2D(
      int arg0, int arg1, int arg2, int arg3, int arg4, int arg5, int arg6,
      long arg7) {
      System.out.println(
         "glCompressedTexImage2D(" + arg0 + "," + arg1 + "," + arg2 + "," + arg3
         + "," + arg4 + "," + arg5 + "," + arg6 + "," + arg7 + ")");
      gl.glCompressedTexImage2D(arg0, arg1, arg2, arg3, arg4, arg5, arg6, arg7);
      if (checkForErrors) {
         GLSupport.checkAndPrintGLError(gl);
      }
   }

   public void glCompressedTexImage3D(
      int arg0, int arg1, int arg2, int arg3, int arg4, int arg5, int arg6,
      int arg7, Buffer arg8) {
      System.out.println(
         "glCompressedTexImage3D(" + arg0 + "," + arg1 + "," + arg2 + "," + arg3
         + "," + arg4 + "," + arg5 + "," + arg6 + "," + arg7 + "," + arg8
         + ")");
      gl.glCompressedTexImage3D(
         arg0, arg1, arg2, arg3, arg4, arg5, arg6, arg7, arg8);
      if (checkForErrors) {
         GLSupport.checkAndPrintGLError(gl);
      }
   }

   public void glCompressedTexImage3D(
      int arg0, int arg1, int arg2, int arg3, int arg4, int arg5, int arg6,
      int arg7, long arg8) {
      System.out.println(
         "glCompressedTexImage3D(" + arg0 + "," + arg1 + "," + arg2 + "," + arg3
         + "," + arg4 + "," + arg5 + "," + arg6 + "," + arg7 + "," + arg8
         + ")");
      gl.glCompressedTexImage3D(
         arg0, arg1, arg2, arg3, arg4, arg5, arg6, arg7, arg8);
      if (checkForErrors) {
         GLSupport.checkAndPrintGLError(gl);
      }
   }

   public void glCompressedTexSubImage1D(
      int arg0, int arg1, int arg2, int arg3, int arg4, int arg5, Buffer arg6) {
      System.out.println(
         "glCompressedTexSubImage1D(" + arg0 + "," + arg1 + "," + arg2 + ","
            + arg3 + "," + arg4 + "," + arg5 + "," + arg6 + ")");
      gl.glCompressedTexSubImage1D(arg0, arg1, arg2, arg3, arg4, arg5, arg6);
      if (checkForErrors) {
         GLSupport.checkAndPrintGLError(gl);
      }
   }

   public void glCompressedTexSubImage1D(
      int arg0, int arg1, int arg2, int arg3, int arg4, int arg5, long arg6) {
      System.out.println(
         "glCompressedTexSubImage1D(" + arg0 + "," + arg1 + "," + arg2 + ","
            + arg3 + "," + arg4 + "," + arg5 + "," + arg6 + ")");
      gl.glCompressedTexSubImage1D(arg0, arg1, arg2, arg3, arg4, arg5, arg6);
      if (checkForErrors) {
         GLSupport.checkAndPrintGLError(gl);
      }
   }

   public void glCompressedTexSubImage2D(
      int arg0, int arg1, int arg2, int arg3, int arg4, int arg5, int arg6,
      int arg7, Buffer arg8) {
      System.out.println(
         "glCompressedTexSubImage2D(" + arg0 + "," + arg1 + "," + arg2 + ","
            + arg3 + "," + arg4 + "," + arg5 + "," + arg6 + "," + arg7 + ","
            + arg8 + ")");
      gl.glCompressedTexSubImage2D(
         arg0, arg1, arg2, arg3, arg4, arg5, arg6, arg7, arg8);
      if (checkForErrors) {
         GLSupport.checkAndPrintGLError(gl);
      }
   }

   public void glCompressedTexSubImage2D(
      int arg0, int arg1, int arg2, int arg3, int arg4, int arg5, int arg6,
      int arg7, long arg8) {
      System.out.println(
         "glCompressedTexSubImage2D(" + arg0 + "," + arg1 + "," + arg2 + ","
            + arg3 + "," + arg4 + "," + arg5 + "," + arg6 + "," + arg7 + ","
            + arg8 + ")");
      gl.glCompressedTexSubImage2D(
         arg0, arg1, arg2, arg3, arg4, arg5, arg6, arg7, arg8);
      if (checkForErrors) {
         GLSupport.checkAndPrintGLError(gl);
      }
   }

   public void glCompressedTexSubImage3D(
      int arg0, int arg1, int arg2, int arg3, int arg4, int arg5, int arg6,
      int arg7, int arg8, int arg9, Buffer arg10) {
      System.out.println(
         "glCompressedTexSubImage3D(" + arg0 + "," + arg1 + "," + arg2 + ","
            + arg3 + "," + arg4 + "," + arg5 + "," + arg6 + "," + arg7 + ","
            + arg8 + "," + arg9 + "," + arg10 + ")");
      gl.glCompressedTexSubImage3D(
         arg0, arg1, arg2, arg3, arg4, arg5, arg6, arg7, arg8, arg9, arg10);
      if (checkForErrors) {
         GLSupport.checkAndPrintGLError(gl);
      }
   }

   public void glCompressedTexSubImage3D(
      int arg0, int arg1, int arg2, int arg3, int arg4, int arg5, int arg6,
      int arg7, int arg8, int arg9, long arg10) {
      System.out.println(
         "glCompressedTexSubImage3D(" + arg0 + "," + arg1 + "," + arg2 + ","
            + arg3 + "," + arg4 + "," + arg5 + "," + arg6 + "," + arg7 + ","
            + arg8 + "," + arg9 + "," + arg10 + ")");
      gl.glCompressedTexSubImage3D(
         arg0, arg1, arg2, arg3, arg4, arg5, arg6, arg7, arg8, arg9, arg10);
      if (checkForErrors) {
         GLSupport.checkAndPrintGLError(gl);
      }
   }

   public void glCopyBufferSubData(
      int arg0, int arg1, long arg2, long arg3, long arg4) {
      System.out.println(
         "glCopyBufferSubData(" + arg0 + "," + arg1 + "," + arg2 + "," + arg3
         + "," + arg4 + ")");
      gl.glCopyBufferSubData(arg0, arg1, arg2, arg3, arg4);
      if (checkForErrors) {
         GLSupport.checkAndPrintGLError(gl);
      }
   }

   public void glCopyTexImage1D(
      int arg0, int arg1, int arg2, int arg3, int arg4, int arg5, int arg6) {
      System.out.println(
         "glCopyTexImage1D(" + arg0 + "," + arg1 + "," + arg2 + "," + arg3 + ","
            + arg4 + "," + arg5 + "," + arg6 + ")");
      gl.glCopyTexImage1D(arg0, arg1, arg2, arg3, arg4, arg5, arg6);
      if (checkForErrors) {
         GLSupport.checkAndPrintGLError(gl);
      }
   }

   public void glCopyTexImage2D(
      int arg0, int arg1, int arg2, int arg3, int arg4, int arg5, int arg6,
      int arg7) {
      System.out.println(
         "glCopyTexImage2D(" + arg0 + "," + arg1 + "," + arg2 + "," + arg3 + ","
            + arg4 + "," + arg5 + "," + arg6 + "," + arg7 + ")");
      gl.glCopyTexImage2D(arg0, arg1, arg2, arg3, arg4, arg5, arg6, arg7);
      if (checkForErrors) {
         GLSupport.checkAndPrintGLError(gl);
      }
   }

   public void glCopyTexSubImage1D(
      int arg0, int arg1, int arg2, int arg3, int arg4, int arg5) {
      System.out.println(
         "glCopyTexSubImage1D(" + arg0 + "," + arg1 + "," + arg2 + "," + arg3
         + "," + arg4 + "," + arg5 + ")");
      gl.glCopyTexSubImage1D(arg0, arg1, arg2, arg3, arg4, arg5);
      if (checkForErrors) {
         GLSupport.checkAndPrintGLError(gl);
      }
   }

   public void glCopyTexSubImage2D(
      int arg0, int arg1, int arg2, int arg3, int arg4, int arg5, int arg6,
      int arg7) {
      System.out.println(
         "glCopyTexSubImage2D(" + arg0 + "," + arg1 + "," + arg2 + "," + arg3
         + "," + arg4 + "," + arg5 + "," + arg6 + "," + arg7 + ")");
      gl.glCopyTexSubImage2D(arg0, arg1, arg2, arg3, arg4, arg5, arg6, arg7);
      if (checkForErrors) {
         GLSupport.checkAndPrintGLError(gl);
      }
   }

   public void glCopyTexSubImage3D(
      int arg0, int arg1, int arg2, int arg3, int arg4, int arg5, int arg6,
      int arg7, int arg8) {
      System.out.println(
         "glCopyTexSubImage3D(" + arg0 + "," + arg1 + "," + arg2 + "," + arg3
         + "," + arg4 + "," + arg5 + "," + arg6 + "," + arg7 + "," + arg8
         + ")");
      gl.glCopyTexSubImage3D(
         arg0, arg1, arg2, arg3, arg4, arg5, arg6, arg7, arg8);
      if (checkForErrors) {
         GLSupport.checkAndPrintGLError(gl);
      }
   }

   public int glCreateProgram() {
      System.out.println("glCreateProgram()");
      int out = gl.glCreateProgram();
      if (checkForErrors) {
         GLSupport.checkAndPrintGLError(gl);
      }
      return out;
   }

   public int glCreateShader(int arg0) {
      System.out.println("glCreateShader(" + arg0 + ")");
      int out = gl.glCreateShader(arg0);
      if (checkForErrors) {
         GLSupport.checkAndPrintGLError(gl);
      }
      return out;
   }

   public long glCreateSyncFromCLeventARB(long arg0, long arg1, int arg2) {
      System.out.println(
         "glCreateSyncFromCLeventARB(" + arg0 + "," + arg1 + "," + arg2 + ")");
      long out = gl.glCreateSyncFromCLeventARB(arg0, arg1, arg2);
      if (checkForErrors) {
         GLSupport.checkAndPrintGLError(gl);
      }
      return out;
   }

   public void glCullFace(int arg0) {
      System.out.println("glCullFace(" + arg0 + ")");
      gl.glCullFace(arg0);
      if (checkForErrors) {
         GLSupport.checkAndPrintGLError(gl);
      }
   }

   public void glDebugMessageControl(
      int arg0, int arg1, int arg2, int arg3, int[] arg4, int arg5,
      boolean arg6) {
      System.out.println(
         "glDebugMessageControl(" + arg0 + "," + arg1 + "," + arg2 + "," + arg3
         + "," + arg4 + "," + arg5 + "," + arg6 + ")");
      gl.glDebugMessageControl(arg0, arg1, arg2, arg3, arg4, arg5, arg6);
      if (checkForErrors) {
         GLSupport.checkAndPrintGLError(gl);
      }
   }

   public void glDebugMessageControl(
      int arg0, int arg1, int arg2, int arg3, IntBuffer arg4, boolean arg5) {
      System.out.println(
         "glDebugMessageControl(" + arg0 + "," + arg1 + "," + arg2 + "," + arg3
         + "," + arg4 + "," + arg5 + ")");
      gl.glDebugMessageControl(arg0, arg1, arg2, arg3, arg4, arg5);
      if (checkForErrors) {
         GLSupport.checkAndPrintGLError(gl);
      }
   }

   public void glDebugMessageEnableAMD(
      int arg0, int arg1, int arg2, int[] arg3, int arg4, boolean arg5) {
      System.out.println(
         "glDebugMessageEnableAMD(" + arg0 + "," + arg1 + "," + arg2 + ","
            + arg3 + "," + arg4 + "," + arg5 + ")");
      gl.glDebugMessageEnableAMD(arg0, arg1, arg2, arg3, arg4, arg5);
      if (checkForErrors) {
         GLSupport.checkAndPrintGLError(gl);
      }
   }

   public void glDebugMessageEnableAMD(
      int arg0, int arg1, int arg2, IntBuffer arg3, boolean arg4) {
      System.out.println(
         "glDebugMessageEnableAMD(" + arg0 + "," + arg1 + "," + arg2 + ","
            + arg3 + "," + arg4 + ")");
      gl.glDebugMessageEnableAMD(arg0, arg1, arg2, arg3, arg4);
      if (checkForErrors) {
         GLSupport.checkAndPrintGLError(gl);
      }
   }

   public void glDebugMessageInsert(
      int arg0, int arg1, int arg2, int arg3, int arg4, String arg5) {
      System.out.println(
         "glDebugMessageInsert(" + arg0 + "," + arg1 + "," + arg2 + "," + arg3
         + "," + arg4 + "," + arg5 + ")");
      gl.glDebugMessageInsert(arg0, arg1, arg2, arg3, arg4, arg5);
      if (checkForErrors) {
         GLSupport.checkAndPrintGLError(gl);
      }
   }

   public void glDebugMessageInsertAMD(
      int arg0, int arg1, int arg2, int arg3, String arg4) {
      System.out.println(
         "glDebugMessageInsertAMD(" + arg0 + "," + arg1 + "," + arg2 + ","
            + arg3 + "," + arg4 + ")");
      gl.glDebugMessageInsertAMD(arg0, arg1, arg2, arg3, arg4);
      if (checkForErrors) {
         GLSupport.checkAndPrintGLError(gl);
      }
   }

   public void glDeleteBuffers(int arg0, int[] arg1, int arg2) {
      System.out
      .println("glDeleteBuffers(" + arg0 + "," + arg1 + "," + arg2 + ")");
      gl.glDeleteBuffers(arg0, arg1, arg2);
      if (checkForErrors) {
         GLSupport.checkAndPrintGLError(gl);
      }
   }

   public void glDeleteBuffers(int arg0, IntBuffer arg1) {
      System.out.println("glDeleteBuffers(" + arg0 + "," + arg1 + ")");
      gl.glDeleteBuffers(arg0, arg1);
      if (checkForErrors) {
         GLSupport.checkAndPrintGLError(gl);
      }
   }

   public void glDeleteFramebuffers(int arg0, int[] arg1, int arg2) {
      System.out.println(
         "glDeleteFramebuffers(" + arg0 + "," + arg1 + "," + arg2 + ")");
      gl.glDeleteFramebuffers(arg0, arg1, arg2);
      if (checkForErrors) {
         GLSupport.checkAndPrintGLError(gl);
      }
   }

   public void glDeleteFramebuffers(int arg0, IntBuffer arg1) {
      System.out.println("glDeleteFramebuffers(" + arg0 + "," + arg1 + ")");
      gl.glDeleteFramebuffers(arg0, arg1);
      if (checkForErrors) {
         GLSupport.checkAndPrintGLError(gl);
      }
   }

   public void glDeleteNamedStringARB(int arg0, String arg1) {
      System.out.println("glDeleteNamedStringARB(" + arg0 + "," + arg1 + ")");
      gl.glDeleteNamedStringARB(arg0, arg1);
      if (checkForErrors) {
         GLSupport.checkAndPrintGLError(gl);
      }
   }

   public void glDeleteProgram(int arg0) {
      System.out.println("glDeleteProgram(" + arg0 + ")");
      gl.glDeleteProgram(arg0);
      if (checkForErrors) {
         GLSupport.checkAndPrintGLError(gl);
      }
   }

   public void glDeleteQueries(int arg0, int[] arg1, int arg2) {
      System.out
      .println("glDeleteQueries(" + arg0 + "," + arg1 + "," + arg2 + ")");
      gl.glDeleteQueries(arg0, arg1, arg2);
      if (checkForErrors) {
         GLSupport.checkAndPrintGLError(gl);
      }
   }

   public void glDeleteQueries(int arg0, IntBuffer arg1) {
      System.out.println("glDeleteQueries(" + arg0 + "," + arg1 + ")");
      gl.glDeleteQueries(arg0, arg1);
      if (checkForErrors) {
         GLSupport.checkAndPrintGLError(gl);
      }
   }

   public void glDeleteRenderbuffers(int arg0, int[] arg1, int arg2) {
      System.out.println(
         "glDeleteRenderbuffers(" + arg0 + "," + arg1 + "," + arg2 + ")");
      gl.glDeleteRenderbuffers(arg0, arg1, arg2);
      if (checkForErrors) {
         GLSupport.checkAndPrintGLError(gl);
      }
   }

   public void glDeleteRenderbuffers(int arg0, IntBuffer arg1) {
      System.out.println("glDeleteRenderbuffers(" + arg0 + "," + arg1 + ")");
      gl.glDeleteRenderbuffers(arg0, arg1);
      if (checkForErrors) {
         GLSupport.checkAndPrintGLError(gl);
      }
   }

   public void glDeleteSamplers(int arg0, int[] arg1, int arg2) {
      System.out
      .println("glDeleteSamplers(" + arg0 + "," + arg1 + "," + arg2 + ")");
      gl.glDeleteSamplers(arg0, arg1, arg2);
      if (checkForErrors) {
         GLSupport.checkAndPrintGLError(gl);
      }
   }

   public void glDeleteSamplers(int arg0, IntBuffer arg1) {
      System.out.println("glDeleteSamplers(" + arg0 + "," + arg1 + ")");
      gl.glDeleteSamplers(arg0, arg1);
      if (checkForErrors) {
         GLSupport.checkAndPrintGLError(gl);
      }
   }

   public void glDeleteShader(int arg0) {
      System.out.println("glDeleteShader(" + arg0 + ")");
      gl.glDeleteShader(arg0);
      if (checkForErrors) {
         GLSupport.checkAndPrintGLError(gl);
      }
   }

   public void glDeleteSync(long arg0) {
      System.out.println("glDeleteSync(" + arg0 + ")");
      gl.glDeleteSync(arg0);
      if (checkForErrors) {
         GLSupport.checkAndPrintGLError(gl);
      }
   }

   public void glDeleteTextures(int arg0, int[] arg1, int arg2) {
      System.out
      .println("glDeleteTextures(" + arg0 + "," + arg1 + "," + arg2 + ")");
      gl.glDeleteTextures(arg0, arg1, arg2);
      if (checkForErrors) {
         GLSupport.checkAndPrintGLError(gl);
      }
   }

   public void glDeleteTextures(int arg0, IntBuffer arg1) {
      System.out.println("glDeleteTextures(" + arg0 + "," + arg1 + ")");
      gl.glDeleteTextures(arg0, arg1);
      if (checkForErrors) {
         GLSupport.checkAndPrintGLError(gl);
      }
   }

   public void glDeleteVertexArrays(int arg0, int[] arg1, int arg2) {
      System.out.println(
         "glDeleteVertexArrays(" + arg0 + "," + arg1 + "," + arg2 + ")");
      gl.glDeleteVertexArrays(arg0, arg1, arg2);
      if (checkForErrors) {
         GLSupport.checkAndPrintGLError(gl);
      }
   }

   public void glDeleteVertexArrays(int arg0, IntBuffer arg1) {
      System.out.println("glDeleteVertexArrays(" + arg0 + "," + arg1 + ")");
      gl.glDeleteVertexArrays(arg0, arg1);
      if (checkForErrors) {
         GLSupport.checkAndPrintGLError(gl);
      }
   }

   public void glDepthFunc(int arg0) {
      System.out.println("glDepthFunc(" + arg0 + ")");
      gl.glDepthFunc(arg0);
      if (checkForErrors) {
         GLSupport.checkAndPrintGLError(gl);
      }
   }

   public void glDepthMask(boolean arg0) {
      System.out.println("glDepthMask(" + arg0 + ")");
      gl.glDepthMask(arg0);
      if (checkForErrors) {
         GLSupport.checkAndPrintGLError(gl);
      }
   }

   public void glDepthRange(double arg0, double arg1) {
      System.out.println("glDepthRange(" + arg0 + "," + arg1 + ")");
      gl.glDepthRange(arg0, arg1);
      if (checkForErrors) {
         GLSupport.checkAndPrintGLError(gl);
      }
   }

   public void glDepthRangef(float arg0, float arg1) {
      System.out.println("glDepthRangef(" + arg0 + "," + arg1 + ")");
      gl.glDepthRangef(arg0, arg1);
      if (checkForErrors) {
         GLSupport.checkAndPrintGLError(gl);
      }
   }

   public void glDetachShader(int arg0, int arg1) {
      System.out.println("glDetachShader(" + arg0 + "," + arg1 + ")");
      gl.glDetachShader(arg0, arg1);
      if (checkForErrors) {
         GLSupport.checkAndPrintGLError(gl);
      }
   }

   public void glDisable(int arg0) {
      System.out.println("glDisable(" + arg0 + ")");
      gl.glDisable(arg0);
      if (checkForErrors) {
         GLSupport.checkAndPrintGLError(gl);
      }
   }

   public void glDisableClientState(int arg0) {
      System.out.println("glDisableClientState(" + arg0 + ")");
      gl.glDisableClientState(arg0);
      if (checkForErrors) {
         GLSupport.checkAndPrintGLError(gl);
      }
   }

   public void glDisableVertexAttribArray(int arg0) {
      System.out.println("glDisableVertexAttribArray(" + arg0 + ")");
      gl.glDisableVertexAttribArray(arg0);
      if (checkForErrors) {
         GLSupport.checkAndPrintGLError(gl);
      }
   }

   public void glDisablei(int arg0, int arg1) {
      System.out.println("glDisablei(" + arg0 + "," + arg1 + ")");
      gl.glDisablei(arg0, arg1);
      if (checkForErrors) {
         GLSupport.checkAndPrintGLError(gl);
      }
   }

   public void glDrawArrays(int arg0, int arg1, int arg2) {
      System.out
      .println("glDrawArrays(" + arg0 + "," + arg1 + "," + arg2 + ")");
      gl.glDrawArrays(arg0, arg1, arg2);
      if (checkForErrors) {
         GLSupport.checkAndPrintGLError(gl);
      }
   }

   public void glDrawArraysInstanced(int arg0, int arg1, int arg2, int arg3) {
      System.out.println(
         "glDrawArraysInstanced(" + arg0 + "," + arg1 + "," + arg2 + "," + arg3
         + ")");
      gl.glDrawArraysInstanced(arg0, arg1, arg2, arg3);
      if (checkForErrors) {
         GLSupport.checkAndPrintGLError(gl);
      }
   }

   public void glDrawBuffer(int arg0) {
      System.out.println("glDrawBuffer(" + arg0 + ")");
      gl.glDrawBuffer(arg0);
      if (checkForErrors) {
         GLSupport.checkAndPrintGLError(gl);
      }
   }

   public void glDrawBuffers(int arg0, int[] arg1, int arg2) {
      System.out
      .println("glDrawBuffers(" + arg0 + "," + arg1 + "," + arg2 + ")");
      gl.glDrawBuffers(arg0, arg1, arg2);
      if (checkForErrors) {
         GLSupport.checkAndPrintGLError(gl);
      }
   }

   public void glDrawBuffers(int arg0, IntBuffer arg1) {
      System.out.println("glDrawBuffers(" + arg0 + "," + arg1 + ")");
      gl.glDrawBuffers(arg0, arg1);
      if (checkForErrors) {
         GLSupport.checkAndPrintGLError(gl);
      }
   }

   public void glDrawElements(int arg0, int arg1, int arg2, long arg3) {
      System.out.println(
         "glDrawElements(" + arg0 + "," + arg1 + "," + arg2 + "," + arg3 + ")");
      gl.glDrawElements(arg0, arg1, arg2, arg3);
      if (checkForErrors) {
         GLSupport.checkAndPrintGLError(gl);
      }
   }

   public void glDrawElementsBaseVertex(
      int arg0, int arg1, int arg2, long arg3, int arg4) {
      System.out.println(
         "glDrawElementsBaseVertex(" + arg0 + "," + arg1 + "," + arg2 + ","
            + arg3 + "," + arg4 + ")");
      gl.glDrawElementsBaseVertex(arg0, arg1, arg2, arg3, arg4);
      if (checkForErrors) {
         GLSupport.checkAndPrintGLError(gl);
      }
   }

   public void glDrawElementsInstanced(
      int arg0, int arg1, int arg2, long arg3, int arg4) {
      System.out.println(
         "glDrawElementsInstanced(" + arg0 + "," + arg1 + "," + arg2 + ","
            + arg3 + "," + arg4 + ")");
      gl.glDrawElementsInstanced(arg0, arg1, arg2, arg3, arg4);
      if (checkForErrors) {
         GLSupport.checkAndPrintGLError(gl);
      }
   }

   public void glDrawElementsInstancedBaseVertex(
      int arg0, int arg1, int arg2, long arg3, int arg4, int arg5) {
      System.out.println(
         "glDrawElementsInstancedBaseVertex(" + arg0 + "," + arg1 + "," + arg2
         + "," + arg3 + "," + arg4 + "," + arg5 + ")");
      gl.glDrawElementsInstancedBaseVertex(arg0, arg1, arg2, arg3, arg4, arg5);
      if (checkForErrors) {
         GLSupport.checkAndPrintGLError(gl);
      }
   }

   public void glDrawRangeElements(
      int arg0, int arg1, int arg2, int arg3, int arg4, long arg5) {
      System.out.println(
         "glDrawRangeElements(" + arg0 + "," + arg1 + "," + arg2 + "," + arg3
         + "," + arg4 + "," + arg5 + ")");
      gl.glDrawRangeElements(arg0, arg1, arg2, arg3, arg4, arg5);
      if (checkForErrors) {
         GLSupport.checkAndPrintGLError(gl);
      }
   }

   public void glDrawRangeElementsBaseVertex(
      int arg0, int arg1, int arg2, int arg3, int arg4, long arg5, int arg6) {
      System.out.println(
         "glDrawRangeElementsBaseVertex(" + arg0 + "," + arg1 + "," + arg2 + ","
            + arg3 + "," + arg4 + "," + arg5 + "," + arg6 + ")");
      gl.glDrawRangeElementsBaseVertex(
         arg0, arg1, arg2, arg3, arg4, arg5, arg6);
      if (checkForErrors) {
         GLSupport.checkAndPrintGLError(gl);
      }
   }

   public void glEdgeFlagFormatNV(int arg0) {
      System.out.println("glEdgeFlagFormatNV(" + arg0 + ")");
      gl.glEdgeFlagFormatNV(arg0);
      if (checkForErrors) {
         GLSupport.checkAndPrintGLError(gl);
      }
   }

   public void glEnable(int arg0) {
      System.out.println("glEnable(" + arg0 + ")");
      gl.glEnable(arg0);
      if (checkForErrors) {
         GLSupport.checkAndPrintGLError(gl);
      }
   }

   public void glEnableClientState(int arg0) {
      System.out.println("glEnableClientState(" + arg0 + ")");
      gl.glEnableClientState(arg0);
      if (checkForErrors) {
         GLSupport.checkAndPrintGLError(gl);
      }
   }

   public void glEnableVertexAttribArray(int arg0) {
      System.out.println("glEnableVertexAttribArray(" + arg0 + ")");
      gl.glEnableVertexAttribArray(arg0);
      if (checkForErrors) {
         GLSupport.checkAndPrintGLError(gl);
      }
   }

   public void glEnablei(int arg0, int arg1) {
      System.out.println("glEnablei(" + arg0 + "," + arg1 + ")");
      gl.glEnablei(arg0, arg1);
      if (checkForErrors) {
         GLSupport.checkAndPrintGLError(gl);
      }
   }

   public void glEndConditionalRender() {
      System.out.println("glEndConditionalRender()");
      gl.glEndConditionalRender();
      if (checkForErrors) {
         GLSupport.checkAndPrintGLError(gl);
      }
   }

   public void glEndQuery(int arg0) {
      System.out.println("glEndQuery(" + arg0 + ")");
      gl.glEndQuery(arg0);
      if (checkForErrors) {
         GLSupport.checkAndPrintGLError(gl);
      }
   }

   public void glEndTransformFeedback() {
      System.out.println("glEndTransformFeedback()");
      gl.glEndTransformFeedback();
      if (checkForErrors) {
         GLSupport.checkAndPrintGLError(gl);
      }
   }

   public long glFenceSync(int arg0, int arg1) {
      System.out.println("glFenceSync(" + arg0 + "," + arg1 + ")");
      long out = gl.glFenceSync(arg0, arg1);
      if (checkForErrors) {
         GLSupport.checkAndPrintGLError(gl);
      }
      return out;
   }

   public void glFinish() {
      System.out.println("glFinish()");
      gl.glFinish();
      if (checkForErrors) {
         GLSupport.checkAndPrintGLError(gl);
      }
   }

   public void glFlush() {
      System.out.println("glFlush()");
      gl.glFlush();
      if (checkForErrors) {
         GLSupport.checkAndPrintGLError(gl);
      }
   }

   public void glFlushMappedBufferRange(int arg0, long arg1, long arg2) {
      System.out.println(
         "glFlushMappedBufferRange(" + arg0 + "," + arg1 + "," + arg2 + ")");
      gl.glFlushMappedBufferRange(arg0, arg1, arg2);
      if (checkForErrors) {
         GLSupport.checkAndPrintGLError(gl);
      }
   }

   public void glFogCoordFormatNV(int arg0, int arg1) {
      System.out.println("glFogCoordFormatNV(" + arg0 + "," + arg1 + ")");
      gl.glFogCoordFormatNV(arg0, arg1);
      if (checkForErrors) {
         GLSupport.checkAndPrintGLError(gl);
      }
   }

   public void glFramebufferRenderbuffer(
      int arg0, int arg1, int arg2, int arg3) {
      System.out.println(
         "glFramebufferRenderbuffer(" + arg0 + "," + arg1 + "," + arg2 + ","
            + arg3 + ")");
      gl.glFramebufferRenderbuffer(arg0, arg1, arg2, arg3);
      if (checkForErrors) {
         GLSupport.checkAndPrintGLError(gl);
      }
   }

   public void glFramebufferTexture(int arg0, int arg1, int arg2, int arg3) {
      System.out.println(
         "glFramebufferTexture(" + arg0 + "," + arg1 + "," + arg2 + "," + arg3
         + ")");
      gl.glFramebufferTexture(arg0, arg1, arg2, arg3);
      if (checkForErrors) {
         GLSupport.checkAndPrintGLError(gl);
      }
   }

   public void glFramebufferTexture1D(
      int arg0, int arg1, int arg2, int arg3, int arg4) {
      System.out.println(
         "glFramebufferTexture1D(" + arg0 + "," + arg1 + "," + arg2 + "," + arg3
         + "," + arg4 + ")");
      gl.glFramebufferTexture1D(arg0, arg1, arg2, arg3, arg4);
      if (checkForErrors) {
         GLSupport.checkAndPrintGLError(gl);
      }
   }

   public void glFramebufferTexture2D(
      int arg0, int arg1, int arg2, int arg3, int arg4) {
      System.out.println(
         "glFramebufferTexture2D(" + arg0 + "," + arg1 + "," + arg2 + "," + arg3
         + "," + arg4 + ")");
      gl.glFramebufferTexture2D(arg0, arg1, arg2, arg3, arg4);
      if (checkForErrors) {
         GLSupport.checkAndPrintGLError(gl);
      }
   }

   public void glFramebufferTexture3D(
      int arg0, int arg1, int arg2, int arg3, int arg4, int arg5) {
      System.out.println(
         "glFramebufferTexture3D(" + arg0 + "," + arg1 + "," + arg2 + "," + arg3
         + "," + arg4 + "," + arg5 + ")");
      gl.glFramebufferTexture3D(arg0, arg1, arg2, arg3, arg4, arg5);
      if (checkForErrors) {
         GLSupport.checkAndPrintGLError(gl);
      }
   }

   public void glFramebufferTextureARB(int arg0, int arg1, int arg2, int arg3) {
      System.out.println(
         "glFramebufferTextureARB(" + arg0 + "," + arg1 + "," + arg2 + ","
            + arg3 + ")");
      gl.glFramebufferTextureARB(arg0, arg1, arg2, arg3);
      if (checkForErrors) {
         GLSupport.checkAndPrintGLError(gl);
      }
   }

   public void glFramebufferTextureFaceARB(
      int arg0, int arg1, int arg2, int arg3, int arg4) {
      System.out.println(
         "glFramebufferTextureFaceARB(" + arg0 + "," + arg1 + "," + arg2 + ","
            + arg3 + "," + arg4 + ")");
      gl.glFramebufferTextureFaceARB(arg0, arg1, arg2, arg3, arg4);
      if (checkForErrors) {
         GLSupport.checkAndPrintGLError(gl);
      }
   }

   public void glFramebufferTextureLayer(
      int arg0, int arg1, int arg2, int arg3, int arg4) {
      System.out.println(
         "glFramebufferTextureLayer(" + arg0 + "," + arg1 + "," + arg2 + ","
            + arg3 + "," + arg4 + ")");
      gl.glFramebufferTextureLayer(arg0, arg1, arg2, arg3, arg4);
      if (checkForErrors) {
         GLSupport.checkAndPrintGLError(gl);
      }
   }

   public void glFramebufferTextureLayerARB(
      int arg0, int arg1, int arg2, int arg3, int arg4) {
      System.out.println(
         "glFramebufferTextureLayerARB(" + arg0 + "," + arg1 + "," + arg2 + ","
            + arg3 + "," + arg4 + ")");
      gl.glFramebufferTextureLayerARB(arg0, arg1, arg2, arg3, arg4);
      if (checkForErrors) {
         GLSupport.checkAndPrintGLError(gl);
      }
   }

   public void glFrontFace(int arg0) {
      System.out.println("glFrontFace(" + arg0 + ")");
      gl.glFrontFace(arg0);
      if (checkForErrors) {
         GLSupport.checkAndPrintGLError(gl);
      }
   }

   public void glGenBuffers(int arg0, int[] arg1, int arg2) {
      System.out
      .println("glGenBuffers(" + arg0 + "," + arg1 + "," + arg2 + ")");
      gl.glGenBuffers(arg0, arg1, arg2);
      if (checkForErrors) {
         GLSupport.checkAndPrintGLError(gl);
      }
   }

   public void glGenBuffers(int arg0, IntBuffer arg1) {
      System.out.println("glGenBuffers(" + arg0 + "," + arg1 + ")");
      gl.glGenBuffers(arg0, arg1);
      if (checkForErrors) {
         GLSupport.checkAndPrintGLError(gl);
      }
   }

   public void glGenFramebuffers(int arg0, int[] arg1, int arg2) {
      System.out
      .println("glGenFramebuffers(" + arg0 + "," + arg1 + "," + arg2 + ")");
      gl.glGenFramebuffers(arg0, arg1, arg2);
      if (checkForErrors) {
         GLSupport.checkAndPrintGLError(gl);
      }
   }

   public void glGenFramebuffers(int arg0, IntBuffer arg1) {
      System.out.println("glGenFramebuffers(" + arg0 + "," + arg1 + ")");
      gl.glGenFramebuffers(arg0, arg1);
      if (checkForErrors) {
         GLSupport.checkAndPrintGLError(gl);
      }
   }

   public void glGenQueries(int arg0, int[] arg1, int arg2) {
      System.out
      .println("glGenQueries(" + arg0 + "," + arg1 + "," + arg2 + ")");
      gl.glGenQueries(arg0, arg1, arg2);
      if (checkForErrors) {
         GLSupport.checkAndPrintGLError(gl);
      }
   }

   public void glGenQueries(int arg0, IntBuffer arg1) {
      System.out.println("glGenQueries(" + arg0 + "," + arg1 + ")");
      gl.glGenQueries(arg0, arg1);
      if (checkForErrors) {
         GLSupport.checkAndPrintGLError(gl);
      }
   }

   public void glGenRenderbuffers(int arg0, int[] arg1, int arg2) {
      System.out
      .println("glGenRenderbuffers(" + arg0 + "," + arg1 + "," + arg2 + ")");
      gl.glGenRenderbuffers(arg0, arg1, arg2);
      if (checkForErrors) {
         GLSupport.checkAndPrintGLError(gl);
      }
   }

   public void glGenRenderbuffers(int arg0, IntBuffer arg1) {
      System.out.println("glGenRenderbuffers(" + arg0 + "," + arg1 + ")");
      gl.glGenRenderbuffers(arg0, arg1);
      if (checkForErrors) {
         GLSupport.checkAndPrintGLError(gl);
      }
   }

   public void glGenSamplers(int arg0, int[] arg1, int arg2) {
      System.out
      .println("glGenSamplers(" + arg0 + "," + arg1 + "," + arg2 + ")");
      gl.glGenSamplers(arg0, arg1, arg2);
      if (checkForErrors) {
         GLSupport.checkAndPrintGLError(gl);
      }
   }

   public void glGenSamplers(int arg0, IntBuffer arg1) {
      System.out.println("glGenSamplers(" + arg0 + "," + arg1 + ")");
      gl.glGenSamplers(arg0, arg1);
      if (checkForErrors) {
         GLSupport.checkAndPrintGLError(gl);
      }
   }

   public void glGenTextures(int arg0, int[] arg1, int arg2) {
      System.out
      .println("glGenTextures(" + arg0 + "," + arg1 + "," + arg2 + ")");
      gl.glGenTextures(arg0, arg1, arg2);
      if (checkForErrors) {
         GLSupport.checkAndPrintGLError(gl);
      }
   }

   public void glGenTextures(int arg0, IntBuffer arg1) {
      System.out.println("glGenTextures(" + arg0 + "," + arg1 + ")");
      gl.glGenTextures(arg0, arg1);
      if (checkForErrors) {
         GLSupport.checkAndPrintGLError(gl);
      }
   }

   public void glGenVertexArrays(int arg0, int[] arg1, int arg2) {
      System.out
      .println("glGenVertexArrays(" + arg0 + "," + arg1 + "," + arg2 + ")");
      gl.glGenVertexArrays(arg0, arg1, arg2);
      if (checkForErrors) {
         GLSupport.checkAndPrintGLError(gl);
      }
   }

   public void glGenVertexArrays(int arg0, IntBuffer arg1) {
      System.out.println("glGenVertexArrays(" + arg0 + "," + arg1 + ")");
      gl.glGenVertexArrays(arg0, arg1);
      if (checkForErrors) {
         GLSupport.checkAndPrintGLError(gl);
      }
   }

   public void glGenerateMipmap(int arg0) {
      System.out.println("glGenerateMipmap(" + arg0 + ")");
      gl.glGenerateMipmap(arg0);
      if (checkForErrors) {
         GLSupport.checkAndPrintGLError(gl);
      }
   }

   public void glGetActiveAttrib(
      int arg0, int arg1, int arg2, int[] arg3, int arg4, int[] arg5, int arg6,
      int[] arg7, int arg8, byte[] arg9, int arg10) {
      gl.glGetActiveAttrib(
         arg0, arg1, arg2, arg3, arg4, arg5, arg6, arg7, arg8, arg9, arg10);
      if (checkForErrors) {
         GLSupport.checkAndPrintGLError(gl);
      }
   }

   public void glGetActiveAttrib(
      int arg0, int arg1, int arg2, IntBuffer arg3, IntBuffer arg4,
      IntBuffer arg5, ByteBuffer arg6) {
      gl.glGetActiveAttrib(arg0, arg1, arg2, arg3, arg4, arg5, arg6);
      if (checkForErrors) {
         GLSupport.checkAndPrintGLError(gl);
      }
   }

   public void glGetActiveUniform(
      int arg0, int arg1, int arg2, int[] arg3, int arg4, int[] arg5, int arg6,
      int[] arg7, int arg8, byte[] arg9, int arg10) {
      gl.glGetActiveUniform(
         arg0, arg1, arg2, arg3, arg4, arg5, arg6, arg7, arg8, arg9, arg10);
      if (checkForErrors) {
         GLSupport.checkAndPrintGLError(gl);
      }
   }

   public void glGetActiveUniform(
      int arg0, int arg1, int arg2, IntBuffer arg3, IntBuffer arg4,
      IntBuffer arg5, ByteBuffer arg6) {
      gl.glGetActiveUniform(arg0, arg1, arg2, arg3, arg4, arg5, arg6);
      if (checkForErrors) {
         GLSupport.checkAndPrintGLError(gl);
      }
   }

   public void glGetActiveUniformBlockName(
      int arg0, int arg1, int arg2, int[] arg3, int arg4, byte[] arg5,
      int arg6) {
      gl.glGetActiveUniformBlockName(arg0, arg1, arg2, arg3, arg4, arg5, arg6);
      if (checkForErrors) {
         GLSupport.checkAndPrintGLError(gl);
      }
   }

   public void glGetActiveUniformBlockName(
      int arg0, int arg1, int arg2, IntBuffer arg3, ByteBuffer arg4) {
      System.out.println(
         "glGetActiveUniformBlockName(" + arg0 + "," + arg1 + "," + arg2 + ","
            + arg3 + "," + arg4 + ")");
      gl.glGetActiveUniformBlockName(arg0, arg1, arg2, arg3, arg4);
      if (checkForErrors) {
         GLSupport.checkAndPrintGLError(gl);
      }
   }

   public void glGetActiveUniformBlockiv(
      int arg0, int arg1, int arg2, int[] arg3, int arg4) {
      System.out.println(
         "glGetActiveUniformBlockiv(" + arg0 + "," + arg1 + "," + arg2 + ","
            + arg3 + "," + arg4 + ")");
      gl.glGetActiveUniformBlockiv(arg0, arg1, arg2, arg3, arg4);
      if (checkForErrors) {
         GLSupport.checkAndPrintGLError(gl);
      }
   }

   public void glGetActiveUniformBlockiv(
      int arg0, int arg1, int arg2, IntBuffer arg3) {
      System.out.println(
         "glGetActiveUniformBlockiv(" + arg0 + "," + arg1 + "," + arg2 + ","
            + arg3 + ")");
      gl.glGetActiveUniformBlockiv(arg0, arg1, arg2, arg3);
      if (checkForErrors) {
         GLSupport.checkAndPrintGLError(gl);
      }
   }

   public void glGetActiveUniformName(
      int arg0, int arg1, int arg2, int[] arg3, int arg4, byte[] arg5,
      int arg6) {
      gl.glGetActiveUniformName(arg0, arg1, arg2, arg3, arg4, arg5, arg6);
      if (checkForErrors) {
         GLSupport.checkAndPrintGLError(gl);
      }
   }

   public void glGetActiveUniformName(
      int arg0, int arg1, int arg2, IntBuffer arg3, ByteBuffer arg4) {
      System.out.println(
         "glGetActiveUniformName(" + arg0 + "," + arg1 + "," + arg2 + "," + arg3
         + "," + arg4 + ")");
      gl.glGetActiveUniformName(arg0, arg1, arg2, arg3, arg4);
      if (checkForErrors) {
         GLSupport.checkAndPrintGLError(gl);
      }
   }

   public void glGetActiveUniformsiv(
      int arg0, int arg1, int[] arg2, int arg3, int arg4, int[] arg5,
      int arg6) {
      gl.glGetActiveUniformsiv(arg0, arg1, arg2, arg3, arg4, arg5, arg6);
      if (checkForErrors) {
         GLSupport.checkAndPrintGLError(gl);
      }
   }

   public void glGetActiveUniformsiv(
      int arg0, int arg1, IntBuffer arg2, int arg3, IntBuffer arg4) {
      System.out.println(
         "glGetActiveUniformsiv(" + arg0 + "," + arg1 + "," + arg2 + "," + arg3
         + "," + arg4 + ")");
      gl.glGetActiveUniformsiv(arg0, arg1, arg2, arg3, arg4);
      if (checkForErrors) {
         GLSupport.checkAndPrintGLError(gl);
      }
   }

   public void glGetAttachedShaders(
      int arg0, int arg1, int[] arg2, int arg3, int[] arg4, int arg5) {
      System.out.println(
         "glGetAttachedShaders(" + arg0 + "," + arg1 + "," + arg2 + "," + arg3
         + "," + arg4 + "," + arg5 + ")");
      gl.glGetAttachedShaders(arg0, arg1, arg2, arg3, arg4, arg5);
      if (checkForErrors) {
         GLSupport.checkAndPrintGLError(gl);
      }
   }

   public void glGetAttachedShaders(
      int arg0, int arg1, IntBuffer arg2, IntBuffer arg3) {
      System.out.println(
         "glGetAttachedShaders(" + arg0 + "," + arg1 + "," + arg2 + "," + arg3
         + ")");
      gl.glGetAttachedShaders(arg0, arg1, arg2, arg3);
      if (checkForErrors) {
         GLSupport.checkAndPrintGLError(gl);
      }
   }

   public int glGetAttribLocation(int arg0, String arg1) {
      System.out.println("glGetAttribLocation(" + arg0 + "," + arg1 + ")");
      int out = gl.glGetAttribLocation(arg0, arg1);
      if (checkForErrors) {
         GLSupport.checkAndPrintGLError(gl);
      }
      return out;
   }

   public void glGetBooleani_v(int arg0, int arg1, byte[] arg2, int arg3) {
      System.out.println(
         "glGetBooleani_v(" + arg0 + "," + arg1 + "," + arg2 + "," + arg3
         + ")");
      gl.glGetBooleani_v(arg0, arg1, arg2, arg3);
      if (checkForErrors) {
         GLSupport.checkAndPrintGLError(gl);
      }
   }

   public void glGetBooleani_v(int arg0, int arg1, ByteBuffer arg2) {
      System.out
      .println("glGetBooleani_v(" + arg0 + "," + arg1 + "," + arg2 + ")");
      gl.glGetBooleani_v(arg0, arg1, arg2);
      if (checkForErrors) {
         GLSupport.checkAndPrintGLError(gl);
      }
   }

   public void glGetBooleanv(int arg0, byte[] arg1, int arg2) {
      System.out
      .println("glGetBooleanv(" + arg0 + "," + arg1 + "," + arg2 + ")");
      gl.glGetBooleanv(arg0, arg1, arg2);
      if (checkForErrors) {
         GLSupport.checkAndPrintGLError(gl);
      }
   }

   public void glGetBooleanv(int arg0, ByteBuffer arg1) {
      System.out.println("glGetBooleanv(" + arg0 + "," + arg1 + ")");
      gl.glGetBooleanv(arg0, arg1);
      if (checkForErrors) {
         GLSupport.checkAndPrintGLError(gl);
      }
   }

   public void glGetBufferParameteri64v(
      int arg0, int arg1, long[] arg2, int arg3) {
      System.out.println(
         "glGetBufferParameteri64v(" + arg0 + "," + arg1 + "," + arg2 + ","
            + arg3 + ")");
      gl.glGetBufferParameteri64v(arg0, arg1, arg2, arg3);
      if (checkForErrors) {
         GLSupport.checkAndPrintGLError(gl);
      }
   }

   public void glGetBufferParameteri64v(int arg0, int arg1, LongBuffer arg2) {
      System.out.println(
         "glGetBufferParameteri64v(" + arg0 + "," + arg1 + "," + arg2 + ")");
      gl.glGetBufferParameteri64v(arg0, arg1, arg2);
      if (checkForErrors) {
         GLSupport.checkAndPrintGLError(gl);
      }
   }

   public void glGetBufferParameteriv(
      int arg0, int arg1, int[] arg2, int arg3) {
      System.out.println(
         "glGetBufferParameteriv(" + arg0 + "," + arg1 + "," + arg2 + "," + arg3
         + ")");
      gl.glGetBufferParameteriv(arg0, arg1, arg2, arg3);
      if (checkForErrors) {
         GLSupport.checkAndPrintGLError(gl);
      }
   }

   public void glGetBufferParameteriv(int arg0, int arg1, IntBuffer arg2) {
      System.out.println(
         "glGetBufferParameteriv(" + arg0 + "," + arg1 + "," + arg2 + ")");
      gl.glGetBufferParameteriv(arg0, arg1, arg2);
      if (checkForErrors) {
         GLSupport.checkAndPrintGLError(gl);
      }
   }

   public void glGetBufferParameterui64vNV(
      int arg0, int arg1, long[] arg2, int arg3) {
      System.out.println(
         "glGetBufferParameterui64vNV(" + arg0 + "," + arg1 + "," + arg2 + ","
            + arg3 + ")");
      gl.glGetBufferParameterui64vNV(arg0, arg1, arg2, arg3);
      if (checkForErrors) {
         GLSupport.checkAndPrintGLError(gl);
      }
   }

   public void glGetBufferParameterui64vNV(
      int arg0, int arg1, LongBuffer arg2) {
      System.out.println(
         "glGetBufferParameterui64vNV(" + arg0 + "," + arg1 + "," + arg2 + ")");
      gl.glGetBufferParameterui64vNV(arg0, arg1, arg2);
      if (checkForErrors) {
         GLSupport.checkAndPrintGLError(gl);
      }
   }

   public void glGetBufferSubData(int arg0, long arg1, long arg2, Buffer arg3) {
      System.out.println(
         "glGetBufferSubData(" + arg0 + "," + arg1 + "," + arg2 + "," + arg3
         + ")");
      gl.glGetBufferSubData(arg0, arg1, arg2, arg3);
      if (checkForErrors) {
         GLSupport.checkAndPrintGLError(gl);
      }
   }

   public void glGetCompressedTexImage(int arg0, int arg1, Buffer arg2) {
      System.out.println(
         "glGetCompressedTexImage(" + arg0 + "," + arg1 + "," + arg2 + ")");
      gl.glGetCompressedTexImage(arg0, arg1, arg2);
      if (checkForErrors) {
         GLSupport.checkAndPrintGLError(gl);
      }
   }

   public void glGetCompressedTexImage(int arg0, int arg1, long arg2) {
      System.out.println(
         "glGetCompressedTexImage(" + arg0 + "," + arg1 + "," + arg2 + ")");
      gl.glGetCompressedTexImage(arg0, arg1, arg2);
      if (checkForErrors) {
         GLSupport.checkAndPrintGLError(gl);
      }
   }

   public int glGetDebugMessageLog(
      int arg0, int arg1, int[] arg2, int arg3, int[] arg4, int arg5,
      int[] arg6, int arg7, int[] arg8, int arg9, int[] arg10, int arg11,
      byte[] arg12, int arg13) {
      int out =
         gl.glGetDebugMessageLog(
            arg0, arg1, arg2, arg3, arg4, arg5, arg6, arg7, arg8, arg9, arg10,
            arg11, arg12, arg13);
      if (checkForErrors) {
         GLSupport.checkAndPrintGLError(gl);
      }
      return out;
   }

   public int glGetDebugMessageLog(
      int arg0, int arg1, IntBuffer arg2, IntBuffer arg3, IntBuffer arg4,
      IntBuffer arg5, IntBuffer arg6, ByteBuffer arg7) {
      int out =
         gl.glGetDebugMessageLog(
            arg0, arg1, arg2, arg3, arg4, arg5, arg6, arg7);
      if (checkForErrors) {
         GLSupport.checkAndPrintGLError(gl);
      }
      return out;
   }

   public int glGetDebugMessageLogAMD(
      int arg0, int arg1, int[] arg2, int arg3, int[] arg4, int arg5,
      int[] arg6, int arg7, int[] arg8, int arg9, byte[] arg10, int arg11) {
      int out =
         gl.glGetDebugMessageLogAMD(
            arg0, arg1, arg2, arg3, arg4, arg5, arg6, arg7, arg8, arg9, arg10,
            arg11);
      if (checkForErrors) {
         GLSupport.checkAndPrintGLError(gl);
      }
      return out;
   }

   public int glGetDebugMessageLogAMD(
      int arg0, int arg1, IntBuffer arg2, IntBuffer arg3, IntBuffer arg4,
      IntBuffer arg5, ByteBuffer arg6) {
      int out =
         gl.glGetDebugMessageLogAMD(arg0, arg1, arg2, arg3, arg4, arg5, arg6);
      if (checkForErrors) {
         GLSupport.checkAndPrintGLError(gl);
      }
      return out;
   }

   public void glGetDoublev(int arg0, double[] arg1, int arg2) {
      System.out
      .println("glGetDoublev(" + arg0 + "," + arg1 + "," + arg2 + ")");
      gl.glGetDoublev(arg0, arg1, arg2);
      if (checkForErrors) {
         GLSupport.checkAndPrintGLError(gl);
      }
   }

   public void glGetDoublev(int arg0, DoubleBuffer arg1) {
      System.out.println("glGetDoublev(" + arg0 + "," + arg1 + ")");
      gl.glGetDoublev(arg0, arg1);
      if (checkForErrors) {
         GLSupport.checkAndPrintGLError(gl);
      }
   }

   public int glGetError() {
      System.out.println("glGetError()");
      int out = gl.glGetError();
      if (checkForErrors) {
         GLSupport.checkAndPrintGLError(gl);
      }
      return out;
   }

   public void glGetFloatv(int arg0, float[] arg1, int arg2) {
      System.out.println("glGetFloatv(" + arg0 + "," + arg1 + "," + arg2 + ")");
      gl.glGetFloatv(arg0, arg1, arg2);
      if (checkForErrors) {
         GLSupport.checkAndPrintGLError(gl);
      }
   }

   public void glGetFloatv(int arg0, FloatBuffer arg1) {
      System.out.println("glGetFloatv(" + arg0 + "," + arg1 + ")");
      gl.glGetFloatv(arg0, arg1);
      if (checkForErrors) {
         GLSupport.checkAndPrintGLError(gl);
      }
   }

   public int glGetFragDataIndex(int arg0, String arg1) {
      System.out.println("glGetFragDataIndex(" + arg0 + "," + arg1 + ")");
      int out = gl.glGetFragDataIndex(arg0, arg1);
      if (checkForErrors) {
         GLSupport.checkAndPrintGLError(gl);
      }
      return out;
   }

   public int glGetFragDataLocation(int arg0, String arg1) {
      System.out.println("glGetFragDataLocation(" + arg0 + "," + arg1 + ")");
      int out = gl.glGetFragDataLocation(arg0, arg1);
      if (checkForErrors) {
         GLSupport.checkAndPrintGLError(gl);
      }
      return out;
   }

   public void glGetFramebufferAttachmentParameteriv(
      int arg0, int arg1, int arg2, int[] arg3, int arg4) {
      System.out.println(
         "glGetFramebufferAttachmentParameteriv(" + arg0 + "," + arg1 + ","
            + arg2 + "," + arg3 + "," + arg4 + ")");
      gl.glGetFramebufferAttachmentParameteriv(arg0, arg1, arg2, arg3, arg4);
      if (checkForErrors) {
         GLSupport.checkAndPrintGLError(gl);
      }
   }

   public void glGetFramebufferAttachmentParameteriv(
      int arg0, int arg1, int arg2, IntBuffer arg3) {
      System.out.println(
         "glGetFramebufferAttachmentParameteriv(" + arg0 + "," + arg1 + ","
            + arg2 + "," + arg3 + ")");
      gl.glGetFramebufferAttachmentParameteriv(arg0, arg1, arg2, arg3);
      if (checkForErrors) {
         GLSupport.checkAndPrintGLError(gl);
      }
   }

   public int glGetGraphicsResetStatus() {
      System.out.println("glGetGraphicsResetStatus()");
      int out = gl.glGetGraphicsResetStatus();
      if (checkForErrors) {
         GLSupport.checkAndPrintGLError(gl);
      }
      return out;
   }

   public void glGetInteger64i_v(int arg0, int arg1, long[] arg2, int arg3) {
      System.out.println(
         "glGetInteger64i_v(" + arg0 + "," + arg1 + "," + arg2 + "," + arg3
         + ")");
      gl.glGetInteger64i_v(arg0, arg1, arg2, arg3);
      if (checkForErrors) {
         GLSupport.checkAndPrintGLError(gl);
      }
   }

   public void glGetInteger64i_v(int arg0, int arg1, LongBuffer arg2) {
      System.out
      .println("glGetInteger64i_v(" + arg0 + "," + arg1 + "," + arg2 + ")");
      gl.glGetInteger64i_v(arg0, arg1, arg2);
      if (checkForErrors) {
         GLSupport.checkAndPrintGLError(gl);
      }
   }

   public void glGetInteger64v(int arg0, long[] arg1, int arg2) {
      System.out
      .println("glGetInteger64v(" + arg0 + "," + arg1 + "," + arg2 + ")");
      gl.glGetInteger64v(arg0, arg1, arg2);
      if (checkForErrors) {
         GLSupport.checkAndPrintGLError(gl);
      }
   }

   public void glGetInteger64v(int arg0, LongBuffer arg1) {
      System.out.println("glGetInteger64v(" + arg0 + "," + arg1 + ")");
      gl.glGetInteger64v(arg0, arg1);
      if (checkForErrors) {
         GLSupport.checkAndPrintGLError(gl);
      }
   }

   public void glGetIntegeri_v(int arg0, int arg1, int[] arg2, int arg3) {
      System.out.println(
         "glGetIntegeri_v(" + arg0 + "," + arg1 + "," + arg2 + "," + arg3
         + ")");
      gl.glGetIntegeri_v(arg0, arg1, arg2, arg3);
      if (checkForErrors) {
         GLSupport.checkAndPrintGLError(gl);
      }
   }

   public void glGetIntegeri_v(int arg0, int arg1, IntBuffer arg2) {
      System.out
      .println("glGetIntegeri_v(" + arg0 + "," + arg1 + "," + arg2 + ")");
      gl.glGetIntegeri_v(arg0, arg1, arg2);
      if (checkForErrors) {
         GLSupport.checkAndPrintGLError(gl);
      }
   }

   public void glGetIntegerui64i_vNV(
      int arg0, int arg1, long[] arg2, int arg3) {
      System.out.println(
         "glGetIntegerui64i_vNV(" + arg0 + "," + arg1 + "," + arg2 + "," + arg3
         + ")");
      gl.glGetIntegerui64i_vNV(arg0, arg1, arg2, arg3);
      if (checkForErrors) {
         GLSupport.checkAndPrintGLError(gl);
      }
   }

   public void glGetIntegerui64i_vNV(int arg0, int arg1, LongBuffer arg2) {
      System.out.println(
         "glGetIntegerui64i_vNV(" + arg0 + "," + arg1 + "," + arg2 + ")");
      gl.glGetIntegerui64i_vNV(arg0, arg1, arg2);
      if (checkForErrors) {
         GLSupport.checkAndPrintGLError(gl);
      }
   }

   public void glGetIntegerui64vNV(int arg0, long[] arg1, int arg2) {
      System.out.println(
         "glGetIntegerui64vNV(" + arg0 + "," + arg1 + "," + arg2 + ")");
      gl.glGetIntegerui64vNV(arg0, arg1, arg2);
      if (checkForErrors) {
         GLSupport.checkAndPrintGLError(gl);
      }
   }

   public void glGetIntegerui64vNV(int arg0, LongBuffer arg1) {
      System.out.println("glGetIntegerui64vNV(" + arg0 + "," + arg1 + ")");
      gl.glGetIntegerui64vNV(arg0, arg1);
      if (checkForErrors) {
         GLSupport.checkAndPrintGLError(gl);
      }
   }

   public void glGetIntegerv(int arg0, int[] arg1, int arg2) {
      System.out
      .println("glGetIntegerv(" + arg0 + "," + arg1 + "," + arg2 + ")");
      gl.glGetIntegerv(arg0, arg1, arg2);
      if (checkForErrors) {
         GLSupport.checkAndPrintGLError(gl);
      }
   }

   public void glGetIntegerv(int arg0, IntBuffer arg1) {
      System.out.println("glGetIntegerv(" + arg0 + "," + arg1 + ")");
      gl.glGetIntegerv(arg0, arg1);
      if (checkForErrors) {
         GLSupport.checkAndPrintGLError(gl);
      }
   }

   public void glGetInternalformativ(
      int arg0, int arg1, int arg2, int arg3, int[] arg4, int arg5) {
      System.out.println(
         "glGetInternalformativ(" + arg0 + "," + arg1 + "," + arg2 + "," + arg3
         + "," + arg4 + "," + arg5 + ")");
      gl.glGetInternalformativ(arg0, arg1, arg2, arg3, arg4, arg5);
      if (checkForErrors) {
         GLSupport.checkAndPrintGLError(gl);
      }
   }

   public void glGetInternalformativ(
      int arg0, int arg1, int arg2, int arg3, IntBuffer arg4) {
      System.out.println(
         "glGetInternalformativ(" + arg0 + "," + arg1 + "," + arg2 + "," + arg3
         + "," + arg4 + ")");
      gl.glGetInternalformativ(arg0, arg1, arg2, arg3, arg4);
      if (checkForErrors) {
         GLSupport.checkAndPrintGLError(gl);
      }
   }

   public void glGetMultisamplefv(int arg0, int arg1, float[] arg2, int arg3) {
      System.out.println(
         "glGetMultisamplefv(" + arg0 + "," + arg1 + "," + arg2 + "," + arg3
         + ")");
      gl.glGetMultisamplefv(arg0, arg1, arg2, arg3);
      if (checkForErrors) {
         GLSupport.checkAndPrintGLError(gl);
      }
   }

   public void glGetMultisamplefv(int arg0, int arg1, FloatBuffer arg2) {
      System.out
      .println("glGetMultisamplefv(" + arg0 + "," + arg1 + "," + arg2 + ")");
      gl.glGetMultisamplefv(arg0, arg1, arg2);
      if (checkForErrors) {
         GLSupport.checkAndPrintGLError(gl);
      }
   }

   public void glGetNamedBufferParameterui64vNV(
      int arg0, int arg1, long[] arg2, int arg3) {
      System.out.println(
         "glGetNamedBufferParameterui64vNV(" + arg0 + "," + arg1 + "," + arg2
         + "," + arg3 + ")");
      gl.glGetNamedBufferParameterui64vNV(arg0, arg1, arg2, arg3);
      if (checkForErrors) {
         GLSupport.checkAndPrintGLError(gl);
      }
   }

   public void glGetNamedBufferParameterui64vNV(
      int arg0, int arg1, LongBuffer arg2) {
      System.out.println(
         "glGetNamedBufferParameterui64vNV(" + arg0 + "," + arg1 + "," + arg2
         + ")");
      gl.glGetNamedBufferParameterui64vNV(arg0, arg1, arg2);
      if (checkForErrors) {
         GLSupport.checkAndPrintGLError(gl);
      }
   }

   public void glGetNamedFramebufferParameterivEXT(
      int arg0, int arg1, int[] arg2, int arg3) {
      // XXX not implemented
   }

   public void glGetNamedFramebufferParameterivEXT(
      int arg0, int arg1, IntBuffer arg2) {
      // XXX not implemented
   }

   public void glGetNamedStringARB(
      int arg0, String arg1, int arg2, int[] arg3, int arg4, byte[] arg5,
      int arg6) {
      gl.glGetNamedStringARB(arg0, arg1, arg2, arg3, arg4, arg5, arg6);
      if (checkForErrors) {
         GLSupport.checkAndPrintGLError(gl);
      }
   }

   public void glGetNamedStringARB(
      int arg0, String arg1, int arg2, IntBuffer arg3, ByteBuffer arg4) {
      System.out.println(
         "glGetNamedStringARB(" + arg0 + "," + arg1 + "," + arg2 + "," + arg3
         + "," + arg4 + ")");
      gl.glGetNamedStringARB(arg0, arg1, arg2, arg3, arg4);
      if (checkForErrors) {
         GLSupport.checkAndPrintGLError(gl);
      }
   }

   public void glGetNamedStringivARB(
      int arg0, String arg1, int arg2, int[] arg3, int arg4) {
      System.out.println(
         "glGetNamedStringivARB(" + arg0 + "," + arg1 + "," + arg2 + "," + arg3
         + "," + arg4 + ")");
      gl.glGetNamedStringivARB(arg0, arg1, arg2, arg3, arg4);
      if (checkForErrors) {
         GLSupport.checkAndPrintGLError(gl);
      }
   }

   public void glGetNamedStringivARB(
      int arg0, String arg1, int arg2, IntBuffer arg3) {
      System.out.println(
         "glGetNamedStringivARB(" + arg0 + "," + arg1 + "," + arg2 + "," + arg3
         + ")");
      gl.glGetNamedStringivARB(arg0, arg1, arg2, arg3);
      if (checkForErrors) {
         GLSupport.checkAndPrintGLError(gl);
      }
   }

   public void glGetObjectLabel(
      int arg0, int arg1, int arg2, int[] arg3, int arg4, byte[] arg5,
      int arg6) {
      gl.glGetObjectLabel(arg0, arg1, arg2, arg3, arg4, arg5, arg6);
      if (checkForErrors) {
         GLSupport.checkAndPrintGLError(gl);
      }
   }

   public void glGetObjectLabel(
      int arg0, int arg1, int arg2, IntBuffer arg3, ByteBuffer arg4) {
      System.out.println(
         "glGetObjectLabel(" + arg0 + "," + arg1 + "," + arg2 + "," + arg3 + ","
            + arg4 + ")");
      gl.glGetObjectLabel(arg0, arg1, arg2, arg3, arg4);
      if (checkForErrors) {
         GLSupport.checkAndPrintGLError(gl);
      }
   }

   public void glGetObjectPtrLabel(
      Buffer arg0, int arg1, int[] arg2, int arg3, byte[] arg4, int arg5) {
      System.out.println(
         "glGetObjectPtrLabel(" + arg0 + "," + arg1 + "," + arg2 + "," + arg3
         + "," + arg4 + "," + arg5 + ")");
      gl.glGetObjectPtrLabel(arg0, arg1, arg2, arg3, arg4, arg5);
      if (checkForErrors) {
         GLSupport.checkAndPrintGLError(gl);
      }
   }

   public void glGetObjectPtrLabel(
      Buffer arg0, int arg1, IntBuffer arg2, ByteBuffer arg3) {
      System.out.println(
         "glGetObjectPtrLabel(" + arg0 + "," + arg1 + "," + arg2 + "," + arg3
         + ")");
      gl.glGetObjectPtrLabel(arg0, arg1, arg2, arg3);
      if (checkForErrors) {
         GLSupport.checkAndPrintGLError(gl);
      }
   }

   public void glGetProgramBinary(
      int arg0, int arg1, int[] arg2, int arg3, int[] arg4, int arg5,
      Buffer arg6) {
      gl.glGetProgramBinary(arg0, arg1, arg2, arg3, arg4, arg5, arg6);
      if (checkForErrors) {
         GLSupport.checkAndPrintGLError(gl);
      }
   }

   public void glGetProgramBinary(
      int arg0, int arg1, IntBuffer arg2, IntBuffer arg3, Buffer arg4) {
      System.out.println(
         "glGetProgramBinary(" + arg0 + "," + arg1 + "," + arg2 + "," + arg3
         + "," + arg4 + ")");
      gl.glGetProgramBinary(arg0, arg1, arg2, arg3, arg4);
      if (checkForErrors) {
         GLSupport.checkAndPrintGLError(gl);
      }
   }

   public void glGetProgramInfoLog(
      int arg0, int arg1, int[] arg2, int arg3, byte[] arg4, int arg5) {
      System.out.println(
         "glGetProgramInfoLog(" + arg0 + "," + arg1 + "," + arg2 + "," + arg3
         + "," + arg4 + "," + arg5 + ")");
      gl.glGetProgramInfoLog(arg0, arg1, arg2, arg3, arg4, arg5);
      if (checkForErrors) {
         GLSupport.checkAndPrintGLError(gl);
      }
   }

   public void glGetProgramInfoLog(
      int arg0, int arg1, IntBuffer arg2, ByteBuffer arg3) {
      System.out.println(
         "glGetProgramInfoLog(" + arg0 + "," + arg1 + "," + arg2 + "," + arg3
         + ")");
      gl.glGetProgramInfoLog(arg0, arg1, arg2, arg3);
      if (checkForErrors) {
         GLSupport.checkAndPrintGLError(gl);
      }
   }

   public void glGetProgramiv(int arg0, int arg1, int[] arg2, int arg3) {
      System.out.println(
         "glGetProgramiv(" + arg0 + "," + arg1 + "," + arg2 + "," + arg3 + ")");
      gl.glGetProgramiv(arg0, arg1, arg2, arg3);
      if (checkForErrors) {
         GLSupport.checkAndPrintGLError(gl);
      }
   }

   public void glGetProgramiv(int arg0, int arg1, IntBuffer arg2) {
      System.out
      .println("glGetProgramiv(" + arg0 + "," + arg1 + "," + arg2 + ")");
      gl.glGetProgramiv(arg0, arg1, arg2);
      if (checkForErrors) {
         GLSupport.checkAndPrintGLError(gl);
      }
   }

   public void glGetQueryObjecti64v(int arg0, int arg1, long[] arg2, int arg3) {
      System.out.println(
         "glGetQueryObjecti64v(" + arg0 + "," + arg1 + "," + arg2 + "," + arg3
         + ")");
      gl.glGetQueryObjecti64v(arg0, arg1, arg2, arg3);
      if (checkForErrors) {
         GLSupport.checkAndPrintGLError(gl);
      }
   }

   public void glGetQueryObjecti64v(int arg0, int arg1, LongBuffer arg2) {
      System.out.println(
         "glGetQueryObjecti64v(" + arg0 + "," + arg1 + "," + arg2 + ")");
      gl.glGetQueryObjecti64v(arg0, arg1, arg2);
      if (checkForErrors) {
         GLSupport.checkAndPrintGLError(gl);
      }
   }

   public void glGetQueryObjectiv(int arg0, int arg1, int[] arg2, int arg3) {
      System.out.println(
         "glGetQueryObjectiv(" + arg0 + "," + arg1 + "," + arg2 + "," + arg3
         + ")");
      gl.glGetQueryObjectiv(arg0, arg1, arg2, arg3);
      if (checkForErrors) {
         GLSupport.checkAndPrintGLError(gl);
      }
   }

   public void glGetQueryObjectiv(int arg0, int arg1, IntBuffer arg2) {
      System.out
      .println("glGetQueryObjectiv(" + arg0 + "," + arg1 + "," + arg2 + ")");
      gl.glGetQueryObjectiv(arg0, arg1, arg2);
      if (checkForErrors) {
         GLSupport.checkAndPrintGLError(gl);
      }
   }

   public void glGetQueryObjectui64v(
      int arg0, int arg1, long[] arg2, int arg3) {
      System.out.println(
         "glGetQueryObjectui64v(" + arg0 + "," + arg1 + "," + arg2 + "," + arg3
         + ")");
      gl.glGetQueryObjectui64v(arg0, arg1, arg2, arg3);
      if (checkForErrors) {
         GLSupport.checkAndPrintGLError(gl);
      }
   }

   public void glGetQueryObjectui64v(int arg0, int arg1, LongBuffer arg2) {
      System.out.println(
         "glGetQueryObjectui64v(" + arg0 + "," + arg1 + "," + arg2 + ")");
      gl.glGetQueryObjectui64v(arg0, arg1, arg2);
      if (checkForErrors) {
         GLSupport.checkAndPrintGLError(gl);
      }
   }

   public void glGetQueryObjectuiv(int arg0, int arg1, int[] arg2, int arg3) {
      System.out.println(
         "glGetQueryObjectuiv(" + arg0 + "," + arg1 + "," + arg2 + "," + arg3
         + ")");
      gl.glGetQueryObjectuiv(arg0, arg1, arg2, arg3);
      if (checkForErrors) {
         GLSupport.checkAndPrintGLError(gl);
      }
   }

   public void glGetQueryObjectuiv(int arg0, int arg1, IntBuffer arg2) {
      System.out.println(
         "glGetQueryObjectuiv(" + arg0 + "," + arg1 + "," + arg2 + ")");
      gl.glGetQueryObjectuiv(arg0, arg1, arg2);
      if (checkForErrors) {
         GLSupport.checkAndPrintGLError(gl);
      }
   }

   public void glGetQueryiv(int arg0, int arg1, int[] arg2, int arg3) {
      System.out.println(
         "glGetQueryiv(" + arg0 + "," + arg1 + "," + arg2 + "," + arg3 + ")");
      gl.glGetQueryiv(arg0, arg1, arg2, arg3);
      if (checkForErrors) {
         GLSupport.checkAndPrintGLError(gl);
      }
   }

   public void glGetQueryiv(int arg0, int arg1, IntBuffer arg2) {
      System.out
      .println("glGetQueryiv(" + arg0 + "," + arg1 + "," + arg2 + ")");
      gl.glGetQueryiv(arg0, arg1, arg2);
      if (checkForErrors) {
         GLSupport.checkAndPrintGLError(gl);
      }
   }

   public void glGetRenderbufferParameteriv(
      int arg0, int arg1, int[] arg2, int arg3) {
      System.out.println(
         "glGetRenderbufferParameteriv(" + arg0 + "," + arg1 + "," + arg2 + ","
            + arg3 + ")");
      gl.glGetRenderbufferParameteriv(arg0, arg1, arg2, arg3);
      if (checkForErrors) {
         GLSupport.checkAndPrintGLError(gl);
      }
   }

   public void glGetRenderbufferParameteriv(
      int arg0, int arg1, IntBuffer arg2) {
      System.out.println(
         "glGetRenderbufferParameteriv(" + arg0 + "," + arg1 + "," + arg2
         + ")");
      gl.glGetRenderbufferParameteriv(arg0, arg1, arg2);
      if (checkForErrors) {
         GLSupport.checkAndPrintGLError(gl);
      }
   }

   public void glGetSamplerParameterIiv(
      int arg0, int arg1, int[] arg2, int arg3) {
      System.out.println(
         "glGetSamplerParameterIiv(" + arg0 + "," + arg1 + "," + arg2 + ","
            + arg3 + ")");
      gl.glGetSamplerParameterIiv(arg0, arg1, arg2, arg3);
      if (checkForErrors) {
         GLSupport.checkAndPrintGLError(gl);
      }
   }

   public void glGetSamplerParameterIiv(int arg0, int arg1, IntBuffer arg2) {
      System.out.println(
         "glGetSamplerParameterIiv(" + arg0 + "," + arg1 + "," + arg2 + ")");
      gl.glGetSamplerParameterIiv(arg0, arg1, arg2);
      if (checkForErrors) {
         GLSupport.checkAndPrintGLError(gl);
      }
   }

   public void glGetSamplerParameterIuiv(
      int arg0, int arg1, int[] arg2, int arg3) {
      System.out.println(
         "glGetSamplerParameterIuiv(" + arg0 + "," + arg1 + "," + arg2 + ","
            + arg3 + ")");
      gl.glGetSamplerParameterIuiv(arg0, arg1, arg2, arg3);
      if (checkForErrors) {
         GLSupport.checkAndPrintGLError(gl);
      }
   }

   public void glGetSamplerParameterIuiv(int arg0, int arg1, IntBuffer arg2) {
      System.out.println(
         "glGetSamplerParameterIuiv(" + arg0 + "," + arg1 + "," + arg2 + ")");
      gl.glGetSamplerParameterIuiv(arg0, arg1, arg2);
      if (checkForErrors) {
         GLSupport.checkAndPrintGLError(gl);
      }
   }

   public void glGetSamplerParameterfv(
      int arg0, int arg1, float[] arg2, int arg3) {
      System.out.println(
         "glGetSamplerParameterfv(" + arg0 + "," + arg1 + "," + arg2 + ","
            + arg3 + ")");
      gl.glGetSamplerParameterfv(arg0, arg1, arg2, arg3);
      if (checkForErrors) {
         GLSupport.checkAndPrintGLError(gl);
      }
   }

   public void glGetSamplerParameterfv(int arg0, int arg1, FloatBuffer arg2) {
      System.out.println(
         "glGetSamplerParameterfv(" + arg0 + "," + arg1 + "," + arg2 + ")");
      gl.glGetSamplerParameterfv(arg0, arg1, arg2);
      if (checkForErrors) {
         GLSupport.checkAndPrintGLError(gl);
      }
   }

   public void glGetSamplerParameteriv(
      int arg0, int arg1, int[] arg2, int arg3) {
      System.out.println(
         "glGetSamplerParameteriv(" + arg0 + "," + arg1 + "," + arg2 + ","
            + arg3 + ")");
      gl.glGetSamplerParameteriv(arg0, arg1, arg2, arg3);
      if (checkForErrors) {
         GLSupport.checkAndPrintGLError(gl);
      }
   }

   public void glGetSamplerParameteriv(int arg0, int arg1, IntBuffer arg2) {
      System.out.println(
         "glGetSamplerParameteriv(" + arg0 + "," + arg1 + "," + arg2 + ")");
      gl.glGetSamplerParameteriv(arg0, arg1, arg2);
      if (checkForErrors) {
         GLSupport.checkAndPrintGLError(gl);
      }
   }

   public void glGetShaderInfoLog(
      int arg0, int arg1, int[] arg2, int arg3, byte[] arg4, int arg5) {
      System.out.println(
         "glGetShaderInfoLog(" + arg0 + "," + arg1 + "," + arg2 + "," + arg3
         + "," + arg4 + "," + arg5 + ")");
      gl.glGetShaderInfoLog(arg0, arg1, arg2, arg3, arg4, arg5);
      if (checkForErrors) {
         GLSupport.checkAndPrintGLError(gl);
      }
   }

   public void glGetShaderInfoLog(
      int arg0, int arg1, IntBuffer arg2, ByteBuffer arg3) {
      System.out.println(
         "glGetShaderInfoLog(" + arg0 + "," + arg1 + "," + arg2 + "," + arg3
         + ")");
      gl.glGetShaderInfoLog(arg0, arg1, arg2, arg3);
      if (checkForErrors) {
         GLSupport.checkAndPrintGLError(gl);
      }
   }

   public void glGetShaderPrecisionFormat(
      int arg0, int arg1, int[] arg2, int arg3, int[] arg4, int arg5) {
      System.out.println(
         "glGetShaderPrecisionFormat(" + arg0 + "," + arg1 + "," + arg2 + ","
            + arg3 + "," + arg4 + "," + arg5 + ")");
      gl.glGetShaderPrecisionFormat(arg0, arg1, arg2, arg3, arg4, arg5);
      if (checkForErrors) {
         GLSupport.checkAndPrintGLError(gl);
      }
   }

   public void glGetShaderPrecisionFormat(
      int arg0, int arg1, IntBuffer arg2, IntBuffer arg3) {
      System.out.println(
         "glGetShaderPrecisionFormat(" + arg0 + "," + arg1 + "," + arg2 + ","
            + arg3 + ")");
      gl.glGetShaderPrecisionFormat(arg0, arg1, arg2, arg3);
      if (checkForErrors) {
         GLSupport.checkAndPrintGLError(gl);
      }
   }

   public void glGetShaderSource(
      int arg0, int arg1, int[] arg2, int arg3, byte[] arg4, int arg5) {
      System.out.println(
         "glGetShaderSource(" + arg0 + "," + arg1 + "," + arg2 + "," + arg3
         + "," + arg4 + "," + arg5 + ")");
      gl.glGetShaderSource(arg0, arg1, arg2, arg3, arg4, arg5);
      if (checkForErrors) {
         GLSupport.checkAndPrintGLError(gl);
      }
   }

   public void glGetShaderSource(
      int arg0, int arg1, IntBuffer arg2, ByteBuffer arg3) {
      System.out.println(
         "glGetShaderSource(" + arg0 + "," + arg1 + "," + arg2 + "," + arg3
         + ")");
      gl.glGetShaderSource(arg0, arg1, arg2, arg3);
      if (checkForErrors) {
         GLSupport.checkAndPrintGLError(gl);
      }
   }

   public void glGetShaderiv(int arg0, int arg1, int[] arg2, int arg3) {
      System.out.println(
         "glGetShaderiv(" + arg0 + "," + arg1 + "," + arg2 + "," + arg3 + ")");
      gl.glGetShaderiv(arg0, arg1, arg2, arg3);
      if (checkForErrors) {
         GLSupport.checkAndPrintGLError(gl);
      }
   }

   public void glGetShaderiv(int arg0, int arg1, IntBuffer arg2) {
      System.out
      .println("glGetShaderiv(" + arg0 + "," + arg1 + "," + arg2 + ")");
      gl.glGetShaderiv(arg0, arg1, arg2);
      if (checkForErrors) {
         GLSupport.checkAndPrintGLError(gl);
      }
   }

   public String glGetString(int arg0) {
      System.out.println("glGetString(" + arg0 + ")");
      String out = gl.glGetString(arg0);
      if (checkForErrors) {
         GLSupport.checkAndPrintGLError(gl);
      }
      return out;
   }

   public String glGetStringi(int arg0, int arg1) {
      System.out.println("glGetStringi(" + arg0 + "," + arg1 + ")");
      String out = gl.glGetStringi(arg0, arg1);
      if (checkForErrors) {
         GLSupport.checkAndPrintGLError(gl);
      }
      return out;
   }

   public void glGetSynciv(
      long arg0, int arg1, int arg2, int[] arg3, int arg4, int[] arg5,
      int arg6) {
      gl.glGetSynciv(arg0, arg1, arg2, arg3, arg4, arg5, arg6);
      if (checkForErrors) {
         GLSupport.checkAndPrintGLError(gl);
      }
   }

   public void glGetSynciv(
      long arg0, int arg1, int arg2, IntBuffer arg3, IntBuffer arg4) {
      System.out.println(
         "glGetSynciv(" + arg0 + "," + arg1 + "," + arg2 + "," + arg3 + ","
            + arg4 + ")");
      gl.glGetSynciv(arg0, arg1, arg2, arg3, arg4);
      if (checkForErrors) {
         GLSupport.checkAndPrintGLError(gl);
      }
   }

   public void glGetTexImage(
      int arg0, int arg1, int arg2, int arg3, Buffer arg4) {
      System.out.println(
         "glGetTexImage(" + arg0 + "," + arg1 + "," + arg2 + "," + arg3 + ","
            + arg4 + ")");
      gl.glGetTexImage(arg0, arg1, arg2, arg3, arg4);
      if (checkForErrors) {
         GLSupport.checkAndPrintGLError(gl);
      }
   }

   public void glGetTexImage(
      int arg0, int arg1, int arg2, int arg3, long arg4) {
      System.out.println(
         "glGetTexImage(" + arg0 + "," + arg1 + "," + arg2 + "," + arg3 + ","
            + arg4 + ")");
      gl.glGetTexImage(arg0, arg1, arg2, arg3, arg4);
      if (checkForErrors) {
         GLSupport.checkAndPrintGLError(gl);
      }
   }

   public void glGetTexLevelParameterfv(
      int arg0, int arg1, int arg2, float[] arg3, int arg4) {
      System.out.println(
         "glGetTexLevelParameterfv(" + arg0 + "," + arg1 + "," + arg2 + ","
            + arg3 + "," + arg4 + ")");
      gl.glGetTexLevelParameterfv(arg0, arg1, arg2, arg3, arg4);
      if (checkForErrors) {
         GLSupport.checkAndPrintGLError(gl);
      }
   }

   public void glGetTexLevelParameterfv(
      int arg0, int arg1, int arg2, FloatBuffer arg3) {
      System.out.println(
         "glGetTexLevelParameterfv(" + arg0 + "," + arg1 + "," + arg2 + ","
            + arg3 + ")");
      gl.glGetTexLevelParameterfv(arg0, arg1, arg2, arg3);
      if (checkForErrors) {
         GLSupport.checkAndPrintGLError(gl);
      }
   }

   public void glGetTexLevelParameteriv(
      int arg0, int arg1, int arg2, int[] arg3, int arg4) {
      System.out.println(
         "glGetTexLevelParameteriv(" + arg0 + "," + arg1 + "," + arg2 + ","
            + arg3 + "," + arg4 + ")");
      gl.glGetTexLevelParameteriv(arg0, arg1, arg2, arg3, arg4);
      if (checkForErrors) {
         GLSupport.checkAndPrintGLError(gl);
      }
   }

   public void glGetTexLevelParameteriv(
      int arg0, int arg1, int arg2, IntBuffer arg3) {
      System.out.println(
         "glGetTexLevelParameteriv(" + arg0 + "," + arg1 + "," + arg2 + ","
            + arg3 + ")");
      gl.glGetTexLevelParameteriv(arg0, arg1, arg2, arg3);
      if (checkForErrors) {
         GLSupport.checkAndPrintGLError(gl);
      }
   }

   public void glGetTexParameterIiv(int arg0, int arg1, int[] arg2, int arg3) {
      System.out.println(
         "glGetTexParameterIiv(" + arg0 + "," + arg1 + "," + arg2 + "," + arg3
         + ")");
      gl.glGetTexParameterIiv(arg0, arg1, arg2, arg3);
      if (checkForErrors) {
         GLSupport.checkAndPrintGLError(gl);
      }
   }

   public void glGetTexParameterIiv(int arg0, int arg1, IntBuffer arg2) {
      System.out.println(
         "glGetTexParameterIiv(" + arg0 + "," + arg1 + "," + arg2 + ")");
      gl.glGetTexParameterIiv(arg0, arg1, arg2);
      if (checkForErrors) {
         GLSupport.checkAndPrintGLError(gl);
      }
   }

   public void glGetTexParameterIuiv(int arg0, int arg1, int[] arg2, int arg3) {
      System.out.println(
         "glGetTexParameterIuiv(" + arg0 + "," + arg1 + "," + arg2 + "," + arg3
         + ")");
      gl.glGetTexParameterIuiv(arg0, arg1, arg2, arg3);
      if (checkForErrors) {
         GLSupport.checkAndPrintGLError(gl);
      }
   }

   public void glGetTexParameterIuiv(int arg0, int arg1, IntBuffer arg2) {
      System.out.println(
         "glGetTexParameterIuiv(" + arg0 + "," + arg1 + "," + arg2 + ")");
      gl.glGetTexParameterIuiv(arg0, arg1, arg2);
      if (checkForErrors) {
         GLSupport.checkAndPrintGLError(gl);
      }
   }

   public void glGetTexParameterfv(int arg0, int arg1, float[] arg2, int arg3) {
      System.out.println(
         "glGetTexParameterfv(" + arg0 + "," + arg1 + "," + arg2 + "," + arg3
         + ")");
      gl.glGetTexParameterfv(arg0, arg1, arg2, arg3);
      if (checkForErrors) {
         GLSupport.checkAndPrintGLError(gl);
      }
   }

   public void glGetTexParameterfv(int arg0, int arg1, FloatBuffer arg2) {
      System.out.println(
         "glGetTexParameterfv(" + arg0 + "," + arg1 + "," + arg2 + ")");
      gl.glGetTexParameterfv(arg0, arg1, arg2);
      if (checkForErrors) {
         GLSupport.checkAndPrintGLError(gl);
      }
   }

   public void glGetTexParameteriv(int arg0, int arg1, int[] arg2, int arg3) {
      System.out.println(
         "glGetTexParameteriv(" + arg0 + "," + arg1 + "," + arg2 + "," + arg3
         + ")");
      gl.glGetTexParameteriv(arg0, arg1, arg2, arg3);
      if (checkForErrors) {
         GLSupport.checkAndPrintGLError(gl);
      }
   }

   public void glGetTexParameteriv(int arg0, int arg1, IntBuffer arg2) {
      System.out.println(
         "glGetTexParameteriv(" + arg0 + "," + arg1 + "," + arg2 + ")");
      gl.glGetTexParameteriv(arg0, arg1, arg2);
      if (checkForErrors) {
         GLSupport.checkAndPrintGLError(gl);
      }
   }

   public void glGetTransformFeedbackVarying(
      int arg0, int arg1, int arg2, int[] arg3, int arg4, int[] arg5, int arg6,
      int[] arg7, int arg8, byte[] arg9, int arg10) {
      gl.glGetTransformFeedbackVarying(
         arg0, arg1, arg2, arg3, arg4, arg5, arg6, arg7, arg8, arg9, arg10);
      if (checkForErrors) {
         GLSupport.checkAndPrintGLError(gl);
      }
   }

   public void glGetTransformFeedbackVarying(
      int arg0, int arg1, int arg2, IntBuffer arg3, IntBuffer arg4,
      IntBuffer arg5, ByteBuffer arg6) {
      gl.glGetTransformFeedbackVarying(
         arg0, arg1, arg2, arg3, arg4, arg5, arg6);
      if (checkForErrors) {
         GLSupport.checkAndPrintGLError(gl);
      }
   }

   public int glGetUniformBlockIndex(int arg0, String arg1) {
      System.out.println("glGetUniformBlockIndex(" + arg0 + "," + arg1 + ")");
      int out = gl.glGetUniformBlockIndex(arg0, arg1);
      if (checkForErrors) {
         GLSupport.checkAndPrintGLError(gl);
      }
      return out;
   }

   public void glGetUniformIndices(
      int arg0, int arg1, String[] arg2, int[] arg3, int arg4) {
      System.out.println(
         "glGetUniformIndices(" + arg0 + "," + arg1 + "," + arg2 + "," + arg3
         + "," + arg4 + ")");
      gl.glGetUniformIndices(arg0, arg1, arg2, arg3, arg4);
      if (checkForErrors) {
         GLSupport.checkAndPrintGLError(gl);
      }
   }

   public void glGetUniformIndices(
      int arg0, int arg1, String[] arg2, IntBuffer arg3) {
      System.out.println(
         "glGetUniformIndices(" + arg0 + "," + arg1 + "," + arg2 + "," + arg3
         + ")");
      gl.glGetUniformIndices(arg0, arg1, arg2, arg3);
      if (checkForErrors) {
         GLSupport.checkAndPrintGLError(gl);
      }
   }

   public int glGetUniformLocation(int arg0, String arg1) {
      System.out.println("glGetUniformLocation(" + arg0 + "," + arg1 + ")");
      int out = gl.glGetUniformLocation(arg0, arg1);
      if (checkForErrors) {
         GLSupport.checkAndPrintGLError(gl);
      }
      return out;
   }

   public void glGetUniformfv(int arg0, int arg1, float[] arg2, int arg3) {
      System.out.println(
         "glGetUniformfv(" + arg0 + "," + arg1 + "," + arg2 + "," + arg3 + ")");
      gl.glGetUniformfv(arg0, arg1, arg2, arg3);
      if (checkForErrors) {
         GLSupport.checkAndPrintGLError(gl);
      }
   }

   public void glGetUniformfv(int arg0, int arg1, FloatBuffer arg2) {
      System.out
      .println("glGetUniformfv(" + arg0 + "," + arg1 + "," + arg2 + ")");
      gl.glGetUniformfv(arg0, arg1, arg2);
      if (checkForErrors) {
         GLSupport.checkAndPrintGLError(gl);
      }
   }

   public void glGetUniformiv(int arg0, int arg1, int[] arg2, int arg3) {
      System.out.println(
         "glGetUniformiv(" + arg0 + "," + arg1 + "," + arg2 + "," + arg3 + ")");
      gl.glGetUniformiv(arg0, arg1, arg2, arg3);
      if (checkForErrors) {
         GLSupport.checkAndPrintGLError(gl);
      }
   }

   public void glGetUniformiv(int arg0, int arg1, IntBuffer arg2) {
      System.out
      .println("glGetUniformiv(" + arg0 + "," + arg1 + "," + arg2 + ")");
      gl.glGetUniformiv(arg0, arg1, arg2);
      if (checkForErrors) {
         GLSupport.checkAndPrintGLError(gl);
      }
   }

   public void glGetUniformui64vNV(int arg0, int arg1, long[] arg2, int arg3) {
      System.out.println(
         "glGetUniformui64vNV(" + arg0 + "," + arg1 + "," + arg2 + "," + arg3
         + ")");
      gl.glGetUniformui64vNV(arg0, arg1, arg2, arg3);
      if (checkForErrors) {
         GLSupport.checkAndPrintGLError(gl);
      }
   }

   public void glGetUniformui64vNV(int arg0, int arg1, LongBuffer arg2) {
      System.out.println(
         "glGetUniformui64vNV(" + arg0 + "," + arg1 + "," + arg2 + ")");
      gl.glGetUniformui64vNV(arg0, arg1, arg2);
      if (checkForErrors) {
         GLSupport.checkAndPrintGLError(gl);
      }
   }

   public void glGetUniformuiv(int arg0, int arg1, int[] arg2, int arg3) {
      System.out.println(
         "glGetUniformuiv(" + arg0 + "," + arg1 + "," + arg2 + "," + arg3
         + ")");
      gl.glGetUniformuiv(arg0, arg1, arg2, arg3);
      if (checkForErrors) {
         GLSupport.checkAndPrintGLError(gl);
      }
   }

   public void glGetUniformuiv(int arg0, int arg1, IntBuffer arg2) {
      System.out
      .println("glGetUniformuiv(" + arg0 + "," + arg1 + "," + arg2 + ")");
      gl.glGetUniformuiv(arg0, arg1, arg2);
      if (checkForErrors) {
         GLSupport.checkAndPrintGLError(gl);
      }
   }

   public void glGetVertexAttribIiv(int arg0, int arg1, int[] arg2, int arg3) {
      System.out.println(
         "glGetVertexAttribIiv(" + arg0 + "," + arg1 + "," + arg2 + "," + arg3
         + ")");
      gl.glGetVertexAttribIiv(arg0, arg1, arg2, arg3);
      if (checkForErrors) {
         GLSupport.checkAndPrintGLError(gl);
      }
   }

   public void glGetVertexAttribIiv(int arg0, int arg1, IntBuffer arg2) {
      System.out.println(
         "glGetVertexAttribIiv(" + arg0 + "," + arg1 + "," + arg2 + ")");
      gl.glGetVertexAttribIiv(arg0, arg1, arg2);
      if (checkForErrors) {
         GLSupport.checkAndPrintGLError(gl);
      }
   }

   public void glGetVertexAttribIuiv(int arg0, int arg1, int[] arg2, int arg3) {
      System.out.println(
         "glGetVertexAttribIuiv(" + arg0 + "," + arg1 + "," + arg2 + "," + arg3
         + ")");
      gl.glGetVertexAttribIuiv(arg0, arg1, arg2, arg3);
      if (checkForErrors) {
         GLSupport.checkAndPrintGLError(gl);
      }
   }

   public void glGetVertexAttribIuiv(int arg0, int arg1, IntBuffer arg2) {
      System.out.println(
         "glGetVertexAttribIuiv(" + arg0 + "," + arg1 + "," + arg2 + ")");
      gl.glGetVertexAttribIuiv(arg0, arg1, arg2);
      if (checkForErrors) {
         GLSupport.checkAndPrintGLError(gl);
      }
   }

   public void glGetVertexAttribdv(
      int arg0, int arg1, double[] arg2, int arg3) {
      System.out.println(
         "glGetVertexAttribdv(" + arg0 + "," + arg1 + "," + arg2 + "," + arg3
         + ")");
      gl.glGetVertexAttribdv(arg0, arg1, arg2, arg3);
      if (checkForErrors) {
         GLSupport.checkAndPrintGLError(gl);
      }
   }

   public void glGetVertexAttribdv(int arg0, int arg1, DoubleBuffer arg2) {
      System.out.println(
         "glGetVertexAttribdv(" + arg0 + "," + arg1 + "," + arg2 + ")");
      gl.glGetVertexAttribdv(arg0, arg1, arg2);
      if (checkForErrors) {
         GLSupport.checkAndPrintGLError(gl);
      }
   }

   public void glGetVertexAttribfv(int arg0, int arg1, float[] arg2, int arg3) {
      System.out.println(
         "glGetVertexAttribfv(" + arg0 + "," + arg1 + "," + arg2 + "," + arg3
         + ")");
      gl.glGetVertexAttribfv(arg0, arg1, arg2, arg3);
      if (checkForErrors) {
         GLSupport.checkAndPrintGLError(gl);
      }
   }

   public void glGetVertexAttribfv(int arg0, int arg1, FloatBuffer arg2) {
      System.out.println(
         "glGetVertexAttribfv(" + arg0 + "," + arg1 + "," + arg2 + ")");
      gl.glGetVertexAttribfv(arg0, arg1, arg2);
      if (checkForErrors) {
         GLSupport.checkAndPrintGLError(gl);
      }
   }

   public void glGetVertexAttribiv(int arg0, int arg1, int[] arg2, int arg3) {
      System.out.println(
         "glGetVertexAttribiv(" + arg0 + "," + arg1 + "," + arg2 + "," + arg3
         + ")");
      gl.glGetVertexAttribiv(arg0, arg1, arg2, arg3);
      if (checkForErrors) {
         GLSupport.checkAndPrintGLError(gl);
      }
   }

   public void glGetVertexAttribiv(int arg0, int arg1, IntBuffer arg2) {
      System.out.println(
         "glGetVertexAttribiv(" + arg0 + "," + arg1 + "," + arg2 + ")");
      gl.glGetVertexAttribiv(arg0, arg1, arg2);
      if (checkForErrors) {
         GLSupport.checkAndPrintGLError(gl);
      }
   }

   public void glGetnCompressedTexImage(
      int arg0, int arg1, int arg2, Buffer arg3) {
      System.out.println(
         "glGetnCompressedTexImage(" + arg0 + "," + arg1 + "," + arg2 + ","
            + arg3 + ")");
      gl.glGetnCompressedTexImage(arg0, arg1, arg2, arg3);
      if (checkForErrors) {
         GLSupport.checkAndPrintGLError(gl);
      }
   }

   public void glGetnTexImage(
      int arg0, int arg1, int arg2, int arg3, int arg4, Buffer arg5) {
      System.out.println(
         "glGetnTexImage(" + arg0 + "," + arg1 + "," + arg2 + "," + arg3 + ","
            + arg4 + "," + arg5 + ")");
      gl.glGetnTexImage(arg0, arg1, arg2, arg3, arg4, arg5);
      if (checkForErrors) {
         GLSupport.checkAndPrintGLError(gl);
      }
   }

   public void glGetnUniformdv(
      int arg0, int arg1, int arg2, double[] arg3, int arg4) {
      System.out.println(
         "glGetnUniformdv(" + arg0 + "," + arg1 + "," + arg2 + "," + arg3 + ","
            + arg4 + ")");
      gl.glGetnUniformdv(arg0, arg1, arg2, arg3, arg4);
      if (checkForErrors) {
         GLSupport.checkAndPrintGLError(gl);
      }
   }

   public void glGetnUniformdv(
      int arg0, int arg1, int arg2, DoubleBuffer arg3) {
      System.out.println(
         "glGetnUniformdv(" + arg0 + "," + arg1 + "," + arg2 + "," + arg3
         + ")");
      gl.glGetnUniformdv(arg0, arg1, arg2, arg3);
      if (checkForErrors) {
         GLSupport.checkAndPrintGLError(gl);
      }
   }

   public void glGetnUniformfv(
      int arg0, int arg1, int arg2, float[] arg3, int arg4) {
      System.out.println(
         "glGetnUniformfv(" + arg0 + "," + arg1 + "," + arg2 + "," + arg3 + ","
            + arg4 + ")");
      gl.glGetnUniformfv(arg0, arg1, arg2, arg3, arg4);
      if (checkForErrors) {
         GLSupport.checkAndPrintGLError(gl);
      }
   }

   public void glGetnUniformfv(int arg0, int arg1, int arg2, FloatBuffer arg3) {
      System.out.println(
         "glGetnUniformfv(" + arg0 + "," + arg1 + "," + arg2 + "," + arg3
         + ")");
      gl.glGetnUniformfv(arg0, arg1, arg2, arg3);
      if (checkForErrors) {
         GLSupport.checkAndPrintGLError(gl);
      }
   }

   public void glGetnUniformiv(
      int arg0, int arg1, int arg2, int[] arg3, int arg4) {
      System.out.println(
         "glGetnUniformiv(" + arg0 + "," + arg1 + "," + arg2 + "," + arg3 + ","
            + arg4 + ")");
      gl.glGetnUniformiv(arg0, arg1, arg2, arg3, arg4);
      if (checkForErrors) {
         GLSupport.checkAndPrintGLError(gl);
      }
   }

   public void glGetnUniformiv(int arg0, int arg1, int arg2, IntBuffer arg3) {
      System.out.println(
         "glGetnUniformiv(" + arg0 + "," + arg1 + "," + arg2 + "," + arg3
         + ")");
      gl.glGetnUniformiv(arg0, arg1, arg2, arg3);
      if (checkForErrors) {
         GLSupport.checkAndPrintGLError(gl);
      }
   }

   public void glGetnUniformuiv(
      int arg0, int arg1, int arg2, int[] arg3, int arg4) {
      System.out.println(
         "glGetnUniformuiv(" + arg0 + "," + arg1 + "," + arg2 + "," + arg3 + ","
            + arg4 + ")");
      gl.glGetnUniformuiv(arg0, arg1, arg2, arg3, arg4);
      if (checkForErrors) {
         GLSupport.checkAndPrintGLError(gl);
      }
   }

   public void glGetnUniformuiv(int arg0, int arg1, int arg2, IntBuffer arg3) {
      System.out.println(
         "glGetnUniformuiv(" + arg0 + "," + arg1 + "," + arg2 + "," + arg3
         + ")");
      gl.glGetnUniformuiv(arg0, arg1, arg2, arg3);
      if (checkForErrors) {
         GLSupport.checkAndPrintGLError(gl);
      }
   }

   public void glHint(int arg0, int arg1) {
      System.out.println("glHint(" + arg0 + "," + arg1 + ")");
      gl.glHint(arg0, arg1);
      if (checkForErrors) {
         GLSupport.checkAndPrintGLError(gl);
      }
   }

   public long glImportSyncEXT(int arg0, long arg1, int arg2) {
      System.out
      .println("glImportSyncEXT(" + arg0 + "," + arg1 + "," + arg2 + ")");
      long out = gl.glImportSyncEXT(arg0, arg1, arg2);
      if (checkForErrors) {
         GLSupport.checkAndPrintGLError(gl);
      }
      return out;
   }

   public void glIndexFormatNV(int arg0, int arg1) {
      System.out.println("glIndexFormatNV(" + arg0 + "," + arg1 + ")");
      gl.glIndexFormatNV(arg0, arg1);
      if (checkForErrors) {
         GLSupport.checkAndPrintGLError(gl);
      }
   }

   public boolean glIsBuffer(int arg0) {
      System.out.println("glIsBuffer(" + arg0 + ")");
      boolean out = gl.glIsBuffer(arg0);
      if (checkForErrors) {
         GLSupport.checkAndPrintGLError(gl);
      }
      return out;
   }

   public boolean glIsBufferResidentNV(int arg0) {
      System.out.println("glIsBufferResidentNV(" + arg0 + ")");
      boolean out = gl.glIsBufferResidentNV(arg0);
      if (checkForErrors) {
         GLSupport.checkAndPrintGLError(gl);
      }
      return out;
   }

   public boolean glIsEnabled(int arg0) {
      System.out.println("glIsEnabled(" + arg0 + ")");
      boolean out = gl.glIsEnabled(arg0);
      if (checkForErrors) {
         GLSupport.checkAndPrintGLError(gl);
      }
      return out;
   }

   public boolean glIsEnabledi(int arg0, int arg1) {
      System.out.println("glIsEnabledi(" + arg0 + "," + arg1 + ")");
      boolean out = gl.glIsEnabledi(arg0, arg1);
      if (checkForErrors) {
         GLSupport.checkAndPrintGLError(gl);
      }
      return out;
   }

   public boolean glIsFramebuffer(int arg0) {
      System.out.println("glIsFramebuffer(" + arg0 + ")");
      boolean out = gl.glIsFramebuffer(arg0);
      if (checkForErrors) {
         GLSupport.checkAndPrintGLError(gl);
      }
      return out;
   }

   public boolean glIsNamedBufferResidentNV(int arg0) {
      System.out.println("glIsNamedBufferResidentNV(" + arg0 + ")");
      boolean out = gl.glIsNamedBufferResidentNV(arg0);
      if (checkForErrors) {
         GLSupport.checkAndPrintGLError(gl);
      }
      return out;
   }

   public boolean glIsNamedStringARB(int arg0, String arg1) {
      System.out.println("glIsNamedStringARB(" + arg0 + "," + arg1 + ")");
      boolean out = gl.glIsNamedStringARB(arg0, arg1);
      if (checkForErrors) {
         GLSupport.checkAndPrintGLError(gl);
      }
      return out;
   }

   public boolean glIsProgram(int arg0) {
      System.out.println("glIsProgram(" + arg0 + ")");
      boolean out = gl.glIsProgram(arg0);
      if (checkForErrors) {
         GLSupport.checkAndPrintGLError(gl);
      }
      return out;
   }

   public boolean glIsQuery(int arg0) {
      System.out.println("glIsQuery(" + arg0 + ")");
      boolean out = gl.glIsQuery(arg0);
      if (checkForErrors) {
         GLSupport.checkAndPrintGLError(gl);
      }
      return out;
   }

   public boolean glIsRenderbuffer(int arg0) {
      System.out.println("glIsRenderbuffer(" + arg0 + ")");
      boolean out = gl.glIsRenderbuffer(arg0);
      if (checkForErrors) {
         GLSupport.checkAndPrintGLError(gl);
      }
      return out;
   }

   public boolean glIsSampler(int arg0) {
      System.out.println("glIsSampler(" + arg0 + ")");
      boolean out = gl.glIsSampler(arg0);
      if (checkForErrors) {
         GLSupport.checkAndPrintGLError(gl);
      }
      return out;
   }

   public boolean glIsShader(int arg0) {
      System.out.println("glIsShader(" + arg0 + ")");
      boolean out = gl.glIsShader(arg0);
      if (checkForErrors) {
         GLSupport.checkAndPrintGLError(gl);
      }
      return out;
   }

   public boolean glIsSync(long arg0) {
      System.out.println("glIsSync(" + arg0 + ")");
      boolean out = gl.glIsSync(arg0);
      if (checkForErrors) {
         GLSupport.checkAndPrintGLError(gl);
      }
      return out;
   }

   public boolean glIsTexture(int arg0) {
      System.out.println("glIsTexture(" + arg0 + ")");
      boolean out = gl.glIsTexture(arg0);
      if (checkForErrors) {
         GLSupport.checkAndPrintGLError(gl);
      }
      return out;
   }

   public boolean glIsVertexArray(int arg0) {
      System.out.println("glIsVertexArray(" + arg0 + ")");
      boolean out = gl.glIsVertexArray(arg0);
      if (checkForErrors) {
         GLSupport.checkAndPrintGLError(gl);
      }
      return out;
   }

   public void glLineWidth(float arg0) {
      System.out.println("glLineWidth(" + arg0 + ")");
      gl.glLineWidth(arg0);
      if (checkForErrors) {
         GLSupport.checkAndPrintGLError(gl);
      }
   }

   public void glLinkProgram(int arg0) {
      System.out.println("glLinkProgram(" + arg0 + ")");
      gl.glLinkProgram(arg0);
      if (checkForErrors) {
         GLSupport.checkAndPrintGLError(gl);
      }
   }

   public void glLogicOp(int arg0) {
      System.out.println("glLogicOp(" + arg0 + ")");
      gl.glLogicOp(arg0);
      if (checkForErrors) {
         GLSupport.checkAndPrintGLError(gl);
      }
   }

   public void glMakeBufferNonResidentNV(int arg0) {
      System.out.println("glMakeBufferNonResidentNV(" + arg0 + ")");
      gl.glMakeBufferNonResidentNV(arg0);
      if (checkForErrors) {
         GLSupport.checkAndPrintGLError(gl);
      }
   }

   public void glMakeBufferResidentNV(int arg0, int arg1) {
      System.out.println("glMakeBufferResidentNV(" + arg0 + "," + arg1 + ")");
      gl.glMakeBufferResidentNV(arg0, arg1);
      if (checkForErrors) {
         GLSupport.checkAndPrintGLError(gl);
      }
   }

   public void glMakeNamedBufferNonResidentNV(int arg0) {
      System.out.println("glMakeNamedBufferNonResidentNV(" + arg0 + ")");
      gl.glMakeNamedBufferNonResidentNV(arg0);
      if (checkForErrors) {
         GLSupport.checkAndPrintGLError(gl);
      }
   }

   public void glMakeNamedBufferResidentNV(int arg0, int arg1) {
      System.out
      .println("glMakeNamedBufferResidentNV(" + arg0 + "," + arg1 + ")");
      gl.glMakeNamedBufferResidentNV(arg0, arg1);
      if (checkForErrors) {
         GLSupport.checkAndPrintGLError(gl);
      }
   }

   public ByteBuffer glMapBuffer(int arg0, int arg1) {
      System.out.println("glMapBuffer(" + arg0 + "," + arg1 + ")");
      ByteBuffer out = gl.glMapBuffer(arg0, arg1);
      if (checkForErrors) {
         GLSupport.checkAndPrintGLError(gl);
      }
      return out;
   }

   public ByteBuffer glMapBufferRange(
      int arg0, long arg1, long arg2, int arg3) {
      System.out.println(
         "glMapBufferRange(" + arg0 + "," + arg1 + "," + arg2 + "," + arg3
         + ")");
      ByteBuffer out = gl.glMapBufferRange(arg0, arg1, arg2, arg3);
      if (checkForErrors) {
         GLSupport.checkAndPrintGLError(gl);
      }
      return out;
   }

   public void glMultiDrawArrays(
      int arg0, int[] arg1, int arg2, int[] arg3, int arg4, int arg5) {
      System.out.println(
         "glMultiDrawArrays(" + arg0 + "," + arg1 + "," + arg2 + "," + arg3
         + "," + arg4 + "," + arg5 + ")");
      gl.glMultiDrawArrays(arg0, arg1, arg2, arg3, arg4, arg5);
      if (checkForErrors) {
         GLSupport.checkAndPrintGLError(gl);
      }
   }

   public void glMultiDrawArrays(
      int arg0, IntBuffer arg1, IntBuffer arg2, int arg3) {
      System.out.println(
         "glMultiDrawArrays(" + arg0 + "," + arg1 + "," + arg2 + "," + arg3
         + ")");
      gl.glMultiDrawArrays(arg0, arg1, arg2, arg3);
      if (checkForErrors) {
         GLSupport.checkAndPrintGLError(gl);
      }
   }

   public void glMultiDrawArraysIndirectAMD(
      int arg0, Buffer arg1, int arg2, int arg3) {
      System.out.println(
         "glMultiDrawArraysIndirectAMD(" + arg0 + "," + arg1 + "," + arg2 + ","
            + arg3 + ")");
      gl.glMultiDrawArraysIndirectAMD(arg0, arg1, arg2, arg3);
      if (checkForErrors) {
         GLSupport.checkAndPrintGLError(gl);
      }
   }

   public void glMultiDrawElements(
      int arg0, IntBuffer arg1, int arg2, PointerBuffer arg3, int arg4) {
      System.out.println(
         "glMultiDrawElements(" + arg0 + "," + arg1 + "," + arg2 + "," + arg3
         + "," + arg4 + ")");
      gl.glMultiDrawElements(arg0, arg1, arg2, arg3, arg4);
      if (checkForErrors) {
         GLSupport.checkAndPrintGLError(gl);
      }
   }

   public void glMultiDrawElementsBaseVertex(
      int arg0, IntBuffer arg1, int arg2, PointerBuffer arg3, int arg4,
      IntBuffer arg5) {
      gl.glMultiDrawElementsBaseVertex(arg0, arg1, arg2, arg3, arg4, arg5);
      if (checkForErrors) {
         GLSupport.checkAndPrintGLError(gl);
      }
   }

   public void glMultiDrawElementsIndirectAMD(
      int arg0, int arg1, Buffer arg2, int arg3, int arg4) {
      System.out.println(
         "glMultiDrawElementsIndirectAMD(" + arg0 + "," + arg1 + "," + arg2
         + "," + arg3 + "," + arg4 + ")");
      gl.glMultiDrawElementsIndirectAMD(arg0, arg1, arg2, arg3, arg4);
      if (checkForErrors) {
         GLSupport.checkAndPrintGLError(gl);
      }
   }

   public void glMultiTexCoordP1ui(int arg0, int arg1, int arg2) {
      // XXX not implemented
   }

   public void glMultiTexCoordP1uiv(int arg0, int arg1, int[] arg2, int arg3) {
      // XXX not implemented
   }

   public void glMultiTexCoordP1uiv(int arg0, int arg1, IntBuffer arg2) {
      // XXX not implemented
   }

   public void glMultiTexCoordP2ui(int arg0, int arg1, int arg2) {
      // XXX not implemented
   }

   public void glMultiTexCoordP2uiv(int arg0, int arg1, int[] arg2, int arg3) {
      // XXX not implemented
   }

   public void glMultiTexCoordP2uiv(int arg0, int arg1, IntBuffer arg2) {
      // XXX not implemented
   }

   public void glMultiTexCoordP3ui(int arg0, int arg1, int arg2) {
      // XXX not implemented
   }

   public void glMultiTexCoordP3uiv(int arg0, int arg1, int[] arg2, int arg3) {
      // XXX not implemented
   }

   public void glMultiTexCoordP3uiv(int arg0, int arg1, IntBuffer arg2) {
      // XXX not implemented
   }

   public void glMultiTexCoordP4ui(int arg0, int arg1, int arg2) {
      // XXX not implemented
   }

   public void glMultiTexCoordP4uiv(int arg0, int arg1, int[] arg2, int arg3) {
      // XXX not implemented
   }

   public void glMultiTexCoordP4uiv(int arg0, int arg1, IntBuffer arg2) {
      // XXX not implemented
   }

   public void glNamedFramebufferParameteriEXT(int arg0, int arg1, int arg2) {
      // XXX not implemented
   }

   public void glNamedStringARB(
      int arg0, int arg1, String arg2, int arg3, String arg4) {
      System.out.println(
         "glNamedStringARB(" + arg0 + "," + arg1 + "," + arg2 + "," + arg3 + ","
            + arg4 + ")");
      gl.glNamedStringARB(arg0, arg1, arg2, arg3, arg4);
      if (checkForErrors) {
         GLSupport.checkAndPrintGLError(gl);
      }
   }

   public void glNormalFormatNV(int arg0, int arg1) {
      System.out.println("glNormalFormatNV(" + arg0 + "," + arg1 + ")");
      gl.glNormalFormatNV(arg0, arg1);
      if (checkForErrors) {
         GLSupport.checkAndPrintGLError(gl);
      }
   }

   public void glNormalP3ui(int arg0, int arg1) {
      // XXX not implemented
   }

   public void glNormalP3uiv(int arg0, int[] arg1, int arg2) {
      // XXX not implemented
   }

   public void glNormalP3uiv(int arg0, IntBuffer arg1) {
      // XXX not implemented
   }

   public void glObjectLabel(
      int arg0, int arg1, int arg2, byte[] arg3, int arg4) {
      System.out.println(
         "glObjectLabel(" + arg0 + "," + arg1 + "," + arg2 + "," + arg3 + ","
            + arg4 + ")");
      gl.glObjectLabel(arg0, arg1, arg2, arg3, arg4);
      if (checkForErrors) {
         GLSupport.checkAndPrintGLError(gl);
      }
   }

   public void glObjectLabel(int arg0, int arg1, int arg2, ByteBuffer arg3) {
      System.out.println(
         "glObjectLabel(" + arg0 + "," + arg1 + "," + arg2 + "," + arg3 + ")");
      gl.glObjectLabel(arg0, arg1, arg2, arg3);
      if (checkForErrors) {
         GLSupport.checkAndPrintGLError(gl);
      }
   }

   public void glObjectPtrLabel(Buffer arg0, int arg1, byte[] arg2, int arg3) {
      System.out.println(
         "glObjectPtrLabel(" + arg0 + "," + arg1 + "," + arg2 + "," + arg3
         + ")");
      gl.glObjectPtrLabel(arg0, arg1, arg2, arg3);
      if (checkForErrors) {
         GLSupport.checkAndPrintGLError(gl);
      }
   }

   public void glObjectPtrLabel(Buffer arg0, int arg1, ByteBuffer arg2) {
      System.out
      .println("glObjectPtrLabel(" + arg0 + "," + arg1 + "," + arg2 + ")");
      gl.glObjectPtrLabel(arg0, arg1, arg2);
      if (checkForErrors) {
         GLSupport.checkAndPrintGLError(gl);
      }
   }

   public void glPixelStoref(int arg0, float arg1) {
      System.out.println("glPixelStoref(" + arg0 + "," + arg1 + ")");
      gl.glPixelStoref(arg0, arg1);
      if (checkForErrors) {
         GLSupport.checkAndPrintGLError(gl);
      }
   }

   public void glPixelStorei(int arg0, int arg1) {
      System.out.println("glPixelStorei(" + arg0 + "," + arg1 + ")");
      gl.glPixelStorei(arg0, arg1);
      if (checkForErrors) {
         GLSupport.checkAndPrintGLError(gl);
      }
   }

   public void glPointParameterf(int arg0, float arg1) {
      System.out.println("glPointParameterf(" + arg0 + "," + arg1 + ")");
      gl.glPointParameterf(arg0, arg1);
      if (checkForErrors) {
         GLSupport.checkAndPrintGLError(gl);
      }
   }

   public void glPointParameterfv(int arg0, float[] arg1, int arg2) {
      System.out
      .println("glPointParameterfv(" + arg0 + "," + arg1 + "," + arg2 + ")");
      gl.glPointParameterfv(arg0, arg1, arg2);
      if (checkForErrors) {
         GLSupport.checkAndPrintGLError(gl);
      }
   }

   public void glPointParameterfv(int arg0, FloatBuffer arg1) {
      System.out.println("glPointParameterfv(" + arg0 + "," + arg1 + ")");
      gl.glPointParameterfv(arg0, arg1);
      if (checkForErrors) {
         GLSupport.checkAndPrintGLError(gl);
      }
   }

   public void glPointParameteri(int arg0, int arg1) {
      System.out.println("glPointParameteri(" + arg0 + "," + arg1 + ")");
      gl.glPointParameteri(arg0, arg1);
      if (checkForErrors) {
         GLSupport.checkAndPrintGLError(gl);
      }
   }

   public void glPointParameteriv(int arg0, int[] arg1, int arg2) {
      System.out
      .println("glPointParameteriv(" + arg0 + "," + arg1 + "," + arg2 + ")");
      gl.glPointParameteriv(arg0, arg1, arg2);
      if (checkForErrors) {
         GLSupport.checkAndPrintGLError(gl);
      }
   }

   public void glPointParameteriv(int arg0, IntBuffer arg1) {
      System.out.println("glPointParameteriv(" + arg0 + "," + arg1 + ")");
      gl.glPointParameteriv(arg0, arg1);
      if (checkForErrors) {
         GLSupport.checkAndPrintGLError(gl);
      }
   }

   public void glPointSize(float arg0) {
      System.out.println("glPointSize(" + arg0 + ")");
      gl.glPointSize(arg0);
      if (checkForErrors) {
         GLSupport.checkAndPrintGLError(gl);
      }
   }

   public void glPolygonMode(int arg0, int arg1) {
      System.out.println("glPolygonMode(" + arg0 + "," + arg1 + ")");
      gl.glPolygonMode(arg0, arg1);
      if (checkForErrors) {
         GLSupport.checkAndPrintGLError(gl);
      }
   }

   public void glPolygonOffset(float arg0, float arg1) {
      System.out.println("glPolygonOffset(" + arg0 + "," + arg1 + ")");
      gl.glPolygonOffset(arg0, arg1);
      if (checkForErrors) {
         GLSupport.checkAndPrintGLError(gl);
      }
   }

   public void glPopDebugGroup() {
      System.out.println("glPopDebugGroup()");
      gl.glPopDebugGroup();
      if (checkForErrors) {
         GLSupport.checkAndPrintGLError(gl);
      }
   }

   public void glPrimitiveRestartIndex(int arg0) {
      System.out.println("glPrimitiveRestartIndex(" + arg0 + ")");
      gl.glPrimitiveRestartIndex(arg0);
      if (checkForErrors) {
         GLSupport.checkAndPrintGLError(gl);
      }
   }

   public void glProgramBinary(int arg0, int arg1, Buffer arg2, int arg3) {
      System.out.println(
         "glProgramBinary(" + arg0 + "," + arg1 + "," + arg2 + "," + arg3
         + ")");
      gl.glProgramBinary(arg0, arg1, arg2, arg3);
      if (checkForErrors) {
         GLSupport.checkAndPrintGLError(gl);
      }
   }

   public void glProgramParameteriARB(int arg0, int arg1, int arg2) {
      System.out.println(
         "glProgramParameteriARB(" + arg0 + "," + arg1 + "," + arg2 + ")");
      gl.glProgramParameteriARB(arg0, arg1, arg2);
      if (checkForErrors) {
         GLSupport.checkAndPrintGLError(gl);
      }
   }

   public void glProgramUniformui64NV(int arg0, int arg1, long arg2) {
      System.out.println(
         "glProgramUniformui64NV(" + arg0 + "," + arg1 + "," + arg2 + ")");
      gl.glProgramUniformui64NV(arg0, arg1, arg2);
      if (checkForErrors) {
         GLSupport.checkAndPrintGLError(gl);
      }
   }

   public void glProgramUniformui64vNV(
      int arg0, int arg1, int arg2, long[] arg3, int arg4) {
      System.out.println(
         "glProgramUniformui64vNV(" + arg0 + "," + arg1 + "," + arg2 + ","
            + arg3 + "," + arg4 + ")");
      gl.glProgramUniformui64vNV(arg0, arg1, arg2, arg3, arg4);
      if (checkForErrors) {
         GLSupport.checkAndPrintGLError(gl);
      }
   }

   public void glProgramUniformui64vNV(
      int arg0, int arg1, int arg2, LongBuffer arg3) {
      System.out.println(
         "glProgramUniformui64vNV(" + arg0 + "," + arg1 + "," + arg2 + ","
            + arg3 + ")");
      gl.glProgramUniformui64vNV(arg0, arg1, arg2, arg3);
      if (checkForErrors) {
         GLSupport.checkAndPrintGLError(gl);
      }
   }

   public void glProvokingVertex(int arg0) {
      System.out.println("glProvokingVertex(" + arg0 + ")");
      gl.glProvokingVertex(arg0);
      if (checkForErrors) {
         GLSupport.checkAndPrintGLError(gl);
      }
   }

   public void glPushDebugGroup(
      int arg0, int arg1, int arg2, byte[] arg3, int arg4) {
      System.out.println(
         "glPushDebugGroup(" + arg0 + "," + arg1 + "," + arg2 + "," + arg3 + ","
            + arg4 + ")");
      gl.glPushDebugGroup(arg0, arg1, arg2, arg3, arg4);
      if (checkForErrors) {
         GLSupport.checkAndPrintGLError(gl);
      }
   }

   public void glPushDebugGroup(int arg0, int arg1, int arg2, ByteBuffer arg3) {
      System.out.println(
         "glPushDebugGroup(" + arg0 + "," + arg1 + "," + arg2 + "," + arg3
         + ")");
      gl.glPushDebugGroup(arg0, arg1, arg2, arg3);
      if (checkForErrors) {
         GLSupport.checkAndPrintGLError(gl);
      }
   }

   public void glQueryCounter(int arg0, int arg1) {
      System.out.println("glQueryCounter(" + arg0 + "," + arg1 + ")");
      gl.glQueryCounter(arg0, arg1);
      if (checkForErrors) {
         GLSupport.checkAndPrintGLError(gl);
      }
   }

   public void glReadBuffer(int arg0) {
      System.out.println("glReadBuffer(" + arg0 + ")");
      gl.glReadBuffer(arg0);
      if (checkForErrors) {
         GLSupport.checkAndPrintGLError(gl);
      }
   }

   public void glReadPixels(
      int arg0, int arg1, int arg2, int arg3, int arg4, int arg5, Buffer arg6) {
      System.out.println(
         "glReadPixels(" + arg0 + "," + arg1 + "," + arg2 + "," + arg3 + ","
            + arg4 + "," + arg5 + "," + arg6 + ")");
      gl.glReadPixels(arg0, arg1, arg2, arg3, arg4, arg5, arg6);
      if (checkForErrors) {
         GLSupport.checkAndPrintGLError(gl);
      }
   }

   public void glReadPixels(
      int arg0, int arg1, int arg2, int arg3, int arg4, int arg5, long arg6) {
      System.out.println(
         "glReadPixels(" + arg0 + "," + arg1 + "," + arg2 + "," + arg3 + ","
            + arg4 + "," + arg5 + "," + arg6 + ")");
      gl.glReadPixels(arg0, arg1, arg2, arg3, arg4, arg5, arg6);
      if (checkForErrors) {
         GLSupport.checkAndPrintGLError(gl);
      }
   }

   public void glReadnPixels(
      int arg0, int arg1, int arg2, int arg3, int arg4, int arg5, int arg6,
      Buffer arg7) {
      gl.glReadnPixels(arg0, arg1, arg2, arg3, arg4, arg5, arg6, arg7);
      if (checkForErrors) {
         GLSupport.checkAndPrintGLError(gl);
      }
   }

   public void glReleaseShaderCompiler() {
      System.out.println("glReleaseShaderCompiler()");
      gl.glReleaseShaderCompiler();
      if (checkForErrors) {
         GLSupport.checkAndPrintGLError(gl);
      }
   }

   public void glRenderbufferStorage(int arg0, int arg1, int arg2, int arg3) {
      System.out.println(
         "glRenderbufferStorage(" + arg0 + "," + arg1 + "," + arg2 + "," + arg3
         + ")");
      gl.glRenderbufferStorage(arg0, arg1, arg2, arg3);
      if (checkForErrors) {
         GLSupport.checkAndPrintGLError(gl);
      }
   }

   public void glRenderbufferStorageMultisample(
      int arg0, int arg1, int arg2, int arg3, int arg4) {
      System.out.println(
         "glRenderbufferStorageMultisample(" + arg0 + "," + arg1 + "," + arg2
         + "," + arg3 + "," + arg4 + ")");
      gl.glRenderbufferStorageMultisample(arg0, arg1, arg2, arg3, arg4);
      if (checkForErrors) {
         GLSupport.checkAndPrintGLError(gl);
      }
   }

   public void glSampleCoverage(float arg0, boolean arg1) {
      System.out.println("glSampleCoverage(" + arg0 + "," + arg1 + ")");
      gl.glSampleCoverage(arg0, arg1);
      if (checkForErrors) {
         GLSupport.checkAndPrintGLError(gl);
      }
   }

   public void glSampleMaski(int arg0, int arg1) {
      System.out.println("glSampleMaski(" + arg0 + "," + arg1 + ")");
      gl.glSampleMaski(arg0, arg1);
      if (checkForErrors) {
         GLSupport.checkAndPrintGLError(gl);
      }
   }

   public void glSamplerParameterIiv(int arg0, int arg1, int[] arg2, int arg3) {
      System.out.println(
         "glSamplerParameterIiv(" + arg0 + "," + arg1 + "," + arg2 + "," + arg3
         + ")");
      gl.glSamplerParameterIiv(arg0, arg1, arg2, arg3);
      if (checkForErrors) {
         GLSupport.checkAndPrintGLError(gl);
      }
   }

   public void glSamplerParameterIiv(int arg0, int arg1, IntBuffer arg2) {
      System.out.println(
         "glSamplerParameterIiv(" + arg0 + "," + arg1 + "," + arg2 + ")");
      gl.glSamplerParameterIiv(arg0, arg1, arg2);
      if (checkForErrors) {
         GLSupport.checkAndPrintGLError(gl);
      }
   }

   public void glSamplerParameterIuiv(
      int arg0, int arg1, int[] arg2, int arg3) {
      System.out.println(
         "glSamplerParameterIuiv(" + arg0 + "," + arg1 + "," + arg2 + "," + arg3
         + ")");
      gl.glSamplerParameterIuiv(arg0, arg1, arg2, arg3);
      if (checkForErrors) {
         GLSupport.checkAndPrintGLError(gl);
      }
   }

   public void glSamplerParameterIuiv(int arg0, int arg1, IntBuffer arg2) {
      System.out.println(
         "glSamplerParameterIuiv(" + arg0 + "," + arg1 + "," + arg2 + ")");
      gl.glSamplerParameterIuiv(arg0, arg1, arg2);
      if (checkForErrors) {
         GLSupport.checkAndPrintGLError(gl);
      }
   }

   public void glSamplerParameterf(int arg0, int arg1, float arg2) {
      System.out.println(
         "glSamplerParameterf(" + arg0 + "," + arg1 + "," + arg2 + ")");
      gl.glSamplerParameterf(arg0, arg1, arg2);
      if (checkForErrors) {
         GLSupport.checkAndPrintGLError(gl);
      }
   }

   public void glSamplerParameterfv(
      int arg0, int arg1, float[] arg2, int arg3) {
      System.out.println(
         "glSamplerParameterfv(" + arg0 + "," + arg1 + "," + arg2 + "," + arg3
         + ")");
      gl.glSamplerParameterfv(arg0, arg1, arg2, arg3);
      if (checkForErrors) {
         GLSupport.checkAndPrintGLError(gl);
      }
   }

   public void glSamplerParameterfv(int arg0, int arg1, FloatBuffer arg2) {
      System.out.println(
         "glSamplerParameterfv(" + arg0 + "," + arg1 + "," + arg2 + ")");
      gl.glSamplerParameterfv(arg0, arg1, arg2);
      if (checkForErrors) {
         GLSupport.checkAndPrintGLError(gl);
      }
   }

   public void glSamplerParameteri(int arg0, int arg1, int arg2) {
      System.out.println(
         "glSamplerParameteri(" + arg0 + "," + arg1 + "," + arg2 + ")");
      gl.glSamplerParameteri(arg0, arg1, arg2);
      if (checkForErrors) {
         GLSupport.checkAndPrintGLError(gl);
      }
   }

   public void glSamplerParameteriv(int arg0, int arg1, int[] arg2, int arg3) {
      System.out.println(
         "glSamplerParameteriv(" + arg0 + "," + arg1 + "," + arg2 + "," + arg3
         + ")");
      gl.glSamplerParameteriv(arg0, arg1, arg2, arg3);
      if (checkForErrors) {
         GLSupport.checkAndPrintGLError(gl);
      }
   }

   public void glSamplerParameteriv(int arg0, int arg1, IntBuffer arg2) {
      System.out.println(
         "glSamplerParameteriv(" + arg0 + "," + arg1 + "," + arg2 + ")");
      gl.glSamplerParameteriv(arg0, arg1, arg2);
      if (checkForErrors) {
         GLSupport.checkAndPrintGLError(gl);
      }
   }

   public void glScissor(int arg0, int arg1, int arg2, int arg3) {
      System.out.println(
         "glScissor(" + arg0 + "," + arg1 + "," + arg2 + "," + arg3 + ")");
      gl.glScissor(arg0, arg1, arg2, arg3);
      if (checkForErrors) {
         GLSupport.checkAndPrintGLError(gl);
      }
   }

   public void glSecondaryColorFormatNV(int arg0, int arg1, int arg2) {
      System.out.println(
         "glSecondaryColorFormatNV(" + arg0 + "," + arg1 + "," + arg2 + ")");
      gl.glSecondaryColorFormatNV(arg0, arg1, arg2);
      if (checkForErrors) {
         GLSupport.checkAndPrintGLError(gl);
      }
   }

   public void glSecondaryColorP3ui(int arg0, int arg1) {
      // XXX not implemented
   }

   public void glSecondaryColorP3uiv(int arg0, int[] arg1, int arg2) {
      // XXX not implemented
   }

   public void glSecondaryColorP3uiv(int arg0, IntBuffer arg1) {
      // XXX not implemented
   }

   public void glSetMultisamplefvAMD(
      int arg0, int arg1, float[] arg2, int arg3) {
      System.out.println(
         "glSetMultisamplefvAMD(" + arg0 + "," + arg1 + "," + arg2 + "," + arg3
         + ")");
      gl.glSetMultisamplefvAMD(arg0, arg1, arg2, arg3);
      if (checkForErrors) {
         GLSupport.checkAndPrintGLError(gl);
      }
   }

   public void glSetMultisamplefvAMD(int arg0, int arg1, FloatBuffer arg2) {
      System.out.println(
         "glSetMultisamplefvAMD(" + arg0 + "," + arg1 + "," + arg2 + ")");
      gl.glSetMultisamplefvAMD(arg0, arg1, arg2);
      if (checkForErrors) {
         GLSupport.checkAndPrintGLError(gl);
      }
   }

   public void glShaderBinary(
      int arg0, int[] arg1, int arg2, int arg3, Buffer arg4, int arg5) {
      System.out.println(
         "glShaderBinary(" + arg0 + "," + arg1 + "," + arg2 + "," + arg3 + ","
            + arg4 + "," + arg5 + ")");
      gl.glShaderBinary(arg0, arg1, arg2, arg3, arg4, arg5);
      if (checkForErrors) {
         GLSupport.checkAndPrintGLError(gl);
      }
   }

   public void glShaderBinary(
      int arg0, IntBuffer arg1, int arg2, Buffer arg3, int arg4) {
      System.out.println(
         "glShaderBinary(" + arg0 + "," + arg1 + "," + arg2 + "," + arg3 + ","
            + arg4 + ")");
      gl.glShaderBinary(arg0, arg1, arg2, arg3, arg4);
      if (checkForErrors) {
         GLSupport.checkAndPrintGLError(gl);
      }
   }

   public void glShaderSource(
      int arg0, int arg1, String[] arg2, int[] arg3, int arg4) {
      System.out.println(
         "glShaderSource(" + arg0 + "," + arg1 + "," + arg2 + "," + arg3 + ","
            + arg4 + ")");
      gl.glShaderSource(arg0, arg1, arg2, arg3, arg4);
      if (checkForErrors) {
         GLSupport.checkAndPrintGLError(gl);
      }
   }

   public void glShaderSource(
      int arg0, int arg1, String[] arg2, IntBuffer arg3) {
      System.out.println(
         "glShaderSource(" + arg0 + "," + arg1 + "," + arg2 + "," + arg3 + ")");
      gl.glShaderSource(arg0, arg1, arg2, arg3);
      if (checkForErrors) {
         GLSupport.checkAndPrintGLError(gl);
      }
   }

   public void glStencilFunc(int arg0, int arg1, int arg2) {
      System.out
      .println("glStencilFunc(" + arg0 + "," + arg1 + "," + arg2 + ")");
      gl.glStencilFunc(arg0, arg1, arg2);
      if (checkForErrors) {
         GLSupport.checkAndPrintGLError(gl);
      }
   }

   public void glStencilFuncSeparate(int arg0, int arg1, int arg2, int arg3) {
      System.out.println(
         "glStencilFuncSeparate(" + arg0 + "," + arg1 + "," + arg2 + "," + arg3
         + ")");
      gl.glStencilFuncSeparate(arg0, arg1, arg2, arg3);
      if (checkForErrors) {
         GLSupport.checkAndPrintGLError(gl);
      }
   }

   public void glStencilMask(int arg0) {
      System.out.println("glStencilMask(" + arg0 + ")");
      gl.glStencilMask(arg0);
      if (checkForErrors) {
         GLSupport.checkAndPrintGLError(gl);
      }
   }

   public void glStencilMaskSeparate(int arg0, int arg1) {
      System.out.println("glStencilMaskSeparate(" + arg0 + "," + arg1 + ")");
      gl.glStencilMaskSeparate(arg0, arg1);
      if (checkForErrors) {
         GLSupport.checkAndPrintGLError(gl);
      }
   }

   public void glStencilOp(int arg0, int arg1, int arg2) {
      System.out.println("glStencilOp(" + arg0 + "," + arg1 + "," + arg2 + ")");
      gl.glStencilOp(arg0, arg1, arg2);
      if (checkForErrors) {
         GLSupport.checkAndPrintGLError(gl);
      }
   }

   public void glStencilOpSeparate(int arg0, int arg1, int arg2, int arg3) {
      System.out.println(
         "glStencilOpSeparate(" + arg0 + "," + arg1 + "," + arg2 + "," + arg3
         + ")");
      gl.glStencilOpSeparate(arg0, arg1, arg2, arg3);
      if (checkForErrors) {
         GLSupport.checkAndPrintGLError(gl);
      }
   }

   public void glStencilOpValueAMD(int arg0, int arg1) {
      System.out.println("glStencilOpValueAMD(" + arg0 + "," + arg1 + ")");
      gl.glStencilOpValueAMD(arg0, arg1);
      if (checkForErrors) {
         GLSupport.checkAndPrintGLError(gl);
      }
   }

   public void glTessellationFactorAMD(float arg0) {
      System.out.println("glTessellationFactorAMD(" + arg0 + ")");
      gl.glTessellationFactorAMD(arg0);
      if (checkForErrors) {
         GLSupport.checkAndPrintGLError(gl);
      }
   }

   public void glTessellationModeAMD(int arg0) {
      System.out.println("glTessellationModeAMD(" + arg0 + ")");
      gl.glTessellationModeAMD(arg0);
      if (checkForErrors) {
         GLSupport.checkAndPrintGLError(gl);
      }
   }

   public void glTexBuffer(int arg0, int arg1, int arg2) {
      System.out.println("glTexBuffer(" + arg0 + "," + arg1 + "," + arg2 + ")");
      gl.glTexBuffer(arg0, arg1, arg2);
      if (checkForErrors) {
         GLSupport.checkAndPrintGLError(gl);
      }
   }

   public void glTexCoordFormatNV(int arg0, int arg1, int arg2) {
      System.out
      .println("glTexCoordFormatNV(" + arg0 + "," + arg1 + "," + arg2 + ")");
      gl.glTexCoordFormatNV(arg0, arg1, arg2);
      if (checkForErrors) {
         GLSupport.checkAndPrintGLError(gl);
      }
   }

   public void glTexCoordP1ui(int arg0, int arg1) {
      // XXX not implemented
   }

   public void glTexCoordP1uiv(int arg0, int[] arg1, int arg2) {
      // XXX not implemented
   }

   public void glTexCoordP1uiv(int arg0, IntBuffer arg1) {
      // XXX not implemented
   }

   public void glTexCoordP2ui(int arg0, int arg1) {
      // XXX not implemented
   }

   public void glTexCoordP2uiv(int arg0, int[] arg1, int arg2) {
      // XXX not implemented
   }

   public void glTexCoordP2uiv(int arg0, IntBuffer arg1) {
      // XXX not implemented
   }

   public void glTexCoordP3ui(int arg0, int arg1) {
      // XXX not implemented
   }

   public void glTexCoordP3uiv(int arg0, int[] arg1, int arg2) {
      // XXX not implemented
   }

   public void glTexCoordP3uiv(int arg0, IntBuffer arg1) {
      // XXX not implemented
   }

   public void glTexCoordP4ui(int arg0, int arg1) {
      // XXX not implemented
   }

   public void glTexCoordP4uiv(int arg0, int[] arg1, int arg2) {
      // XXX not implemented
   }

   public void glTexCoordP4uiv(int arg0, IntBuffer arg1) {
      // XXX not implemented
   }

   public void glTexImage1D(
      int arg0, int arg1, int arg2, int arg3, int arg4, int arg5, int arg6,
      Buffer arg7) {
      gl.glTexImage1D(arg0, arg1, arg2, arg3, arg4, arg5, arg6, arg7);
      if (checkForErrors) {
         GLSupport.checkAndPrintGLError(gl);
      }
   }

   public void glTexImage1D(
      int arg0, int arg1, int arg2, int arg3, int arg4, int arg5, int arg6,
      long arg7) {
      gl.glTexImage1D(arg0, arg1, arg2, arg3, arg4, arg5, arg6, arg7);
      if (checkForErrors) {
         GLSupport.checkAndPrintGLError(gl);
      }
   }

   public void glTexImage2D(
      int arg0, int arg1, int arg2, int arg3, int arg4, int arg5, int arg6,
      int arg7, Buffer arg8) {
      gl.glTexImage2D(arg0, arg1, arg2, arg3, arg4, arg5, arg6, arg7, arg8);
      if (checkForErrors) {
         GLSupport.checkAndPrintGLError(gl);
      }
   }

   public void glTexImage2D(
      int arg0, int arg1, int arg2, int arg3, int arg4, int arg5, int arg6,
      int arg7, long arg8) {
      gl.glTexImage2D(arg0, arg1, arg2, arg3, arg4, arg5, arg6, arg7, arg8);
      if (checkForErrors) {
         GLSupport.checkAndPrintGLError(gl);
      }
   }

   public void glTexImage2DMultisample(
      int arg0, int arg1, int arg2, int arg3, int arg4, boolean arg5) {
      System.out.println(
         "glTexImage2DMultisample(" + arg0 + "," + arg1 + "," + arg2 + ","
            + arg3 + "," + arg4 + "," + arg5 + ")");
      gl.glTexImage2DMultisample(arg0, arg1, arg2, arg3, arg4, arg5);
      if (checkForErrors) {
         GLSupport.checkAndPrintGLError(gl);
      }
   }

   public void glTexImage2DMultisampleCoverageNV(
      int arg0, int arg1, int arg2, int arg3, int arg4, int arg5,
      boolean arg6) {
      gl.glTexImage2DMultisampleCoverageNV(
         arg0, arg1, arg2, arg3, arg4, arg5, arg6);
      if (checkForErrors) {
         GLSupport.checkAndPrintGLError(gl);
      }
   }

   public void glTexImage3D(
      int arg0, int arg1, int arg2, int arg3, int arg4, int arg5, int arg6,
      int arg7, int arg8, Buffer arg9) {
      gl.glTexImage3D(
         arg0, arg1, arg2, arg3, arg4, arg5, arg6, arg7, arg8, arg9);
      if (checkForErrors) {
         GLSupport.checkAndPrintGLError(gl);
      }
   }

   public void glTexImage3D(
      int arg0, int arg1, int arg2, int arg3, int arg4, int arg5, int arg6,
      int arg7, int arg8, long arg9) {
      gl.glTexImage3D(
         arg0, arg1, arg2, arg3, arg4, arg5, arg6, arg7, arg8, arg9);
      if (checkForErrors) {
         GLSupport.checkAndPrintGLError(gl);
      }
   }

   public void glTexImage3DMultisample(
      int arg0, int arg1, int arg2, int arg3, int arg4, int arg5,
      boolean arg6) {
      gl.glTexImage3DMultisample(arg0, arg1, arg2, arg3, arg4, arg5, arg6);
      if (checkForErrors) {
         GLSupport.checkAndPrintGLError(gl);
      }
   }

   public void glTexImage3DMultisampleCoverageNV(
      int arg0, int arg1, int arg2, int arg3, int arg4, int arg5, int arg6,
      boolean arg7) {
      gl.glTexImage3DMultisampleCoverageNV(
         arg0, arg1, arg2, arg3, arg4, arg5, arg6, arg7);
      if (checkForErrors) {
         GLSupport.checkAndPrintGLError(gl);
      }
   }

   public void glTexParameterIiv(int arg0, int arg1, int[] arg2, int arg3) {
      System.out.println(
         "glTexParameterIiv(" + arg0 + "," + arg1 + "," + arg2 + "," + arg3
         + ")");
      gl.glTexParameterIiv(arg0, arg1, arg2, arg3);
      if (checkForErrors) {
         GLSupport.checkAndPrintGLError(gl);
      }
   }

   public void glTexParameterIiv(int arg0, int arg1, IntBuffer arg2) {
      System.out
      .println("glTexParameterIiv(" + arg0 + "," + arg1 + "," + arg2 + ")");
      gl.glTexParameterIiv(arg0, arg1, arg2);
      if (checkForErrors) {
         GLSupport.checkAndPrintGLError(gl);
      }
   }

   public void glTexParameterIuiv(int arg0, int arg1, int[] arg2, int arg3) {
      System.out.println(
         "glTexParameterIuiv(" + arg0 + "," + arg1 + "," + arg2 + "," + arg3
         + ")");
      gl.glTexParameterIuiv(arg0, arg1, arg2, arg3);
      if (checkForErrors) {
         GLSupport.checkAndPrintGLError(gl);
      }
   }

   public void glTexParameterIuiv(int arg0, int arg1, IntBuffer arg2) {
      System.out
      .println("glTexParameterIuiv(" + arg0 + "," + arg1 + "," + arg2 + ")");
      gl.glTexParameterIuiv(arg0, arg1, arg2);
      if (checkForErrors) {
         GLSupport.checkAndPrintGLError(gl);
      }
   }

   public void glTexParameterf(int arg0, int arg1, float arg2) {
      System.out
      .println("glTexParameterf(" + arg0 + "," + arg1 + "," + arg2 + ")");
      gl.glTexParameterf(arg0, arg1, arg2);
      if (checkForErrors) {
         GLSupport.checkAndPrintGLError(gl);
      }
   }

   public void glTexParameterfv(int arg0, int arg1, float[] arg2, int arg3) {
      System.out.println(
         "glTexParameterfv(" + arg0 + "," + arg1 + "," + arg2 + "," + arg3
         + ")");
      gl.glTexParameterfv(arg0, arg1, arg2, arg3);
      if (checkForErrors) {
         GLSupport.checkAndPrintGLError(gl);
      }
   }

   public void glTexParameterfv(int arg0, int arg1, FloatBuffer arg2) {
      System.out
      .println("glTexParameterfv(" + arg0 + "," + arg1 + "," + arg2 + ")");
      gl.glTexParameterfv(arg0, arg1, arg2);
      if (checkForErrors) {
         GLSupport.checkAndPrintGLError(gl);
      }
   }

   public void glTexParameteri(int arg0, int arg1, int arg2) {
      System.out
      .println("glTexParameteri(" + arg0 + "," + arg1 + "," + arg2 + ")");
      gl.glTexParameteri(arg0, arg1, arg2);
      if (checkForErrors) {
         GLSupport.checkAndPrintGLError(gl);
      }
   }

   public void glTexParameteriv(int arg0, int arg1, int[] arg2, int arg3) {
      System.out.println(
         "glTexParameteriv(" + arg0 + "," + arg1 + "," + arg2 + "," + arg3
         + ")");
      gl.glTexParameteriv(arg0, arg1, arg2, arg3);
      if (checkForErrors) {
         GLSupport.checkAndPrintGLError(gl);
      }
   }

   public void glTexParameteriv(int arg0, int arg1, IntBuffer arg2) {
      System.out
      .println("glTexParameteriv(" + arg0 + "," + arg1 + "," + arg2 + ")");
      gl.glTexParameteriv(arg0, arg1, arg2);
      if (checkForErrors) {
         GLSupport.checkAndPrintGLError(gl);
      }
   }

   public void glTexStorage1D(int arg0, int arg1, int arg2, int arg3) {
      System.out.println(
         "glTexStorage1D(" + arg0 + "," + arg1 + "," + arg2 + "," + arg3 + ")");
      gl.glTexStorage1D(arg0, arg1, arg2, arg3);
      if (checkForErrors) {
         GLSupport.checkAndPrintGLError(gl);
      }
   }

   public void glTexStorage2D(
      int arg0, int arg1, int arg2, int arg3, int arg4) {
      System.out.println(
         "glTexStorage2D(" + arg0 + "," + arg1 + "," + arg2 + "," + arg3 + ","
            + arg4 + ")");
      gl.glTexStorage2D(arg0, arg1, arg2, arg3, arg4);
      if (checkForErrors) {
         GLSupport.checkAndPrintGLError(gl);
      }
   }

   public void glTexStorage3D(
      int arg0, int arg1, int arg2, int arg3, int arg4, int arg5) {
      System.out.println(
         "glTexStorage3D(" + arg0 + "," + arg1 + "," + arg2 + "," + arg3 + ","
            + arg4 + "," + arg5 + ")");
      gl.glTexStorage3D(arg0, arg1, arg2, arg3, arg4, arg5);
      if (checkForErrors) {
         GLSupport.checkAndPrintGLError(gl);
      }
   }

   public void glTexSubImage1D(
      int arg0, int arg1, int arg2, int arg3, int arg4, int arg5, Buffer arg6) {
      System.out.println(
         "glTexSubImage1D(" + arg0 + "," + arg1 + "," + arg2 + "," + arg3 + ","
            + arg4 + "," + arg5 + "," + arg6 + ")");
      gl.glTexSubImage1D(arg0, arg1, arg2, arg3, arg4, arg5, arg6);
      if (checkForErrors) {
         GLSupport.checkAndPrintGLError(gl);
      }
   }

   public void glTexSubImage1D(
      int arg0, int arg1, int arg2, int arg3, int arg4, int arg5, long arg6) {
      System.out.println(
         "glTexSubImage1D(" + arg0 + "," + arg1 + "," + arg2 + "," + arg3 + ","
            + arg4 + "," + arg5 + "," + arg6 + ")");
      gl.glTexSubImage1D(arg0, arg1, arg2, arg3, arg4, arg5, arg6);
      if (checkForErrors) {
         GLSupport.checkAndPrintGLError(gl);
      }
   }

   public void glTexSubImage2D(
      int arg0, int arg1, int arg2, int arg3, int arg4, int arg5, int arg6,
      int arg7, Buffer arg8) {
      gl.glTexSubImage2D(arg0, arg1, arg2, arg3, arg4, arg5, arg6, arg7, arg8);
      if (checkForErrors) {
         GLSupport.checkAndPrintGLError(gl);
      }
   }

   public void glTexSubImage2D(
      int arg0, int arg1, int arg2, int arg3, int arg4, int arg5, int arg6,
      int arg7, long arg8) {
      gl.glTexSubImage2D(arg0, arg1, arg2, arg3, arg4, arg5, arg6, arg7, arg8);
      if (checkForErrors) {
         GLSupport.checkAndPrintGLError(gl);
      }
   }

   public void glTexSubImage3D(
      int arg0, int arg1, int arg2, int arg3, int arg4, int arg5, int arg6,
      int arg7, int arg8, int arg9, Buffer arg10) {
      gl.glTexSubImage3D(
         arg0, arg1, arg2, arg3, arg4, arg5, arg6, arg7, arg8, arg9, arg10);
      if (checkForErrors) {
         GLSupport.checkAndPrintGLError(gl);
      }
   }

   public void glTexSubImage3D(
      int arg0, int arg1, int arg2, int arg3, int arg4, int arg5, int arg6,
      int arg7, int arg8, int arg9, long arg10) {
      gl.glTexSubImage3D(
         arg0, arg1, arg2, arg3, arg4, arg5, arg6, arg7, arg8, arg9, arg10);
      if (checkForErrors) {
         GLSupport.checkAndPrintGLError(gl);
      }
   }

   public void glTextureBufferRangeEXT(
      int arg0, int arg1, int arg2, int arg3, long arg4, long arg5) {
      // XXX not implemented
   }

   public void glTextureImage2DMultisampleCoverageNV(
      int arg0, int arg1, int arg2, int arg3, int arg4, int arg5, int arg6,
      boolean arg7) {
      gl.glTextureImage2DMultisampleCoverageNV(
         arg0, arg1, arg2, arg3, arg4, arg5, arg6, arg7);
      if (checkForErrors) {
         GLSupport.checkAndPrintGLError(gl);
      }
   }

   public void glTextureImage2DMultisampleNV(
      int arg0, int arg1, int arg2, int arg3, int arg4, int arg5,
      boolean arg6) {
      gl.glTextureImage2DMultisampleNV(
         arg0, arg1, arg2, arg3, arg4, arg5, arg6);
      if (checkForErrors) {
         GLSupport.checkAndPrintGLError(gl);
      }
   }

   public void glTextureImage3DMultisampleCoverageNV(
      int arg0, int arg1, int arg2, int arg3, int arg4, int arg5, int arg6,
      int arg7, boolean arg8) {
      gl.glTextureImage3DMultisampleCoverageNV(
         arg0, arg1, arg2, arg3, arg4, arg5, arg6, arg7, arg8);
      if (checkForErrors) {
         GLSupport.checkAndPrintGLError(gl);
      }
   }

   public void glTextureImage3DMultisampleNV(
      int arg0, int arg1, int arg2, int arg3, int arg4, int arg5, int arg6,
      boolean arg7) {
      gl.glTextureImage3DMultisampleNV(
         arg0, arg1, arg2, arg3, arg4, arg5, arg6, arg7);
      if (checkForErrors) {
         GLSupport.checkAndPrintGLError(gl);
      }
   }

   public void glTextureStorage1D(
      int arg0, int arg1, int arg2, int arg3, int arg4) {
      // XXX not implemented
   }

   public void glTextureStorage2D(
      int arg0, int arg1, int arg2, int arg3, int arg4, int arg5) {
      // XXX not implemented
   }

   public void glTextureStorage3D(
      int arg0, int arg1, int arg2, int arg3, int arg4, int arg5, int arg6) {
      // XXX not implemented
   }

   public void glTransformFeedbackVaryings(
      int arg0, int arg1, String[] arg2, int arg3) {
      System.out.println(
         "glTransformFeedbackVaryings(" + arg0 + "," + arg1 + "," + arg2 + ","
            + arg3 + ")");
      gl.glTransformFeedbackVaryings(arg0, arg1, arg2, arg3);
      if (checkForErrors) {
         GLSupport.checkAndPrintGLError(gl);
      }
   }

   public void glUniform(GLUniformData arg0) {
      System.out.println("glUniform(" + arg0 + ")");
      gl.glUniform(arg0);
      if (checkForErrors) {
         GLSupport.checkAndPrintGLError(gl);
      }
   }

   public void glUniform1f(int arg0, float arg1) {
      System.out.println("glUniform1f(" + arg0 + "," + arg1 + ")");
      gl.glUniform1f(arg0, arg1);
      if (checkForErrors) {
         GLSupport.checkAndPrintGLError(gl);
      }
   }

   public void glUniform1fv(int arg0, int arg1, float[] arg2, int arg3) {
      System.out.println(
         "glUniform1fv(" + arg0 + "," + arg1 + "," + arg2 + "," + arg3 + ")");
      gl.glUniform1fv(arg0, arg1, arg2, arg3);
      if (checkForErrors) {
         GLSupport.checkAndPrintGLError(gl);
      }
   }

   public void glUniform1fv(int arg0, int arg1, FloatBuffer arg2) {
      System.out
      .println("glUniform1fv(" + arg0 + "," + arg1 + "," + arg2 + ")");
      gl.glUniform1fv(arg0, arg1, arg2);
      if (checkForErrors) {
         GLSupport.checkAndPrintGLError(gl);
      }
   }

   public void glUniform1i(int arg0, int arg1) {
      System.out.println("glUniform1i(" + arg0 + "," + arg1 + ")");
      gl.glUniform1i(arg0, arg1);
      if (checkForErrors) {
         GLSupport.checkAndPrintGLError(gl);
      }
   }

   public void glUniform1iv(int arg0, int arg1, int[] arg2, int arg3) {
      System.out.println(
         "glUniform1iv(" + arg0 + "," + arg1 + "," + arg2 + "," + arg3 + ")");
      gl.glUniform1iv(arg0, arg1, arg2, arg3);
      if (checkForErrors) {
         GLSupport.checkAndPrintGLError(gl);
      }
   }

   public void glUniform1iv(int arg0, int arg1, IntBuffer arg2) {
      System.out
      .println("glUniform1iv(" + arg0 + "," + arg1 + "," + arg2 + ")");
      gl.glUniform1iv(arg0, arg1, arg2);
      if (checkForErrors) {
         GLSupport.checkAndPrintGLError(gl);
      }
   }

   public void glUniform1ui(int arg0, int arg1) {
      System.out.println("glUniform1ui(" + arg0 + "," + arg1 + ")");
      gl.glUniform1ui(arg0, arg1);
      if (checkForErrors) {
         GLSupport.checkAndPrintGLError(gl);
      }
   }

   public void glUniform1uiv(int arg0, int arg1, int[] arg2, int arg3) {
      System.out.println(
         "glUniform1uiv(" + arg0 + "," + arg1 + "," + arg2 + "," + arg3 + ")");
      gl.glUniform1uiv(arg0, arg1, arg2, arg3);
      if (checkForErrors) {
         GLSupport.checkAndPrintGLError(gl);
      }
   }

   public void glUniform1uiv(int arg0, int arg1, IntBuffer arg2) {
      System.out
      .println("glUniform1uiv(" + arg0 + "," + arg1 + "," + arg2 + ")");
      gl.glUniform1uiv(arg0, arg1, arg2);
      if (checkForErrors) {
         GLSupport.checkAndPrintGLError(gl);
      }
   }

   public void glUniform2f(int arg0, float arg1, float arg2) {
      System.out.println("glUniform2f(" + arg0 + "," + arg1 + "," + arg2 + ")");
      gl.glUniform2f(arg0, arg1, arg2);
      if (checkForErrors) {
         GLSupport.checkAndPrintGLError(gl);
      }
   }

   public void glUniform2fv(int arg0, int arg1, float[] arg2, int arg3) {
      System.out.println(
         "glUniform2fv(" + arg0 + "," + arg1 + "," + arg2 + "," + arg3 + ")");
      gl.glUniform2fv(arg0, arg1, arg2, arg3);
      if (checkForErrors) {
         GLSupport.checkAndPrintGLError(gl);
      }
   }

   public void glUniform2fv(int arg0, int arg1, FloatBuffer arg2) {
      System.out
      .println("glUniform2fv(" + arg0 + "," + arg1 + "," + arg2 + ")");
      gl.glUniform2fv(arg0, arg1, arg2);
      if (checkForErrors) {
         GLSupport.checkAndPrintGLError(gl);
      }
   }

   public void glUniform2i(int arg0, int arg1, int arg2) {
      System.out.println("glUniform2i(" + arg0 + "," + arg1 + "," + arg2 + ")");
      gl.glUniform2i(arg0, arg1, arg2);
      if (checkForErrors) {
         GLSupport.checkAndPrintGLError(gl);
      }
   }

   public void glUniform2iv(int arg0, int arg1, int[] arg2, int arg3) {
      System.out.println(
         "glUniform2iv(" + arg0 + "," + arg1 + "," + arg2 + "," + arg3 + ")");
      gl.glUniform2iv(arg0, arg1, arg2, arg3);
      if (checkForErrors) {
         GLSupport.checkAndPrintGLError(gl);
      }
   }

   public void glUniform2iv(int arg0, int arg1, IntBuffer arg2) {
      System.out
      .println("glUniform2iv(" + arg0 + "," + arg1 + "," + arg2 + ")");
      gl.glUniform2iv(arg0, arg1, arg2);
      if (checkForErrors) {
         GLSupport.checkAndPrintGLError(gl);
      }
   }

   public void glUniform2ui(int arg0, int arg1, int arg2) {
      System.out
      .println("glUniform2ui(" + arg0 + "," + arg1 + "," + arg2 + ")");
      gl.glUniform2ui(arg0, arg1, arg2);
      if (checkForErrors) {
         GLSupport.checkAndPrintGLError(gl);
      }
   }

   public void glUniform2uiv(int arg0, int arg1, int[] arg2, int arg3) {
      System.out.println(
         "glUniform2uiv(" + arg0 + "," + arg1 + "," + arg2 + "," + arg3 + ")");
      gl.glUniform2uiv(arg0, arg1, arg2, arg3);
      if (checkForErrors) {
         GLSupport.checkAndPrintGLError(gl);
      }
   }

   public void glUniform2uiv(int arg0, int arg1, IntBuffer arg2) {
      System.out
      .println("glUniform2uiv(" + arg0 + "," + arg1 + "," + arg2 + ")");
      gl.glUniform2uiv(arg0, arg1, arg2);
      if (checkForErrors) {
         GLSupport.checkAndPrintGLError(gl);
      }
   }

   public void glUniform3f(int arg0, float arg1, float arg2, float arg3) {
      System.out.println(
         "glUniform3f(" + arg0 + "," + arg1 + "," + arg2 + "," + arg3 + ")");
      gl.glUniform3f(arg0, arg1, arg2, arg3);
      if (checkForErrors) {
         GLSupport.checkAndPrintGLError(gl);
      }
   }

   public void glUniform3fv(int arg0, int arg1, float[] arg2, int arg3) {
      System.out.println(
         "glUniform3fv(" + arg0 + "," + arg1 + "," + arg2 + "," + arg3 + ")");
      gl.glUniform3fv(arg0, arg1, arg2, arg3);
      if (checkForErrors) {
         GLSupport.checkAndPrintGLError(gl);
      }
   }

   public void glUniform3fv(int arg0, int arg1, FloatBuffer arg2) {
      System.out
      .println("glUniform3fv(" + arg0 + "," + arg1 + "," + arg2 + ")");
      gl.glUniform3fv(arg0, arg1, arg2);
      if (checkForErrors) {
         GLSupport.checkAndPrintGLError(gl);
      }
   }

   public void glUniform3i(int arg0, int arg1, int arg2, int arg3) {
      System.out.println(
         "glUniform3i(" + arg0 + "," + arg1 + "," + arg2 + "," + arg3 + ")");
      gl.glUniform3i(arg0, arg1, arg2, arg3);
      if (checkForErrors) {
         GLSupport.checkAndPrintGLError(gl);
      }
   }

   public void glUniform3iv(int arg0, int arg1, int[] arg2, int arg3) {
      System.out.println(
         "glUniform3iv(" + arg0 + "," + arg1 + "," + arg2 + "," + arg3 + ")");
      gl.glUniform3iv(arg0, arg1, arg2, arg3);
      if (checkForErrors) {
         GLSupport.checkAndPrintGLError(gl);
      }
   }

   public void glUniform3iv(int arg0, int arg1, IntBuffer arg2) {
      System.out
      .println("glUniform3iv(" + arg0 + "," + arg1 + "," + arg2 + ")");
      gl.glUniform3iv(arg0, arg1, arg2);
      if (checkForErrors) {
         GLSupport.checkAndPrintGLError(gl);
      }
   }

   public void glUniform3ui(int arg0, int arg1, int arg2, int arg3) {
      System.out.println(
         "glUniform3ui(" + arg0 + "," + arg1 + "," + arg2 + "," + arg3 + ")");
      gl.glUniform3ui(arg0, arg1, arg2, arg3);
      if (checkForErrors) {
         GLSupport.checkAndPrintGLError(gl);
      }
   }

   public void glUniform3uiv(int arg0, int arg1, int[] arg2, int arg3) {
      System.out.println(
         "glUniform3uiv(" + arg0 + "," + arg1 + "," + arg2 + "," + arg3 + ")");
      gl.glUniform3uiv(arg0, arg1, arg2, arg3);
      if (checkForErrors) {
         GLSupport.checkAndPrintGLError(gl);
      }
   }

   public void glUniform3uiv(int arg0, int arg1, IntBuffer arg2) {
      System.out
      .println("glUniform3uiv(" + arg0 + "," + arg1 + "," + arg2 + ")");
      gl.glUniform3uiv(arg0, arg1, arg2);
      if (checkForErrors) {
         GLSupport.checkAndPrintGLError(gl);
      }
   }

   public void glUniform4f(
      int arg0, float arg1, float arg2, float arg3, float arg4) {
      System.out.println(
         "glUniform4f(" + arg0 + "," + arg1 + "," + arg2 + "," + arg3 + ","
            + arg4 + ")");
      gl.glUniform4f(arg0, arg1, arg2, arg3, arg4);
      if (checkForErrors) {
         GLSupport.checkAndPrintGLError(gl);
      }
   }

   public void glUniform4fv(int arg0, int arg1, float[] arg2, int arg3) {
      System.out.println(
         "glUniform4fv(" + arg0 + "," + arg1 + "," + arg2 + "," + arg3 + ")");
      gl.glUniform4fv(arg0, arg1, arg2, arg3);
      if (checkForErrors) {
         GLSupport.checkAndPrintGLError(gl);
      }
   }

   public void glUniform4fv(int arg0, int arg1, FloatBuffer arg2) {
      System.out
      .println("glUniform4fv(" + arg0 + "," + arg1 + "," + arg2 + ")");
      gl.glUniform4fv(arg0, arg1, arg2);
      if (checkForErrors) {
         GLSupport.checkAndPrintGLError(gl);
      }
   }

   public void glUniform4i(int arg0, int arg1, int arg2, int arg3, int arg4) {
      System.out.println(
         "glUniform4i(" + arg0 + "," + arg1 + "," + arg2 + "," + arg3 + ","
            + arg4 + ")");
      gl.glUniform4i(arg0, arg1, arg2, arg3, arg4);
      if (checkForErrors) {
         GLSupport.checkAndPrintGLError(gl);
      }
   }

   public void glUniform4iv(int arg0, int arg1, int[] arg2, int arg3) {
      System.out.println(
         "glUniform4iv(" + arg0 + "," + arg1 + "," + arg2 + "," + arg3 + ")");
      gl.glUniform4iv(arg0, arg1, arg2, arg3);
      if (checkForErrors) {
         GLSupport.checkAndPrintGLError(gl);
      }
   }

   public void glUniform4iv(int arg0, int arg1, IntBuffer arg2) {
      System.out
      .println("glUniform4iv(" + arg0 + "," + arg1 + "," + arg2 + ")");
      gl.glUniform4iv(arg0, arg1, arg2);
      if (checkForErrors) {
         GLSupport.checkAndPrintGLError(gl);
      }
   }

   public void glUniform4ui(int arg0, int arg1, int arg2, int arg3, int arg4) {
      System.out.println(
         "glUniform4ui(" + arg0 + "," + arg1 + "," + arg2 + "," + arg3 + ","
            + arg4 + ")");
      gl.glUniform4ui(arg0, arg1, arg2, arg3, arg4);
      if (checkForErrors) {
         GLSupport.checkAndPrintGLError(gl);
      }
   }

   public void glUniform4uiv(int arg0, int arg1, int[] arg2, int arg3) {
      System.out.println(
         "glUniform4uiv(" + arg0 + "," + arg1 + "," + arg2 + "," + arg3 + ")");
      gl.glUniform4uiv(arg0, arg1, arg2, arg3);
      if (checkForErrors) {
         GLSupport.checkAndPrintGLError(gl);
      }
   }

   public void glUniform4uiv(int arg0, int arg1, IntBuffer arg2) {
      System.out
      .println("glUniform4uiv(" + arg0 + "," + arg1 + "," + arg2 + ")");
      gl.glUniform4uiv(arg0, arg1, arg2);
      if (checkForErrors) {
         GLSupport.checkAndPrintGLError(gl);
      }
   }

   public void glUniformBlockBinding(int arg0, int arg1, int arg2) {
      System.out.println(
         "glUniformBlockBinding(" + arg0 + "," + arg1 + "," + arg2 + ")");
      gl.glUniformBlockBinding(arg0, arg1, arg2);
      if (checkForErrors) {
         GLSupport.checkAndPrintGLError(gl);
      }
   }

   public void glUniformMatrix2fv(
      int arg0, int arg1, boolean arg2, float[] arg3, int arg4) {
      System.out.println(
         "glUniformMatrix2fv(" + arg0 + "," + arg1 + "," + arg2 + "," + arg3
         + "," + arg4 + ")");
      gl.glUniformMatrix2fv(arg0, arg1, arg2, arg3, arg4);
      if (checkForErrors) {
         GLSupport.checkAndPrintGLError(gl);
      }
   }

   public void glUniformMatrix2fv(
      int arg0, int arg1, boolean arg2, FloatBuffer arg3) {
      System.out.println(
         "glUniformMatrix2fv(" + arg0 + "," + arg1 + "," + arg2 + "," + arg3
         + ")");
      gl.glUniformMatrix2fv(arg0, arg1, arg2, arg3);
      if (checkForErrors) {
         GLSupport.checkAndPrintGLError(gl);
      }
   }

   public void glUniformMatrix2x3fv(
      int arg0, int arg1, boolean arg2, float[] arg3, int arg4) {
      System.out.println(
         "glUniformMatrix2x3fv(" + arg0 + "," + arg1 + "," + arg2 + "," + arg3
         + "," + arg4 + ")");
      gl.glUniformMatrix2x3fv(arg0, arg1, arg2, arg3, arg4);
      if (checkForErrors) {
         GLSupport.checkAndPrintGLError(gl);
      }
   }

   public void glUniformMatrix2x3fv(
      int arg0, int arg1, boolean arg2, FloatBuffer arg3) {
      System.out.println(
         "glUniformMatrix2x3fv(" + arg0 + "," + arg1 + "," + arg2 + "," + arg3
         + ")");
      gl.glUniformMatrix2x3fv(arg0, arg1, arg2, arg3);
      if (checkForErrors) {
         GLSupport.checkAndPrintGLError(gl);
      }
   }

   public void glUniformMatrix2x4fv(
      int arg0, int arg1, boolean arg2, float[] arg3, int arg4) {
      System.out.println(
         "glUniformMatrix2x4fv(" + arg0 + "," + arg1 + "," + arg2 + "," + arg3
         + "," + arg4 + ")");
      gl.glUniformMatrix2x4fv(arg0, arg1, arg2, arg3, arg4);
      if (checkForErrors) {
         GLSupport.checkAndPrintGLError(gl);
      }
   }

   public void glUniformMatrix2x4fv(
      int arg0, int arg1, boolean arg2, FloatBuffer arg3) {
      System.out.println(
         "glUniformMatrix2x4fv(" + arg0 + "," + arg1 + "," + arg2 + "," + arg3
         + ")");
      gl.glUniformMatrix2x4fv(arg0, arg1, arg2, arg3);
      if (checkForErrors) {
         GLSupport.checkAndPrintGLError(gl);
      }
   }

   public void glUniformMatrix3fv(
      int arg0, int arg1, boolean arg2, float[] arg3, int arg4) {
      System.out.println(
         "glUniformMatrix3fv(" + arg0 + "," + arg1 + "," + arg2 + "," + arg3
         + "," + arg4 + ")");
      gl.glUniformMatrix3fv(arg0, arg1, arg2, arg3, arg4);
      if (checkForErrors) {
         GLSupport.checkAndPrintGLError(gl);
      }
   }

   public void glUniformMatrix3fv(
      int arg0, int arg1, boolean arg2, FloatBuffer arg3) {
      System.out.println(
         "glUniformMatrix3fv(" + arg0 + "," + arg1 + "," + arg2 + "," + arg3
         + ")");
      gl.glUniformMatrix3fv(arg0, arg1, arg2, arg3);
      if (checkForErrors) {
         GLSupport.checkAndPrintGLError(gl);
      }
   }

   public void glUniformMatrix3x2fv(
      int arg0, int arg1, boolean arg2, float[] arg3, int arg4) {
      System.out.println(
         "glUniformMatrix3x2fv(" + arg0 + "," + arg1 + "," + arg2 + "," + arg3
         + "," + arg4 + ")");
      gl.glUniformMatrix3x2fv(arg0, arg1, arg2, arg3, arg4);
      if (checkForErrors) {
         GLSupport.checkAndPrintGLError(gl);
      }
   }

   public void glUniformMatrix3x2fv(
      int arg0, int arg1, boolean arg2, FloatBuffer arg3) {
      System.out.println(
         "glUniformMatrix3x2fv(" + arg0 + "," + arg1 + "," + arg2 + "," + arg3
         + ")");
      gl.glUniformMatrix3x2fv(arg0, arg1, arg2, arg3);
      if (checkForErrors) {
         GLSupport.checkAndPrintGLError(gl);
      }
   }

   public void glUniformMatrix3x4fv(
      int arg0, int arg1, boolean arg2, float[] arg3, int arg4) {
      System.out.println(
         "glUniformMatrix3x4fv(" + arg0 + "," + arg1 + "," + arg2 + "," + arg3
         + "," + arg4 + ")");
      gl.glUniformMatrix3x4fv(arg0, arg1, arg2, arg3, arg4);
      if (checkForErrors) {
         GLSupport.checkAndPrintGLError(gl);
      }
   }

   public void glUniformMatrix3x4fv(
      int arg0, int arg1, boolean arg2, FloatBuffer arg3) {
      System.out.println(
         "glUniformMatrix3x4fv(" + arg0 + "," + arg1 + "," + arg2 + "," + arg3
         + ")");
      gl.glUniformMatrix3x4fv(arg0, arg1, arg2, arg3);
      if (checkForErrors) {
         GLSupport.checkAndPrintGLError(gl);
      }
   }

   public void glUniformMatrix4fv(
      int arg0, int arg1, boolean arg2, float[] arg3, int arg4) {
      System.out.println(
         "glUniformMatrix4fv(" + arg0 + "," + arg1 + "," + arg2 + "," + arg3
         + "," + arg4 + ")");
      gl.glUniformMatrix4fv(arg0, arg1, arg2, arg3, arg4);
      if (checkForErrors) {
         GLSupport.checkAndPrintGLError(gl);
      }
   }

   public void glUniformMatrix4fv(
      int arg0, int arg1, boolean arg2, FloatBuffer arg3) {
      System.out.println(
         "glUniformMatrix4fv(" + arg0 + "," + arg1 + "," + arg2 + "," + arg3
         + ")");
      gl.glUniformMatrix4fv(arg0, arg1, arg2, arg3);
      if (checkForErrors) {
         GLSupport.checkAndPrintGLError(gl);
      }
   }

   public void glUniformMatrix4x2fv(
      int arg0, int arg1, boolean arg2, float[] arg3, int arg4) {
      System.out.println(
         "glUniformMatrix4x2fv(" + arg0 + "," + arg1 + "," + arg2 + "," + arg3
         + "," + arg4 + ")");
      gl.glUniformMatrix4x2fv(arg0, arg1, arg2, arg3, arg4);
      if (checkForErrors) {
         GLSupport.checkAndPrintGLError(gl);
      }
   }

   public void glUniformMatrix4x2fv(
      int arg0, int arg1, boolean arg2, FloatBuffer arg3) {
      System.out.println(
         "glUniformMatrix4x2fv(" + arg0 + "," + arg1 + "," + arg2 + "," + arg3
         + ")");
      gl.glUniformMatrix4x2fv(arg0, arg1, arg2, arg3);
      if (checkForErrors) {
         GLSupport.checkAndPrintGLError(gl);
      }
   }

   public void glUniformMatrix4x3fv(
      int arg0, int arg1, boolean arg2, float[] arg3, int arg4) {
      System.out.println(
         "glUniformMatrix4x3fv(" + arg0 + "," + arg1 + "," + arg2 + "," + arg3
         + "," + arg4 + ")");
      gl.glUniformMatrix4x3fv(arg0, arg1, arg2, arg3, arg4);
      if (checkForErrors) {
         GLSupport.checkAndPrintGLError(gl);
      }
   }

   public void glUniformMatrix4x3fv(
      int arg0, int arg1, boolean arg2, FloatBuffer arg3) {
      System.out.println(
         "glUniformMatrix4x3fv(" + arg0 + "," + arg1 + "," + arg2 + "," + arg3
         + ")");
      gl.glUniformMatrix4x3fv(arg0, arg1, arg2, arg3);
      if (checkForErrors) {
         GLSupport.checkAndPrintGLError(gl);
      }
   }

   public void glUniformui64NV(int arg0, long arg1) {
      System.out.println("glUniformui64NV(" + arg0 + "," + arg1 + ")");
      gl.glUniformui64NV(arg0, arg1);
      if (checkForErrors) {
         GLSupport.checkAndPrintGLError(gl);
      }
   }

   public void glUniformui64vNV(int arg0, int arg1, long[] arg2, int arg3) {
      System.out.println(
         "glUniformui64vNV(" + arg0 + "," + arg1 + "," + arg2 + "," + arg3
         + ")");
      gl.glUniformui64vNV(arg0, arg1, arg2, arg3);
      if (checkForErrors) {
         GLSupport.checkAndPrintGLError(gl);
      }
   }

   public void glUniformui64vNV(int arg0, int arg1, LongBuffer arg2) {
      System.out
      .println("glUniformui64vNV(" + arg0 + "," + arg1 + "," + arg2 + ")");
      gl.glUniformui64vNV(arg0, arg1, arg2);
      if (checkForErrors) {
         GLSupport.checkAndPrintGLError(gl);
      }
   }

   public boolean glUnmapBuffer(int arg0) {
      System.out.println("glUnmapBuffer(" + arg0 + ")");
      boolean out = gl.glUnmapBuffer(arg0);
      if (checkForErrors) {
         GLSupport.checkAndPrintGLError(gl);
      }
      return out;
   }

   public void glUseProgram(int arg0) {
      System.out.println("glUseProgram(" + arg0 + ")");
      gl.glUseProgram(arg0);
      if (checkForErrors) {
         GLSupport.checkAndPrintGLError(gl);
      }
   }

   public void glValidateProgram(int arg0) {
      System.out.println("glValidateProgram(" + arg0 + ")");
      gl.glValidateProgram(arg0);
      if (checkForErrors) {
         GLSupport.checkAndPrintGLError(gl);
      }
   }

   public void glVertexArrayBindVertexBufferEXT(
      int arg0, int arg1, int arg2, long arg3, int arg4) {
      System.out.println(
         "glVertexArrayBindVertexBufferEXT(" + arg0 + "," + arg1 + "," + arg2
         + "," + arg3 + "," + arg4 + ")");
      // XXX not implemented
   }

   public void glVertexArrayVertexAttribBindingEXT(
      int arg0, int arg1, int arg2) {
      // XXX not implemented
   }

   public void glVertexArrayVertexAttribFormatEXT(
      int arg0, int arg1, int arg2, int arg3, boolean arg4, int arg5) {
      // XXX not implemented
   }

   public void glVertexArrayVertexAttribIFormatEXT(
      int arg0, int arg1, int arg2, int arg3, int arg4) {
      // XXX not implemented
   }

   public void glVertexArrayVertexAttribLFormatEXT(
      int arg0, int arg1, int arg2, int arg3, int arg4) {
      // XXX not implemented
   }

   public void glVertexArrayVertexBindingDivisorEXT(
      int arg0, int arg1, int arg2) {
      // XXX not implemented
   }

   public void glVertexAttrib1d(int arg0, double arg1) {
      System.out.println("glVertexAttrib1d(" + arg0 + "," + arg1 + ")");
      gl.glVertexAttrib1d(arg0, arg1);
      if (checkForErrors) {
         GLSupport.checkAndPrintGLError(gl);
      }
   }

   public void glVertexAttrib1dv(int arg0, double[] arg1, int arg2) {
      System.out
      .println("glVertexAttrib1dv(" + arg0 + "," + arg1 + "," + arg2 + ")");
      gl.glVertexAttrib1dv(arg0, arg1, arg2);
      if (checkForErrors) {
         GLSupport.checkAndPrintGLError(gl);
      }
   }

   public void glVertexAttrib1dv(int arg0, DoubleBuffer arg1) {
      System.out.println("glVertexAttrib1dv(" + arg0 + "," + arg1 + ")");
      gl.glVertexAttrib1dv(arg0, arg1);
      if (checkForErrors) {
         GLSupport.checkAndPrintGLError(gl);
      }
   }

   public void glVertexAttrib1f(int arg0, float arg1) {
      System.out.println("glVertexAttrib1f(" + arg0 + "," + arg1 + ")");
      gl.glVertexAttrib1f(arg0, arg1);
      if (checkForErrors) {
         GLSupport.checkAndPrintGLError(gl);
      }
   }

   public void glVertexAttrib1fv(int arg0, float[] arg1, int arg2) {
      System.out
      .println("glVertexAttrib1fv(" + arg0 + "," + arg1 + "," + arg2 + ")");
      gl.glVertexAttrib1fv(arg0, arg1, arg2);
      if (checkForErrors) {
         GLSupport.checkAndPrintGLError(gl);
      }
   }

   public void glVertexAttrib1fv(int arg0, FloatBuffer arg1) {
      System.out.println("glVertexAttrib1fv(" + arg0 + "," + arg1 + ")");
      gl.glVertexAttrib1fv(arg0, arg1);
      if (checkForErrors) {
         GLSupport.checkAndPrintGLError(gl);
      }
   }

   public void glVertexAttrib1s(int arg0, short arg1) {
      System.out.println("glVertexAttrib1s(" + arg0 + "," + arg1 + ")");
      gl.glVertexAttrib1s(arg0, arg1);
      if (checkForErrors) {
         GLSupport.checkAndPrintGLError(gl);
      }
   }

   public void glVertexAttrib1sv(int arg0, short[] arg1, int arg2) {
      System.out
      .println("glVertexAttrib1sv(" + arg0 + "," + arg1 + "," + arg2 + ")");
      gl.glVertexAttrib1sv(arg0, arg1, arg2);
      if (checkForErrors) {
         GLSupport.checkAndPrintGLError(gl);
      }
   }

   public void glVertexAttrib1sv(int arg0, ShortBuffer arg1) {
      System.out.println("glVertexAttrib1sv(" + arg0 + "," + arg1 + ")");
      gl.glVertexAttrib1sv(arg0, arg1);
      if (checkForErrors) {
         GLSupport.checkAndPrintGLError(gl);
      }
   }

   public void glVertexAttrib2d(int arg0, double arg1, double arg2) {
      System.out
      .println("glVertexAttrib2d(" + arg0 + "," + arg1 + "," + arg2 + ")");
      gl.glVertexAttrib2d(arg0, arg1, arg2);
      if (checkForErrors) {
         GLSupport.checkAndPrintGLError(gl);
      }
   }

   public void glVertexAttrib2dv(int arg0, double[] arg1, int arg2) {
      System.out
      .println("glVertexAttrib2dv(" + arg0 + "," + arg1 + "," + arg2 + ")");
      gl.glVertexAttrib2dv(arg0, arg1, arg2);
      if (checkForErrors) {
         GLSupport.checkAndPrintGLError(gl);
      }
   }

   public void glVertexAttrib2dv(int arg0, DoubleBuffer arg1) {
      System.out.println("glVertexAttrib2dv(" + arg0 + "," + arg1 + ")");
      gl.glVertexAttrib2dv(arg0, arg1);
      if (checkForErrors) {
         GLSupport.checkAndPrintGLError(gl);
      }
   }

   public void glVertexAttrib2f(int arg0, float arg1, float arg2) {
      System.out
      .println("glVertexAttrib2f(" + arg0 + "," + arg1 + "," + arg2 + ")");
      gl.glVertexAttrib2f(arg0, arg1, arg2);
      if (checkForErrors) {
         GLSupport.checkAndPrintGLError(gl);
      }
   }

   public void glVertexAttrib2fv(int arg0, float[] arg1, int arg2) {
      System.out
      .println("glVertexAttrib2fv(" + arg0 + "," + arg1 + "," + arg2 + ")");
      gl.glVertexAttrib2fv(arg0, arg1, arg2);
      if (checkForErrors) {
         GLSupport.checkAndPrintGLError(gl);
      }
   }

   public void glVertexAttrib2fv(int arg0, FloatBuffer arg1) {
      System.out.println("glVertexAttrib2fv(" + arg0 + "," + arg1 + ")");
      gl.glVertexAttrib2fv(arg0, arg1);
      if (checkForErrors) {
         GLSupport.checkAndPrintGLError(gl);
      }
   }

   public void glVertexAttrib2s(int arg0, short arg1, short arg2) {
      System.out
      .println("glVertexAttrib2s(" + arg0 + "," + arg1 + "," + arg2 + ")");
      gl.glVertexAttrib2s(arg0, arg1, arg2);
      if (checkForErrors) {
         GLSupport.checkAndPrintGLError(gl);
      }
   }

   public void glVertexAttrib2sv(int arg0, short[] arg1, int arg2) {
      System.out
      .println("glVertexAttrib2sv(" + arg0 + "," + arg1 + "," + arg2 + ")");
      gl.glVertexAttrib2sv(arg0, arg1, arg2);
      if (checkForErrors) {
         GLSupport.checkAndPrintGLError(gl);
      }
   }

   public void glVertexAttrib2sv(int arg0, ShortBuffer arg1) {
      System.out.println("glVertexAttrib2sv(" + arg0 + "," + arg1 + ")");
      gl.glVertexAttrib2sv(arg0, arg1);
      if (checkForErrors) {
         GLSupport.checkAndPrintGLError(gl);
      }
   }

   public void glVertexAttrib3d(
      int arg0, double arg1, double arg2, double arg3) {
      System.out.println(
         "glVertexAttrib3d(" + arg0 + "," + arg1 + "," + arg2 + "," + arg3
         + ")");
      gl.glVertexAttrib3d(arg0, arg1, arg2, arg3);
      if (checkForErrors) {
         GLSupport.checkAndPrintGLError(gl);
      }
   }

   public void glVertexAttrib3dv(int arg0, double[] arg1, int arg2) {
      System.out
      .println("glVertexAttrib3dv(" + arg0 + "," + arg1 + "," + arg2 + ")");
      gl.glVertexAttrib3dv(arg0, arg1, arg2);
      if (checkForErrors) {
         GLSupport.checkAndPrintGLError(gl);
      }
   }

   public void glVertexAttrib3dv(int arg0, DoubleBuffer arg1) {
      System.out.println("glVertexAttrib3dv(" + arg0 + "," + arg1 + ")");
      gl.glVertexAttrib3dv(arg0, arg1);
      if (checkForErrors) {
         GLSupport.checkAndPrintGLError(gl);
      }
   }

   public void glVertexAttrib3f(int arg0, float arg1, float arg2, float arg3) {
      System.out.println(
         "glVertexAttrib3f(" + arg0 + "," + arg1 + "," + arg2 + "," + arg3
         + ")");
      gl.glVertexAttrib3f(arg0, arg1, arg2, arg3);
      if (checkForErrors) {
         GLSupport.checkAndPrintGLError(gl);
      }
   }

   public void glVertexAttrib3fv(int arg0, float[] arg1, int arg2) {
      System.out
      .println("glVertexAttrib3fv(" + arg0 + "," + arg1 + "," + arg2 + ")");
      gl.glVertexAttrib3fv(arg0, arg1, arg2);
      if (checkForErrors) {
         GLSupport.checkAndPrintGLError(gl);
      }
   }

   public void glVertexAttrib3fv(int arg0, FloatBuffer arg1) {
      System.out.println("glVertexAttrib3fv(" + arg0 + "," + arg1 + ")");
      gl.glVertexAttrib3fv(arg0, arg1);
      if (checkForErrors) {
         GLSupport.checkAndPrintGLError(gl);
      }
   }

   public void glVertexAttrib3s(int arg0, short arg1, short arg2, short arg3) {
      System.out.println(
         "glVertexAttrib3s(" + arg0 + "," + arg1 + "," + arg2 + "," + arg3
         + ")");
      gl.glVertexAttrib3s(arg0, arg1, arg2, arg3);
      if (checkForErrors) {
         GLSupport.checkAndPrintGLError(gl);
      }
   }

   public void glVertexAttrib3sv(int arg0, short[] arg1, int arg2) {
      System.out
      .println("glVertexAttrib3sv(" + arg0 + "," + arg1 + "," + arg2 + ")");
      gl.glVertexAttrib3sv(arg0, arg1, arg2);
      if (checkForErrors) {
         GLSupport.checkAndPrintGLError(gl);
      }
   }

   public void glVertexAttrib3sv(int arg0, ShortBuffer arg1) {
      System.out.println("glVertexAttrib3sv(" + arg0 + "," + arg1 + ")");
      gl.glVertexAttrib3sv(arg0, arg1);
      if (checkForErrors) {
         GLSupport.checkAndPrintGLError(gl);
      }
   }

   public void glVertexAttrib4Nbv(int arg0, byte[] arg1, int arg2) {
      System.out
      .println("glVertexAttrib4Nbv(" + arg0 + "," + arg1 + "," + arg2 + ")");
      gl.glVertexAttrib4Nbv(arg0, arg1, arg2);
      if (checkForErrors) {
         GLSupport.checkAndPrintGLError(gl);
      }
   }

   public void glVertexAttrib4Nbv(int arg0, ByteBuffer arg1) {
      System.out.println("glVertexAttrib4Nbv(" + arg0 + "," + arg1 + ")");
      gl.glVertexAttrib4Nbv(arg0, arg1);
      if (checkForErrors) {
         GLSupport.checkAndPrintGLError(gl);
      }
   }

   public void glVertexAttrib4Niv(int arg0, int[] arg1, int arg2) {
      System.out
      .println("glVertexAttrib4Niv(" + arg0 + "," + arg1 + "," + arg2 + ")");
      gl.glVertexAttrib4Niv(arg0, arg1, arg2);
      if (checkForErrors) {
         GLSupport.checkAndPrintGLError(gl);
      }
   }

   public void glVertexAttrib4Niv(int arg0, IntBuffer arg1) {
      System.out.println("glVertexAttrib4Niv(" + arg0 + "," + arg1 + ")");
      gl.glVertexAttrib4Niv(arg0, arg1);
      if (checkForErrors) {
         GLSupport.checkAndPrintGLError(gl);
      }
   }

   public void glVertexAttrib4Nsv(int arg0, short[] arg1, int arg2) {
      System.out
      .println("glVertexAttrib4Nsv(" + arg0 + "," + arg1 + "," + arg2 + ")");
      gl.glVertexAttrib4Nsv(arg0, arg1, arg2);
      if (checkForErrors) {
         GLSupport.checkAndPrintGLError(gl);
      }
   }

   public void glVertexAttrib4Nsv(int arg0, ShortBuffer arg1) {
      System.out.println("glVertexAttrib4Nsv(" + arg0 + "," + arg1 + ")");
      gl.glVertexAttrib4Nsv(arg0, arg1);
      if (checkForErrors) {
         GLSupport.checkAndPrintGLError(gl);
      }
   }

   public void glVertexAttrib4Nub(
      int arg0, byte arg1, byte arg2, byte arg3, byte arg4) {
      System.out.println(
         "glVertexAttrib4Nub(" + arg0 + "," + arg1 + "," + arg2 + "," + arg3
         + "," + arg4 + ")");
      gl.glVertexAttrib4Nub(arg0, arg1, arg2, arg3, arg4);
      if (checkForErrors) {
         GLSupport.checkAndPrintGLError(gl);
      }
   }

   public void glVertexAttrib4Nubv(int arg0, byte[] arg1, int arg2) {
      System.out.println(
         "glVertexAttrib4Nubv(" + arg0 + "," + arg1 + "," + arg2 + ")");
      gl.glVertexAttrib4Nubv(arg0, arg1, arg2);
      if (checkForErrors) {
         GLSupport.checkAndPrintGLError(gl);
      }
   }

   public void glVertexAttrib4Nubv(int arg0, ByteBuffer arg1) {
      System.out.println("glVertexAttrib4Nubv(" + arg0 + "," + arg1 + ")");
      gl.glVertexAttrib4Nubv(arg0, arg1);
      if (checkForErrors) {
         GLSupport.checkAndPrintGLError(gl);
      }
   }

   public void glVertexAttrib4Nuiv(int arg0, int[] arg1, int arg2) {
      System.out.println(
         "glVertexAttrib4Nuiv(" + arg0 + "," + arg1 + "," + arg2 + ")");
      gl.glVertexAttrib4Nuiv(arg0, arg1, arg2);
      if (checkForErrors) {
         GLSupport.checkAndPrintGLError(gl);
      }
   }

   public void glVertexAttrib4Nuiv(int arg0, IntBuffer arg1) {
      System.out.println("glVertexAttrib4Nuiv(" + arg0 + "," + arg1 + ")");
      gl.glVertexAttrib4Nuiv(arg0, arg1);
      if (checkForErrors) {
         GLSupport.checkAndPrintGLError(gl);
      }
   }

   public void glVertexAttrib4Nusv(int arg0, short[] arg1, int arg2) {
      System.out.println(
         "glVertexAttrib4Nusv(" + arg0 + "," + arg1 + "," + arg2 + ")");
      gl.glVertexAttrib4Nusv(arg0, arg1, arg2);
      if (checkForErrors) {
         GLSupport.checkAndPrintGLError(gl);
      }
   }

   public void glVertexAttrib4Nusv(int arg0, ShortBuffer arg1) {
      System.out.println("glVertexAttrib4Nusv(" + arg0 + "," + arg1 + ")");
      gl.glVertexAttrib4Nusv(arg0, arg1);
      if (checkForErrors) {
         GLSupport.checkAndPrintGLError(gl);
      }
   }

   public void glVertexAttrib4bv(int arg0, byte[] arg1, int arg2) {
      System.out
      .println("glVertexAttrib4bv(" + arg0 + "," + arg1 + "," + arg2 + ")");
      gl.glVertexAttrib4bv(arg0, arg1, arg2);
      if (checkForErrors) {
         GLSupport.checkAndPrintGLError(gl);
      }
   }

   public void glVertexAttrib4bv(int arg0, ByteBuffer arg1) {
      System.out.println("glVertexAttrib4bv(" + arg0 + "," + arg1 + ")");
      gl.glVertexAttrib4bv(arg0, arg1);
      if (checkForErrors) {
         GLSupport.checkAndPrintGLError(gl);
      }
   }

   public void glVertexAttrib4d(
      int arg0, double arg1, double arg2, double arg3, double arg4) {
      System.out.println(
         "glVertexAttrib4d(" + arg0 + "," + arg1 + "," + arg2 + "," + arg3 + ","
            + arg4 + ")");
      gl.glVertexAttrib4d(arg0, arg1, arg2, arg3, arg4);
      if (checkForErrors) {
         GLSupport.checkAndPrintGLError(gl);
      }
   }

   public void glVertexAttrib4dv(int arg0, double[] arg1, int arg2) {
      System.out
      .println("glVertexAttrib4dv(" + arg0 + "," + arg1 + "," + arg2 + ")");
      gl.glVertexAttrib4dv(arg0, arg1, arg2);
      if (checkForErrors) {
         GLSupport.checkAndPrintGLError(gl);
      }
   }

   public void glVertexAttrib4dv(int arg0, DoubleBuffer arg1) {
      System.out.println("glVertexAttrib4dv(" + arg0 + "," + arg1 + ")");
      gl.glVertexAttrib4dv(arg0, arg1);
      if (checkForErrors) {
         GLSupport.checkAndPrintGLError(gl);
      }
   }

   public void glVertexAttrib4f(
      int arg0, float arg1, float arg2, float arg3, float arg4) {
      System.out.println(
         "glVertexAttrib4f(" + arg0 + "," + arg1 + "," + arg2 + "," + arg3 + ","
            + arg4 + ")");
      gl.glVertexAttrib4f(arg0, arg1, arg2, arg3, arg4);
      if (checkForErrors) {
         GLSupport.checkAndPrintGLError(gl);
      }
   }

   public void glVertexAttrib4fv(int arg0, float[] arg1, int arg2) {
      System.out
      .println("glVertexAttrib4fv(" + arg0 + "," + arg1 + "," + arg2 + ")");
      gl.glVertexAttrib4fv(arg0, arg1, arg2);
      if (checkForErrors) {
         GLSupport.checkAndPrintGLError(gl);
      }
   }

   public void glVertexAttrib4fv(int arg0, FloatBuffer arg1) {
      System.out.println("glVertexAttrib4fv(" + arg0 + "," + arg1 + ")");
      gl.glVertexAttrib4fv(arg0, arg1);
      if (checkForErrors) {
         GLSupport.checkAndPrintGLError(gl);
      }
   }

   public void glVertexAttrib4iv(int arg0, int[] arg1, int arg2) {
      System.out
      .println("glVertexAttrib4iv(" + arg0 + "," + arg1 + "," + arg2 + ")");
      gl.glVertexAttrib4iv(arg0, arg1, arg2);
      if (checkForErrors) {
         GLSupport.checkAndPrintGLError(gl);
      }
   }

   public void glVertexAttrib4iv(int arg0, IntBuffer arg1) {
      System.out.println("glVertexAttrib4iv(" + arg0 + "," + arg1 + ")");
      gl.glVertexAttrib4iv(arg0, arg1);
      if (checkForErrors) {
         GLSupport.checkAndPrintGLError(gl);
      }
   }

   public void glVertexAttrib4s(
      int arg0, short arg1, short arg2, short arg3, short arg4) {
      System.out.println(
         "glVertexAttrib4s(" + arg0 + "," + arg1 + "," + arg2 + "," + arg3 + ","
            + arg4 + ")");
      gl.glVertexAttrib4s(arg0, arg1, arg2, arg3, arg4);
      if (checkForErrors) {
         GLSupport.checkAndPrintGLError(gl);
      }
   }

   public void glVertexAttrib4sv(int arg0, short[] arg1, int arg2) {
      System.out
      .println("glVertexAttrib4sv(" + arg0 + "," + arg1 + "," + arg2 + ")");
      gl.glVertexAttrib4sv(arg0, arg1, arg2);
      if (checkForErrors) {
         GLSupport.checkAndPrintGLError(gl);
      }
   }

   public void glVertexAttrib4sv(int arg0, ShortBuffer arg1) {
      System.out.println("glVertexAttrib4sv(" + arg0 + "," + arg1 + ")");
      gl.glVertexAttrib4sv(arg0, arg1);
      if (checkForErrors) {
         GLSupport.checkAndPrintGLError(gl);
      }
   }

   public void glVertexAttrib4ubv(int arg0, byte[] arg1, int arg2) {
      System.out
      .println("glVertexAttrib4ubv(" + arg0 + "," + arg1 + "," + arg2 + ")");
      gl.glVertexAttrib4ubv(arg0, arg1, arg2);
      if (checkForErrors) {
         GLSupport.checkAndPrintGLError(gl);
      }
   }

   public void glVertexAttrib4ubv(int arg0, ByteBuffer arg1) {
      System.out.println("glVertexAttrib4ubv(" + arg0 + "," + arg1 + ")");
      gl.glVertexAttrib4ubv(arg0, arg1);
      if (checkForErrors) {
         GLSupport.checkAndPrintGLError(gl);
      }
   }

   public void glVertexAttrib4uiv(int arg0, int[] arg1, int arg2) {
      System.out
      .println("glVertexAttrib4uiv(" + arg0 + "," + arg1 + "," + arg2 + ")");
      gl.glVertexAttrib4uiv(arg0, arg1, arg2);
      if (checkForErrors) {
         GLSupport.checkAndPrintGLError(gl);
      }
   }

   public void glVertexAttrib4uiv(int arg0, IntBuffer arg1) {
      System.out.println("glVertexAttrib4uiv(" + arg0 + "," + arg1 + ")");
      gl.glVertexAttrib4uiv(arg0, arg1);
      if (checkForErrors) {
         GLSupport.checkAndPrintGLError(gl);
      }
   }

   public void glVertexAttrib4usv(int arg0, short[] arg1, int arg2) {
      System.out
      .println("glVertexAttrib4usv(" + arg0 + "," + arg1 + "," + arg2 + ")");
      gl.glVertexAttrib4usv(arg0, arg1, arg2);
      if (checkForErrors) {
         GLSupport.checkAndPrintGLError(gl);
      }
   }

   public void glVertexAttrib4usv(int arg0, ShortBuffer arg1) {
      System.out.println("glVertexAttrib4usv(" + arg0 + "," + arg1 + ")");
      gl.glVertexAttrib4usv(arg0, arg1);
      if (checkForErrors) {
         GLSupport.checkAndPrintGLError(gl);
      }
   }

   public void glVertexAttribDivisor(int arg0, int arg1) {
      System.out.println("glVertexAttribDivisor(" + arg0 + "," + arg1 + ")");
      gl.glVertexAttribDivisor(arg0, arg1);
      if (checkForErrors) {
         GLSupport.checkAndPrintGLError(gl);
      }
   }

   public void glVertexAttribFormatNV(
      int arg0, int arg1, int arg2, boolean arg3, int arg4) {
      System.out.println(
         "glVertexAttribFormatNV(" + arg0 + "," + arg1 + "," + arg2 + "," + arg3
         + "," + arg4 + ")");
      gl.glVertexAttribFormatNV(arg0, arg1, arg2, arg3, arg4);
      if (checkForErrors) {
         GLSupport.checkAndPrintGLError(gl);
      }
   }

   public void glVertexAttribI1i(int arg0, int arg1) {
      System.out.println("glVertexAttribI1i(" + arg0 + "," + arg1 + ")");
      gl.glVertexAttribI1i(arg0, arg1);
      if (checkForErrors) {
         GLSupport.checkAndPrintGLError(gl);
      }
   }

   public void glVertexAttribI1iv(int arg0, int[] arg1, int arg2) {
      System.out
      .println("glVertexAttribI1iv(" + arg0 + "," + arg1 + "," + arg2 + ")");
      gl.glVertexAttribI1iv(arg0, arg1, arg2);
      if (checkForErrors) {
         GLSupport.checkAndPrintGLError(gl);
      }
   }

   public void glVertexAttribI1iv(int arg0, IntBuffer arg1) {
      System.out.println("glVertexAttribI1iv(" + arg0 + "," + arg1 + ")");
      gl.glVertexAttribI1iv(arg0, arg1);
      if (checkForErrors) {
         GLSupport.checkAndPrintGLError(gl);
      }
   }

   public void glVertexAttribI1ui(int arg0, int arg1) {
      System.out.println("glVertexAttribI1ui(" + arg0 + "," + arg1 + ")");
      gl.glVertexAttribI1ui(arg0, arg1);
      if (checkForErrors) {
         GLSupport.checkAndPrintGLError(gl);
      }
   }

   public void glVertexAttribI1uiv(int arg0, int[] arg1, int arg2) {
      System.out.println(
         "glVertexAttribI1uiv(" + arg0 + "," + arg1 + "," + arg2 + ")");
      gl.glVertexAttribI1uiv(arg0, arg1, arg2);
      if (checkForErrors) {
         GLSupport.checkAndPrintGLError(gl);
      }
   }

   public void glVertexAttribI1uiv(int arg0, IntBuffer arg1) {
      System.out.println("glVertexAttribI1uiv(" + arg0 + "," + arg1 + ")");
      gl.glVertexAttribI1uiv(arg0, arg1);
      if (checkForErrors) {
         GLSupport.checkAndPrintGLError(gl);
      }
   }

   public void glVertexAttribI2i(int arg0, int arg1, int arg2) {
      System.out
      .println("glVertexAttribI2i(" + arg0 + "," + arg1 + "," + arg2 + ")");
      gl.glVertexAttribI2i(arg0, arg1, arg2);
      if (checkForErrors) {
         GLSupport.checkAndPrintGLError(gl);
      }
   }

   public void glVertexAttribI2iv(int arg0, int[] arg1, int arg2) {
      System.out
      .println("glVertexAttribI2iv(" + arg0 + "," + arg1 + "," + arg2 + ")");
      gl.glVertexAttribI2iv(arg0, arg1, arg2);
      if (checkForErrors) {
         GLSupport.checkAndPrintGLError(gl);
      }
   }

   public void glVertexAttribI2iv(int arg0, IntBuffer arg1) {
      System.out.println("glVertexAttribI2iv(" + arg0 + "," + arg1 + ")");
      gl.glVertexAttribI2iv(arg0, arg1);
      if (checkForErrors) {
         GLSupport.checkAndPrintGLError(gl);
      }
   }

   public void glVertexAttribI2ui(int arg0, int arg1, int arg2) {
      System.out
      .println("glVertexAttribI2ui(" + arg0 + "," + arg1 + "," + arg2 + ")");
      gl.glVertexAttribI2ui(arg0, arg1, arg2);
      if (checkForErrors) {
         GLSupport.checkAndPrintGLError(gl);
      }
   }

   public void glVertexAttribI2uiv(int arg0, int[] arg1, int arg2) {
      System.out.println(
         "glVertexAttribI2uiv(" + arg0 + "," + arg1 + "," + arg2 + ")");
      gl.glVertexAttribI2uiv(arg0, arg1, arg2);
      if (checkForErrors) {
         GLSupport.checkAndPrintGLError(gl);
      }
   }

   public void glVertexAttribI2uiv(int arg0, IntBuffer arg1) {
      System.out.println("glVertexAttribI2uiv(" + arg0 + "," + arg1 + ")");
      gl.glVertexAttribI2uiv(arg0, arg1);
      if (checkForErrors) {
         GLSupport.checkAndPrintGLError(gl);
      }
   }

   public void glVertexAttribI3i(int arg0, int arg1, int arg2, int arg3) {
      System.out.println(
         "glVertexAttribI3i(" + arg0 + "," + arg1 + "," + arg2 + "," + arg3
         + ")");
      gl.glVertexAttribI3i(arg0, arg1, arg2, arg3);
      if (checkForErrors) {
         GLSupport.checkAndPrintGLError(gl);
      }
   }

   public void glVertexAttribI3iv(int arg0, int[] arg1, int arg2) {
      System.out
      .println("glVertexAttribI3iv(" + arg0 + "," + arg1 + "," + arg2 + ")");
      gl.glVertexAttribI3iv(arg0, arg1, arg2);
      if (checkForErrors) {
         GLSupport.checkAndPrintGLError(gl);
      }
   }

   public void glVertexAttribI3iv(int arg0, IntBuffer arg1) {
      System.out.println("glVertexAttribI3iv(" + arg0 + "," + arg1 + ")");
      gl.glVertexAttribI3iv(arg0, arg1);
      if (checkForErrors) {
         GLSupport.checkAndPrintGLError(gl);
      }
   }

   public void glVertexAttribI3ui(int arg0, int arg1, int arg2, int arg3) {
      System.out.println(
         "glVertexAttribI3ui(" + arg0 + "," + arg1 + "," + arg2 + "," + arg3
         + ")");
      gl.glVertexAttribI3ui(arg0, arg1, arg2, arg3);
      if (checkForErrors) {
         GLSupport.checkAndPrintGLError(gl);
      }
   }

   public void glVertexAttribI3uiv(int arg0, int[] arg1, int arg2) {
      System.out.println(
         "glVertexAttribI3uiv(" + arg0 + "," + arg1 + "," + arg2 + ")");
      gl.glVertexAttribI3uiv(arg0, arg1, arg2);
      if (checkForErrors) {
         GLSupport.checkAndPrintGLError(gl);
      }
   }

   public void glVertexAttribI3uiv(int arg0, IntBuffer arg1) {
      System.out.println("glVertexAttribI3uiv(" + arg0 + "," + arg1 + ")");
      gl.glVertexAttribI3uiv(arg0, arg1);
      if (checkForErrors) {
         GLSupport.checkAndPrintGLError(gl);
      }
   }

   public void glVertexAttribI4bv(int arg0, byte[] arg1, int arg2) {
      System.out
      .println("glVertexAttribI4bv(" + arg0 + "," + arg1 + "," + arg2 + ")");
      gl.glVertexAttribI4bv(arg0, arg1, arg2);
      if (checkForErrors) {
         GLSupport.checkAndPrintGLError(gl);
      }
   }

   public void glVertexAttribI4bv(int arg0, ByteBuffer arg1) {
      System.out.println("glVertexAttribI4bv(" + arg0 + "," + arg1 + ")");
      gl.glVertexAttribI4bv(arg0, arg1);
      if (checkForErrors) {
         GLSupport.checkAndPrintGLError(gl);
      }
   }

   public void glVertexAttribI4i(
      int arg0, int arg1, int arg2, int arg3, int arg4) {
      System.out.println(
         "glVertexAttribI4i(" + arg0 + "," + arg1 + "," + arg2 + "," + arg3
         + "," + arg4 + ")");
      gl.glVertexAttribI4i(arg0, arg1, arg2, arg3, arg4);
      if (checkForErrors) {
         GLSupport.checkAndPrintGLError(gl);
      }
   }

   public void glVertexAttribI4iv(int arg0, int[] arg1, int arg2) {
      System.out
      .println("glVertexAttribI4iv(" + arg0 + "," + arg1 + "," + arg2 + ")");
      gl.glVertexAttribI4iv(arg0, arg1, arg2);
      if (checkForErrors) {
         GLSupport.checkAndPrintGLError(gl);
      }
   }

   public void glVertexAttribI4iv(int arg0, IntBuffer arg1) {
      System.out.println("glVertexAttribI4iv(" + arg0 + "," + arg1 + ")");
      gl.glVertexAttribI4iv(arg0, arg1);
      if (checkForErrors) {
         GLSupport.checkAndPrintGLError(gl);
      }
   }

   public void glVertexAttribI4sv(int arg0, short[] arg1, int arg2) {
      System.out
      .println("glVertexAttribI4sv(" + arg0 + "," + arg1 + "," + arg2 + ")");
      gl.glVertexAttribI4sv(arg0, arg1, arg2);
      if (checkForErrors) {
         GLSupport.checkAndPrintGLError(gl);
      }
   }

   public void glVertexAttribI4sv(int arg0, ShortBuffer arg1) {
      System.out.println("glVertexAttribI4sv(" + arg0 + "," + arg1 + ")");
      gl.glVertexAttribI4sv(arg0, arg1);
      if (checkForErrors) {
         GLSupport.checkAndPrintGLError(gl);
      }
   }

   public void glVertexAttribI4ubv(int arg0, byte[] arg1, int arg2) {
      System.out.println(
         "glVertexAttribI4ubv(" + arg0 + "," + arg1 + "," + arg2 + ")");
      gl.glVertexAttribI4ubv(arg0, arg1, arg2);
      if (checkForErrors) {
         GLSupport.checkAndPrintGLError(gl);
      }
   }

   public void glVertexAttribI4ubv(int arg0, ByteBuffer arg1) {
      System.out.println("glVertexAttribI4ubv(" + arg0 + "," + arg1 + ")");
      gl.glVertexAttribI4ubv(arg0, arg1);
      if (checkForErrors) {
         GLSupport.checkAndPrintGLError(gl);
      }
   }

   public void glVertexAttribI4ui(
      int arg0, int arg1, int arg2, int arg3, int arg4) {
      System.out.println(
         "glVertexAttribI4ui(" + arg0 + "," + arg1 + "," + arg2 + "," + arg3
         + "," + arg4 + ")");
      gl.glVertexAttribI4ui(arg0, arg1, arg2, arg3, arg4);
      if (checkForErrors) {
         GLSupport.checkAndPrintGLError(gl);
      }
   }

   public void glVertexAttribI4uiv(int arg0, int[] arg1, int arg2) {
      System.out.println(
         "glVertexAttribI4uiv(" + arg0 + "," + arg1 + "," + arg2 + ")");
      gl.glVertexAttribI4uiv(arg0, arg1, arg2);
      if (checkForErrors) {
         GLSupport.checkAndPrintGLError(gl);
      }
   }

   public void glVertexAttribI4uiv(int arg0, IntBuffer arg1) {
      System.out.println("glVertexAttribI4uiv(" + arg0 + "," + arg1 + ")");
      gl.glVertexAttribI4uiv(arg0, arg1);
      if (checkForErrors) {
         GLSupport.checkAndPrintGLError(gl);
      }
   }

   public void glVertexAttribI4usv(int arg0, short[] arg1, int arg2) {
      System.out.println(
         "glVertexAttribI4usv(" + arg0 + "," + arg1 + "," + arg2 + ")");
      gl.glVertexAttribI4usv(arg0, arg1, arg2);
      if (checkForErrors) {
         GLSupport.checkAndPrintGLError(gl);
      }
   }

   public void glVertexAttribI4usv(int arg0, ShortBuffer arg1) {
      System.out.println("glVertexAttribI4usv(" + arg0 + "," + arg1 + ")");
      gl.glVertexAttribI4usv(arg0, arg1);
      if (checkForErrors) {
         GLSupport.checkAndPrintGLError(gl);
      }
   }

   public void glVertexAttribIFormatNV(int arg0, int arg1, int arg2, int arg3) {
      System.out.println(
         "glVertexAttribIFormatNV(" + arg0 + "," + arg1 + "," + arg2 + ","
            + arg3 + ")");
      gl.glVertexAttribIFormatNV(arg0, arg1, arg2, arg3);
      if (checkForErrors) {
         GLSupport.checkAndPrintGLError(gl);
      }
   }

   public void glVertexAttribIPointer(
      int arg0, int arg1, int arg2, int arg3, long arg4) {
      System.out.println(
         "glVertexAttribIPointer(" + arg0 + "," + arg1 + "," + arg2 + "," + arg3
         + "," + arg4 + ")");
      gl.glVertexAttribIPointer(arg0, arg1, arg2, arg3, arg4);
      if (checkForErrors) {
         GLSupport.checkAndPrintGLError(gl);
      }
   }

   public void glVertexAttribP1ui(int arg0, int arg1, boolean arg2, int arg3) {
      System.out.println(
         "glVertexAttribP1ui(" + arg0 + "," + arg1 + "," + arg2 + "," + arg3
         + ")");
      gl.glVertexAttribP1ui(arg0, arg1, arg2, arg3);
      if (checkForErrors) {
         GLSupport.checkAndPrintGLError(gl);
      }
   }

   public void glVertexAttribP1uiv(
      int arg0, int arg1, boolean arg2, int[] arg3, int arg4) {
      System.out.println(
         "glVertexAttribP1uiv(" + arg0 + "," + arg1 + "," + arg2 + "," + arg3
         + "," + arg4 + ")");
      gl.glVertexAttribP1uiv(arg0, arg1, arg2, arg3, arg4);
      if (checkForErrors) {
         GLSupport.checkAndPrintGLError(gl);
      }
   }

   public void glVertexAttribP1uiv(
      int arg0, int arg1, boolean arg2, IntBuffer arg3) {
      System.out.println(
         "glVertexAttribP1uiv(" + arg0 + "," + arg1 + "," + arg2 + "," + arg3
         + ")");
      gl.glVertexAttribP1uiv(arg0, arg1, arg2, arg3);
      if (checkForErrors) {
         GLSupport.checkAndPrintGLError(gl);
      }
   }

   public void glVertexAttribP2ui(int arg0, int arg1, boolean arg2, int arg3) {
      System.out.println(
         "glVertexAttribP2ui(" + arg0 + "," + arg1 + "," + arg2 + "," + arg3
         + ")");
      gl.glVertexAttribP2ui(arg0, arg1, arg2, arg3);
      if (checkForErrors) {
         GLSupport.checkAndPrintGLError(gl);
      }
   }

   public void glVertexAttribP2uiv(
      int arg0, int arg1, boolean arg2, int[] arg3, int arg4) {
      System.out.println(
         "glVertexAttribP2uiv(" + arg0 + "," + arg1 + "," + arg2 + "," + arg3
         + "," + arg4 + ")");
      gl.glVertexAttribP2uiv(arg0, arg1, arg2, arg3, arg4);
      if (checkForErrors) {
         GLSupport.checkAndPrintGLError(gl);
      }
   }

   public void glVertexAttribP2uiv(
      int arg0, int arg1, boolean arg2, IntBuffer arg3) {
      System.out.println(
         "glVertexAttribP2uiv(" + arg0 + "," + arg1 + "," + arg2 + "," + arg3
         + ")");
      gl.glVertexAttribP2uiv(arg0, arg1, arg2, arg3);
      if (checkForErrors) {
         GLSupport.checkAndPrintGLError(gl);
      }
   }

   public void glVertexAttribP3ui(int arg0, int arg1, boolean arg2, int arg3) {
      System.out.println(
         "glVertexAttribP3ui(" + arg0 + "," + arg1 + "," + arg2 + "," + arg3
         + ")");
      gl.glVertexAttribP3ui(arg0, arg1, arg2, arg3);
      if (checkForErrors) {
         GLSupport.checkAndPrintGLError(gl);
      }
   }

   public void glVertexAttribP3uiv(
      int arg0, int arg1, boolean arg2, int[] arg3, int arg4) {
      System.out.println(
         "glVertexAttribP3uiv(" + arg0 + "," + arg1 + "," + arg2 + "," + arg3
         + "," + arg4 + ")");
      gl.glVertexAttribP3uiv(arg0, arg1, arg2, arg3, arg4);
      if (checkForErrors) {
         GLSupport.checkAndPrintGLError(gl);
      }
   }

   public void glVertexAttribP3uiv(
      int arg0, int arg1, boolean arg2, IntBuffer arg3) {
      System.out.println(
         "glVertexAttribP3uiv(" + arg0 + "," + arg1 + "," + arg2 + "," + arg3
         + ")");
      gl.glVertexAttribP3uiv(arg0, arg1, arg2, arg3);
      if (checkForErrors) {
         GLSupport.checkAndPrintGLError(gl);
      }
   }

   public void glVertexAttribP4ui(int arg0, int arg1, boolean arg2, int arg3) {
      System.out.println(
         "glVertexAttribP4ui(" + arg0 + "," + arg1 + "," + arg2 + "," + arg3
         + ")");
      gl.glVertexAttribP4ui(arg0, arg1, arg2, arg3);
      if (checkForErrors) {
         GLSupport.checkAndPrintGLError(gl);
      }
   }

   public void glVertexAttribP4uiv(
      int arg0, int arg1, boolean arg2, int[] arg3, int arg4) {
      System.out.println(
         "glVertexAttribP4uiv(" + arg0 + "," + arg1 + "," + arg2 + "," + arg3
         + "," + arg4 + ")");
      gl.glVertexAttribP4uiv(arg0, arg1, arg2, arg3, arg4);
      if (checkForErrors) {
         GLSupport.checkAndPrintGLError(gl);
      }
   }

   public void glVertexAttribP4uiv(
      int arg0, int arg1, boolean arg2, IntBuffer arg3) {
      System.out.println(
         "glVertexAttribP4uiv(" + arg0 + "," + arg1 + "," + arg2 + "," + arg3
         + ")");
      gl.glVertexAttribP4uiv(arg0, arg1, arg2, arg3);
      if (checkForErrors) {
         GLSupport.checkAndPrintGLError(gl);
      }
   }

   public void glVertexAttribPointer(GLArrayData arg0) {
      System.out.println("glVertexAttribPointer(" + arg0 + ")");
      gl.glVertexAttribPointer(arg0);
      if (checkForErrors) {
         GLSupport.checkAndPrintGLError(gl);
      }
   }

   public void glVertexAttribPointer(
      int arg0, int arg1, int arg2, boolean arg3, int arg4, long arg5) {
      System.out.println(
         "glVertexAttribPointer(" + arg0 + "," + arg1 + "," + arg2 + "," + arg3
         + "," + arg4 + "," + arg5 + ")");
      gl.glVertexAttribPointer(arg0, arg1, arg2, arg3, arg4, arg5);
      if (checkForErrors) {
         GLSupport.checkAndPrintGLError(gl);
      }
   }

   public void glVertexFormatNV(int arg0, int arg1, int arg2) {
      System.out
      .println("glVertexFormatNV(" + arg0 + "," + arg1 + "," + arg2 + ")");
      gl.glVertexFormatNV(arg0, arg1, arg2);
      if (checkForErrors) {
         GLSupport.checkAndPrintGLError(gl);
      }
   }

   public void glVertexP2ui(int arg0, int arg1) {
      // XXX not implemented
   }

   public void glVertexP2uiv(int arg0, int[] arg1, int arg2) {
      // XXX not implemented
   }

   public void glVertexP2uiv(int arg0, IntBuffer arg1) {
      // XXX not implemented
   }

   public void glVertexP3ui(int arg0, int arg1) {
      // XXX not implemented
   }

   public void glVertexP3uiv(int arg0, int[] arg1, int arg2) {
      // XXX not implemented
   }

   public void glVertexP3uiv(int arg0, IntBuffer arg1) {
      // XXX not implemented
   }

   public void glVertexP4ui(int arg0, int arg1) {
      // XXX not implemented
   }

   public void glVertexP4uiv(int arg0, int[] arg1, int arg2) {
      // XXX not implemented
   }

   public void glVertexP4uiv(int arg0, IntBuffer arg1) {
      // XXX not implemented
   }

   public void glViewport(int arg0, int arg1, int arg2, int arg3) {
      // XXX not implemented
   }

   public void glWaitSync(long arg0, int arg1, long arg2) {
      System.out.println("glWaitSync(" + arg0 + "," + arg1 + "," + arg2 + ")");
      gl.glWaitSync(arg0, arg1, arg2);
      if (checkForErrors) {
         GLSupport.checkAndPrintGLError(gl);
      }
   }

   public boolean isGL() {
      boolean out = gl.isGL();
      if (checkForErrors) {
         GLSupport.checkAndPrintGLError(gl);
      }
      return out;
   }

   public boolean isGL4bc() {
      boolean out = gl.isGL4bc();
      if (checkForErrors) {
         GLSupport.checkAndPrintGLError(gl);
      }
      return out;
   }

   public boolean isGL4() {
      boolean out = gl.isGL4();
      if (checkForErrors) {
         GLSupport.checkAndPrintGLError(gl);
      }
      return out;
   }

   public boolean isGL3bc() {
      boolean out = gl.isGL3bc();
      if (checkForErrors) {
         GLSupport.checkAndPrintGLError(gl);
      }
      return out;
   }

   public boolean isGL3() {
      boolean out = gl.isGL3();
      if (checkForErrors) {
         GLSupport.checkAndPrintGLError(gl);
      }
      return out;
   }

   public boolean isGL2() {
      boolean out = gl.isGL2();
      if (checkForErrors) {
         GLSupport.checkAndPrintGLError(gl);
      }
      return out;
   }

   public boolean isGLES1() {
      boolean out = gl.isGLES1();
      if (checkForErrors) {
         GLSupport.checkAndPrintGLError(gl);
      }
      return out;
   }

   public boolean isGLES2() {
      boolean out = gl.isGLES2();
      if (checkForErrors) {
         GLSupport.checkAndPrintGLError(gl);
      }
      return out;
   }

   public boolean isGLES3() {
      boolean out = gl.isGLES3();
      if (checkForErrors) {
         GLSupport.checkAndPrintGLError(gl);
      }
      return out;
   }

   public boolean isGLES() {
      boolean out = gl.isGLES();
      if (checkForErrors) {
         GLSupport.checkAndPrintGLError(gl);
      }
      return out;
   }

   public boolean isGL2ES1() {
      boolean out = gl.isGL2ES1();
      if (checkForErrors) {
         GLSupport.checkAndPrintGLError(gl);
      }
      return out;
   }

   public boolean isGL2ES2() {
      boolean out = gl.isGL2ES2();
      if (checkForErrors) {
         GLSupport.checkAndPrintGLError(gl);
      }
      return out;
   }

   public boolean isGL2ES3() {
      boolean out = gl.isGL2ES3();
      if (checkForErrors) {
         GLSupport.checkAndPrintGLError(gl);
      }
      return out;
   }

   public boolean isGL3ES3() {
      boolean out = gl.isGL3ES3();
      if (checkForErrors) {
         GLSupport.checkAndPrintGLError(gl);
      }
      return out;
   }

   public boolean isGL4ES3() {
      boolean out = gl.isGL4ES3();
      if (checkForErrors) {
         GLSupport.checkAndPrintGLError(gl);
      }
      return out;
   }

   public boolean isGL2GL3() {
      boolean out = gl.isGL2GL3();
      if (checkForErrors) {
         GLSupport.checkAndPrintGLError(gl);
      }
      return out;
   }

   public boolean isGL4core() {
      boolean out = gl.isGL4core();
      if (checkForErrors) {
         GLSupport.checkAndPrintGLError(gl);
      }
      return out;
   }

   public boolean isGL3core() {
      boolean out = gl.isGL3core();
      if (checkForErrors) {
         GLSupport.checkAndPrintGLError(gl);
      }
      return out;
   }

   public boolean isGLcore() {
      boolean out = gl.isGLcore();
      if (checkForErrors) {
         GLSupport.checkAndPrintGLError(gl);
      }
      return out;
   }

   public boolean isGLES2Compatible() {
      boolean out = gl.isGLES2Compatible();
      if (checkForErrors) {
         GLSupport.checkAndPrintGLError(gl);
      }
      return out;
   }

   public boolean isGLES3Compatible() {
      boolean out = gl.isGLES3Compatible();
      if (checkForErrors) {
         GLSupport.checkAndPrintGLError(gl);
      }
      return out;
   }

   public boolean hasGLSL() {
      boolean out = gl.hasGLSL();
      if (checkForErrors) {
         GLSupport.checkAndPrintGLError(gl);
      }
      return out;
   }

   public boolean isFunctionAvailable(String glFunctionName) {
      boolean out = gl.isFunctionAvailable(glFunctionName);
      if (checkForErrors) {
         GLSupport.checkAndPrintGLError(gl);
      }
      return out;
   }

   public boolean isExtensionAvailable(String glExtensionName) {
      boolean out = gl.isExtensionAvailable(glExtensionName);
      if (checkForErrors) {
         GLSupport.checkAndPrintGLError(gl);
      }
      return out;
   }

   public boolean hasBasicFBOSupport() {
      boolean out = gl.hasBasicFBOSupport();
      if (checkForErrors) {
         GLSupport.checkAndPrintGLError(gl);
      }
      return out;
   }

   public boolean hasFullFBOSupport() {
      boolean out = gl.hasFullFBOSupport();
      if (checkForErrors) {
         GLSupport.checkAndPrintGLError(gl);
      }
      return out;
   }

   public boolean isNPOTTextureAvailable() {
      boolean out = gl.isNPOTTextureAvailable();
      if (checkForErrors) {
         GLSupport.checkAndPrintGLError(gl);
      }
      return out;
   }

   public boolean isPBOPackBound() {
      boolean out = gl.isPBOPackBound();
      if (checkForErrors) {
         GLSupport.checkAndPrintGLError(gl);
      }
      return out;
   }

   public boolean isPBOUnpackBound() {
      boolean out = gl.isPBOUnpackBound();
      if (checkForErrors) {
         GLSupport.checkAndPrintGLError(gl);
      }
      return out;
   }

   public boolean isTextureFormatBGRA8888Available() {
      boolean out = gl.isTextureFormatBGRA8888Available();
      if (checkForErrors) {
         GLSupport.checkAndPrintGLError(gl);
      }
      return out;
   }

   public void setSwapInterval(int interval) {
      gl.setSwapInterval(interval);
      if (checkForErrors) {
         GLSupport.checkAndPrintGLError(gl);
      }
   }

   public GLBufferStorage mapBuffer(int target, int access) throws GLException {
      GLBufferStorage out = gl.mapBuffer(target, access);
      if (checkForErrors) {
         GLSupport.checkAndPrintGLError(gl);
      }
      return out;
   }

   public GLBufferStorage mapBufferRange(
      int target, long offset, long length, int access) throws GLException {
      GLBufferStorage out = gl.mapBufferRange(target, offset, length, access);
      if (checkForErrors) {
         GLSupport.checkAndPrintGLError(gl);
      }
      return out;
   }

   public boolean isVBOArrayBound() {
      boolean out = gl.isVBOArrayBound();
      if (checkForErrors) {
         GLSupport.checkAndPrintGLError(gl);
      }
      return out;
   }

   public boolean isVBOElementArrayBound() {
      boolean out = gl.isVBOElementArrayBound();
      if (checkForErrors) {
         GLSupport.checkAndPrintGLError(gl);
      }
      return out;
   }

   public boolean glIsPBOPackBound() {
      return false;
   }

   public boolean glIsPBOUnpackBound() {
      return false;
   }

   public int glGetBoundBuffer(int target) {
      return 0;
   }

   public long glGetBufferSize(int bufferName) {
      return 0;
   }

   public boolean glIsVBOArrayBound() {
      return false;
   }

   public boolean glIsVBOElementArrayBound() {
      return false;
   }

   public void glActiveShaderProgram(int arg0, int arg1) {
      // XXX not implemented gl.glActiveShaderProgram(arg0, arg1);
   }

   public void glApplyFramebufferAttachmentCMAAINTEL() {
      // XXX not implemented gl.glApplyFramebufferAttachmentCMAAINTEL();
   }

   public void glBeginQueryIndexed(int arg0, int arg1, int arg2) {
      // XXX not implemented gl.glBeginQueryIndexed(arg0, arg1, arg2);
   }

   public void glBindImageTexture(
      int arg0, int arg1, int arg2, boolean arg3, int arg4, int arg5,
      int arg6) {
      // XXX not implemented gl.glBindImageTexture(arg0, arg1, arg2, arg3, arg4, arg5, arg6);
   }

   public void glBindProgramPipeline(int arg0) {
      // XXX not implemented gl.glBindProgramPipeline(arg0);
   }

   public void glBindTransformFeedback(int arg0, int arg1) {
      // XXX not implemented gl.glBindTransformFeedback(arg0, arg1);
   }

   public void glBindVertexBuffer(int arg0, int arg1, long arg2, int arg3) {
      // XXX not implemented gl.glBindVertexBuffer(arg0, arg1, arg2, arg3);
   }

   public void glBlendBarrier() {
      // XXX not implemented gl.glBlendBarrier();
   }

   public void glBlendEquationSeparatei(int arg0, int arg1, int arg2) {
      // XXX not implemented gl.glBlendEquationSeparatei(arg0, arg1, arg2);
   }

   public void glBlendEquationi(int arg0, int arg1) {
      // XXX not implemented gl.glBlendEquationi(arg0, arg1);
   }

   public void glBlendFuncSeparatei(
      int arg0, int arg1, int arg2, int arg3, int arg4) {
      // XXX not implemented gl.glBlendFuncSeparatei(arg0, arg1, arg2, arg3, arg4);
   }

   public void glBlendFunci(int arg0, int arg1, int arg2) {
      // XXX not implemented gl.glBlendFunci(arg0, arg1, arg2);
   }

   public void glBufferPageCommitmentARB(
      int arg0, long arg1, long arg2, boolean arg3) {
      // XXX not implemented gl.glBufferPageCommitmentARB(arg0, arg1, arg2, arg3);
   }

   public void glClearBufferData(
      int arg0, int arg1, int arg2, int arg3, Buffer arg4) {
      // XXX not implemented gl.glClearBufferData(arg0, arg1, arg2, arg3, arg4);
   }

   public void glClearBufferSubData(
      int arg0, int arg1, long arg2, long arg3, int arg4, int arg5,
      Buffer arg6) {
      // XXX not implemented gl.glClearBufferSubData(arg0, arg1, arg2, arg3, arg4, arg5, arg6);
   }

   public void glCopyImageSubData(
      int arg0, int arg1, int arg2, int arg3, int arg4, int arg5, int arg6,
      int arg7, int arg8, int arg9, int arg10, int arg11, int arg12, int arg13,
      int arg14) {
      // XXX not implemented  gl.glCopyImageSubData(
      // XXX not implemented       arg0, arg1, arg2, arg3, arg4, arg5, arg6, arg7, arg8, arg9, arg10,
      // XXX not implemented       arg11, arg12, arg13, arg14);
   }

   public int glCreateShaderProgramv(int arg0, int arg1, String[] arg2) {
      // XXX not implemented  return gl.glCreateShaderProgramv(arg0, arg1, arg2);
      return -1;
   }

   public void glDeleteProgramPipelines(int arg0, int[] arg1, int arg2) {
      // XXX not implemented gl.glDeleteProgramPipelines(arg0, arg1, arg2);
   }

   public void glDeleteProgramPipelines(int arg0, IntBuffer arg1) {
      // XXX not implemented gl.glDeleteProgramPipelines(arg0, arg1);
   }

   public void glDeleteTransformFeedbacks(int arg0, int[] arg1, int arg2) {
      // XXX not implemented gl.glDeleteTransformFeedbacks(arg0, arg1, arg2);
   }

   public void glDeleteTransformFeedbacks(int arg0, IntBuffer arg1) {
      // XXX not implemented  gl.glDeleteTransformFeedbacks(arg0, arg1);
   }

   public void glDepthRangeArrayv(int arg0, int arg1, double[] arg2, int arg3) {
      // XXX not implemented    gl.glDepthRangeArrayv(arg0, arg1, arg2, arg3);
   }

   public void glDepthRangeArrayv(int arg0, int arg1, DoubleBuffer arg2) {
      // XXX not implemented    gl.glDepthRangeArrayv(arg0, arg1, arg2);
   }

   public void glDepthRangeIndexed(int arg0, double arg1, double arg2) {
      // XXX not implemented    gl.glDepthRangeIndexed(arg0, arg1, arg2);
   }

   public void glDispatchCompute(int arg0, int arg1, int arg2) {
      // XXX not implemented   gl.glDispatchCompute(arg0, arg1, arg2);
   }

   public void glDispatchComputeIndirect(long arg0) {
      // XXX not implemented  gl.glDispatchComputeIndirect(arg0);
   }

   public void glDrawArraysIndirect(int arg0, Buffer arg1) {
      // XXX not implemented   gl.glDrawArraysIndirect(arg0, arg1);
   }

   public void glDrawArraysIndirect(int arg0, long arg1) {
      // XXX not implemented  gl.glDrawArraysIndirect(arg0, arg1);
   }

   public void glDrawArraysInstancedBaseInstance(
      int arg0, int arg1, int arg2, int arg3, int arg4) {
      // XXX not implemented   gl.glDrawArraysInstancedBaseInstance(arg0, arg1, arg2, arg3, arg4);
   }

   public void glDrawElementsBaseVertex(
      int arg0, int arg1, int arg2, Buffer arg3, int arg4) {
      // XXX not implemented    gl.glDrawElementsBaseVertex(arg0, arg1, arg2, arg3, arg4);
   }

   public void glDrawElementsIndirect(int arg0, int arg1, Buffer arg2) {
      // XXX not implemented    gl.glDrawElementsIndirect(arg0, arg1, arg2);
   }

   public void glDrawElementsIndirect(int arg0, int arg1, long arg2) {
      // XXX not implemented    gl.glDrawElementsIndirect(arg0, arg1, arg2);
   }

   public void glDrawElementsInstancedBaseInstance(
      int arg0, int arg1, int arg2, long arg3, int arg4, int arg5) {
      // XXX not implemented   gl.glDrawElementsInstancedBaseInstance(
      // XXX not implemented       arg0, arg1, arg2, arg3, arg4, arg5);
   }

   public void glDrawElementsInstancedBaseVertex(
      int arg0, int arg1, int arg2, Buffer arg3, int arg4, int arg5) {
      // XXX not implemented     gl.glDrawElementsInstancedBaseVertex(arg0, arg1, arg2, arg3, arg4, arg5);
   }

   public void glDrawElementsInstancedBaseVertexBaseInstance(
      int arg0, int arg1, int arg2, long arg3, int arg4, int arg5, int arg6) {
      // XXX not implemented      gl.glDrawElementsInstancedBaseVertexBaseInstance(
      // XXX not implemented         arg0, arg1, arg2, arg3, arg4, arg5, arg6);
   }

   public void glDrawRangeElementsBaseVertex(
      int arg0, int arg1, int arg2, int arg3, int arg4, Buffer arg5, int arg6) {
      // XXX not implemented  // XXX not implemented  gl.glDrawRangeElementsBaseVertex(
      // XXX not implemented          arg0, arg1, arg2, arg3, arg4, arg5, arg6);
   }

   public void glDrawTransformFeedback(int arg0, int arg1) {
      // XXX not implemented  gl.glDrawTransformFeedback(arg0, arg1);
   }

   public void glDrawTransformFeedbackInstanced(int arg0, int arg1, int arg2) {
      // XXX not implemented  gl.glDrawTransformFeedbackInstanced(arg0, arg1, arg2);
   }

   public void glDrawTransformFeedbackStream(int arg0, int arg1, int arg2) {
      // XXX not implemented  gl.glDrawTransformFeedbackStream(arg0, arg1, arg2);
   }

   public void glDrawTransformFeedbackStreamInstanced(
      int arg0, int arg1, int arg2, int arg3) {
      // XXX not implemented  gl.glDrawTransformFeedbackStreamInstanced(arg0, arg1, arg2, arg3);
   }

   public void glEndQueryIndexed(int arg0, int arg1) {
      // XXX not implemented  gl.glEndQueryIndexed(arg0, arg1);
   }

   public void glFramebufferParameteri(int arg0, int arg1, int arg2) {
      // XXX not implemented  gl.glFramebufferParameteri(arg0, arg1, arg2);
   }

   public void glFramebufferTextureEXT(int arg0, int arg1, int arg2, int arg3) {
      // XXX not implemented  gl.glFramebufferTextureEXT(arg0, arg1, arg2, arg3);
   }

   public void glGenProgramPipelines(int arg0, int[] arg1, int arg2) {
      // XXX not implemented  gl.glGenProgramPipelines(arg0, arg1, arg2);
   }

   public void glGenProgramPipelines(int arg0, IntBuffer arg1) {
      // XXX not implemented  gl.glGenProgramPipelines(arg0, arg1);
   }

   public void glGenTransformFeedbacks(int arg0, int[] arg1, int arg2) {
      // XXX not implemented  gl.glGenTransformFeedbacks(arg0, arg1, arg2);
   }

   public void glGenTransformFeedbacks(int arg0, IntBuffer arg1) {
      // XXX not implemented  gl.glGenTransformFeedbacks(arg0, arg1);
   }

   public void glGetActiveAtomicCounterBufferiv(
      int arg0, int arg1, int arg2, int[] arg3, int arg4) {
      // XXX not implemented  gl.glGetActiveAtomicCounterBufferiv(arg0, arg1, arg2, arg3, arg4);
   }

   public void glGetActiveAtomicCounterBufferiv(
      int arg0, int arg1, int arg2, IntBuffer arg3) {
      // XXX not implemented  gl.glGetActiveAtomicCounterBufferiv(arg0, arg1, arg2, arg3);
   }

   public void glGetActiveSubroutineName(
      int arg0, int arg1, int arg2, int arg3, int[] arg4, int arg5, byte[] arg6,
      int arg7) {
      // XXX not implemented  gl.glGetActiveSubroutineName(
      // XXX not implemented          arg0, arg1, arg2, arg3, arg4, arg5, arg6, arg7);
   }

   public void glGetActiveSubroutineName(
      int arg0, int arg1, int arg2, int arg3, IntBuffer arg4, ByteBuffer arg5) {
      // XXX not implemented  gl.glGetActiveSubroutineName(arg0, arg1, arg2, arg3, arg4, arg5);
   }

   public void glGetActiveSubroutineUniformName(
      int arg0, int arg1, int arg2, int arg3, int[] arg4, int arg5, byte[] arg6,
      int arg7) {
      // XXX not implemented  gl.glGetActiveSubroutineUniformName(
      // XXX not implemented          arg0, arg1, arg2, arg3, arg4, arg5, arg6, arg7);
   }

   public void glGetActiveSubroutineUniformName(
      int arg0, int arg1, int arg2, int arg3, IntBuffer arg4, ByteBuffer arg5) {
      // XXX not implemented  gl.glGetActiveSubroutineUniformName(arg0, arg1, arg2, arg3, arg4, arg5);
   }

   public void glGetActiveSubroutineUniformiv(
      int arg0, int arg1, int arg2, int arg3, int[] arg4, int arg5) {
      // XXX not implemented  gl.glGetActiveSubroutineUniformiv(arg0, arg1, arg2, arg3, arg4, arg5);
   }

   public void glGetActiveSubroutineUniformiv(
      int arg0, int arg1, int arg2, int arg3, IntBuffer arg4) {
      // XXX not implemented  gl.glGetActiveSubroutineUniformiv(arg0, arg1, arg2, arg3, arg4);
   }

   public void glGetDoublei_v(int arg0, int arg1, double[] arg2, int arg3) {
      // XXX not implemented  gl.glGetDoublei_v(arg0, arg1, arg2, arg3);
   }

   public void glGetDoublei_v(int arg0, int arg1, DoubleBuffer arg2) {
      // XXX not implemented  gl.glGetDoublei_v(arg0, arg1, arg2);
   }

   public void glGetFloati_v(int arg0, int arg1, float[] arg2, int arg3) {
      // XXX not implemented  gl.glGetFloati_v(arg0, arg1, arg2, arg3);
   }

   public void glGetFloati_v(int arg0, int arg1, FloatBuffer arg2) {
      // XXX not implemented  gl.glGetFloati_v(arg0, arg1, arg2);
   }

   public void glGetFramebufferParameteriv(
      int arg0, int arg1, int[] arg2, int arg3) {
      // XXX not implemented  gl.glGetFramebufferParameteriv(arg0, arg1, arg2, arg3);
   }

   public void glGetFramebufferParameteriv(int arg0, int arg1, IntBuffer arg2) {
      // XXX not implemented  gl.glGetFramebufferParameteriv(arg0, arg1, arg2);
   }

   public void glGetInternalformati64v(
      int arg0, int arg1, int arg2, int arg3, long[] arg4, int arg5) {
      // XXX not implemented  gl.glGetInternalformati64v(arg0, arg1, arg2, arg3, arg4, arg5);
   }

   public void glGetInternalformati64v(
      int arg0, int arg1, int arg2, int arg3, LongBuffer arg4) {
      // XXX not implemented  gl.glGetInternalformati64v(arg0, arg1, arg2, arg3, arg4);
   }

   public void glGetProgramInterfaceiv(
      int arg0, int arg1, int arg2, int[] arg3, int arg4) {
      // XXX not implemented  gl.glGetProgramInterfaceiv(arg0, arg1, arg2, arg3, arg4);
   }

   public void glGetProgramInterfaceiv(
      int arg0, int arg1, int arg2, IntBuffer arg3) {
      // XXX not implemented  gl.glGetProgramInterfaceiv(arg0, arg1, arg2, arg3);
   }

   public void glGetProgramPipelineInfoLog(
      int arg0, int arg1, int[] arg2, int arg3, byte[] arg4, int arg5) {
      // XXX not implemented  gl.glGetProgramPipelineInfoLog(arg0, arg1, arg2, arg3, arg4, arg5);
   }

   public void glGetProgramPipelineInfoLog(
      int arg0, int arg1, IntBuffer arg2, ByteBuffer arg3) {
      // XXX not implemented  gl.glGetProgramPipelineInfoLog(arg0, arg1, arg2, arg3);
   }

   public void glGetProgramPipelineiv(
      int arg0, int arg1, int[] arg2, int arg3) {
      // XXX not implemented  gl.glGetProgramPipelineiv(arg0, arg1, arg2, arg3);
   }

   public void glGetProgramPipelineiv(int arg0, int arg1, IntBuffer arg2) {
      // XXX not implemented  gl.glGetProgramPipelineiv(arg0, arg1, arg2);
   }

   public int glGetProgramResourceIndex(
      int arg0, int arg1, byte[] arg2, int arg3) {
      return -1; // XXX not implemented  gl.glGetProgramResourceIndex(arg0, arg1, arg2, arg3);
   }

   public int glGetProgramResourceIndex(int arg0, int arg1, ByteBuffer arg2) {
      return -1; // XXX not implemented  gl.glGetProgramResourceIndex(arg0, arg1, arg2);
   }

   public int glGetProgramResourceLocation(
      int arg0, int arg1, byte[] arg2, int arg3) {
      return -1; // XXX not implemented  gl.glGetProgramResourceLocation(arg0, arg1, arg2, arg3);
   }

   public int glGetProgramResourceLocation(
      int arg0, int arg1, ByteBuffer arg2) {
      return -1; // XXX not implemented  gl.glGetProgramResourceLocation(arg0, arg1, arg2);
   }

   public void glGetProgramResourceName(
      int arg0, int arg1, int arg2, int arg3, int[] arg4, int arg5, byte[] arg6,
      int arg7) {
      // XXX not implemented  gl.glGetProgramResourceName(
      // XXX not implemented          arg0, arg1, arg2, arg3, arg4, arg5, arg6, arg7);
   }

   public void glGetProgramResourceName(
      int arg0, int arg1, int arg2, int arg3, IntBuffer arg4, ByteBuffer arg5) {
      // XXX not implemented  gl.glGetProgramResourceName(arg0, arg1, arg2, arg3, arg4, arg5);
   }

   public void glGetProgramResourceiv(
      int arg0, int arg1, int arg2, int arg3, int[] arg4, int arg5, int arg6,
      int[] arg7, int arg8, int[] arg9, int arg10) {
      // XXX not implemented  gl.glGetProgramResourceiv(
      // XXX not implemented          arg0, arg1, arg2, arg3, arg4, arg5, arg6, arg7, arg8, arg9, arg10);
   }

   public void glGetProgramResourceiv(
      int arg0, int arg1, int arg2, int arg3, IntBuffer arg4, int arg5,
      IntBuffer arg6, IntBuffer arg7) {
      // XXX not implemented  gl.glGetProgramResourceiv(arg0, arg1, arg2, arg3, arg4, arg5, arg6, arg7);
   }

   public void glGetProgramStageiv(
      int arg0, int arg1, int arg2, int[] arg3, int arg4) {
      // XXX not implemented  gl.glGetProgramStageiv(arg0, arg1, arg2, arg3, arg4);
   }

   public void glGetProgramStageiv(
      int arg0, int arg1, int arg2, IntBuffer arg3) {
      // XXX not implemented  gl.glGetProgramStageiv(arg0, arg1, arg2, arg3);
   }

   public void glGetQueryIndexediv(
      int arg0, int arg1, int arg2, int[] arg3, int arg4) {
      // XXX not implemented  gl.glGetQueryIndexediv(arg0, arg1, arg2, arg3, arg4);
   }

   public void glGetQueryIndexediv(
      int arg0, int arg1, int arg2, IntBuffer arg3) {
      // XXX not implemented  gl.glGetQueryIndexediv(arg0, arg1, arg2, arg3);
   }

   public int glGetSubroutineIndex(int arg0, int arg1, String arg2) {
      return -1; // XXX not implemented  gl.glGetSubroutineIndex(arg0, arg1, arg2);
   }

   public int glGetSubroutineUniformLocation(int arg0, int arg1, String arg2) {
      return -1; // XXX not implemented  gl.glGetSubroutineUniformLocation(arg0, arg1, arg2);
   }

   public void glGetUniformSubroutineuiv(
      int arg0, int arg1, int[] arg2, int arg3) {
      // XXX not implemented  gl.glGetUniformSubroutineuiv(arg0, arg1, arg2, arg3);
   }

   public void glGetUniformSubroutineuiv(int arg0, int arg1, IntBuffer arg2) {
      // XXX not implemented  gl.glGetUniformSubroutineuiv(arg0, arg1, arg2);
   }

   public void glGetUniformdv(int arg0, int arg1, double[] arg2, int arg3) {
      // XXX not implemented  gl.glGetUniformdv(arg0, arg1, arg2, arg3);
   }

   public void glGetUniformdv(int arg0, int arg1, DoubleBuffer arg2) {
      // XXX not implemented  gl.glGetUniformdv(arg0, arg1, arg2);
   }

   public void glGetVertexAttribLdv(
      int arg0, int arg1, double[] arg2, int arg3) {
      // XXX not implemented  gl.glGetVertexAttribLdv(arg0, arg1, arg2, arg3);
   }

   public void glGetVertexAttribLdv(int arg0, int arg1, DoubleBuffer arg2) {
      // XXX not implemented  gl.glGetVertexAttribLdv(arg0, arg1, arg2);
   }

   public void glInvalidateBufferData(int arg0) {
      // XXX not implemented  gl.glInvalidateBufferData(arg0);
   }

   public void glInvalidateBufferSubData(int arg0, long arg1, long arg2) {
      // XXX not implemented  gl.glInvalidateBufferSubData(arg0, arg1, arg2);
   }

   public void glInvalidateFramebuffer(
      int arg0, int arg1, int[] arg2, int arg3) {
      // XXX not implemented  gl.glInvalidateFramebuffer(arg0, arg1, arg2, arg3);
   }

   public void glInvalidateFramebuffer(int arg0, int arg1, IntBuffer arg2) {
      // XXX not implemented  gl.glInvalidateFramebuffer(arg0, arg1, arg2);
   }

   public void glInvalidateSubFramebuffer(
      int arg0, int arg1, int[] arg2, int arg3, int arg4, int arg5, int arg6,
      int arg7) {
      // XXX not implemented  gl.glInvalidateSubFramebuffer(
      // XXX not implemented          arg0, arg1, arg2, arg3, arg4, arg5, arg6, arg7);
   }

   public void glInvalidateSubFramebuffer(
      int arg0, int arg1, IntBuffer arg2, int arg3, int arg4, int arg5,
      int arg6) {
      // XXX not implemented  gl.glInvalidateSubFramebuffer(arg0, arg1, arg2, arg3, arg4, arg5, arg6);
   }

   public void glInvalidateTexImage(int arg0, int arg1) {
      // XXX not implemented  gl.glInvalidateTexImage(arg0, arg1);
   }

   public void glInvalidateTexSubImage(
      int arg0, int arg1, int arg2, int arg3, int arg4, int arg5, int arg6,
      int arg7) {
      // XXX not implemented  gl.glInvalidateTexSubImage(
      // XXX not implemented          arg0, arg1, arg2, arg3, arg4, arg5, arg6, arg7);
   }

   public boolean glIsProgramPipeline(int arg0) {
      return false; // XXX not implemented  gl.glIsProgramPipeline(arg0);
   }

   public boolean glIsTransformFeedback(int arg0) {
      return false; // XXX not implemented  gl.glIsTransformFeedback(arg0);
   }

   public void glMemoryBarrier(int arg0) {
      // XXX not implemented  gl.glMemoryBarrier(arg0);
   }

   public void glMemoryBarrierByRegion(int arg0) {
      // XXX not implemented  gl.glMemoryBarrierByRegion(arg0);
   }

   public void glMinSampleShading(float arg0) {
      // XXX not implemented  gl.glMinSampleShading(arg0);
   }

   public void glMultiDrawArraysIndirect(
      int arg0, long arg1, int arg2, int arg3) {
      // XXX not implemented  gl.glMultiDrawArraysIndirect(arg0, arg1, arg2, arg3);
   }

   public void glMultiDrawElementsIndirect(
      int arg0, int arg1, Buffer arg2, int arg3, int arg4) {
      // XXX not implemented  gl.glMultiDrawElementsIndirect(arg0, arg1, arg2, arg3, arg4);
   }

   public void glNamedBufferPageCommitmentARB(
      int arg0, long arg1, long arg2, boolean arg3) {
      // XXX not implemented  gl.glNamedBufferPageCommitmentARB(arg0, arg1, arg2, arg3);
   }

   public void glNamedBufferPageCommitmentEXT(
      int arg0, long arg1, long arg2, boolean arg3) {
      // XXX not implemented  gl.glNamedBufferPageCommitmentEXT(arg0, arg1, arg2, arg3);
   }

   public void glPatchParameterfv(int arg0, float[] arg1, int arg2) {
      // XXX not implemented  gl.glPatchParameterfv(arg0, arg1, arg2);
   }

   public void glPatchParameterfv(int arg0, FloatBuffer arg1) {
      // XXX not implemented  gl.glPatchParameterfv(arg0, arg1);
   }

   public void glPatchParameteri(int arg0, int arg1) {
      // XXX not implemented  gl.glPatchParameteri(arg0, arg1);
   }

   public void glPauseTransformFeedback() {
      // XXX not implemented  gl.glPauseTransformFeedback();
   }

   public void glPrimitiveBoundingBox(
      float arg0, float arg1, float arg2, float arg3, float arg4, float arg5,
      float arg6, float arg7) {
      // XXX not implemented  gl.glPrimitiveBoundingBox(arg0, arg1, arg2, arg3, arg4, arg5, arg6, arg7);
   }

   public void glProgramParameteri(int arg0, int arg1, int arg2) {
      // XXX not implemented  gl.glProgramParameteri(arg0, arg1, arg2);
   }

   public void glProgramUniform1d(int arg0, int arg1, double arg2) {
      // XXX not implemented  gl.glProgramUniform1d(arg0, arg1, arg2);
   }

   public void glProgramUniform1dv(
      int arg0, int arg1, int arg2, double[] arg3, int arg4) {
      // XXX not implemented  gl.glProgramUniform1dv(arg0, arg1, arg2, arg3, arg4);
   }

   public void glProgramUniform1dv(
      int arg0, int arg1, int arg2, DoubleBuffer arg3) {
      // XXX not implemented  gl.glProgramUniform1dv(arg0, arg1, arg2, arg3);
   }

   public void glProgramUniform1f(int arg0, int arg1, float arg2) {
      // XXX not implemented  gl.glProgramUniform1f(arg0, arg1, arg2);
   }

   public void glProgramUniform1fv(
      int arg0, int arg1, int arg2, float[] arg3, int arg4) {
      // XXX not implemented  gl.glProgramUniform1fv(arg0, arg1, arg2, arg3, arg4);
   }

   public void glProgramUniform1fv(
      int arg0, int arg1, int arg2, FloatBuffer arg3) {
      // XXX not implemented  gl.glProgramUniform1fv(arg0, arg1, arg2, arg3);
   }

   public void glProgramUniform1i(int arg0, int arg1, int arg2) {
      // XXX not implemented  gl.glProgramUniform1i(arg0, arg1, arg2);
   }

   public void glProgramUniform1iv(
      int arg0, int arg1, int arg2, int[] arg3, int arg4) {
      // XXX not implemented  gl.glProgramUniform1iv(arg0, arg1, arg2, arg3, arg4);
   }

   public void glProgramUniform1iv(
      int arg0, int arg1, int arg2, IntBuffer arg3) {
      // XXX not implemented  gl.glProgramUniform1iv(arg0, arg1, arg2, arg3);
   }

   public void glProgramUniform1ui(int arg0, int arg1, int arg2) {
      // XXX not implemented  gl.glProgramUniform1ui(arg0, arg1, arg2);
   }

   public void glProgramUniform1uiv(
      int arg0, int arg1, int arg2, int[] arg3, int arg4) {
      // XXX not implemented  gl.glProgramUniform1uiv(arg0, arg1, arg2, arg3, arg4);
   }

   public void glProgramUniform1uiv(
      int arg0, int arg1, int arg2, IntBuffer arg3) {
      // XXX not implemented  gl.glProgramUniform1uiv(arg0, arg1, arg2, arg3);
   }

   public void glProgramUniform2d(
      int arg0, int arg1, double arg2, double arg3) {
      // XXX not implemented  gl.glProgramUniform2d(arg0, arg1, arg2, arg3);
   }

   public void glProgramUniform2dv(
      int arg0, int arg1, int arg2, double[] arg3, int arg4) {
      // XXX not implemented  gl.glProgramUniform2dv(arg0, arg1, arg2, arg3, arg4);
   }

   public void glProgramUniform2dv(
      int arg0, int arg1, int arg2, DoubleBuffer arg3) {
      // XXX not implemented  gl.glProgramUniform2dv(arg0, arg1, arg2, arg3);
   }

   public void glProgramUniform2f(int arg0, int arg1, float arg2, float arg3) {
      // XXX not implemented  gl.glProgramUniform2f(arg0, arg1, arg2, arg3);
   }

   public void glProgramUniform2fv(
      int arg0, int arg1, int arg2, float[] arg3, int arg4) {
      // XXX not implemented  gl.glProgramUniform2fv(arg0, arg1, arg2, arg3, arg4);
   }

   public void glProgramUniform2fv(
      int arg0, int arg1, int arg2, FloatBuffer arg3) {
      // XXX not implemented  gl.glProgramUniform2fv(arg0, arg1, arg2, arg3);
   }

   public void glProgramUniform2i(int arg0, int arg1, int arg2, int arg3) {
      // XXX not implemented  gl.glProgramUniform2i(arg0, arg1, arg2, arg3);
   }

   public void glProgramUniform2iv(
      int arg0, int arg1, int arg2, int[] arg3, int arg4) {
      // XXX not implemented  gl.glProgramUniform2iv(arg0, arg1, arg2, arg3, arg4);
   }

   public void glProgramUniform2iv(
      int arg0, int arg1, int arg2, IntBuffer arg3) {
      // XXX not implemented  gl.glProgramUniform2iv(arg0, arg1, arg2, arg3);
   }

   public void glProgramUniform2ui(int arg0, int arg1, int arg2, int arg3) {
      // XXX not implemented  gl.glProgramUniform2ui(arg0, arg1, arg2, arg3);
   }

   public void glProgramUniform2uiv(
      int arg0, int arg1, int arg2, int[] arg3, int arg4) {
      // XXX not implemented  gl.glProgramUniform2uiv(arg0, arg1, arg2, arg3, arg4);
   }

   public void glProgramUniform2uiv(
      int arg0, int arg1, int arg2, IntBuffer arg3) {
      // XXX not implemented       gl.glProgramUniform2uiv(arg0, arg1, arg2, arg3);
   }

   public void glProgramUniform3d(
      int arg0, int arg1, double arg2, double arg3, double arg4) {
      // XXX not implemented       gl.glProgramUniform3d(arg0, arg1, arg2, arg3, arg4);
   }

   public void glProgramUniform3dv(
      int arg0, int arg1, int arg2, double[] arg3, int arg4) {
      // XXX not implemented       gl.glProgramUniform3dv(arg0, arg1, arg2, arg3, arg4);
   }

   public void glProgramUniform3dv(
      int arg0, int arg1, int arg2, DoubleBuffer arg3) {
      // XXX not implemented       gl.glProgramUniform3dv(arg0, arg1, arg2, arg3);
   }

   public void glProgramUniform3f(
      int arg0, int arg1, float arg2, float arg3, float arg4) {
      // XXX not implemented       gl.glProgramUniform3f(arg0, arg1, arg2, arg3, arg4);
   }

   public void glProgramUniform3fv(
      int arg0, int arg1, int arg2, float[] arg3, int arg4) {
      // XXX not implemented       gl.glProgramUniform3fv(arg0, arg1, arg2, arg3, arg4);
   }

   public void glProgramUniform3fv(
      int arg0, int arg1, int arg2, FloatBuffer arg3) {
      // XXX not implemented       gl.glProgramUniform3fv(arg0, arg1, arg2, arg3);
   }

   public void glProgramUniform3i(
      int arg0, int arg1, int arg2, int arg3, int arg4) {
      // XXX not implemented       gl.glProgramUniform3i(arg0, arg1, arg2, arg3, arg4);
   }

   public void glProgramUniform3iv(
      int arg0, int arg1, int arg2, int[] arg3, int arg4) {
      // XXX not implemented       gl.glProgramUniform3iv(arg0, arg1, arg2, arg3, arg4);
   }

   public void glProgramUniform3iv(
      int arg0, int arg1, int arg2, IntBuffer arg3) {
      // XXX not implemented       gl.glProgramUniform3iv(arg0, arg1, arg2, arg3);
   }

   public void glProgramUniform3ui(
      int arg0, int arg1, int arg2, int arg3, int arg4) {
      // XXX not implemented       gl.glProgramUniform3ui(arg0, arg1, arg2, arg3, arg4);
   }

   public void glProgramUniform3uiv(
      int arg0, int arg1, int arg2, int[] arg3, int arg4) {
      // XXX not implemented       gl.glProgramUniform3uiv(arg0, arg1, arg2, arg3, arg4);
   }

   public void glProgramUniform3uiv(
      int arg0, int arg1, int arg2, IntBuffer arg3) {
      // XXX not implemented       gl.glProgramUniform3uiv(arg0, arg1, arg2, arg3);
   }

   public void glProgramUniform4d(
      int arg0, int arg1, double arg2, double arg3, double arg4, double arg5) {
      // XXX not implemented       gl.glProgramUniform4d(arg0, arg1, arg2, arg3, arg4, arg5);
   }

   public void glProgramUniform4dv(
      int arg0, int arg1, int arg2, double[] arg3, int arg4) {
      // XXX not implemented       gl.glProgramUniform4dv(arg0, arg1, arg2, arg3, arg4);
   }

   public void glProgramUniform4dv(
      int arg0, int arg1, int arg2, DoubleBuffer arg3) {
      // XXX not implemented       gl.glProgramUniform4dv(arg0, arg1, arg2, arg3);
   }

   public void glProgramUniform4f(
      int arg0, int arg1, float arg2, float arg3, float arg4, float arg5) {
      // XXX not implemented       gl.glProgramUniform4f(arg0, arg1, arg2, arg3, arg4, arg5);
   }

   public void glProgramUniform4fv(
      int arg0, int arg1, int arg2, float[] arg3, int arg4) {
      // XXX not implemented       gl.glProgramUniform4fv(arg0, arg1, arg2, arg3, arg4);
   }

   public void glProgramUniform4fv(
      int arg0, int arg1, int arg2, FloatBuffer arg3) {
      // XXX not implemented       gl.glProgramUniform4fv(arg0, arg1, arg2, arg3);
   }

   public void glProgramUniform4i(
      int arg0, int arg1, int arg2, int arg3, int arg4, int arg5) {
      // XXX not implemented       gl.glProgramUniform4i(arg0, arg1, arg2, arg3, arg4, arg5);
   }

   public void glProgramUniform4iv(
      int arg0, int arg1, int arg2, int[] arg3, int arg4) {
      // XXX not implemented       gl.glProgramUniform4iv(arg0, arg1, arg2, arg3, arg4);
   }

   public void glProgramUniform4iv(
      int arg0, int arg1, int arg2, IntBuffer arg3) {
      // XXX not implemented       gl.glProgramUniform4iv(arg0, arg1, arg2, arg3);
   }

   public void glProgramUniform4ui(
      int arg0, int arg1, int arg2, int arg3, int arg4, int arg5) {
      // XXX not implemented       gl.glProgramUniform4ui(arg0, arg1, arg2, arg3, arg4, arg5);
   }

   public void glProgramUniform4uiv(
      int arg0, int arg1, int arg2, int[] arg3, int arg4) {
      // XXX not implemented       gl.glProgramUniform4uiv(arg0, arg1, arg2, arg3, arg4);
   }

   public void glProgramUniform4uiv(
      int arg0, int arg1, int arg2, IntBuffer arg3) {
      // XXX not implemented       gl.glProgramUniform4uiv(arg0, arg1, arg2, arg3);
   }

   public void glProgramUniformMatrix2dv(
      int arg0, int arg1, int arg2, boolean arg3, double[] arg4, int arg5) {
      // XXX not implemented       gl.glProgramUniformMatrix2dv(arg0, arg1, arg2, arg3, arg4, arg5);
   }

   public void glProgramUniformMatrix2dv(
      int arg0, int arg1, int arg2, boolean arg3, DoubleBuffer arg4) {
      // XXX not implemented       gl.glProgramUniformMatrix2dv(arg0, arg1, arg2, arg3, arg4);
   }

   public void glProgramUniformMatrix2fv(
      int arg0, int arg1, int arg2, boolean arg3, float[] arg4, int arg5) {
      // XXX not implemented       gl.glProgramUniformMatrix2fv(arg0, arg1, arg2, arg3, arg4, arg5);
   }

   public void glProgramUniformMatrix2fv(
      int arg0, int arg1, int arg2, boolean arg3, FloatBuffer arg4) {
      // XXX not implemented       gl.glProgramUniformMatrix2fv(arg0, arg1, arg2, arg3, arg4);
   }

   public void glProgramUniformMatrix2x3dv(
      int arg0, int arg1, int arg2, boolean arg3, double[] arg4, int arg5) {
      // XXX not implemented       gl.glProgramUniformMatrix2x3dv(arg0, arg1, arg2, arg3, arg4, arg5);
   }

   public void glProgramUniformMatrix2x3dv(
      int arg0, int arg1, int arg2, boolean arg3, DoubleBuffer arg4) {
      // XXX not implemented       gl.glProgramUniformMatrix2x3dv(arg0, arg1, arg2, arg3, arg4);
   }

   public void glProgramUniformMatrix2x3fv(
      int arg0, int arg1, int arg2, boolean arg3, float[] arg4, int arg5) {
      // XXX not implemented       gl.glProgramUniformMatrix2x3fv(arg0, arg1, arg2, arg3, arg4, arg5);
   }

   public void glProgramUniformMatrix2x3fv(
      int arg0, int arg1, int arg2, boolean arg3, FloatBuffer arg4) {
      // XXX not implemented       gl.glProgramUniformMatrix2x3fv(arg0, arg1, arg2, arg3, arg4);
   }

   public void glProgramUniformMatrix2x4dv(
      int arg0, int arg1, int arg2, boolean arg3, double[] arg4, int arg5) {
      // XXX not implemented       gl.glProgramUniformMatrix2x4dv(arg0, arg1, arg2, arg3, arg4, arg5);
   }

   public void glProgramUniformMatrix2x4dv(
      int arg0, int arg1, int arg2, boolean arg3, DoubleBuffer arg4) {
      // XXX not implemented       gl.glProgramUniformMatrix2x4dv(arg0, arg1, arg2, arg3, arg4);
   }

   public void glProgramUniformMatrix2x4fv(
      int arg0, int arg1, int arg2, boolean arg3, float[] arg4, int arg5) {
      // XXX not implemented       gl.glProgramUniformMatrix2x4fv(arg0, arg1, arg2, arg3, arg4, arg5);
   }

   public void glProgramUniformMatrix2x4fv(
      int arg0, int arg1, int arg2, boolean arg3, FloatBuffer arg4) {
      // XXX not implemented       gl.glProgramUniformMatrix2x4fv(arg0, arg1, arg2, arg3, arg4);
   }

   public void glProgramUniformMatrix3dv(
      int arg0, int arg1, int arg2, boolean arg3, double[] arg4, int arg5) {
      // XXX not implemented       gl.glProgramUniformMatrix3dv(arg0, arg1, arg2, arg3, arg4, arg5);
   }

   public void glProgramUniformMatrix3dv(
      int arg0, int arg1, int arg2, boolean arg3, DoubleBuffer arg4) {
      // XXX not implemented       gl.glProgramUniformMatrix3dv(arg0, arg1, arg2, arg3, arg4);
   }

   public void glProgramUniformMatrix3fv(
      int arg0, int arg1, int arg2, boolean arg3, float[] arg4, int arg5) {
      // XXX not implemented       gl.glProgramUniformMatrix3fv(arg0, arg1, arg2, arg3, arg4, arg5);
   }

   public void glProgramUniformMatrix3fv(
      int arg0, int arg1, int arg2, boolean arg3, FloatBuffer arg4) {
      // XXX not implemented       gl.glProgramUniformMatrix3fv(arg0, arg1, arg2, arg3, arg4);
   }

   public void glProgramUniformMatrix3x2dv(
      int arg0, int arg1, int arg2, boolean arg3, double[] arg4, int arg5) {
      // XXX not implemented       gl.glProgramUniformMatrix3x2dv(arg0, arg1, arg2, arg3, arg4, arg5);
   }

   public void glProgramUniformMatrix3x2dv(
      int arg0, int arg1, int arg2, boolean arg3, DoubleBuffer arg4) {
      // XXX not implemented       gl.glProgramUniformMatrix3x2dv(arg0, arg1, arg2, arg3, arg4);
   }

   public void glProgramUniformMatrix3x2fv(
      int arg0, int arg1, int arg2, boolean arg3, float[] arg4, int arg5) {
      // XXX not implemented       gl.glProgramUniformMatrix3x2fv(arg0, arg1, arg2, arg3, arg4, arg5);
   }

   public void glProgramUniformMatrix3x2fv(
      int arg0, int arg1, int arg2, boolean arg3, FloatBuffer arg4) {
      // XXX not implemented       gl.glProgramUniformMatrix3x2fv(arg0, arg1, arg2, arg3, arg4);
   }

   public void glProgramUniformMatrix3x4dv(
      int arg0, int arg1, int arg2, boolean arg3, double[] arg4, int arg5) {
      // XXX not implemented       gl.glProgramUniformMatrix3x4dv(arg0, arg1, arg2, arg3, arg4, arg5);
   }

   public void glProgramUniformMatrix3x4dv(
      int arg0, int arg1, int arg2, boolean arg3, DoubleBuffer arg4) {
      // XXX not implemented       gl.glProgramUniformMatrix3x4dv(arg0, arg1, arg2, arg3, arg4);
   }

   public void glProgramUniformMatrix3x4fv(
      int arg0, int arg1, int arg2, boolean arg3, float[] arg4, int arg5) {
      // XXX not implemented       gl.glProgramUniformMatrix3x4fv(arg0, arg1, arg2, arg3, arg4, arg5);
   }

   public void glProgramUniformMatrix3x4fv(
      int arg0, int arg1, int arg2, boolean arg3, FloatBuffer arg4) {
      // XXX not implemented       gl.glProgramUniformMatrix3x4fv(arg0, arg1, arg2, arg3, arg4);
   }

   public void glProgramUniformMatrix4dv(
      int arg0, int arg1, int arg2, boolean arg3, double[] arg4, int arg5) {
      // XXX not implemented       gl.glProgramUniformMatrix4dv(arg0, arg1, arg2, arg3, arg4, arg5);
   }

   public void glProgramUniformMatrix4dv(
      int arg0, int arg1, int arg2, boolean arg3, DoubleBuffer arg4) {
      // XXX not implemented       gl.glProgramUniformMatrix4dv(arg0, arg1, arg2, arg3, arg4);
   }

   public void glProgramUniformMatrix4fv(
      int arg0, int arg1, int arg2, boolean arg3, float[] arg4, int arg5) {
      // XXX not implemented       gl.glProgramUniformMatrix4fv(arg0, arg1, arg2, arg3, arg4, arg5);
   }

   public void glProgramUniformMatrix4fv(
      int arg0, int arg1, int arg2, boolean arg3, FloatBuffer arg4) {
      // XXX not implemented       gl.glProgramUniformMatrix4fv(arg0, arg1, arg2, arg3, arg4);
   }

   public void glProgramUniformMatrix4x2dv(
      int arg0, int arg1, int arg2, boolean arg3, double[] arg4, int arg5) {
      // XXX not implemented       gl.glProgramUniformMatrix4x2dv(arg0, arg1, arg2, arg3, arg4, arg5);
   }

   public void glProgramUniformMatrix4x2dv(
      int arg0, int arg1, int arg2, boolean arg3, DoubleBuffer arg4) {
      // XXX not implemented       gl.glProgramUniformMatrix4x2dv(arg0, arg1, arg2, arg3, arg4);
   }

   public void glProgramUniformMatrix4x2fv(
      int arg0, int arg1, int arg2, boolean arg3, float[] arg4, int arg5) {
      // XXX not implemented       gl.glProgramUniformMatrix4x2fv(arg0, arg1, arg2, arg3, arg4, arg5);
   }

   public void glProgramUniformMatrix4x2fv(
      int arg0, int arg1, int arg2, boolean arg3, FloatBuffer arg4) {
      // XXX not implemented       gl.glProgramUniformMatrix4x2fv(arg0, arg1, arg2, arg3, arg4);
   }

   public void glProgramUniformMatrix4x3dv(
      int arg0, int arg1, int arg2, boolean arg3, double[] arg4, int arg5) {
      // XXX not implemented       gl.glProgramUniformMatrix4x3dv(arg0, arg1, arg2, arg3, arg4, arg5);
   }

   public void glProgramUniformMatrix4x3dv(
      int arg0, int arg1, int arg2, boolean arg3, DoubleBuffer arg4) {
      // XXX not implemented       gl.glProgramUniformMatrix4x3dv(arg0, arg1, arg2, arg3, arg4);
   }

   public void glProgramUniformMatrix4x3fv(
      int arg0, int arg1, int arg2, boolean arg3, float[] arg4, int arg5) {
      // XXX not implemented       gl.glProgramUniformMatrix4x3fv(arg0, arg1, arg2, arg3, arg4, arg5);
   }

   public void glProgramUniformMatrix4x3fv(
      int arg0, int arg1, int arg2, boolean arg3, FloatBuffer arg4) {
      // XXX not implemented       gl.glProgramUniformMatrix4x3fv(arg0, arg1, arg2, arg3, arg4);
   }

   public void glResumeTransformFeedback() {
      // XXX not implemented       gl.glResumeTransformFeedback();
   }

   public void glScissorArrayv(int arg0, int arg1, int[] arg2, int arg3) {
      // XXX not implemented       gl.glScissorArrayv(arg0, arg1, arg2, arg3);
   }

   public void glScissorArrayv(int arg0, int arg1, IntBuffer arg2) {
      // XXX not implemented       gl.glScissorArrayv(arg0, arg1, arg2);
   }

   public void glScissorIndexed(
      int arg0, int arg1, int arg2, int arg3, int arg4) {
      // XXX not implemented       gl.glScissorIndexed(arg0, arg1, arg2, arg3, arg4);
   }

   public void glScissorIndexedv(int arg0, int[] arg1, int arg2) {
      // XXX not implemented       gl.glScissorIndexedv(arg0, arg1, arg2);
   }

   public void glScissorIndexedv(int arg0, IntBuffer arg1) {
      // XXX not implemented       gl.glScissorIndexedv(arg0, arg1);
   }

   public void glTexBufferRange(
      int arg0, int arg1, int arg2, long arg3, long arg4) {
      // XXX not implemented       gl.glTexBufferRange(arg0, arg1, arg2, arg3, arg4);
   }

   public void glTexPageCommitmentARB(
      int arg0, int arg1, int arg2, int arg3, int arg4, int arg5, int arg6,
      int arg7, boolean arg8) {
      // XXX not implemented       gl.glTexPageCommitmentARB(
      // XXX not implemented          arg0, arg1, arg2, arg3, arg4, arg5, arg6, arg7, arg8);
   }

   public void glTexStorage2DMultisample(
      int arg0, int arg1, int arg2, int arg3, int arg4, boolean arg5) {
      // XXX not implemented       gl.glTexStorage2DMultisample(arg0, arg1, arg2, arg3, arg4, arg5);
   }

   public void glTexStorage3DMultisample(
      int arg0, int arg1, int arg2, int arg3, int arg4, int arg5,
      boolean arg6) {
      // XXX not implemented       gl.glTexStorage3DMultisample(arg0, arg1, arg2, arg3, arg4, arg5, arg6);
   }

   public void glTextureStorage1DEXT(
      int arg0, int arg1, int arg2, int arg3, int arg4) {
      // XXX not implemented       gl.glTextureStorage1DEXT(arg0, arg1, arg2, arg3, arg4);
   }

   public void glTextureStorage2DEXT(
      int arg0, int arg1, int arg2, int arg3, int arg4, int arg5) {
      // XXX not implemented       gl.glTextureStorage2DEXT(arg0, arg1, arg2, arg3, arg4, arg5);
   }

   public void glTextureStorage3DEXT(
      int arg0, int arg1, int arg2, int arg3, int arg4, int arg5, int arg6) {
      // XXX not implemented       gl.glTextureStorage3DEXT(arg0, arg1, arg2, arg3, arg4, arg5, arg6);
   }

   public void glUniform1d(int arg0, double arg1) {
      // XXX not implemented       gl.glUniform1d(arg0, arg1);
   }

   public void glUniform1dv(int arg0, int arg1, double[] arg2, int arg3) {
      // XXX not implemented       gl.glUniform1dv(arg0, arg1, arg2, arg3);
   }

   public void glUniform1dv(int arg0, int arg1, DoubleBuffer arg2) {
      // XXX not implemented       gl.glUniform1dv(arg0, arg1, arg2);
   }

   public void glUniform2d(int arg0, double arg1, double arg2) {
      // XXX not implemented       gl.glUniform2d(arg0, arg1, arg2);
   }

   public void glUniform2dv(int arg0, int arg1, double[] arg2, int arg3) {
      // XXX not implemented       gl.glUniform2dv(arg0, arg1, arg2, arg3);
   }

   public void glUniform2dv(int arg0, int arg1, DoubleBuffer arg2) {
      // XXX not implemented       gl.glUniform2dv(arg0, arg1, arg2);
   }

   public void glUniform3d(int arg0, double arg1, double arg2, double arg3) {
      // XXX not implemented       gl.glUniform3d(arg0, arg1, arg2, arg3);
   }

   public void glUniform3dv(int arg0, int arg1, double[] arg2, int arg3) {
      // XXX not implemented       gl.glUniform3dv(arg0, arg1, arg2, arg3);
   }

   public void glUniform3dv(int arg0, int arg1, DoubleBuffer arg2) {
      // XXX not implemented       gl.glUniform3dv(arg0, arg1, arg2);
   }

   public void glUniform4d(
      int arg0, double arg1, double arg2, double arg3, double arg4) {
      // XXX not implemented       gl.glUniform4d(arg0, arg1, arg2, arg3, arg4);
   }

   public void glUniform4dv(int arg0, int arg1, double[] arg2, int arg3) {
      // XXX not implemented       gl.glUniform4dv(arg0, arg1, arg2, arg3);
   }

   public void glUniform4dv(int arg0, int arg1, DoubleBuffer arg2) {
      // XXX not implemented       gl.glUniform4dv(arg0, arg1, arg2);
   }

   public void glUniformMatrix2dv(
      int arg0, int arg1, boolean arg2, double[] arg3, int arg4) {
      // XXX not implemented       gl.glUniformMatrix2dv(arg0, arg1, arg2, arg3, arg4);
   }

   public void glUniformMatrix2dv(
      int arg0, int arg1, boolean arg2, DoubleBuffer arg3) {
      // XXX not implemented       gl.glUniformMatrix2dv(arg0, arg1, arg2, arg3);
   }

   public void glUniformMatrix2x3dv(
      int arg0, int arg1, boolean arg2, double[] arg3, int arg4) {
      // XXX not implemented       gl.glUniformMatrix2x3dv(arg0, arg1, arg2, arg3, arg4);
   }

   public void glUniformMatrix2x3dv(
      int arg0, int arg1, boolean arg2, DoubleBuffer arg3) {
      // XXX not implemented       gl.glUniformMatrix2x3dv(arg0, arg1, arg2, arg3);
   }

   public void glUniformMatrix2x4dv(
      int arg0, int arg1, boolean arg2, double[] arg3, int arg4) {
      // XXX not implemented       gl.glUniformMatrix2x4dv(arg0, arg1, arg2, arg3, arg4);
   }

   public void glUniformMatrix2x4dv(
      int arg0, int arg1, boolean arg2, DoubleBuffer arg3) {
      // XXX not implemented       gl.glUniformMatrix2x4dv(arg0, arg1, arg2, arg3);
   }

   public void glUniformMatrix3dv(
      int arg0, int arg1, boolean arg2, double[] arg3, int arg4) {
      // XXX not implemented       gl.glUniformMatrix3dv(arg0, arg1, arg2, arg3, arg4);
   }

   public void glUniformMatrix3dv(
      int arg0, int arg1, boolean arg2, DoubleBuffer arg3) {
      // XXX not implemented       gl.glUniformMatrix3dv(arg0, arg1, arg2, arg3);
   }

   public void glUniformMatrix3x2dv(
      int arg0, int arg1, boolean arg2, double[] arg3, int arg4) {
      // XXX not implemented       gl.glUniformMatrix3x2dv(arg0, arg1, arg2, arg3, arg4);
   }

   public void glUniformMatrix3x2dv(
      int arg0, int arg1, boolean arg2, DoubleBuffer arg3) {
      // XXX not implemented       gl.glUniformMatrix3x2dv(arg0, arg1, arg2, arg3);
   }

   public void glUniformMatrix3x4dv(
      int arg0, int arg1, boolean arg2, double[] arg3, int arg4) {
      // XXX not implemented       gl.glUniformMatrix3x4dv(arg0, arg1, arg2, arg3, arg4);
   }

   public void glUniformMatrix3x4dv(
      int arg0, int arg1, boolean arg2, DoubleBuffer arg3) {
      // XXX not implemented       gl.glUniformMatrix3x4dv(arg0, arg1, arg2, arg3);
   }

   public void glUniformMatrix4dv(
      int arg0, int arg1, boolean arg2, double[] arg3, int arg4) {
      // XXX not implemented       gl.glUniformMatrix4dv(arg0, arg1, arg2, arg3, arg4);
   }

   public void glUniformMatrix4dv(
      int arg0, int arg1, boolean arg2, DoubleBuffer arg3) {
      // XXX not implemented       gl.glUniformMatrix4dv(arg0, arg1, arg2, arg3);
   }

   public void glUniformMatrix4x2dv(
      int arg0, int arg1, boolean arg2, double[] arg3, int arg4) {
      // XXX not implemented       gl.glUniformMatrix4x2dv(arg0, arg1, arg2, arg3, arg4);
   }

   public void glUniformMatrix4x2dv(
      int arg0, int arg1, boolean arg2, DoubleBuffer arg3) {
      // XXX not implemented       gl.glUniformMatrix4x2dv(arg0, arg1, arg2, arg3);
   }

   public void glUniformMatrix4x3dv(
      int arg0, int arg1, boolean arg2, double[] arg3, int arg4) {
      // XXX not implemented       gl.glUniformMatrix4x3dv(arg0, arg1, arg2, arg3, arg4);
   }

   public void glUniformMatrix4x3dv(
      int arg0, int arg1, boolean arg2, DoubleBuffer arg3) {
      // XXX not implemented       gl.glUniformMatrix4x3dv(arg0, arg1, arg2, arg3);
   }

   public void glUniformSubroutinesuiv(
      int arg0, int arg1, int[] arg2, int arg3) {
      // XXX not implemented       gl.glUniformSubroutinesuiv(arg0, arg1, arg2, arg3);
   }

   public void glUniformSubroutinesuiv(int arg0, int arg1, IntBuffer arg2) {
      // XXX not implemented       gl.glUniformSubroutinesuiv(arg0, arg1, arg2);
   }

   public void glUseProgramStages(int arg0, int arg1, int arg2) {
      // XXX not implemented       gl.glUseProgramStages(arg0, arg1, arg2);
   }

   public void glValidateProgramPipeline(int arg0) {
      // XXX not implemented       gl.glValidateProgramPipeline(arg0);
   }

   public void glVertexAttribBinding(int arg0, int arg1) {
      // XXX not implemented       gl.glVertexAttribBinding(arg0, arg1);
   }

   public void glVertexAttribFormat(
      int arg0, int arg1, int arg2, boolean arg3, int arg4) {
      // XXX not implemented       gl.glVertexAttribFormat(arg0, arg1, arg2, arg3, arg4);
   }

   public void glVertexAttribIFormat(int arg0, int arg1, int arg2, int arg3) {
      // XXX not implemented       gl.glVertexAttribIFormat(arg0, arg1, arg2, arg3);
   }

   public void glVertexAttribL1d(int arg0, double arg1) {
      // XXX not implemented       gl.glVertexAttribL1d(arg0, arg1);
   }

   public void glVertexAttribL1dv(int arg0, double[] arg1, int arg2) {
      // XXX not implemented       gl.glVertexAttribL1dv(arg0, arg1, arg2);
   }

   public void glVertexAttribL1dv(int arg0, DoubleBuffer arg1) {
      // XXX not implemented       gl.glVertexAttribL1dv(arg0, arg1);
   }

   public void glVertexAttribL2d(int arg0, double arg1, double arg2) {
      // XXX not implemented       gl.glVertexAttribL2d(arg0, arg1, arg2);
   }

   public void glVertexAttribL2dv(int arg0, double[] arg1, int arg2) {
      // XXX not implemented       gl.glVertexAttribL2dv(arg0, arg1, arg2);
   }

   public void glVertexAttribL2dv(int arg0, DoubleBuffer arg1) {
      // XXX not implemented       gl.glVertexAttribL2dv(arg0, arg1);
   }

   public void glVertexAttribL3d(
      int arg0, double arg1, double arg2, double arg3) {
      // XXX not implemented       gl.glVertexAttribL3d(arg0, arg1, arg2, arg3);
   }

   public void glVertexAttribL3dv(int arg0, double[] arg1, int arg2) {
      // XXX not implemented       gl.glVertexAttribL3dv(arg0, arg1, arg2);
   }

   public void glVertexAttribL3dv(int arg0, DoubleBuffer arg1) {
      // XXX not implemented       gl.glVertexAttribL3dv(arg0, arg1);
   }

   public void glVertexAttribL4d(
      int arg0, double arg1, double arg2, double arg3, double arg4) {
      // XXX not implemented       gl.glVertexAttribL4d(arg0, arg1, arg2, arg3, arg4);
   }

   public void glVertexAttribL4dv(int arg0, double[] arg1, int arg2) {
      // XXX not implemented       gl.glVertexAttribL4dv(arg0, arg1, arg2);
   }

   public void glVertexAttribL4dv(int arg0, DoubleBuffer arg1) {
      // XXX not implemented       gl.glVertexAttribL4dv(arg0, arg1);
   }

   public void glVertexAttribLPointer(
      int arg0, int arg1, int arg2, int arg3, long arg4) {
      // XXX not implemented       gl.glVertexAttribLPointer(arg0, arg1, arg2, arg3, arg4);
   }

   public void glVertexBindingDivisor(int arg0, int arg1) {
      // XXX not implemented       gl.glVertexBindingDivisor(arg0, arg1);
   }

   public void glViewportArrayv(int arg0, int arg1, float[] arg2, int arg3) {
      // XXX not implemented       gl.glViewportArrayv(arg0, arg1, arg2, arg3);
   }

   public void glViewportArrayv(int arg0, int arg1, FloatBuffer arg2) {
      // XXX not implemented       gl.glViewportArrayv(arg0, arg1, arg2);
   }

   public void glViewportIndexedf(
      int arg0, float arg1, float arg2, float arg3, float arg4) {
      // XXX not implemented       gl.glViewportIndexedf(arg0, arg1, arg2, arg3, arg4);
   }

   public void glViewportIndexedfv(int arg0, float[] arg1, int arg2) {
      // XXX not implemented       gl.glViewportIndexedfv(arg0, arg1, arg2);
   }

   public void glViewportIndexedfv(int arg0, FloatBuffer arg1) {
      // XXX not implemented       gl.glViewportIndexedfv(arg0, arg1);
   }

   public boolean isGLES31Compatible() {
      // XXX not implemented return gl.isGLES31Compatible();
      return false;
   }

   public boolean isGLES32Compatible() {
      // XXX not implemented  return gl.isGLES32Compatible();
      return false;
   }

}
=======
package maspack.render.GL.GL3;

import java.nio.Buffer;
import java.nio.ByteBuffer;
import java.nio.DoubleBuffer;
import java.nio.FloatBuffer;
import java.nio.IntBuffer;
import java.nio.LongBuffer;
import java.nio.ShortBuffer;

import com.jogamp.opengl.GL;
import com.jogamp.opengl.GL2;
import com.jogamp.opengl.GL2ES1;
import com.jogamp.opengl.GL2ES2;
import com.jogamp.opengl.GL2ES3;
import com.jogamp.opengl.GL2GL3;
import com.jogamp.opengl.GL3;
import com.jogamp.opengl.GL3ES3;
import com.jogamp.opengl.GL3bc;
import com.jogamp.opengl.GL4;
import com.jogamp.opengl.GL4ES3;
import com.jogamp.opengl.GL4bc;
import com.jogamp.opengl.GLArrayData;
import com.jogamp.opengl.GLBufferStorage;
import com.jogamp.opengl.GLContext;
import com.jogamp.opengl.GLES1;
import com.jogamp.opengl.GLES2;
import com.jogamp.opengl.GLES3;
import com.jogamp.opengl.GLException;
import com.jogamp.opengl.GLProfile;
import com.jogamp.opengl.GLUniformData;

import com.jogamp.common.nio.PointerBuffer;

import maspack.render.GL.GLSupport;

public class GL3Debug implements GL3 {

   GL3 gl;
   boolean checkForErrors;

   public GL3Debug(GL3 gl) {
      this.gl = gl;
      checkForErrors = true;
   }

   public void setCheckErrors(boolean set) {
      checkForErrors = set;
   }

   public GL getDownstreamGL() throws GLException {
      GL out = gl.getDownstreamGL();
      if (checkForErrors) {
         GLSupport.checkAndPrintGLError(gl);
      }
      return out;
   }

   public GL getRootGL() throws GLException {
      GL out = gl.getRootGL();
      if (checkForErrors) {
         GLSupport.checkAndPrintGLError(gl);
      }
      return out;
   }

   public GL getGL() throws GLException {
      GL out = gl.getGL();
      if (checkForErrors) {
         GLSupport.checkAndPrintGLError(gl);
      }
      return out;
   }

   public GL4bc getGL4bc() throws GLException {
      GL4bc out = gl.getGL4bc();
      if (checkForErrors) {
         GLSupport.checkAndPrintGLError(gl);
      }
      return out;
   }

   public GL4 getGL4() throws GLException {
      GL4 out = gl.getGL4();
      if (checkForErrors) {
         GLSupport.checkAndPrintGLError(gl);
      }
      return out;
   }

   public GL3bc getGL3bc() throws GLException {
      GL3bc out = gl.getGL3bc();
      if (checkForErrors) {
         GLSupport.checkAndPrintGLError(gl);
      }
      return out;
   }

   public GL3 getGL3() throws GLException {
      GL3 out = gl.getGL3();
      if (checkForErrors) {
         GLSupport.checkAndPrintGLError(gl);
      }
      return out;
   }

   public GL2 getGL2() throws GLException {
      GL2 out = gl.getGL2();
      if (checkForErrors) {
         GLSupport.checkAndPrintGLError(gl);
      }
      return out;
   }

   public GLES1 getGLES1() throws GLException {
      GLES1 out = gl.getGLES1();
      if (checkForErrors) {
         GLSupport.checkAndPrintGLError(gl);
      }
      return out;
   }

   public GLES2 getGLES2() throws GLException {
      GLES2 out = gl.getGLES2();
      if (checkForErrors) {
         GLSupport.checkAndPrintGLError(gl);
      }
      return out;
   }

   public GLES3 getGLES3() throws GLException {
      GLES3 out = gl.getGLES3();
      if (checkForErrors) {
         GLSupport.checkAndPrintGLError(gl);
      }
      return out;
   }

   public GL2ES1 getGL2ES1() throws GLException {
      GL2ES1 out = gl.getGL2ES1();
      if (checkForErrors) {
         GLSupport.checkAndPrintGLError(gl);
      }
      return out;
   }

   public GL2ES2 getGL2ES2() throws GLException {
      GL2ES2 out = gl.getGL2ES2();
      if (checkForErrors) {
         GLSupport.checkAndPrintGLError(gl);
      }
      return out;
   }

   public GL2ES3 getGL2ES3() throws GLException {
      GL2ES3 out = gl.getGL2ES3();
      if (checkForErrors) {
         GLSupport.checkAndPrintGLError(gl);
      }
      return out;
   }

   public GL3ES3 getGL3ES3() throws GLException {
      GL3ES3 out = gl.getGL3ES3();
      if (checkForErrors) {
         GLSupport.checkAndPrintGLError(gl);
      }
      return out;
   }

   public GL4ES3 getGL4ES3() throws GLException {
      GL4ES3 out = gl.getGL4ES3();
      if (checkForErrors) {
         GLSupport.checkAndPrintGLError(gl);
      }
      return out;
   }

   public GL2GL3 getGL2GL3() throws GLException {
      GL2GL3 out = gl.getGL2GL3();
      if (checkForErrors) {
         GLSupport.checkAndPrintGLError(gl);
      }
      return out;
   }

   public GLProfile getGLProfile() {
      GLProfile out = gl.getGLProfile();
      if (checkForErrors) {
         GLSupport.checkAndPrintGLError(gl);
      }
      return out;
   }

   public GLContext getContext() {
      GLContext out = gl.getContext();
      if (checkForErrors) {
         GLSupport.checkAndPrintGLError(gl);
      }
      return out;
   }

   public int getMaxRenderbufferSamples() {
      int out = gl.getMaxRenderbufferSamples();
      if (checkForErrors) {
         GLSupport.checkAndPrintGLError(gl);
      }
      return out;
   }

   public int getSwapInterval() {
      int out = gl.getSwapInterval();
      if (checkForErrors) {
         GLSupport.checkAndPrintGLError(gl);
      }
      return out;
   }

   public Object getPlatformGLExtensions() {
      Object out = gl.getPlatformGLExtensions();
      if (checkForErrors) {
         GLSupport.checkAndPrintGLError(gl);
      }
      return out;
   }

   public Object getExtension(String extensionName) {
      Object out = gl.getExtension(extensionName);
      if (checkForErrors) {
         GLSupport.checkAndPrintGLError(gl);
      }
      return out;
   }

   public int getBoundBuffer(int target) {
      int out = gl.getBoundBuffer(target);
      if (checkForErrors) {
         GLSupport.checkAndPrintGLError(gl);
      }
      return out;
   }

   public GLBufferStorage getBufferStorage(int bufferName) {
      GLBufferStorage out = gl.getBufferStorage(bufferName);
      if (checkForErrors) {
         GLSupport.checkAndPrintGLError(gl);
      }
      return out;
   }

   public int getBoundFramebuffer(int target) {
      int out = gl.getBoundFramebuffer(target);
      if (checkForErrors) {
         GLSupport.checkAndPrintGLError(gl);
      }
      return out;
   }

   public int getDefaultDrawFramebuffer() {
      int out = gl.getDefaultDrawFramebuffer();
      if (checkForErrors) {
         GLSupport.checkAndPrintGLError(gl);
      }
      return out;
   }

   public int getDefaultReadFramebuffer() {
      int out = gl.getDefaultReadFramebuffer();
      if (checkForErrors) {
         GLSupport.checkAndPrintGLError(gl);
      }
      return out;
   }

   public int getDefaultReadBuffer() {
      int out = gl.getDefaultReadBuffer();
      if (checkForErrors) {
         GLSupport.checkAndPrintGLError(gl);
      }
      return out;
   }

   public void glActiveTexture(int arg0) {
      System.out.println("glActiveTexture(" + arg0 + ")");
      gl.glActiveTexture(arg0);
      if (checkForErrors) {
         GLSupport.checkAndPrintGLError(gl);
      }
   }

   public void glAttachShader(int arg0, int arg1) {
      System.out.println("glAttachShader(" + arg0 + "," + arg1 + ")");
      gl.glAttachShader(arg0, arg1);
      if (checkForErrors) {
         GLSupport.checkAndPrintGLError(gl);
      }
   }

   public void glBeginConditionalRender(int arg0, int arg1) {
      System.out.println("glBeginConditionalRender(" + arg0 + "," + arg1 + ")");
      gl.glBeginConditionalRender(arg0, arg1);
      if (checkForErrors) {
         GLSupport.checkAndPrintGLError(gl);
      }
   }

   public void glBeginQuery(int arg0, int arg1) {
      System.out.println("glBeginQuery(" + arg0 + "," + arg1 + ")");
      gl.glBeginQuery(arg0, arg1);
      if (checkForErrors) {
         GLSupport.checkAndPrintGLError(gl);
      }
   }

   public void glBeginTransformFeedback(int arg0) {
      System.out.println("glBeginTransformFeedback(" + arg0 + ")");
      gl.glBeginTransformFeedback(arg0);
      if (checkForErrors) {
         GLSupport.checkAndPrintGLError(gl);
      }
   }

   public void glBindAttribLocation(int arg0, int arg1, String arg2) {
      System.out.println(
         "glBindAttribLocation(" + arg0 + "," + arg1 + "," + arg2 + ")");
      gl.glBindAttribLocation(arg0, arg1, arg2);
      if (checkForErrors) {
         GLSupport.checkAndPrintGLError(gl);
      }
   }

   public void glBindBuffer(int arg0, int arg1) {
      System.out.println("glBindBuffer(" + arg0 + "," + arg1 + ")");
      gl.glBindBuffer(arg0, arg1);
      if (checkForErrors) {
         GLSupport.checkAndPrintGLError(gl);
      }
   }

   public void glBindBufferBase(int arg0, int arg1, int arg2) {
      System.out
      .println("glBindBufferBase(" + arg0 + "," + arg1 + "," + arg2 + ")");
      gl.glBindBufferBase(arg0, arg1, arg2);
      if (checkForErrors) {
         GLSupport.checkAndPrintGLError(gl);
      }
   }

   public void glBindBufferRange(
      int arg0, int arg1, int arg2, long arg3, long arg4) {
      System.out.println(
         "glBindBufferRange(" + arg0 + "," + arg1 + "," + arg2 + "," + arg3
         + "," + arg4 + ")");
      gl.glBindBufferRange(arg0, arg1, arg2, arg3, arg4);
      if (checkForErrors) {
         GLSupport.checkAndPrintGLError(gl);
      }
   }

   public void glBindFragDataLocation(int arg0, int arg1, String arg2) {
      System.out.println(
         "glBindFragDataLocation(" + arg0 + "," + arg1 + "," + arg2 + ")");
      gl.glBindFragDataLocation(arg0, arg1, arg2);
      if (checkForErrors) {
         GLSupport.checkAndPrintGLError(gl);
      }
   }

   public void glBindFragDataLocationIndexed(
      int arg0, int arg1, int arg2, String arg3) {
      System.out.println(
         "glBindFragDataLocationIndexed(" + arg0 + "," + arg1 + "," + arg2 + ","
            + arg3 + ")");
      gl.glBindFragDataLocationIndexed(arg0, arg1, arg2, arg3);
      if (checkForErrors) {
         GLSupport.checkAndPrintGLError(gl);
      }
   }

   public void glBindFramebuffer(int arg0, int arg1) {
      System.out.println("glBindFramebuffer(" + arg0 + "," + arg1 + ")");
      gl.glBindFramebuffer(arg0, arg1);
      if (checkForErrors) {
         GLSupport.checkAndPrintGLError(gl);
      }
   }

   public void glBindRenderbuffer(int arg0, int arg1) {
      System.out.println("glBindRenderbuffer(" + arg0 + "," + arg1 + ")");
      gl.glBindRenderbuffer(arg0, arg1);
      if (checkForErrors) {
         GLSupport.checkAndPrintGLError(gl);
      }
   }

   public void glBindSampler(int arg0, int arg1) {
      System.out.println("glBindSampler(" + arg0 + "," + arg1 + ")");
      gl.glBindSampler(arg0, arg1);
      if (checkForErrors) {
         GLSupport.checkAndPrintGLError(gl);
      }
   }

   public void glBindTexture(int arg0, int arg1) {
      System.out.println("glBindTexture(" + arg0 + "," + arg1 + ")");
      gl.glBindTexture(arg0, arg1);
      if (checkForErrors) {
         GLSupport.checkAndPrintGLError(gl);
      }
   }

   public void glBindVertexArray(int arg0) {
      System.out.println("glBindVertexArray(" + arg0 + ")");
      gl.glBindVertexArray(arg0);
      if (checkForErrors) {
         GLSupport.checkAndPrintGLError(gl);
      }
   }

   public void glBlendColor(float arg0, float arg1, float arg2, float arg3) {
      System.out.println(
         "glBlendColor(" + arg0 + "," + arg1 + "," + arg2 + "," + arg3 + ")");
      gl.glBlendColor(arg0, arg1, arg2, arg3);
      if (checkForErrors) {
         GLSupport.checkAndPrintGLError(gl);
      }
   }

   public void glBlendEquation(int arg0) {
      System.out.println("glBlendEquation(" + arg0 + ")");
      gl.glBlendEquation(arg0);
      if (checkForErrors) {
         GLSupport.checkAndPrintGLError(gl);
      }
   }

   public void glBlendEquationSeparate(int arg0, int arg1) {
      System.out.println("glBlendEquationSeparate(" + arg0 + "," + arg1 + ")");
      gl.glBlendEquationSeparate(arg0, arg1);
      if (checkForErrors) {
         GLSupport.checkAndPrintGLError(gl);
      }
   }

   public void glBlendFunc(int arg0, int arg1) {
      System.out.println("glBlendFunc(" + arg0 + "," + arg1 + ")");
      gl.glBlendFunc(arg0, arg1);
      if (checkForErrors) {
         GLSupport.checkAndPrintGLError(gl);
      }
   }

   public void glBlendFuncSeparate(int arg0, int arg1, int arg2, int arg3) {
      System.out.println(
         "glBlendFuncSeparate(" + arg0 + "," + arg1 + "," + arg2 + "," + arg3
         + ")");
      gl.glBlendFuncSeparate(arg0, arg1, arg2, arg3);
      if (checkForErrors) {
         GLSupport.checkAndPrintGLError(gl);
      }
   }

   public void glBlitFramebuffer(
      int arg0, int arg1, int arg2, int arg3, int arg4, int arg5, int arg6,
      int arg7, int arg8, int arg9) {
      System.out.println(
         "glBlitFramebuffer(" + arg0 + "," + arg1 + "," + arg2 + "," + arg3
         + "," + arg4 + "," + arg5 + "," + arg6 + "," + arg7 + "," + arg8
         + "," + arg9 + ")");
      gl.glBlitFramebuffer(
         arg0, arg1, arg2, arg3, arg4, arg5, arg6, arg7, arg8, arg9);
      if (checkForErrors) {
         GLSupport.checkAndPrintGLError(gl);
      }
   }

   public void glBufferAddressRangeNV(
      int arg0, int arg1, long arg2, long arg3) {
      System.out.println(
         "glBufferAddressRangeNV(" + arg0 + "," + arg1 + "," + arg2 + "," + arg3
         + ")");
      gl.glBufferAddressRangeNV(arg0, arg1, arg2, arg3);
      if (checkForErrors) {
         GLSupport.checkAndPrintGLError(gl);
      }
   }

   public void glBufferData(int arg0, long arg1, Buffer arg2, int arg3) {
      System.out.println(
         "glBufferData(" + arg0 + "," + arg1 + "," + arg2 + "," + arg3 + ")");
      gl.glBufferData(arg0, arg1, arg2, arg3);
      if (checkForErrors) {
         GLSupport.checkAndPrintGLError(gl);
      }
   }

   public void glBufferSubData(int arg0, long arg1, long arg2, Buffer arg3) {
      System.out.println(
         "glBufferSubData(" + arg0 + "," + arg1 + "," + arg2 + "," + arg3
         + ")");
      gl.glBufferSubData(arg0, arg1, arg2, arg3);
      if (checkForErrors) {
         GLSupport.checkAndPrintGLError(gl);
      }
   }

   public int glCheckFramebufferStatus(int arg0) {
      System.out.println("glCheckFramebufferStatus(" + arg0 + ")");
      int out = gl.glCheckFramebufferStatus(arg0);
      if (checkForErrors) {
         GLSupport.checkAndPrintGLError(gl);
      }
      return out;
   }

   public void glClampColor(int arg0, int arg1) {
      System.out.println("glClampColor(" + arg0 + "," + arg1 + ")");
      gl.glClampColor(arg0, arg1);
      if (checkForErrors) {
         GLSupport.checkAndPrintGLError(gl);
      }
   }

   public void glClear(int arg0) {
      System.out.println("glClear(" + arg0 + ")");
      gl.glClear(arg0);
      if (checkForErrors) {
         GLSupport.checkAndPrintGLError(gl);
      }
   }

   public void glClearBufferfi(int arg0, int arg1, float arg2, int arg3) {
      System.out.println(
         "glClearBufferfi(" + arg0 + "," + arg1 + "," + arg2 + "," + arg3
         + ")");
      gl.glClearBufferfi(arg0, arg1, arg2, arg3);
      if (checkForErrors) {
         GLSupport.checkAndPrintGLError(gl);
      }
   }

   public void glClearBufferfv(int arg0, int arg1, float[] arg2, int arg3) {
      System.out.println(
         "glClearBufferfv(" + arg0 + "," + arg1 + "," + arg2 + "," + arg3
         + ")");
      gl.glClearBufferfv(arg0, arg1, arg2, arg3);
      if (checkForErrors) {
         GLSupport.checkAndPrintGLError(gl);
      }
   }

   public void glClearBufferfv(int arg0, int arg1, FloatBuffer arg2) {
      System.out
      .println("glClearBufferfv(" + arg0 + "," + arg1 + "," + arg2 + ")");
      gl.glClearBufferfv(arg0, arg1, arg2);
      if (checkForErrors) {
         GLSupport.checkAndPrintGLError(gl);
      }
   }

   public void glClearBufferiv(int arg0, int arg1, int[] arg2, int arg3) {
      System.out.println(
         "glClearBufferiv(" + arg0 + "," + arg1 + "," + arg2 + "," + arg3
         + ")");
      gl.glClearBufferiv(arg0, arg1, arg2, arg3);
      if (checkForErrors) {
         GLSupport.checkAndPrintGLError(gl);
      }
   }

   public void glClearBufferiv(int arg0, int arg1, IntBuffer arg2) {
      System.out
      .println("glClearBufferiv(" + arg0 + "," + arg1 + "," + arg2 + ")");
      gl.glClearBufferiv(arg0, arg1, arg2);
      if (checkForErrors) {
         GLSupport.checkAndPrintGLError(gl);
      }
   }

   public void glClearBufferuiv(int arg0, int arg1, int[] arg2, int arg3) {
      System.out.println(
         "glClearBufferuiv(" + arg0 + "," + arg1 + "," + arg2 + "," + arg3
         + ")");
      gl.glClearBufferuiv(arg0, arg1, arg2, arg3);
      if (checkForErrors) {
         GLSupport.checkAndPrintGLError(gl);
      }
   }

   public void glClearBufferuiv(int arg0, int arg1, IntBuffer arg2) {
      System.out
      .println("glClearBufferuiv(" + arg0 + "," + arg1 + "," + arg2 + ")");
      gl.glClearBufferuiv(arg0, arg1, arg2);
      if (checkForErrors) {
         GLSupport.checkAndPrintGLError(gl);
      }
   }

   public void glClearColor(float arg0, float arg1, float arg2, float arg3) {
      System.out.println(
         "glClearColor(" + arg0 + "," + arg1 + "," + arg2 + "," + arg3 + ")");
      gl.glClearColor(arg0, arg1, arg2, arg3);
      if (checkForErrors) {
         GLSupport.checkAndPrintGLError(gl);
      }
   }

   public void glClearDepth(double arg0) {
      System.out.println("glClearDepth(" + arg0 + ")");
      gl.glClearDepth(arg0);
      if (checkForErrors) {
         GLSupport.checkAndPrintGLError(gl);
      }
   }

   public void glClearDepthf(float arg0) {
      System.out.println("glClearDepthf(" + arg0 + ")");
      gl.glClearDepthf(arg0);
      if (checkForErrors) {
         GLSupport.checkAndPrintGLError(gl);
      }
   }

   public void glClearNamedBufferDataEXT(
      int arg0, int arg1, int arg2, int arg3, Buffer arg4) {
      // XXX not implemented
   }

   public void glClearNamedBufferSubDataEXT(
      int arg0, int arg1, int arg2, int arg3, long arg4, long arg5,
      Buffer arg6) {
      // XXX not implemented
   }

   public void glClearStencil(int arg0) {
      System.out.println("glClearStencil(" + arg0 + ")");
      gl.glClearStencil(arg0);
      if (checkForErrors) {
         GLSupport.checkAndPrintGLError(gl);
      }
   }

   public int glClientWaitSync(long arg0, int arg1, long arg2) {
      System.out
      .println("glClientWaitSync(" + arg0 + "," + arg1 + "," + arg2 + ")");
      int out = gl.glClientWaitSync(arg0, arg1, arg2);
      if (checkForErrors) {
         GLSupport.checkAndPrintGLError(gl);
      }
      return out;
   }

   public void glColorFormatNV(int arg0, int arg1, int arg2) {
      System.out
      .println("glColorFormatNV(" + arg0 + "," + arg1 + "," + arg2 + ")");
      gl.glColorFormatNV(arg0, arg1, arg2);
      if (checkForErrors) {
         GLSupport.checkAndPrintGLError(gl);
      }
   }

   public void glColorMask(
      boolean arg0, boolean arg1, boolean arg2, boolean arg3) {
      System.out.println(
         "glColorMask(" + arg0 + "," + arg1 + "," + arg2 + "," + arg3 + ")");
      gl.glColorMask(arg0, arg1, arg2, arg3);
      if (checkForErrors) {
         GLSupport.checkAndPrintGLError(gl);
      }
   }

   public void glColorMaski(
      int arg0, boolean arg1, boolean arg2, boolean arg3, boolean arg4) {
      System.out.println(
         "glColorMaski(" + arg0 + "," + arg1 + "," + arg2 + "," + arg3 + ","
            + arg4 + ")");
      gl.glColorMaski(arg0, arg1, arg2, arg3, arg4);
      if (checkForErrors) {
         GLSupport.checkAndPrintGLError(gl);
      }
   }

   public void glColorP3ui(int arg0, int arg1) {
      // XXX not implemented
   }

   public void glColorP3uiv(int arg0, int[] arg1, int arg2) {
      // XXX not implemented
   }

   public void glColorP3uiv(int arg0, IntBuffer arg1) {
      // XXX not implemented
   }

   public void glColorP4ui(int arg0, int arg1) {
      // XXX not implemented
   }

   public void glColorP4uiv(int arg0, int[] arg1, int arg2) {
      // XXX not implemented
   }

   public void glColorP4uiv(int arg0, IntBuffer arg1) {
      // XXX not implemented
   }

   public void glCompileShader(int arg0) {
      System.out.println("glCompileShader(" + arg0 + ")");
      gl.glCompileShader(arg0);
      if (checkForErrors) {
         GLSupport.checkAndPrintGLError(gl);
      }
   }

   public void glCompileShaderIncludeARB(
      int arg0, int arg1, String[] arg2, int[] arg3, int arg4) {
      System.out.println(
         "glCompileShaderIncludeARB(" + arg0 + "," + arg1 + "," + arg2 + ","
            + arg3 + "," + arg4 + ")");
      gl.glCompileShaderIncludeARB(arg0, arg1, arg2, arg3, arg4);
      if (checkForErrors) {
         GLSupport.checkAndPrintGLError(gl);
      }
   }

   public void glCompileShaderIncludeARB(
      int arg0, int arg1, String[] arg2, IntBuffer arg3) {
      System.out.println(
         "glCompileShaderIncludeARB(" + arg0 + "," + arg1 + "," + arg2 + ","
            + arg3 + ")");
      gl.glCompileShaderIncludeARB(arg0, arg1, arg2, arg3);
      if (checkForErrors) {
         GLSupport.checkAndPrintGLError(gl);
      }
   }

   public void glCompressedTexImage1D(
      int arg0, int arg1, int arg2, int arg3, int arg4, int arg5, Buffer arg6) {
      System.out.println(
         "glCompressedTexImage1D(" + arg0 + "," + arg1 + "," + arg2 + "," + arg3
         + "," + arg4 + "," + arg5 + "," + arg6 + ")");
      gl.glCompressedTexImage1D(arg0, arg1, arg2, arg3, arg4, arg5, arg6);
      if (checkForErrors) {
         GLSupport.checkAndPrintGLError(gl);
      }
   }

   public void glCompressedTexImage1D(
      int arg0, int arg1, int arg2, int arg3, int arg4, int arg5, long arg6) {
      System.out.println(
         "glCompressedTexImage1D(" + arg0 + "," + arg1 + "," + arg2 + "," + arg3
         + "," + arg4 + "," + arg5 + "," + arg6 + ")");
      gl.glCompressedTexImage1D(arg0, arg1, arg2, arg3, arg4, arg5, arg6);
      if (checkForErrors) {
         GLSupport.checkAndPrintGLError(gl);
      }
   }

   public void glCompressedTexImage2D(
      int arg0, int arg1, int arg2, int arg3, int arg4, int arg5, int arg6,
      Buffer arg7) {
      System.out.println(
         "glCompressedTexImage2D(" + arg0 + "," + arg1 + "," + arg2 + "," + arg3
         + "," + arg4 + "," + arg5 + "," + arg6 + "," + arg7 + ")");
      gl.glCompressedTexImage2D(arg0, arg1, arg2, arg3, arg4, arg5, arg6, arg7);
      if (checkForErrors) {
         GLSupport.checkAndPrintGLError(gl);
      }
   }

   public void glCompressedTexImage2D(
      int arg0, int arg1, int arg2, int arg3, int arg4, int arg5, int arg6,
      long arg7) {
      System.out.println(
         "glCompressedTexImage2D(" + arg0 + "," + arg1 + "," + arg2 + "," + arg3
         + "," + arg4 + "," + arg5 + "," + arg6 + "," + arg7 + ")");
      gl.glCompressedTexImage2D(arg0, arg1, arg2, arg3, arg4, arg5, arg6, arg7);
      if (checkForErrors) {
         GLSupport.checkAndPrintGLError(gl);
      }
   }

   public void glCompressedTexImage3D(
      int arg0, int arg1, int arg2, int arg3, int arg4, int arg5, int arg6,
      int arg7, Buffer arg8) {
      System.out.println(
         "glCompressedTexImage3D(" + arg0 + "," + arg1 + "," + arg2 + "," + arg3
         + "," + arg4 + "," + arg5 + "," + arg6 + "," + arg7 + "," + arg8
         + ")");
      gl.glCompressedTexImage3D(
         arg0, arg1, arg2, arg3, arg4, arg5, arg6, arg7, arg8);
      if (checkForErrors) {
         GLSupport.checkAndPrintGLError(gl);
      }
   }

   public void glCompressedTexImage3D(
      int arg0, int arg1, int arg2, int arg3, int arg4, int arg5, int arg6,
      int arg7, long arg8) {
      System.out.println(
         "glCompressedTexImage3D(" + arg0 + "," + arg1 + "," + arg2 + "," + arg3
         + "," + arg4 + "," + arg5 + "," + arg6 + "," + arg7 + "," + arg8
         + ")");
      gl.glCompressedTexImage3D(
         arg0, arg1, arg2, arg3, arg4, arg5, arg6, arg7, arg8);
      if (checkForErrors) {
         GLSupport.checkAndPrintGLError(gl);
      }
   }

   public void glCompressedTexSubImage1D(
      int arg0, int arg1, int arg2, int arg3, int arg4, int arg5, Buffer arg6) {
      System.out.println(
         "glCompressedTexSubImage1D(" + arg0 + "," + arg1 + "," + arg2 + ","
            + arg3 + "," + arg4 + "," + arg5 + "," + arg6 + ")");
      gl.glCompressedTexSubImage1D(arg0, arg1, arg2, arg3, arg4, arg5, arg6);
      if (checkForErrors) {
         GLSupport.checkAndPrintGLError(gl);
      }
   }

   public void glCompressedTexSubImage1D(
      int arg0, int arg1, int arg2, int arg3, int arg4, int arg5, long arg6) {
      System.out.println(
         "glCompressedTexSubImage1D(" + arg0 + "," + arg1 + "," + arg2 + ","
            + arg3 + "," + arg4 + "," + arg5 + "," + arg6 + ")");
      gl.glCompressedTexSubImage1D(arg0, arg1, arg2, arg3, arg4, arg5, arg6);
      if (checkForErrors) {
         GLSupport.checkAndPrintGLError(gl);
      }
   }

   public void glCompressedTexSubImage2D(
      int arg0, int arg1, int arg2, int arg3, int arg4, int arg5, int arg6,
      int arg7, Buffer arg8) {
      System.out.println(
         "glCompressedTexSubImage2D(" + arg0 + "," + arg1 + "," + arg2 + ","
            + arg3 + "," + arg4 + "," + arg5 + "," + arg6 + "," + arg7 + ","
            + arg8 + ")");
      gl.glCompressedTexSubImage2D(
         arg0, arg1, arg2, arg3, arg4, arg5, arg6, arg7, arg8);
      if (checkForErrors) {
         GLSupport.checkAndPrintGLError(gl);
      }
   }

   public void glCompressedTexSubImage2D(
      int arg0, int arg1, int arg2, int arg3, int arg4, int arg5, int arg6,
      int arg7, long arg8) {
      System.out.println(
         "glCompressedTexSubImage2D(" + arg0 + "," + arg1 + "," + arg2 + ","
            + arg3 + "," + arg4 + "," + arg5 + "," + arg6 + "," + arg7 + ","
            + arg8 + ")");
      gl.glCompressedTexSubImage2D(
         arg0, arg1, arg2, arg3, arg4, arg5, arg6, arg7, arg8);
      if (checkForErrors) {
         GLSupport.checkAndPrintGLError(gl);
      }
   }

   public void glCompressedTexSubImage3D(
      int arg0, int arg1, int arg2, int arg3, int arg4, int arg5, int arg6,
      int arg7, int arg8, int arg9, Buffer arg10) {
      System.out.println(
         "glCompressedTexSubImage3D(" + arg0 + "," + arg1 + "," + arg2 + ","
            + arg3 + "," + arg4 + "," + arg5 + "," + arg6 + "," + arg7 + ","
            + arg8 + "," + arg9 + "," + arg10 + ")");
      gl.glCompressedTexSubImage3D(
         arg0, arg1, arg2, arg3, arg4, arg5, arg6, arg7, arg8, arg9, arg10);
      if (checkForErrors) {
         GLSupport.checkAndPrintGLError(gl);
      }
   }

   public void glCompressedTexSubImage3D(
      int arg0, int arg1, int arg2, int arg3, int arg4, int arg5, int arg6,
      int arg7, int arg8, int arg9, long arg10) {
      System.out.println(
         "glCompressedTexSubImage3D(" + arg0 + "," + arg1 + "," + arg2 + ","
            + arg3 + "," + arg4 + "," + arg5 + "," + arg6 + "," + arg7 + ","
            + arg8 + "," + arg9 + "," + arg10 + ")");
      gl.glCompressedTexSubImage3D(
         arg0, arg1, arg2, arg3, arg4, arg5, arg6, arg7, arg8, arg9, arg10);
      if (checkForErrors) {
         GLSupport.checkAndPrintGLError(gl);
      }
   }

   public void glCopyBufferSubData(
      int arg0, int arg1, long arg2, long arg3, long arg4) {
      System.out.println(
         "glCopyBufferSubData(" + arg0 + "," + arg1 + "," + arg2 + "," + arg3
         + "," + arg4 + ")");
      gl.glCopyBufferSubData(arg0, arg1, arg2, arg3, arg4);
      if (checkForErrors) {
         GLSupport.checkAndPrintGLError(gl);
      }
   }

   public void glCopyTexImage1D(
      int arg0, int arg1, int arg2, int arg3, int arg4, int arg5, int arg6) {
      System.out.println(
         "glCopyTexImage1D(" + arg0 + "," + arg1 + "," + arg2 + "," + arg3 + ","
            + arg4 + "," + arg5 + "," + arg6 + ")");
      gl.glCopyTexImage1D(arg0, arg1, arg2, arg3, arg4, arg5, arg6);
      if (checkForErrors) {
         GLSupport.checkAndPrintGLError(gl);
      }
   }

   public void glCopyTexImage2D(
      int arg0, int arg1, int arg2, int arg3, int arg4, int arg5, int arg6,
      int arg7) {
      System.out.println(
         "glCopyTexImage2D(" + arg0 + "," + arg1 + "," + arg2 + "," + arg3 + ","
            + arg4 + "," + arg5 + "," + arg6 + "," + arg7 + ")");
      gl.glCopyTexImage2D(arg0, arg1, arg2, arg3, arg4, arg5, arg6, arg7);
      if (checkForErrors) {
         GLSupport.checkAndPrintGLError(gl);
      }
   }

   public void glCopyTexSubImage1D(
      int arg0, int arg1, int arg2, int arg3, int arg4, int arg5) {
      System.out.println(
         "glCopyTexSubImage1D(" + arg0 + "," + arg1 + "," + arg2 + "," + arg3
         + "," + arg4 + "," + arg5 + ")");
      gl.glCopyTexSubImage1D(arg0, arg1, arg2, arg3, arg4, arg5);
      if (checkForErrors) {
         GLSupport.checkAndPrintGLError(gl);
      }
   }

   public void glCopyTexSubImage2D(
      int arg0, int arg1, int arg2, int arg3, int arg4, int arg5, int arg6,
      int arg7) {
      System.out.println(
         "glCopyTexSubImage2D(" + arg0 + "," + arg1 + "," + arg2 + "," + arg3
         + "," + arg4 + "," + arg5 + "," + arg6 + "," + arg7 + ")");
      gl.glCopyTexSubImage2D(arg0, arg1, arg2, arg3, arg4, arg5, arg6, arg7);
      if (checkForErrors) {
         GLSupport.checkAndPrintGLError(gl);
      }
   }

   public void glCopyTexSubImage3D(
      int arg0, int arg1, int arg2, int arg3, int arg4, int arg5, int arg6,
      int arg7, int arg8) {
      System.out.println(
         "glCopyTexSubImage3D(" + arg0 + "," + arg1 + "," + arg2 + "," + arg3
         + "," + arg4 + "," + arg5 + "," + arg6 + "," + arg7 + "," + arg8
         + ")");
      gl.glCopyTexSubImage3D(
         arg0, arg1, arg2, arg3, arg4, arg5, arg6, arg7, arg8);
      if (checkForErrors) {
         GLSupport.checkAndPrintGLError(gl);
      }
   }

   public int glCreateProgram() {
      System.out.println("glCreateProgram()");
      int out = gl.glCreateProgram();
      if (checkForErrors) {
         GLSupport.checkAndPrintGLError(gl);
      }
      return out;
   }

   public int glCreateShader(int arg0) {
      System.out.println("glCreateShader(" + arg0 + ")");
      int out = gl.glCreateShader(arg0);
      if (checkForErrors) {
         GLSupport.checkAndPrintGLError(gl);
      }
      return out;
   }

   public long glCreateSyncFromCLeventARB(long arg0, long arg1, int arg2) {
      System.out.println(
         "glCreateSyncFromCLeventARB(" + arg0 + "," + arg1 + "," + arg2 + ")");
      long out = gl.glCreateSyncFromCLeventARB(arg0, arg1, arg2);
      if (checkForErrors) {
         GLSupport.checkAndPrintGLError(gl);
      }
      return out;
   }

   public void glCullFace(int arg0) {
      System.out.println("glCullFace(" + arg0 + ")");
      gl.glCullFace(arg0);
      if (checkForErrors) {
         GLSupport.checkAndPrintGLError(gl);
      }
   }

   public void glDebugMessageControl(
      int arg0, int arg1, int arg2, int arg3, int[] arg4, int arg5,
      boolean arg6) {
      System.out.println(
         "glDebugMessageControl(" + arg0 + "," + arg1 + "," + arg2 + "," + arg3
         + "," + arg4 + "," + arg5 + "," + arg6 + ")");
      gl.glDebugMessageControl(arg0, arg1, arg2, arg3, arg4, arg5, arg6);
      if (checkForErrors) {
         GLSupport.checkAndPrintGLError(gl);
      }
   }

   public void glDebugMessageControl(
      int arg0, int arg1, int arg2, int arg3, IntBuffer arg4, boolean arg5) {
      System.out.println(
         "glDebugMessageControl(" + arg0 + "," + arg1 + "," + arg2 + "," + arg3
         + "," + arg4 + "," + arg5 + ")");
      gl.glDebugMessageControl(arg0, arg1, arg2, arg3, arg4, arg5);
      if (checkForErrors) {
         GLSupport.checkAndPrintGLError(gl);
      }
   }

   public void glDebugMessageEnableAMD(
      int arg0, int arg1, int arg2, int[] arg3, int arg4, boolean arg5) {
      System.out.println(
         "glDebugMessageEnableAMD(" + arg0 + "," + arg1 + "," + arg2 + ","
            + arg3 + "," + arg4 + "," + arg5 + ")");
      gl.glDebugMessageEnableAMD(arg0, arg1, arg2, arg3, arg4, arg5);
      if (checkForErrors) {
         GLSupport.checkAndPrintGLError(gl);
      }
   }

   public void glDebugMessageEnableAMD(
      int arg0, int arg1, int arg2, IntBuffer arg3, boolean arg4) {
      System.out.println(
         "glDebugMessageEnableAMD(" + arg0 + "," + arg1 + "," + arg2 + ","
            + arg3 + "," + arg4 + ")");
      gl.glDebugMessageEnableAMD(arg0, arg1, arg2, arg3, arg4);
      if (checkForErrors) {
         GLSupport.checkAndPrintGLError(gl);
      }
   }

   public void glDebugMessageInsert(
      int arg0, int arg1, int arg2, int arg3, int arg4, String arg5) {
      System.out.println(
         "glDebugMessageInsert(" + arg0 + "," + arg1 + "," + arg2 + "," + arg3
         + "," + arg4 + "," + arg5 + ")");
      gl.glDebugMessageInsert(arg0, arg1, arg2, arg3, arg4, arg5);
      if (checkForErrors) {
         GLSupport.checkAndPrintGLError(gl);
      }
   }

   public void glDebugMessageInsertAMD(
      int arg0, int arg1, int arg2, int arg3, String arg4) {
      System.out.println(
         "glDebugMessageInsertAMD(" + arg0 + "," + arg1 + "," + arg2 + ","
            + arg3 + "," + arg4 + ")");
      gl.glDebugMessageInsertAMD(arg0, arg1, arg2, arg3, arg4);
      if (checkForErrors) {
         GLSupport.checkAndPrintGLError(gl);
      }
   }

   public void glDeleteBuffers(int arg0, int[] arg1, int arg2) {
      System.out
      .println("glDeleteBuffers(" + arg0 + "," + arg1 + "," + arg2 + ")");
      gl.glDeleteBuffers(arg0, arg1, arg2);
      if (checkForErrors) {
         GLSupport.checkAndPrintGLError(gl);
      }
   }

   public void glDeleteBuffers(int arg0, IntBuffer arg1) {
      System.out.println("glDeleteBuffers(" + arg0 + "," + arg1 + ")");
      gl.glDeleteBuffers(arg0, arg1);
      if (checkForErrors) {
         GLSupport.checkAndPrintGLError(gl);
      }
   }

   public void glDeleteFramebuffers(int arg0, int[] arg1, int arg2) {
      System.out.println(
         "glDeleteFramebuffers(" + arg0 + "," + arg1 + "," + arg2 + ")");
      gl.glDeleteFramebuffers(arg0, arg1, arg2);
      if (checkForErrors) {
         GLSupport.checkAndPrintGLError(gl);
      }
   }

   public void glDeleteFramebuffers(int arg0, IntBuffer arg1) {
      System.out.println("glDeleteFramebuffers(" + arg0 + "," + arg1 + ")");
      gl.glDeleteFramebuffers(arg0, arg1);
      if (checkForErrors) {
         GLSupport.checkAndPrintGLError(gl);
      }
   }

   public void glDeleteNamedStringARB(int arg0, String arg1) {
      System.out.println("glDeleteNamedStringARB(" + arg0 + "," + arg1 + ")");
      gl.glDeleteNamedStringARB(arg0, arg1);
      if (checkForErrors) {
         GLSupport.checkAndPrintGLError(gl);
      }
   }

   public void glDeleteProgram(int arg0) {
      System.out.println("glDeleteProgram(" + arg0 + ")");
      gl.glDeleteProgram(arg0);
      if (checkForErrors) {
         GLSupport.checkAndPrintGLError(gl);
      }
   }

   public void glDeleteQueries(int arg0, int[] arg1, int arg2) {
      System.out
      .println("glDeleteQueries(" + arg0 + "," + arg1 + "," + arg2 + ")");
      gl.glDeleteQueries(arg0, arg1, arg2);
      if (checkForErrors) {
         GLSupport.checkAndPrintGLError(gl);
      }
   }

   public void glDeleteQueries(int arg0, IntBuffer arg1) {
      System.out.println("glDeleteQueries(" + arg0 + "," + arg1 + ")");
      gl.glDeleteQueries(arg0, arg1);
      if (checkForErrors) {
         GLSupport.checkAndPrintGLError(gl);
      }
   }

   public void glDeleteRenderbuffers(int arg0, int[] arg1, int arg2) {
      System.out.println(
         "glDeleteRenderbuffers(" + arg0 + "," + arg1 + "," + arg2 + ")");
      gl.glDeleteRenderbuffers(arg0, arg1, arg2);
      if (checkForErrors) {
         GLSupport.checkAndPrintGLError(gl);
      }
   }

   public void glDeleteRenderbuffers(int arg0, IntBuffer arg1) {
      System.out.println("glDeleteRenderbuffers(" + arg0 + "," + arg1 + ")");
      gl.glDeleteRenderbuffers(arg0, arg1);
      if (checkForErrors) {
         GLSupport.checkAndPrintGLError(gl);
      }
   }

   public void glDeleteSamplers(int arg0, int[] arg1, int arg2) {
      System.out
      .println("glDeleteSamplers(" + arg0 + "," + arg1 + "," + arg2 + ")");
      gl.glDeleteSamplers(arg0, arg1, arg2);
      if (checkForErrors) {
         GLSupport.checkAndPrintGLError(gl);
      }
   }

   public void glDeleteSamplers(int arg0, IntBuffer arg1) {
      System.out.println("glDeleteSamplers(" + arg0 + "," + arg1 + ")");
      gl.glDeleteSamplers(arg0, arg1);
      if (checkForErrors) {
         GLSupport.checkAndPrintGLError(gl);
      }
   }

   public void glDeleteShader(int arg0) {
      System.out.println("glDeleteShader(" + arg0 + ")");
      gl.glDeleteShader(arg0);
      if (checkForErrors) {
         GLSupport.checkAndPrintGLError(gl);
      }
   }

   public void glDeleteSync(long arg0) {
      System.out.println("glDeleteSync(" + arg0 + ")");
      gl.glDeleteSync(arg0);
      if (checkForErrors) {
         GLSupport.checkAndPrintGLError(gl);
      }
   }

   public void glDeleteTextures(int arg0, int[] arg1, int arg2) {
      System.out
      .println("glDeleteTextures(" + arg0 + "," + arg1 + "," + arg2 + ")");
      gl.glDeleteTextures(arg0, arg1, arg2);
      if (checkForErrors) {
         GLSupport.checkAndPrintGLError(gl);
      }
   }

   public void glDeleteTextures(int arg0, IntBuffer arg1) {
      System.out.println("glDeleteTextures(" + arg0 + "," + arg1 + ")");
      gl.glDeleteTextures(arg0, arg1);
      if (checkForErrors) {
         GLSupport.checkAndPrintGLError(gl);
      }
   }

   public void glDeleteVertexArrays(int arg0, int[] arg1, int arg2) {
      System.out.println(
         "glDeleteVertexArrays(" + arg0 + "," + arg1 + "," + arg2 + ")");
      gl.glDeleteVertexArrays(arg0, arg1, arg2);
      if (checkForErrors) {
         GLSupport.checkAndPrintGLError(gl);
      }
   }

   public void glDeleteVertexArrays(int arg0, IntBuffer arg1) {
      System.out.println("glDeleteVertexArrays(" + arg0 + "," + arg1 + ")");
      gl.glDeleteVertexArrays(arg0, arg1);
      if (checkForErrors) {
         GLSupport.checkAndPrintGLError(gl);
      }
   }

   public void glDepthFunc(int arg0) {
      System.out.println("glDepthFunc(" + arg0 + ")");
      gl.glDepthFunc(arg0);
      if (checkForErrors) {
         GLSupport.checkAndPrintGLError(gl);
      }
   }

   public void glDepthMask(boolean arg0) {
      System.out.println("glDepthMask(" + arg0 + ")");
      gl.glDepthMask(arg0);
      if (checkForErrors) {
         GLSupport.checkAndPrintGLError(gl);
      }
   }

   public void glDepthRange(double arg0, double arg1) {
      System.out.println("glDepthRange(" + arg0 + "," + arg1 + ")");
      gl.glDepthRange(arg0, arg1);
      if (checkForErrors) {
         GLSupport.checkAndPrintGLError(gl);
      }
   }

   public void glDepthRangef(float arg0, float arg1) {
      System.out.println("glDepthRangef(" + arg0 + "," + arg1 + ")");
      gl.glDepthRangef(arg0, arg1);
      if (checkForErrors) {
         GLSupport.checkAndPrintGLError(gl);
      }
   }

   public void glDetachShader(int arg0, int arg1) {
      System.out.println("glDetachShader(" + arg0 + "," + arg1 + ")");
      gl.glDetachShader(arg0, arg1);
      if (checkForErrors) {
         GLSupport.checkAndPrintGLError(gl);
      }
   }

   public void glDisable(int arg0) {
      System.out.println("glDisable(" + arg0 + ")");
      gl.glDisable(arg0);
      if (checkForErrors) {
         GLSupport.checkAndPrintGLError(gl);
      }
   }

   public void glDisableClientState(int arg0) {
      System.out.println("glDisableClientState(" + arg0 + ")");
      gl.glDisableClientState(arg0);
      if (checkForErrors) {
         GLSupport.checkAndPrintGLError(gl);
      }
   }

   public void glDisableVertexAttribArray(int arg0) {
      System.out.println("glDisableVertexAttribArray(" + arg0 + ")");
      gl.glDisableVertexAttribArray(arg0);
      if (checkForErrors) {
         GLSupport.checkAndPrintGLError(gl);
      }
   }

   public void glDisablei(int arg0, int arg1) {
      System.out.println("glDisablei(" + arg0 + "," + arg1 + ")");
      gl.glDisablei(arg0, arg1);
      if (checkForErrors) {
         GLSupport.checkAndPrintGLError(gl);
      }
   }

   public void glDrawArrays(int arg0, int arg1, int arg2) {
      System.out
      .println("glDrawArrays(" + arg0 + "," + arg1 + "," + arg2 + ")");
      gl.glDrawArrays(arg0, arg1, arg2);
      if (checkForErrors) {
         GLSupport.checkAndPrintGLError(gl);
      }
   }

   public void glDrawArraysInstanced(int arg0, int arg1, int arg2, int arg3) {
      System.out.println(
         "glDrawArraysInstanced(" + arg0 + "," + arg1 + "," + arg2 + "," + arg3
         + ")");
      gl.glDrawArraysInstanced(arg0, arg1, arg2, arg3);
      if (checkForErrors) {
         GLSupport.checkAndPrintGLError(gl);
      }
   }

   public void glDrawBuffer(int arg0) {
      System.out.println("glDrawBuffer(" + arg0 + ")");
      gl.glDrawBuffer(arg0);
      if (checkForErrors) {
         GLSupport.checkAndPrintGLError(gl);
      }
   }

   public void glDrawBuffers(int arg0, int[] arg1, int arg2) {
      System.out
      .println("glDrawBuffers(" + arg0 + "," + arg1 + "," + arg2 + ")");
      gl.glDrawBuffers(arg0, arg1, arg2);
      if (checkForErrors) {
         GLSupport.checkAndPrintGLError(gl);
      }
   }

   public void glDrawBuffers(int arg0, IntBuffer arg1) {
      System.out.println("glDrawBuffers(" + arg0 + "," + arg1 + ")");
      gl.glDrawBuffers(arg0, arg1);
      if (checkForErrors) {
         GLSupport.checkAndPrintGLError(gl);
      }
   }

   public void glDrawElements(int arg0, int arg1, int arg2, long arg3) {
      System.out.println(
         "glDrawElements(" + arg0 + "," + arg1 + "," + arg2 + "," + arg3 + ")");
      gl.glDrawElements(arg0, arg1, arg2, arg3);
      if (checkForErrors) {
         GLSupport.checkAndPrintGLError(gl);
      }
   }

   public void glDrawElementsBaseVertex(
      int arg0, int arg1, int arg2, long arg3, int arg4) {
      System.out.println(
         "glDrawElementsBaseVertex(" + arg0 + "," + arg1 + "," + arg2 + ","
            + arg3 + "," + arg4 + ")");
      gl.glDrawElementsBaseVertex(arg0, arg1, arg2, arg3, arg4);
      if (checkForErrors) {
         GLSupport.checkAndPrintGLError(gl);
      }
   }

   public void glDrawElementsInstanced(
      int arg0, int arg1, int arg2, long arg3, int arg4) {
      System.out.println(
         "glDrawElementsInstanced(" + arg0 + "," + arg1 + "," + arg2 + ","
            + arg3 + "," + arg4 + ")");
      gl.glDrawElementsInstanced(arg0, arg1, arg2, arg3, arg4);
      if (checkForErrors) {
         GLSupport.checkAndPrintGLError(gl);
      }
   }

   public void glDrawElementsInstancedBaseVertex(
      int arg0, int arg1, int arg2, long arg3, int arg4, int arg5) {
      System.out.println(
         "glDrawElementsInstancedBaseVertex(" + arg0 + "," + arg1 + "," + arg2
         + "," + arg3 + "," + arg4 + "," + arg5 + ")");
      gl.glDrawElementsInstancedBaseVertex(arg0, arg1, arg2, arg3, arg4, arg5);
      if (checkForErrors) {
         GLSupport.checkAndPrintGLError(gl);
      }
   }

   public void glDrawRangeElements(
      int arg0, int arg1, int arg2, int arg3, int arg4, long arg5) {
      System.out.println(
         "glDrawRangeElements(" + arg0 + "," + arg1 + "," + arg2 + "," + arg3
         + "," + arg4 + "," + arg5 + ")");
      gl.glDrawRangeElements(arg0, arg1, arg2, arg3, arg4, arg5);
      if (checkForErrors) {
         GLSupport.checkAndPrintGLError(gl);
      }
   }

   public void glDrawRangeElementsBaseVertex(
      int arg0, int arg1, int arg2, int arg3, int arg4, long arg5, int arg6) {
      System.out.println(
         "glDrawRangeElementsBaseVertex(" + arg0 + "," + arg1 + "," + arg2 + ","
            + arg3 + "," + arg4 + "," + arg5 + "," + arg6 + ")");
      gl.glDrawRangeElementsBaseVertex(
         arg0, arg1, arg2, arg3, arg4, arg5, arg6);
      if (checkForErrors) {
         GLSupport.checkAndPrintGLError(gl);
      }
   }

   public void glEdgeFlagFormatNV(int arg0) {
      System.out.println("glEdgeFlagFormatNV(" + arg0 + ")");
      gl.glEdgeFlagFormatNV(arg0);
      if (checkForErrors) {
         GLSupport.checkAndPrintGLError(gl);
      }
   }

   public void glEnable(int arg0) {
      System.out.println("glEnable(" + arg0 + ")");
      gl.glEnable(arg0);
      if (checkForErrors) {
         GLSupport.checkAndPrintGLError(gl);
      }
   }

   public void glEnableClientState(int arg0) {
      System.out.println("glEnableClientState(" + arg0 + ")");
      gl.glEnableClientState(arg0);
      if (checkForErrors) {
         GLSupport.checkAndPrintGLError(gl);
      }
   }

   public void glEnableVertexAttribArray(int arg0) {
      System.out.println("glEnableVertexAttribArray(" + arg0 + ")");
      gl.glEnableVertexAttribArray(arg0);
      if (checkForErrors) {
         GLSupport.checkAndPrintGLError(gl);
      }
   }

   public void glEnablei(int arg0, int arg1) {
      System.out.println("glEnablei(" + arg0 + "," + arg1 + ")");
      gl.glEnablei(arg0, arg1);
      if (checkForErrors) {
         GLSupport.checkAndPrintGLError(gl);
      }
   }

   public void glEndConditionalRender() {
      System.out.println("glEndConditionalRender()");
      gl.glEndConditionalRender();
      if (checkForErrors) {
         GLSupport.checkAndPrintGLError(gl);
      }
   }

   public void glEndQuery(int arg0) {
      System.out.println("glEndQuery(" + arg0 + ")");
      gl.glEndQuery(arg0);
      if (checkForErrors) {
         GLSupport.checkAndPrintGLError(gl);
      }
   }

   public void glEndTransformFeedback() {
      System.out.println("glEndTransformFeedback()");
      gl.glEndTransformFeedback();
      if (checkForErrors) {
         GLSupport.checkAndPrintGLError(gl);
      }
   }

   public long glFenceSync(int arg0, int arg1) {
      System.out.println("glFenceSync(" + arg0 + "," + arg1 + ")");
      long out = gl.glFenceSync(arg0, arg1);
      if (checkForErrors) {
         GLSupport.checkAndPrintGLError(gl);
      }
      return out;
   }

   public void glFinish() {
      System.out.println("glFinish()");
      gl.glFinish();
      if (checkForErrors) {
         GLSupport.checkAndPrintGLError(gl);
      }
   }

   public void glFlush() {
      System.out.println("glFlush()");
      gl.glFlush();
      if (checkForErrors) {
         GLSupport.checkAndPrintGLError(gl);
      }
   }

   public void glFlushMappedBufferRange(int arg0, long arg1, long arg2) {
      System.out.println(
         "glFlushMappedBufferRange(" + arg0 + "," + arg1 + "," + arg2 + ")");
      gl.glFlushMappedBufferRange(arg0, arg1, arg2);
      if (checkForErrors) {
         GLSupport.checkAndPrintGLError(gl);
      }
   }

   public void glFogCoordFormatNV(int arg0, int arg1) {
      System.out.println("glFogCoordFormatNV(" + arg0 + "," + arg1 + ")");
      gl.glFogCoordFormatNV(arg0, arg1);
      if (checkForErrors) {
         GLSupport.checkAndPrintGLError(gl);
      }
   }

   public void glFramebufferRenderbuffer(
      int arg0, int arg1, int arg2, int arg3) {
      System.out.println(
         "glFramebufferRenderbuffer(" + arg0 + "," + arg1 + "," + arg2 + ","
            + arg3 + ")");
      gl.glFramebufferRenderbuffer(arg0, arg1, arg2, arg3);
      if (checkForErrors) {
         GLSupport.checkAndPrintGLError(gl);
      }
   }

   public void glFramebufferTexture(int arg0, int arg1, int arg2, int arg3) {
      System.out.println(
         "glFramebufferTexture(" + arg0 + "," + arg1 + "," + arg2 + "," + arg3
         + ")");
      gl.glFramebufferTexture(arg0, arg1, arg2, arg3);
      if (checkForErrors) {
         GLSupport.checkAndPrintGLError(gl);
      }
   }

   public void glFramebufferTexture1D(
      int arg0, int arg1, int arg2, int arg3, int arg4) {
      System.out.println(
         "glFramebufferTexture1D(" + arg0 + "," + arg1 + "," + arg2 + "," + arg3
         + "," + arg4 + ")");
      gl.glFramebufferTexture1D(arg0, arg1, arg2, arg3, arg4);
      if (checkForErrors) {
         GLSupport.checkAndPrintGLError(gl);
      }
   }

   public void glFramebufferTexture2D(
      int arg0, int arg1, int arg2, int arg3, int arg4) {
      System.out.println(
         "glFramebufferTexture2D(" + arg0 + "," + arg1 + "," + arg2 + "," + arg3
         + "," + arg4 + ")");
      gl.glFramebufferTexture2D(arg0, arg1, arg2, arg3, arg4);
      if (checkForErrors) {
         GLSupport.checkAndPrintGLError(gl);
      }
   }

   public void glFramebufferTexture3D(
      int arg0, int arg1, int arg2, int arg3, int arg4, int arg5) {
      System.out.println(
         "glFramebufferTexture3D(" + arg0 + "," + arg1 + "," + arg2 + "," + arg3
         + "," + arg4 + "," + arg5 + ")");
      gl.glFramebufferTexture3D(arg0, arg1, arg2, arg3, arg4, arg5);
      if (checkForErrors) {
         GLSupport.checkAndPrintGLError(gl);
      }
   }

   public void glFramebufferTextureARB(int arg0, int arg1, int arg2, int arg3) {
      System.out.println(
         "glFramebufferTextureARB(" + arg0 + "," + arg1 + "," + arg2 + ","
            + arg3 + ")");
      gl.glFramebufferTextureARB(arg0, arg1, arg2, arg3);
      if (checkForErrors) {
         GLSupport.checkAndPrintGLError(gl);
      }
   }

   public void glFramebufferTextureFaceARB(
      int arg0, int arg1, int arg2, int arg3, int arg4) {
      System.out.println(
         "glFramebufferTextureFaceARB(" + arg0 + "," + arg1 + "," + arg2 + ","
            + arg3 + "," + arg4 + ")");
      gl.glFramebufferTextureFaceARB(arg0, arg1, arg2, arg3, arg4);
      if (checkForErrors) {
         GLSupport.checkAndPrintGLError(gl);
      }
   }

   public void glFramebufferTextureLayer(
      int arg0, int arg1, int arg2, int arg3, int arg4) {
      System.out.println(
         "glFramebufferTextureLayer(" + arg0 + "," + arg1 + "," + arg2 + ","
            + arg3 + "," + arg4 + ")");
      gl.glFramebufferTextureLayer(arg0, arg1, arg2, arg3, arg4);
      if (checkForErrors) {
         GLSupport.checkAndPrintGLError(gl);
      }
   }

   public void glFramebufferTextureLayerARB(
      int arg0, int arg1, int arg2, int arg3, int arg4) {
      System.out.println(
         "glFramebufferTextureLayerARB(" + arg0 + "," + arg1 + "," + arg2 + ","
            + arg3 + "," + arg4 + ")");
      gl.glFramebufferTextureLayerARB(arg0, arg1, arg2, arg3, arg4);
      if (checkForErrors) {
         GLSupport.checkAndPrintGLError(gl);
      }
   }

   public void glFrontFace(int arg0) {
      System.out.println("glFrontFace(" + arg0 + ")");
      gl.glFrontFace(arg0);
      if (checkForErrors) {
         GLSupport.checkAndPrintGLError(gl);
      }
   }

   public void glGenBuffers(int arg0, int[] arg1, int arg2) {
      System.out
      .println("glGenBuffers(" + arg0 + "," + arg1 + "," + arg2 + ")");
      gl.glGenBuffers(arg0, arg1, arg2);
      if (checkForErrors) {
         GLSupport.checkAndPrintGLError(gl);
      }
   }

   public void glGenBuffers(int arg0, IntBuffer arg1) {
      System.out.println("glGenBuffers(" + arg0 + "," + arg1 + ")");
      gl.glGenBuffers(arg0, arg1);
      if (checkForErrors) {
         GLSupport.checkAndPrintGLError(gl);
      }
   }

   public void glGenFramebuffers(int arg0, int[] arg1, int arg2) {
      System.out
      .println("glGenFramebuffers(" + arg0 + "," + arg1 + "," + arg2 + ")");
      gl.glGenFramebuffers(arg0, arg1, arg2);
      if (checkForErrors) {
         GLSupport.checkAndPrintGLError(gl);
      }
   }

   public void glGenFramebuffers(int arg0, IntBuffer arg1) {
      System.out.println("glGenFramebuffers(" + arg0 + "," + arg1 + ")");
      gl.glGenFramebuffers(arg0, arg1);
      if (checkForErrors) {
         GLSupport.checkAndPrintGLError(gl);
      }
   }

   public void glGenQueries(int arg0, int[] arg1, int arg2) {
      System.out
      .println("glGenQueries(" + arg0 + "," + arg1 + "," + arg2 + ")");
      gl.glGenQueries(arg0, arg1, arg2);
      if (checkForErrors) {
         GLSupport.checkAndPrintGLError(gl);
      }
   }

   public void glGenQueries(int arg0, IntBuffer arg1) {
      System.out.println("glGenQueries(" + arg0 + "," + arg1 + ")");
      gl.glGenQueries(arg0, arg1);
      if (checkForErrors) {
         GLSupport.checkAndPrintGLError(gl);
      }
   }

   public void glGenRenderbuffers(int arg0, int[] arg1, int arg2) {
      System.out
      .println("glGenRenderbuffers(" + arg0 + "," + arg1 + "," + arg2 + ")");
      gl.glGenRenderbuffers(arg0, arg1, arg2);
      if (checkForErrors) {
         GLSupport.checkAndPrintGLError(gl);
      }
   }

   public void glGenRenderbuffers(int arg0, IntBuffer arg1) {
      System.out.println("glGenRenderbuffers(" + arg0 + "," + arg1 + ")");
      gl.glGenRenderbuffers(arg0, arg1);
      if (checkForErrors) {
         GLSupport.checkAndPrintGLError(gl);
      }
   }

   public void glGenSamplers(int arg0, int[] arg1, int arg2) {
      System.out
      .println("glGenSamplers(" + arg0 + "," + arg1 + "," + arg2 + ")");
      gl.glGenSamplers(arg0, arg1, arg2);
      if (checkForErrors) {
         GLSupport.checkAndPrintGLError(gl);
      }
   }

   public void glGenSamplers(int arg0, IntBuffer arg1) {
      System.out.println("glGenSamplers(" + arg0 + "," + arg1 + ")");
      gl.glGenSamplers(arg0, arg1);
      if (checkForErrors) {
         GLSupport.checkAndPrintGLError(gl);
      }
   }

   public void glGenTextures(int arg0, int[] arg1, int arg2) {
      System.out
      .println("glGenTextures(" + arg0 + "," + arg1 + "," + arg2 + ")");
      gl.glGenTextures(arg0, arg1, arg2);
      if (checkForErrors) {
         GLSupport.checkAndPrintGLError(gl);
      }
   }

   public void glGenTextures(int arg0, IntBuffer arg1) {
      System.out.println("glGenTextures(" + arg0 + "," + arg1 + ")");
      gl.glGenTextures(arg0, arg1);
      if (checkForErrors) {
         GLSupport.checkAndPrintGLError(gl);
      }
   }

   public void glGenVertexArrays(int arg0, int[] arg1, int arg2) {
      System.out
      .println("glGenVertexArrays(" + arg0 + "," + arg1 + "," + arg2 + ")");
      gl.glGenVertexArrays(arg0, arg1, arg2);
      if (checkForErrors) {
         GLSupport.checkAndPrintGLError(gl);
      }
   }

   public void glGenVertexArrays(int arg0, IntBuffer arg1) {
      System.out.println("glGenVertexArrays(" + arg0 + "," + arg1 + ")");
      gl.glGenVertexArrays(arg0, arg1);
      if (checkForErrors) {
         GLSupport.checkAndPrintGLError(gl);
      }
   }

   public void glGenerateMipmap(int arg0) {
      System.out.println("glGenerateMipmap(" + arg0 + ")");
      gl.glGenerateMipmap(arg0);
      if (checkForErrors) {
         GLSupport.checkAndPrintGLError(gl);
      }
   }

   public void glGetActiveAttrib(
      int arg0, int arg1, int arg2, int[] arg3, int arg4, int[] arg5, int arg6,
      int[] arg7, int arg8, byte[] arg9, int arg10) {
      gl.glGetActiveAttrib(
         arg0, arg1, arg2, arg3, arg4, arg5, arg6, arg7, arg8, arg9, arg10);
      if (checkForErrors) {
         GLSupport.checkAndPrintGLError(gl);
      }
   }

   public void glGetActiveAttrib(
      int arg0, int arg1, int arg2, IntBuffer arg3, IntBuffer arg4,
      IntBuffer arg5, ByteBuffer arg6) {
      gl.glGetActiveAttrib(arg0, arg1, arg2, arg3, arg4, arg5, arg6);
      if (checkForErrors) {
         GLSupport.checkAndPrintGLError(gl);
      }
   }

   public void glGetActiveUniform(
      int arg0, int arg1, int arg2, int[] arg3, int arg4, int[] arg5, int arg6,
      int[] arg7, int arg8, byte[] arg9, int arg10) {
      gl.glGetActiveUniform(
         arg0, arg1, arg2, arg3, arg4, arg5, arg6, arg7, arg8, arg9, arg10);
      if (checkForErrors) {
         GLSupport.checkAndPrintGLError(gl);
      }
   }

   public void glGetActiveUniform(
      int arg0, int arg1, int arg2, IntBuffer arg3, IntBuffer arg4,
      IntBuffer arg5, ByteBuffer arg6) {
      gl.glGetActiveUniform(arg0, arg1, arg2, arg3, arg4, arg5, arg6);
      if (checkForErrors) {
         GLSupport.checkAndPrintGLError(gl);
      }
   }

   public void glGetActiveUniformBlockName(
      int arg0, int arg1, int arg2, int[] arg3, int arg4, byte[] arg5,
      int arg6) {
      gl.glGetActiveUniformBlockName(arg0, arg1, arg2, arg3, arg4, arg5, arg6);
      if (checkForErrors) {
         GLSupport.checkAndPrintGLError(gl);
      }
   }

   public void glGetActiveUniformBlockName(
      int arg0, int arg1, int arg2, IntBuffer arg3, ByteBuffer arg4) {
      System.out.println(
         "glGetActiveUniformBlockName(" + arg0 + "," + arg1 + "," + arg2 + ","
            + arg3 + "," + arg4 + ")");
      gl.glGetActiveUniformBlockName(arg0, arg1, arg2, arg3, arg4);
      if (checkForErrors) {
         GLSupport.checkAndPrintGLError(gl);
      }
   }

   public void glGetActiveUniformBlockiv(
      int arg0, int arg1, int arg2, int[] arg3, int arg4) {
      System.out.println(
         "glGetActiveUniformBlockiv(" + arg0 + "," + arg1 + "," + arg2 + ","
            + arg3 + "," + arg4 + ")");
      gl.glGetActiveUniformBlockiv(arg0, arg1, arg2, arg3, arg4);
      if (checkForErrors) {
         GLSupport.checkAndPrintGLError(gl);
      }
   }

   public void glGetActiveUniformBlockiv(
      int arg0, int arg1, int arg2, IntBuffer arg3) {
      System.out.println(
         "glGetActiveUniformBlockiv(" + arg0 + "," + arg1 + "," + arg2 + ","
            + arg3 + ")");
      gl.glGetActiveUniformBlockiv(arg0, arg1, arg2, arg3);
      if (checkForErrors) {
         GLSupport.checkAndPrintGLError(gl);
      }
   }

   public void glGetActiveUniformName(
      int arg0, int arg1, int arg2, int[] arg3, int arg4, byte[] arg5,
      int arg6) {
      gl.glGetActiveUniformName(arg0, arg1, arg2, arg3, arg4, arg5, arg6);
      if (checkForErrors) {
         GLSupport.checkAndPrintGLError(gl);
      }
   }

   public void glGetActiveUniformName(
      int arg0, int arg1, int arg2, IntBuffer arg3, ByteBuffer arg4) {
      System.out.println(
         "glGetActiveUniformName(" + arg0 + "," + arg1 + "," + arg2 + "," + arg3
         + "," + arg4 + ")");
      gl.glGetActiveUniformName(arg0, arg1, arg2, arg3, arg4);
      if (checkForErrors) {
         GLSupport.checkAndPrintGLError(gl);
      }
   }

   public void glGetActiveUniformsiv(
      int arg0, int arg1, int[] arg2, int arg3, int arg4, int[] arg5,
      int arg6) {
      gl.glGetActiveUniformsiv(arg0, arg1, arg2, arg3, arg4, arg5, arg6);
      if (checkForErrors) {
         GLSupport.checkAndPrintGLError(gl);
      }
   }

   public void glGetActiveUniformsiv(
      int arg0, int arg1, IntBuffer arg2, int arg3, IntBuffer arg4) {
      System.out.println(
         "glGetActiveUniformsiv(" + arg0 + "," + arg1 + "," + arg2 + "," + arg3
         + "," + arg4 + ")");
      gl.glGetActiveUniformsiv(arg0, arg1, arg2, arg3, arg4);
      if (checkForErrors) {
         GLSupport.checkAndPrintGLError(gl);
      }
   }

   public void glGetAttachedShaders(
      int arg0, int arg1, int[] arg2, int arg3, int[] arg4, int arg5) {
      System.out.println(
         "glGetAttachedShaders(" + arg0 + "," + arg1 + "," + arg2 + "," + arg3
         + "," + arg4 + "," + arg5 + ")");
      gl.glGetAttachedShaders(arg0, arg1, arg2, arg3, arg4, arg5);
      if (checkForErrors) {
         GLSupport.checkAndPrintGLError(gl);
      }
   }

   public void glGetAttachedShaders(
      int arg0, int arg1, IntBuffer arg2, IntBuffer arg3) {
      System.out.println(
         "glGetAttachedShaders(" + arg0 + "," + arg1 + "," + arg2 + "," + arg3
         + ")");
      gl.glGetAttachedShaders(arg0, arg1, arg2, arg3);
      if (checkForErrors) {
         GLSupport.checkAndPrintGLError(gl);
      }
   }

   public int glGetAttribLocation(int arg0, String arg1) {
      System.out.println("glGetAttribLocation(" + arg0 + "," + arg1 + ")");
      int out = gl.glGetAttribLocation(arg0, arg1);
      if (checkForErrors) {
         GLSupport.checkAndPrintGLError(gl);
      }
      return out;
   }

   public void glGetBooleani_v(int arg0, int arg1, byte[] arg2, int arg3) {
      System.out.println(
         "glGetBooleani_v(" + arg0 + "," + arg1 + "," + arg2 + "," + arg3
         + ")");
      gl.glGetBooleani_v(arg0, arg1, arg2, arg3);
      if (checkForErrors) {
         GLSupport.checkAndPrintGLError(gl);
      }
   }

   public void glGetBooleani_v(int arg0, int arg1, ByteBuffer arg2) {
      System.out
      .println("glGetBooleani_v(" + arg0 + "," + arg1 + "," + arg2 + ")");
      gl.glGetBooleani_v(arg0, arg1, arg2);
      if (checkForErrors) {
         GLSupport.checkAndPrintGLError(gl);
      }
   }

   public void glGetBooleanv(int arg0, byte[] arg1, int arg2) {
      System.out
      .println("glGetBooleanv(" + arg0 + "," + arg1 + "," + arg2 + ")");
      gl.glGetBooleanv(arg0, arg1, arg2);
      if (checkForErrors) {
         GLSupport.checkAndPrintGLError(gl);
      }
   }

   public void glGetBooleanv(int arg0, ByteBuffer arg1) {
      System.out.println("glGetBooleanv(" + arg0 + "," + arg1 + ")");
      gl.glGetBooleanv(arg0, arg1);
      if (checkForErrors) {
         GLSupport.checkAndPrintGLError(gl);
      }
   }

   public void glGetBufferParameteri64v(
      int arg0, int arg1, long[] arg2, int arg3) {
      System.out.println(
         "glGetBufferParameteri64v(" + arg0 + "," + arg1 + "," + arg2 + ","
            + arg3 + ")");
      gl.glGetBufferParameteri64v(arg0, arg1, arg2, arg3);
      if (checkForErrors) {
         GLSupport.checkAndPrintGLError(gl);
      }
   }

   public void glGetBufferParameteri64v(int arg0, int arg1, LongBuffer arg2) {
      System.out.println(
         "glGetBufferParameteri64v(" + arg0 + "," + arg1 + "," + arg2 + ")");
      gl.glGetBufferParameteri64v(arg0, arg1, arg2);
      if (checkForErrors) {
         GLSupport.checkAndPrintGLError(gl);
      }
   }

   public void glGetBufferParameteriv(
      int arg0, int arg1, int[] arg2, int arg3) {
      System.out.println(
         "glGetBufferParameteriv(" + arg0 + "," + arg1 + "," + arg2 + "," + arg3
         + ")");
      gl.glGetBufferParameteriv(arg0, arg1, arg2, arg3);
      if (checkForErrors) {
         GLSupport.checkAndPrintGLError(gl);
      }
   }

   public void glGetBufferParameteriv(int arg0, int arg1, IntBuffer arg2) {
      System.out.println(
         "glGetBufferParameteriv(" + arg0 + "," + arg1 + "," + arg2 + ")");
      gl.glGetBufferParameteriv(arg0, arg1, arg2);
      if (checkForErrors) {
         GLSupport.checkAndPrintGLError(gl);
      }
   }

   public void glGetBufferParameterui64vNV(
      int arg0, int arg1, long[] arg2, int arg3) {
      System.out.println(
         "glGetBufferParameterui64vNV(" + arg0 + "," + arg1 + "," + arg2 + ","
            + arg3 + ")");
      gl.glGetBufferParameterui64vNV(arg0, arg1, arg2, arg3);
      if (checkForErrors) {
         GLSupport.checkAndPrintGLError(gl);
      }
   }

   public void glGetBufferParameterui64vNV(
      int arg0, int arg1, LongBuffer arg2) {
      System.out.println(
         "glGetBufferParameterui64vNV(" + arg0 + "," + arg1 + "," + arg2 + ")");
      gl.glGetBufferParameterui64vNV(arg0, arg1, arg2);
      if (checkForErrors) {
         GLSupport.checkAndPrintGLError(gl);
      }
   }

   public void glGetBufferSubData(int arg0, long arg1, long arg2, Buffer arg3) {
      System.out.println(
         "glGetBufferSubData(" + arg0 + "," + arg1 + "," + arg2 + "," + arg3
         + ")");
      gl.glGetBufferSubData(arg0, arg1, arg2, arg3);
      if (checkForErrors) {
         GLSupport.checkAndPrintGLError(gl);
      }
   }

   public void glGetCompressedTexImage(int arg0, int arg1, Buffer arg2) {
      System.out.println(
         "glGetCompressedTexImage(" + arg0 + "," + arg1 + "," + arg2 + ")");
      gl.glGetCompressedTexImage(arg0, arg1, arg2);
      if (checkForErrors) {
         GLSupport.checkAndPrintGLError(gl);
      }
   }

   public void glGetCompressedTexImage(int arg0, int arg1, long arg2) {
      System.out.println(
         "glGetCompressedTexImage(" + arg0 + "," + arg1 + "," + arg2 + ")");
      gl.glGetCompressedTexImage(arg0, arg1, arg2);
      if (checkForErrors) {
         GLSupport.checkAndPrintGLError(gl);
      }
   }

   public int glGetDebugMessageLog(
      int arg0, int arg1, int[] arg2, int arg3, int[] arg4, int arg5,
      int[] arg6, int arg7, int[] arg8, int arg9, int[] arg10, int arg11,
      byte[] arg12, int arg13) {
      int out =
         gl.glGetDebugMessageLog(
            arg0, arg1, arg2, arg3, arg4, arg5, arg6, arg7, arg8, arg9, arg10,
            arg11, arg12, arg13);
      if (checkForErrors) {
         GLSupport.checkAndPrintGLError(gl);
      }
      return out;
   }

   public int glGetDebugMessageLog(
      int arg0, int arg1, IntBuffer arg2, IntBuffer arg3, IntBuffer arg4,
      IntBuffer arg5, IntBuffer arg6, ByteBuffer arg7) {
      int out =
         gl.glGetDebugMessageLog(
            arg0, arg1, arg2, arg3, arg4, arg5, arg6, arg7);
      if (checkForErrors) {
         GLSupport.checkAndPrintGLError(gl);
      }
      return out;
   }

   public int glGetDebugMessageLogAMD(
      int arg0, int arg1, int[] arg2, int arg3, int[] arg4, int arg5,
      int[] arg6, int arg7, int[] arg8, int arg9, byte[] arg10, int arg11) {
      int out =
         gl.glGetDebugMessageLogAMD(
            arg0, arg1, arg2, arg3, arg4, arg5, arg6, arg7, arg8, arg9, arg10,
            arg11);
      if (checkForErrors) {
         GLSupport.checkAndPrintGLError(gl);
      }
      return out;
   }

   public int glGetDebugMessageLogAMD(
      int arg0, int arg1, IntBuffer arg2, IntBuffer arg3, IntBuffer arg4,
      IntBuffer arg5, ByteBuffer arg6) {
      int out =
         gl.glGetDebugMessageLogAMD(arg0, arg1, arg2, arg3, arg4, arg5, arg6);
      if (checkForErrors) {
         GLSupport.checkAndPrintGLError(gl);
      }
      return out;
   }

   public void glGetDoublev(int arg0, double[] arg1, int arg2) {
      System.out
      .println("glGetDoublev(" + arg0 + "," + arg1 + "," + arg2 + ")");
      gl.glGetDoublev(arg0, arg1, arg2);
      if (checkForErrors) {
         GLSupport.checkAndPrintGLError(gl);
      }
   }

   public void glGetDoublev(int arg0, DoubleBuffer arg1) {
      System.out.println("glGetDoublev(" + arg0 + "," + arg1 + ")");
      gl.glGetDoublev(arg0, arg1);
      if (checkForErrors) {
         GLSupport.checkAndPrintGLError(gl);
      }
   }

   public int glGetError() {
      System.out.println("glGetError()");
      int out = gl.glGetError();
      if (checkForErrors) {
         GLSupport.checkAndPrintGLError(gl);
      }
      return out;
   }

   public void glGetFloatv(int arg0, float[] arg1, int arg2) {
      System.out.println("glGetFloatv(" + arg0 + "," + arg1 + "," + arg2 + ")");
      gl.glGetFloatv(arg0, arg1, arg2);
      if (checkForErrors) {
         GLSupport.checkAndPrintGLError(gl);
      }
   }

   public void glGetFloatv(int arg0, FloatBuffer arg1) {
      System.out.println("glGetFloatv(" + arg0 + "," + arg1 + ")");
      gl.glGetFloatv(arg0, arg1);
      if (checkForErrors) {
         GLSupport.checkAndPrintGLError(gl);
      }
   }

   public int glGetFragDataIndex(int arg0, String arg1) {
      System.out.println("glGetFragDataIndex(" + arg0 + "," + arg1 + ")");
      int out = gl.glGetFragDataIndex(arg0, arg1);
      if (checkForErrors) {
         GLSupport.checkAndPrintGLError(gl);
      }
      return out;
   }

   public int glGetFragDataLocation(int arg0, String arg1) {
      System.out.println("glGetFragDataLocation(" + arg0 + "," + arg1 + ")");
      int out = gl.glGetFragDataLocation(arg0, arg1);
      if (checkForErrors) {
         GLSupport.checkAndPrintGLError(gl);
      }
      return out;
   }

   public void glGetFramebufferAttachmentParameteriv(
      int arg0, int arg1, int arg2, int[] arg3, int arg4) {
      System.out.println(
         "glGetFramebufferAttachmentParameteriv(" + arg0 + "," + arg1 + ","
            + arg2 + "," + arg3 + "," + arg4 + ")");
      gl.glGetFramebufferAttachmentParameteriv(arg0, arg1, arg2, arg3, arg4);
      if (checkForErrors) {
         GLSupport.checkAndPrintGLError(gl);
      }
   }

   public void glGetFramebufferAttachmentParameteriv(
      int arg0, int arg1, int arg2, IntBuffer arg3) {
      System.out.println(
         "glGetFramebufferAttachmentParameteriv(" + arg0 + "," + arg1 + ","
            + arg2 + "," + arg3 + ")");
      gl.glGetFramebufferAttachmentParameteriv(arg0, arg1, arg2, arg3);
      if (checkForErrors) {
         GLSupport.checkAndPrintGLError(gl);
      }
   }

   public int glGetGraphicsResetStatus() {
      System.out.println("glGetGraphicsResetStatus()");
      int out = gl.glGetGraphicsResetStatus();
      if (checkForErrors) {
         GLSupport.checkAndPrintGLError(gl);
      }
      return out;
   }

   public void glGetInteger64i_v(int arg0, int arg1, long[] arg2, int arg3) {
      System.out.println(
         "glGetInteger64i_v(" + arg0 + "," + arg1 + "," + arg2 + "," + arg3
         + ")");
      gl.glGetInteger64i_v(arg0, arg1, arg2, arg3);
      if (checkForErrors) {
         GLSupport.checkAndPrintGLError(gl);
      }
   }

   public void glGetInteger64i_v(int arg0, int arg1, LongBuffer arg2) {
      System.out
      .println("glGetInteger64i_v(" + arg0 + "," + arg1 + "," + arg2 + ")");
      gl.glGetInteger64i_v(arg0, arg1, arg2);
      if (checkForErrors) {
         GLSupport.checkAndPrintGLError(gl);
      }
   }

   public void glGetInteger64v(int arg0, long[] arg1, int arg2) {
      System.out
      .println("glGetInteger64v(" + arg0 + "," + arg1 + "," + arg2 + ")");
      gl.glGetInteger64v(arg0, arg1, arg2);
      if (checkForErrors) {
         GLSupport.checkAndPrintGLError(gl);
      }
   }

   public void glGetInteger64v(int arg0, LongBuffer arg1) {
      System.out.println("glGetInteger64v(" + arg0 + "," + arg1 + ")");
      gl.glGetInteger64v(arg0, arg1);
      if (checkForErrors) {
         GLSupport.checkAndPrintGLError(gl);
      }
   }

   public void glGetIntegeri_v(int arg0, int arg1, int[] arg2, int arg3) {
      System.out.println(
         "glGetIntegeri_v(" + arg0 + "," + arg1 + "," + arg2 + "," + arg3
         + ")");
      gl.glGetIntegeri_v(arg0, arg1, arg2, arg3);
      if (checkForErrors) {
         GLSupport.checkAndPrintGLError(gl);
      }
   }

   public void glGetIntegeri_v(int arg0, int arg1, IntBuffer arg2) {
      System.out
      .println("glGetIntegeri_v(" + arg0 + "," + arg1 + "," + arg2 + ")");
      gl.glGetIntegeri_v(arg0, arg1, arg2);
      if (checkForErrors) {
         GLSupport.checkAndPrintGLError(gl);
      }
   }

   public void glGetIntegerui64i_vNV(
      int arg0, int arg1, long[] arg2, int arg3) {
      System.out.println(
         "glGetIntegerui64i_vNV(" + arg0 + "," + arg1 + "," + arg2 + "," + arg3
         + ")");
      gl.glGetIntegerui64i_vNV(arg0, arg1, arg2, arg3);
      if (checkForErrors) {
         GLSupport.checkAndPrintGLError(gl);
      }
   }

   public void glGetIntegerui64i_vNV(int arg0, int arg1, LongBuffer arg2) {
      System.out.println(
         "glGetIntegerui64i_vNV(" + arg0 + "," + arg1 + "," + arg2 + ")");
      gl.glGetIntegerui64i_vNV(arg0, arg1, arg2);
      if (checkForErrors) {
         GLSupport.checkAndPrintGLError(gl);
      }
   }

   public void glGetIntegerui64vNV(int arg0, long[] arg1, int arg2) {
      System.out.println(
         "glGetIntegerui64vNV(" + arg0 + "," + arg1 + "," + arg2 + ")");
      gl.glGetIntegerui64vNV(arg0, arg1, arg2);
      if (checkForErrors) {
         GLSupport.checkAndPrintGLError(gl);
      }
   }

   public void glGetIntegerui64vNV(int arg0, LongBuffer arg1) {
      System.out.println("glGetIntegerui64vNV(" + arg0 + "," + arg1 + ")");
      gl.glGetIntegerui64vNV(arg0, arg1);
      if (checkForErrors) {
         GLSupport.checkAndPrintGLError(gl);
      }
   }

   public void glGetIntegerv(int arg0, int[] arg1, int arg2) {
      System.out
      .println("glGetIntegerv(" + arg0 + "," + arg1 + "," + arg2 + ")");
      gl.glGetIntegerv(arg0, arg1, arg2);
      if (checkForErrors) {
         GLSupport.checkAndPrintGLError(gl);
      }
   }

   public void glGetIntegerv(int arg0, IntBuffer arg1) {
      System.out.println("glGetIntegerv(" + arg0 + "," + arg1 + ")");
      gl.glGetIntegerv(arg0, arg1);
      if (checkForErrors) {
         GLSupport.checkAndPrintGLError(gl);
      }
   }

   public void glGetInternalformativ(
      int arg0, int arg1, int arg2, int arg3, int[] arg4, int arg5) {
      System.out.println(
         "glGetInternalformativ(" + arg0 + "," + arg1 + "," + arg2 + "," + arg3
         + "," + arg4 + "," + arg5 + ")");
      gl.glGetInternalformativ(arg0, arg1, arg2, arg3, arg4, arg5);
      if (checkForErrors) {
         GLSupport.checkAndPrintGLError(gl);
      }
   }

   public void glGetInternalformativ(
      int arg0, int arg1, int arg2, int arg3, IntBuffer arg4) {
      System.out.println(
         "glGetInternalformativ(" + arg0 + "," + arg1 + "," + arg2 + "," + arg3
         + "," + arg4 + ")");
      gl.glGetInternalformativ(arg0, arg1, arg2, arg3, arg4);
      if (checkForErrors) {
         GLSupport.checkAndPrintGLError(gl);
      }
   }

   public void glGetMultisamplefv(int arg0, int arg1, float[] arg2, int arg3) {
      System.out.println(
         "glGetMultisamplefv(" + arg0 + "," + arg1 + "," + arg2 + "," + arg3
         + ")");
      gl.glGetMultisamplefv(arg0, arg1, arg2, arg3);
      if (checkForErrors) {
         GLSupport.checkAndPrintGLError(gl);
      }
   }

   public void glGetMultisamplefv(int arg0, int arg1, FloatBuffer arg2) {
      System.out
      .println("glGetMultisamplefv(" + arg0 + "," + arg1 + "," + arg2 + ")");
      gl.glGetMultisamplefv(arg0, arg1, arg2);
      if (checkForErrors) {
         GLSupport.checkAndPrintGLError(gl);
      }
   }

   public void glGetNamedBufferParameterui64vNV(
      int arg0, int arg1, long[] arg2, int arg3) {
      System.out.println(
         "glGetNamedBufferParameterui64vNV(" + arg0 + "," + arg1 + "," + arg2
         + "," + arg3 + ")");
      gl.glGetNamedBufferParameterui64vNV(arg0, arg1, arg2, arg3);
      if (checkForErrors) {
         GLSupport.checkAndPrintGLError(gl);
      }
   }

   public void glGetNamedBufferParameterui64vNV(
      int arg0, int arg1, LongBuffer arg2) {
      System.out.println(
         "glGetNamedBufferParameterui64vNV(" + arg0 + "," + arg1 + "," + arg2
         + ")");
      gl.glGetNamedBufferParameterui64vNV(arg0, arg1, arg2);
      if (checkForErrors) {
         GLSupport.checkAndPrintGLError(gl);
      }
   }

   public void glGetNamedFramebufferParameterivEXT(
      int arg0, int arg1, int[] arg2, int arg3) {
      // XXX not implemented
   }

   public void glGetNamedFramebufferParameterivEXT(
      int arg0, int arg1, IntBuffer arg2) {
      // XXX not implemented
   }

   public void glGetNamedStringARB(
      int arg0, String arg1, int arg2, int[] arg3, int arg4, byte[] arg5,
      int arg6) {
      gl.glGetNamedStringARB(arg0, arg1, arg2, arg3, arg4, arg5, arg6);
      if (checkForErrors) {
         GLSupport.checkAndPrintGLError(gl);
      }
   }

   public void glGetNamedStringARB(
      int arg0, String arg1, int arg2, IntBuffer arg3, ByteBuffer arg4) {
      System.out.println(
         "glGetNamedStringARB(" + arg0 + "," + arg1 + "," + arg2 + "," + arg3
         + "," + arg4 + ")");
      gl.glGetNamedStringARB(arg0, arg1, arg2, arg3, arg4);
      if (checkForErrors) {
         GLSupport.checkAndPrintGLError(gl);
      }
   }

   public void glGetNamedStringivARB(
      int arg0, String arg1, int arg2, int[] arg3, int arg4) {
      System.out.println(
         "glGetNamedStringivARB(" + arg0 + "," + arg1 + "," + arg2 + "," + arg3
         + "," + arg4 + ")");
      gl.glGetNamedStringivARB(arg0, arg1, arg2, arg3, arg4);
      if (checkForErrors) {
         GLSupport.checkAndPrintGLError(gl);
      }
   }

   public void glGetNamedStringivARB(
      int arg0, String arg1, int arg2, IntBuffer arg3) {
      System.out.println(
         "glGetNamedStringivARB(" + arg0 + "," + arg1 + "," + arg2 + "," + arg3
         + ")");
      gl.glGetNamedStringivARB(arg0, arg1, arg2, arg3);
      if (checkForErrors) {
         GLSupport.checkAndPrintGLError(gl);
      }
   }

   public void glGetObjectLabel(
      int arg0, int arg1, int arg2, int[] arg3, int arg4, byte[] arg5,
      int arg6) {
      gl.glGetObjectLabel(arg0, arg1, arg2, arg3, arg4, arg5, arg6);
      if (checkForErrors) {
         GLSupport.checkAndPrintGLError(gl);
      }
   }

   public void glGetObjectLabel(
      int arg0, int arg1, int arg2, IntBuffer arg3, ByteBuffer arg4) {
      System.out.println(
         "glGetObjectLabel(" + arg0 + "," + arg1 + "," + arg2 + "," + arg3 + ","
            + arg4 + ")");
      gl.glGetObjectLabel(arg0, arg1, arg2, arg3, arg4);
      if (checkForErrors) {
         GLSupport.checkAndPrintGLError(gl);
      }
   }

   public void glGetObjectPtrLabel(
      Buffer arg0, int arg1, int[] arg2, int arg3, byte[] arg4, int arg5) {
      System.out.println(
         "glGetObjectPtrLabel(" + arg0 + "," + arg1 + "," + arg2 + "," + arg3
         + "," + arg4 + "," + arg5 + ")");
      gl.glGetObjectPtrLabel(arg0, arg1, arg2, arg3, arg4, arg5);
      if (checkForErrors) {
         GLSupport.checkAndPrintGLError(gl);
      }
   }

   public void glGetObjectPtrLabel(
      Buffer arg0, int arg1, IntBuffer arg2, ByteBuffer arg3) {
      System.out.println(
         "glGetObjectPtrLabel(" + arg0 + "," + arg1 + "," + arg2 + "," + arg3
         + ")");
      gl.glGetObjectPtrLabel(arg0, arg1, arg2, arg3);
      if (checkForErrors) {
         GLSupport.checkAndPrintGLError(gl);
      }
   }

   public void glGetProgramBinary(
      int arg0, int arg1, int[] arg2, int arg3, int[] arg4, int arg5,
      Buffer arg6) {
      gl.glGetProgramBinary(arg0, arg1, arg2, arg3, arg4, arg5, arg6);
      if (checkForErrors) {
         GLSupport.checkAndPrintGLError(gl);
      }
   }

   public void glGetProgramBinary(
      int arg0, int arg1, IntBuffer arg2, IntBuffer arg3, Buffer arg4) {
      System.out.println(
         "glGetProgramBinary(" + arg0 + "," + arg1 + "," + arg2 + "," + arg3
         + "," + arg4 + ")");
      gl.glGetProgramBinary(arg0, arg1, arg2, arg3, arg4);
      if (checkForErrors) {
         GLSupport.checkAndPrintGLError(gl);
      }
   }

   public void glGetProgramInfoLog(
      int arg0, int arg1, int[] arg2, int arg3, byte[] arg4, int arg5) {
      System.out.println(
         "glGetProgramInfoLog(" + arg0 + "," + arg1 + "," + arg2 + "," + arg3
         + "," + arg4 + "," + arg5 + ")");
      gl.glGetProgramInfoLog(arg0, arg1, arg2, arg3, arg4, arg5);
      if (checkForErrors) {
         GLSupport.checkAndPrintGLError(gl);
      }
   }

   public void glGetProgramInfoLog(
      int arg0, int arg1, IntBuffer arg2, ByteBuffer arg3) {
      System.out.println(
         "glGetProgramInfoLog(" + arg0 + "," + arg1 + "," + arg2 + "," + arg3
         + ")");
      gl.glGetProgramInfoLog(arg0, arg1, arg2, arg3);
      if (checkForErrors) {
         GLSupport.checkAndPrintGLError(gl);
      }
   }

   public void glGetProgramiv(int arg0, int arg1, int[] arg2, int arg3) {
      System.out.println(
         "glGetProgramiv(" + arg0 + "," + arg1 + "," + arg2 + "," + arg3 + ")");
      gl.glGetProgramiv(arg0, arg1, arg2, arg3);
      if (checkForErrors) {
         GLSupport.checkAndPrintGLError(gl);
      }
   }

   public void glGetProgramiv(int arg0, int arg1, IntBuffer arg2) {
      System.out
      .println("glGetProgramiv(" + arg0 + "," + arg1 + "," + arg2 + ")");
      gl.glGetProgramiv(arg0, arg1, arg2);
      if (checkForErrors) {
         GLSupport.checkAndPrintGLError(gl);
      }
   }

   public void glGetQueryObjecti64v(int arg0, int arg1, long[] arg2, int arg3) {
      System.out.println(
         "glGetQueryObjecti64v(" + arg0 + "," + arg1 + "," + arg2 + "," + arg3
         + ")");
      gl.glGetQueryObjecti64v(arg0, arg1, arg2, arg3);
      if (checkForErrors) {
         GLSupport.checkAndPrintGLError(gl);
      }
   }

   public void glGetQueryObjecti64v(int arg0, int arg1, LongBuffer arg2) {
      System.out.println(
         "glGetQueryObjecti64v(" + arg0 + "," + arg1 + "," + arg2 + ")");
      gl.glGetQueryObjecti64v(arg0, arg1, arg2);
      if (checkForErrors) {
         GLSupport.checkAndPrintGLError(gl);
      }
   }

   public void glGetQueryObjectiv(int arg0, int arg1, int[] arg2, int arg3) {
      System.out.println(
         "glGetQueryObjectiv(" + arg0 + "," + arg1 + "," + arg2 + "," + arg3
         + ")");
      gl.glGetQueryObjectiv(arg0, arg1, arg2, arg3);
      if (checkForErrors) {
         GLSupport.checkAndPrintGLError(gl);
      }
   }

   public void glGetQueryObjectiv(int arg0, int arg1, IntBuffer arg2) {
      System.out
      .println("glGetQueryObjectiv(" + arg0 + "," + arg1 + "," + arg2 + ")");
      gl.glGetQueryObjectiv(arg0, arg1, arg2);
      if (checkForErrors) {
         GLSupport.checkAndPrintGLError(gl);
      }
   }

   public void glGetQueryObjectui64v(
      int arg0, int arg1, long[] arg2, int arg3) {
      System.out.println(
         "glGetQueryObjectui64v(" + arg0 + "," + arg1 + "," + arg2 + "," + arg3
         + ")");
      gl.glGetQueryObjectui64v(arg0, arg1, arg2, arg3);
      if (checkForErrors) {
         GLSupport.checkAndPrintGLError(gl);
      }
   }

   public void glGetQueryObjectui64v(int arg0, int arg1, LongBuffer arg2) {
      System.out.println(
         "glGetQueryObjectui64v(" + arg0 + "," + arg1 + "," + arg2 + ")");
      gl.glGetQueryObjectui64v(arg0, arg1, arg2);
      if (checkForErrors) {
         GLSupport.checkAndPrintGLError(gl);
      }
   }

   public void glGetQueryObjectuiv(int arg0, int arg1, int[] arg2, int arg3) {
      System.out.println(
         "glGetQueryObjectuiv(" + arg0 + "," + arg1 + "," + arg2 + "," + arg3
         + ")");
      gl.glGetQueryObjectuiv(arg0, arg1, arg2, arg3);
      if (checkForErrors) {
         GLSupport.checkAndPrintGLError(gl);
      }
   }

   public void glGetQueryObjectuiv(int arg0, int arg1, IntBuffer arg2) {
      System.out.println(
         "glGetQueryObjectuiv(" + arg0 + "," + arg1 + "," + arg2 + ")");
      gl.glGetQueryObjectuiv(arg0, arg1, arg2);
      if (checkForErrors) {
         GLSupport.checkAndPrintGLError(gl);
      }
   }

   public void glGetQueryiv(int arg0, int arg1, int[] arg2, int arg3) {
      System.out.println(
         "glGetQueryiv(" + arg0 + "," + arg1 + "," + arg2 + "," + arg3 + ")");
      gl.glGetQueryiv(arg0, arg1, arg2, arg3);
      if (checkForErrors) {
         GLSupport.checkAndPrintGLError(gl);
      }
   }

   public void glGetQueryiv(int arg0, int arg1, IntBuffer arg2) {
      System.out
      .println("glGetQueryiv(" + arg0 + "," + arg1 + "," + arg2 + ")");
      gl.glGetQueryiv(arg0, arg1, arg2);
      if (checkForErrors) {
         GLSupport.checkAndPrintGLError(gl);
      }
   }

   public void glGetRenderbufferParameteriv(
      int arg0, int arg1, int[] arg2, int arg3) {
      System.out.println(
         "glGetRenderbufferParameteriv(" + arg0 + "," + arg1 + "," + arg2 + ","
            + arg3 + ")");
      gl.glGetRenderbufferParameteriv(arg0, arg1, arg2, arg3);
      if (checkForErrors) {
         GLSupport.checkAndPrintGLError(gl);
      }
   }

   public void glGetRenderbufferParameteriv(
      int arg0, int arg1, IntBuffer arg2) {
      System.out.println(
         "glGetRenderbufferParameteriv(" + arg0 + "," + arg1 + "," + arg2
         + ")");
      gl.glGetRenderbufferParameteriv(arg0, arg1, arg2);
      if (checkForErrors) {
         GLSupport.checkAndPrintGLError(gl);
      }
   }

   public void glGetSamplerParameterIiv(
      int arg0, int arg1, int[] arg2, int arg3) {
      System.out.println(
         "glGetSamplerParameterIiv(" + arg0 + "," + arg1 + "," + arg2 + ","
            + arg3 + ")");
      gl.glGetSamplerParameterIiv(arg0, arg1, arg2, arg3);
      if (checkForErrors) {
         GLSupport.checkAndPrintGLError(gl);
      }
   }

   public void glGetSamplerParameterIiv(int arg0, int arg1, IntBuffer arg2) {
      System.out.println(
         "glGetSamplerParameterIiv(" + arg0 + "," + arg1 + "," + arg2 + ")");
      gl.glGetSamplerParameterIiv(arg0, arg1, arg2);
      if (checkForErrors) {
         GLSupport.checkAndPrintGLError(gl);
      }
   }

   public void glGetSamplerParameterIuiv(
      int arg0, int arg1, int[] arg2, int arg3) {
      System.out.println(
         "glGetSamplerParameterIuiv(" + arg0 + "," + arg1 + "," + arg2 + ","
            + arg3 + ")");
      gl.glGetSamplerParameterIuiv(arg0, arg1, arg2, arg3);
      if (checkForErrors) {
         GLSupport.checkAndPrintGLError(gl);
      }
   }

   public void glGetSamplerParameterIuiv(int arg0, int arg1, IntBuffer arg2) {
      System.out.println(
         "glGetSamplerParameterIuiv(" + arg0 + "," + arg1 + "," + arg2 + ")");
      gl.glGetSamplerParameterIuiv(arg0, arg1, arg2);
      if (checkForErrors) {
         GLSupport.checkAndPrintGLError(gl);
      }
   }

   public void glGetSamplerParameterfv(
      int arg0, int arg1, float[] arg2, int arg3) {
      System.out.println(
         "glGetSamplerParameterfv(" + arg0 + "," + arg1 + "," + arg2 + ","
            + arg3 + ")");
      gl.glGetSamplerParameterfv(arg0, arg1, arg2, arg3);
      if (checkForErrors) {
         GLSupport.checkAndPrintGLError(gl);
      }
   }

   public void glGetSamplerParameterfv(int arg0, int arg1, FloatBuffer arg2) {
      System.out.println(
         "glGetSamplerParameterfv(" + arg0 + "," + arg1 + "," + arg2 + ")");
      gl.glGetSamplerParameterfv(arg0, arg1, arg2);
      if (checkForErrors) {
         GLSupport.checkAndPrintGLError(gl);
      }
   }

   public void glGetSamplerParameteriv(
      int arg0, int arg1, int[] arg2, int arg3) {
      System.out.println(
         "glGetSamplerParameteriv(" + arg0 + "," + arg1 + "," + arg2 + ","
            + arg3 + ")");
      gl.glGetSamplerParameteriv(arg0, arg1, arg2, arg3);
      if (checkForErrors) {
         GLSupport.checkAndPrintGLError(gl);
      }
   }

   public void glGetSamplerParameteriv(int arg0, int arg1, IntBuffer arg2) {
      System.out.println(
         "glGetSamplerParameteriv(" + arg0 + "," + arg1 + "," + arg2 + ")");
      gl.glGetSamplerParameteriv(arg0, arg1, arg2);
      if (checkForErrors) {
         GLSupport.checkAndPrintGLError(gl);
      }
   }

   public void glGetShaderInfoLog(
      int arg0, int arg1, int[] arg2, int arg3, byte[] arg4, int arg5) {
      System.out.println(
         "glGetShaderInfoLog(" + arg0 + "," + arg1 + "," + arg2 + "," + arg3
         + "," + arg4 + "," + arg5 + ")");
      gl.glGetShaderInfoLog(arg0, arg1, arg2, arg3, arg4, arg5);
      if (checkForErrors) {
         GLSupport.checkAndPrintGLError(gl);
      }
   }

   public void glGetShaderInfoLog(
      int arg0, int arg1, IntBuffer arg2, ByteBuffer arg3) {
      System.out.println(
         "glGetShaderInfoLog(" + arg0 + "," + arg1 + "," + arg2 + "," + arg3
         + ")");
      gl.glGetShaderInfoLog(arg0, arg1, arg2, arg3);
      if (checkForErrors) {
         GLSupport.checkAndPrintGLError(gl);
      }
   }

   public void glGetShaderPrecisionFormat(
      int arg0, int arg1, int[] arg2, int arg3, int[] arg4, int arg5) {
      System.out.println(
         "glGetShaderPrecisionFormat(" + arg0 + "," + arg1 + "," + arg2 + ","
            + arg3 + "," + arg4 + "," + arg5 + ")");
      gl.glGetShaderPrecisionFormat(arg0, arg1, arg2, arg3, arg4, arg5);
      if (checkForErrors) {
         GLSupport.checkAndPrintGLError(gl);
      }
   }

   public void glGetShaderPrecisionFormat(
      int arg0, int arg1, IntBuffer arg2, IntBuffer arg3) {
      System.out.println(
         "glGetShaderPrecisionFormat(" + arg0 + "," + arg1 + "," + arg2 + ","
            + arg3 + ")");
      gl.glGetShaderPrecisionFormat(arg0, arg1, arg2, arg3);
      if (checkForErrors) {
         GLSupport.checkAndPrintGLError(gl);
      }
   }

   public void glGetShaderSource(
      int arg0, int arg1, int[] arg2, int arg3, byte[] arg4, int arg5) {
      System.out.println(
         "glGetShaderSource(" + arg0 + "," + arg1 + "," + arg2 + "," + arg3
         + "," + arg4 + "," + arg5 + ")");
      gl.glGetShaderSource(arg0, arg1, arg2, arg3, arg4, arg5);
      if (checkForErrors) {
         GLSupport.checkAndPrintGLError(gl);
      }
   }

   public void glGetShaderSource(
      int arg0, int arg1, IntBuffer arg2, ByteBuffer arg3) {
      System.out.println(
         "glGetShaderSource(" + arg0 + "," + arg1 + "," + arg2 + "," + arg3
         + ")");
      gl.glGetShaderSource(arg0, arg1, arg2, arg3);
      if (checkForErrors) {
         GLSupport.checkAndPrintGLError(gl);
      }
   }

   public void glGetShaderiv(int arg0, int arg1, int[] arg2, int arg3) {
      System.out.println(
         "glGetShaderiv(" + arg0 + "," + arg1 + "," + arg2 + "," + arg3 + ")");
      gl.glGetShaderiv(arg0, arg1, arg2, arg3);
      if (checkForErrors) {
         GLSupport.checkAndPrintGLError(gl);
      }
   }

   public void glGetShaderiv(int arg0, int arg1, IntBuffer arg2) {
      System.out
      .println("glGetShaderiv(" + arg0 + "," + arg1 + "," + arg2 + ")");
      gl.glGetShaderiv(arg0, arg1, arg2);
      if (checkForErrors) {
         GLSupport.checkAndPrintGLError(gl);
      }
   }

   public String glGetString(int arg0) {
      System.out.println("glGetString(" + arg0 + ")");
      String out = gl.glGetString(arg0);
      if (checkForErrors) {
         GLSupport.checkAndPrintGLError(gl);
      }
      return out;
   }

   public String glGetStringi(int arg0, int arg1) {
      System.out.println("glGetStringi(" + arg0 + "," + arg1 + ")");
      String out = gl.glGetStringi(arg0, arg1);
      if (checkForErrors) {
         GLSupport.checkAndPrintGLError(gl);
      }
      return out;
   }

   public void glGetSynciv(
      long arg0, int arg1, int arg2, int[] arg3, int arg4, int[] arg5,
      int arg6) {
      gl.glGetSynciv(arg0, arg1, arg2, arg3, arg4, arg5, arg6);
      if (checkForErrors) {
         GLSupport.checkAndPrintGLError(gl);
      }
   }

   public void glGetSynciv(
      long arg0, int arg1, int arg2, IntBuffer arg3, IntBuffer arg4) {
      System.out.println(
         "glGetSynciv(" + arg0 + "," + arg1 + "," + arg2 + "," + arg3 + ","
            + arg4 + ")");
      gl.glGetSynciv(arg0, arg1, arg2, arg3, arg4);
      if (checkForErrors) {
         GLSupport.checkAndPrintGLError(gl);
      }
   }

   public void glGetTexImage(
      int arg0, int arg1, int arg2, int arg3, Buffer arg4) {
      System.out.println(
         "glGetTexImage(" + arg0 + "," + arg1 + "," + arg2 + "," + arg3 + ","
            + arg4 + ")");
      gl.glGetTexImage(arg0, arg1, arg2, arg3, arg4);
      if (checkForErrors) {
         GLSupport.checkAndPrintGLError(gl);
      }
   }

   public void glGetTexImage(
      int arg0, int arg1, int arg2, int arg3, long arg4) {
      System.out.println(
         "glGetTexImage(" + arg0 + "," + arg1 + "," + arg2 + "," + arg3 + ","
            + arg4 + ")");
      gl.glGetTexImage(arg0, arg1, arg2, arg3, arg4);
      if (checkForErrors) {
         GLSupport.checkAndPrintGLError(gl);
      }
   }

   public void glGetTexLevelParameterfv(
      int arg0, int arg1, int arg2, float[] arg3, int arg4) {
      System.out.println(
         "glGetTexLevelParameterfv(" + arg0 + "," + arg1 + "," + arg2 + ","
            + arg3 + "," + arg4 + ")");
      gl.glGetTexLevelParameterfv(arg0, arg1, arg2, arg3, arg4);
      if (checkForErrors) {
         GLSupport.checkAndPrintGLError(gl);
      }
   }

   public void glGetTexLevelParameterfv(
      int arg0, int arg1, int arg2, FloatBuffer arg3) {
      System.out.println(
         "glGetTexLevelParameterfv(" + arg0 + "," + arg1 + "," + arg2 + ","
            + arg3 + ")");
      gl.glGetTexLevelParameterfv(arg0, arg1, arg2, arg3);
      if (checkForErrors) {
         GLSupport.checkAndPrintGLError(gl);
      }
   }

   public void glGetTexLevelParameteriv(
      int arg0, int arg1, int arg2, int[] arg3, int arg4) {
      System.out.println(
         "glGetTexLevelParameteriv(" + arg0 + "," + arg1 + "," + arg2 + ","
            + arg3 + "," + arg4 + ")");
      gl.glGetTexLevelParameteriv(arg0, arg1, arg2, arg3, arg4);
      if (checkForErrors) {
         GLSupport.checkAndPrintGLError(gl);
      }
   }

   public void glGetTexLevelParameteriv(
      int arg0, int arg1, int arg2, IntBuffer arg3) {
      System.out.println(
         "glGetTexLevelParameteriv(" + arg0 + "," + arg1 + "," + arg2 + ","
            + arg3 + ")");
      gl.glGetTexLevelParameteriv(arg0, arg1, arg2, arg3);
      if (checkForErrors) {
         GLSupport.checkAndPrintGLError(gl);
      }
   }

   public void glGetTexParameterIiv(int arg0, int arg1, int[] arg2, int arg3) {
      System.out.println(
         "glGetTexParameterIiv(" + arg0 + "," + arg1 + "," + arg2 + "," + arg3
         + ")");
      gl.glGetTexParameterIiv(arg0, arg1, arg2, arg3);
      if (checkForErrors) {
         GLSupport.checkAndPrintGLError(gl);
      }
   }

   public void glGetTexParameterIiv(int arg0, int arg1, IntBuffer arg2) {
      System.out.println(
         "glGetTexParameterIiv(" + arg0 + "," + arg1 + "," + arg2 + ")");
      gl.glGetTexParameterIiv(arg0, arg1, arg2);
      if (checkForErrors) {
         GLSupport.checkAndPrintGLError(gl);
      }
   }

   public void glGetTexParameterIuiv(int arg0, int arg1, int[] arg2, int arg3) {
      System.out.println(
         "glGetTexParameterIuiv(" + arg0 + "," + arg1 + "," + arg2 + "," + arg3
         + ")");
      gl.glGetTexParameterIuiv(arg0, arg1, arg2, arg3);
      if (checkForErrors) {
         GLSupport.checkAndPrintGLError(gl);
      }
   }

   public void glGetTexParameterIuiv(int arg0, int arg1, IntBuffer arg2) {
      System.out.println(
         "glGetTexParameterIuiv(" + arg0 + "," + arg1 + "," + arg2 + ")");
      gl.glGetTexParameterIuiv(arg0, arg1, arg2);
      if (checkForErrors) {
         GLSupport.checkAndPrintGLError(gl);
      }
   }

   public void glGetTexParameterfv(int arg0, int arg1, float[] arg2, int arg3) {
      System.out.println(
         "glGetTexParameterfv(" + arg0 + "," + arg1 + "," + arg2 + "," + arg3
         + ")");
      gl.glGetTexParameterfv(arg0, arg1, arg2, arg3);
      if (checkForErrors) {
         GLSupport.checkAndPrintGLError(gl);
      }
   }

   public void glGetTexParameterfv(int arg0, int arg1, FloatBuffer arg2) {
      System.out.println(
         "glGetTexParameterfv(" + arg0 + "," + arg1 + "," + arg2 + ")");
      gl.glGetTexParameterfv(arg0, arg1, arg2);
      if (checkForErrors) {
         GLSupport.checkAndPrintGLError(gl);
      }
   }

   public void glGetTexParameteriv(int arg0, int arg1, int[] arg2, int arg3) {
      System.out.println(
         "glGetTexParameteriv(" + arg0 + "," + arg1 + "," + arg2 + "," + arg3
         + ")");
      gl.glGetTexParameteriv(arg0, arg1, arg2, arg3);
      if (checkForErrors) {
         GLSupport.checkAndPrintGLError(gl);
      }
   }

   public void glGetTexParameteriv(int arg0, int arg1, IntBuffer arg2) {
      System.out.println(
         "glGetTexParameteriv(" + arg0 + "," + arg1 + "," + arg2 + ")");
      gl.glGetTexParameteriv(arg0, arg1, arg2);
      if (checkForErrors) {
         GLSupport.checkAndPrintGLError(gl);
      }
   }

   public void glGetTransformFeedbackVarying(
      int arg0, int arg1, int arg2, int[] arg3, int arg4, int[] arg5, int arg6,
      int[] arg7, int arg8, byte[] arg9, int arg10) {
      gl.glGetTransformFeedbackVarying(
         arg0, arg1, arg2, arg3, arg4, arg5, arg6, arg7, arg8, arg9, arg10);
      if (checkForErrors) {
         GLSupport.checkAndPrintGLError(gl);
      }
   }

   public void glGetTransformFeedbackVarying(
      int arg0, int arg1, int arg2, IntBuffer arg3, IntBuffer arg4,
      IntBuffer arg5, ByteBuffer arg6) {
      gl.glGetTransformFeedbackVarying(
         arg0, arg1, arg2, arg3, arg4, arg5, arg6);
      if (checkForErrors) {
         GLSupport.checkAndPrintGLError(gl);
      }
   }

   public int glGetUniformBlockIndex(int arg0, String arg1) {
      System.out.println("glGetUniformBlockIndex(" + arg0 + "," + arg1 + ")");
      int out = gl.glGetUniformBlockIndex(arg0, arg1);
      if (checkForErrors) {
         GLSupport.checkAndPrintGLError(gl);
      }
      return out;
   }

   public void glGetUniformIndices(
      int arg0, int arg1, String[] arg2, int[] arg3, int arg4) {
      System.out.println(
         "glGetUniformIndices(" + arg0 + "," + arg1 + "," + arg2 + "," + arg3
         + "," + arg4 + ")");
      gl.glGetUniformIndices(arg0, arg1, arg2, arg3, arg4);
      if (checkForErrors) {
         GLSupport.checkAndPrintGLError(gl);
      }
   }

   public void glGetUniformIndices(
      int arg0, int arg1, String[] arg2, IntBuffer arg3) {
      System.out.println(
         "glGetUniformIndices(" + arg0 + "," + arg1 + "," + arg2 + "," + arg3
         + ")");
      gl.glGetUniformIndices(arg0, arg1, arg2, arg3);
      if (checkForErrors) {
         GLSupport.checkAndPrintGLError(gl);
      }
   }

   public int glGetUniformLocation(int arg0, String arg1) {
      System.out.println("glGetUniformLocation(" + arg0 + "," + arg1 + ")");
      int out = gl.glGetUniformLocation(arg0, arg1);
      if (checkForErrors) {
         GLSupport.checkAndPrintGLError(gl);
      }
      return out;
   }

   public void glGetUniformfv(int arg0, int arg1, float[] arg2, int arg3) {
      System.out.println(
         "glGetUniformfv(" + arg0 + "," + arg1 + "," + arg2 + "," + arg3 + ")");
      gl.glGetUniformfv(arg0, arg1, arg2, arg3);
      if (checkForErrors) {
         GLSupport.checkAndPrintGLError(gl);
      }
   }

   public void glGetUniformfv(int arg0, int arg1, FloatBuffer arg2) {
      System.out
      .println("glGetUniformfv(" + arg0 + "," + arg1 + "," + arg2 + ")");
      gl.glGetUniformfv(arg0, arg1, arg2);
      if (checkForErrors) {
         GLSupport.checkAndPrintGLError(gl);
      }
   }

   public void glGetUniformiv(int arg0, int arg1, int[] arg2, int arg3) {
      System.out.println(
         "glGetUniformiv(" + arg0 + "," + arg1 + "," + arg2 + "," + arg3 + ")");
      gl.glGetUniformiv(arg0, arg1, arg2, arg3);
      if (checkForErrors) {
         GLSupport.checkAndPrintGLError(gl);
      }
   }

   public void glGetUniformiv(int arg0, int arg1, IntBuffer arg2) {
      System.out
      .println("glGetUniformiv(" + arg0 + "," + arg1 + "," + arg2 + ")");
      gl.glGetUniformiv(arg0, arg1, arg2);
      if (checkForErrors) {
         GLSupport.checkAndPrintGLError(gl);
      }
   }

   public void glGetUniformui64vNV(int arg0, int arg1, long[] arg2, int arg3) {
      System.out.println(
         "glGetUniformui64vNV(" + arg0 + "," + arg1 + "," + arg2 + "," + arg3
         + ")");
      gl.glGetUniformui64vNV(arg0, arg1, arg2, arg3);
      if (checkForErrors) {
         GLSupport.checkAndPrintGLError(gl);
      }
   }

   public void glGetUniformui64vNV(int arg0, int arg1, LongBuffer arg2) {
      System.out.println(
         "glGetUniformui64vNV(" + arg0 + "," + arg1 + "," + arg2 + ")");
      gl.glGetUniformui64vNV(arg0, arg1, arg2);
      if (checkForErrors) {
         GLSupport.checkAndPrintGLError(gl);
      }
   }

   public void glGetUniformuiv(int arg0, int arg1, int[] arg2, int arg3) {
      System.out.println(
         "glGetUniformuiv(" + arg0 + "," + arg1 + "," + arg2 + "," + arg3
         + ")");
      gl.glGetUniformuiv(arg0, arg1, arg2, arg3);
      if (checkForErrors) {
         GLSupport.checkAndPrintGLError(gl);
      }
   }

   public void glGetUniformuiv(int arg0, int arg1, IntBuffer arg2) {
      System.out
      .println("glGetUniformuiv(" + arg0 + "," + arg1 + "," + arg2 + ")");
      gl.glGetUniformuiv(arg0, arg1, arg2);
      if (checkForErrors) {
         GLSupport.checkAndPrintGLError(gl);
      }
   }

   public void glGetVertexAttribIiv(int arg0, int arg1, int[] arg2, int arg3) {
      System.out.println(
         "glGetVertexAttribIiv(" + arg0 + "," + arg1 + "," + arg2 + "," + arg3
         + ")");
      gl.glGetVertexAttribIiv(arg0, arg1, arg2, arg3);
      if (checkForErrors) {
         GLSupport.checkAndPrintGLError(gl);
      }
   }

   public void glGetVertexAttribIiv(int arg0, int arg1, IntBuffer arg2) {
      System.out.println(
         "glGetVertexAttribIiv(" + arg0 + "," + arg1 + "," + arg2 + ")");
      gl.glGetVertexAttribIiv(arg0, arg1, arg2);
      if (checkForErrors) {
         GLSupport.checkAndPrintGLError(gl);
      }
   }

   public void glGetVertexAttribIuiv(int arg0, int arg1, int[] arg2, int arg3) {
      System.out.println(
         "glGetVertexAttribIuiv(" + arg0 + "," + arg1 + "," + arg2 + "," + arg3
         + ")");
      gl.glGetVertexAttribIuiv(arg0, arg1, arg2, arg3);
      if (checkForErrors) {
         GLSupport.checkAndPrintGLError(gl);
      }
   }

   public void glGetVertexAttribIuiv(int arg0, int arg1, IntBuffer arg2) {
      System.out.println(
         "glGetVertexAttribIuiv(" + arg0 + "," + arg1 + "," + arg2 + ")");
      gl.glGetVertexAttribIuiv(arg0, arg1, arg2);
      if (checkForErrors) {
         GLSupport.checkAndPrintGLError(gl);
      }
   }

   public void glGetVertexAttribdv(
      int arg0, int arg1, double[] arg2, int arg3) {
      System.out.println(
         "glGetVertexAttribdv(" + arg0 + "," + arg1 + "," + arg2 + "," + arg3
         + ")");
      gl.glGetVertexAttribdv(arg0, arg1, arg2, arg3);
      if (checkForErrors) {
         GLSupport.checkAndPrintGLError(gl);
      }
   }

   public void glGetVertexAttribdv(int arg0, int arg1, DoubleBuffer arg2) {
      System.out.println(
         "glGetVertexAttribdv(" + arg0 + "," + arg1 + "," + arg2 + ")");
      gl.glGetVertexAttribdv(arg0, arg1, arg2);
      if (checkForErrors) {
         GLSupport.checkAndPrintGLError(gl);
      }
   }

   public void glGetVertexAttribfv(int arg0, int arg1, float[] arg2, int arg3) {
      System.out.println(
         "glGetVertexAttribfv(" + arg0 + "," + arg1 + "," + arg2 + "," + arg3
         + ")");
      gl.glGetVertexAttribfv(arg0, arg1, arg2, arg3);
      if (checkForErrors) {
         GLSupport.checkAndPrintGLError(gl);
      }
   }

   public void glGetVertexAttribfv(int arg0, int arg1, FloatBuffer arg2) {
      System.out.println(
         "glGetVertexAttribfv(" + arg0 + "," + arg1 + "," + arg2 + ")");
      gl.glGetVertexAttribfv(arg0, arg1, arg2);
      if (checkForErrors) {
         GLSupport.checkAndPrintGLError(gl);
      }
   }

   public void glGetVertexAttribiv(int arg0, int arg1, int[] arg2, int arg3) {
      System.out.println(
         "glGetVertexAttribiv(" + arg0 + "," + arg1 + "," + arg2 + "," + arg3
         + ")");
      gl.glGetVertexAttribiv(arg0, arg1, arg2, arg3);
      if (checkForErrors) {
         GLSupport.checkAndPrintGLError(gl);
      }
   }

   public void glGetVertexAttribiv(int arg0, int arg1, IntBuffer arg2) {
      System.out.println(
         "glGetVertexAttribiv(" + arg0 + "," + arg1 + "," + arg2 + ")");
      gl.glGetVertexAttribiv(arg0, arg1, arg2);
      if (checkForErrors) {
         GLSupport.checkAndPrintGLError(gl);
      }
   }

   public void glGetnCompressedTexImage(
      int arg0, int arg1, int arg2, Buffer arg3) {
      System.out.println(
         "glGetnCompressedTexImage(" + arg0 + "," + arg1 + "," + arg2 + ","
            + arg3 + ")");
      gl.glGetnCompressedTexImage(arg0, arg1, arg2, arg3);
      if (checkForErrors) {
         GLSupport.checkAndPrintGLError(gl);
      }
   }

   public void glGetnTexImage(
      int arg0, int arg1, int arg2, int arg3, int arg4, Buffer arg5) {
      System.out.println(
         "glGetnTexImage(" + arg0 + "," + arg1 + "," + arg2 + "," + arg3 + ","
            + arg4 + "," + arg5 + ")");
      gl.glGetnTexImage(arg0, arg1, arg2, arg3, arg4, arg5);
      if (checkForErrors) {
         GLSupport.checkAndPrintGLError(gl);
      }
   }

   public void glGetnUniformdv(
      int arg0, int arg1, int arg2, double[] arg3, int arg4) {
      System.out.println(
         "glGetnUniformdv(" + arg0 + "," + arg1 + "," + arg2 + "," + arg3 + ","
            + arg4 + ")");
      gl.glGetnUniformdv(arg0, arg1, arg2, arg3, arg4);
      if (checkForErrors) {
         GLSupport.checkAndPrintGLError(gl);
      }
   }

   public void glGetnUniformdv(
      int arg0, int arg1, int arg2, DoubleBuffer arg3) {
      System.out.println(
         "glGetnUniformdv(" + arg0 + "," + arg1 + "," + arg2 + "," + arg3
         + ")");
      gl.glGetnUniformdv(arg0, arg1, arg2, arg3);
      if (checkForErrors) {
         GLSupport.checkAndPrintGLError(gl);
      }
   }

   public void glGetnUniformfv(
      int arg0, int arg1, int arg2, float[] arg3, int arg4) {
      System.out.println(
         "glGetnUniformfv(" + arg0 + "," + arg1 + "," + arg2 + "," + arg3 + ","
            + arg4 + ")");
      gl.glGetnUniformfv(arg0, arg1, arg2, arg3, arg4);
      if (checkForErrors) {
         GLSupport.checkAndPrintGLError(gl);
      }
   }

   public void glGetnUniformfv(int arg0, int arg1, int arg2, FloatBuffer arg3) {
      System.out.println(
         "glGetnUniformfv(" + arg0 + "," + arg1 + "," + arg2 + "," + arg3
         + ")");
      gl.glGetnUniformfv(arg0, arg1, arg2, arg3);
      if (checkForErrors) {
         GLSupport.checkAndPrintGLError(gl);
      }
   }

   public void glGetnUniformiv(
      int arg0, int arg1, int arg2, int[] arg3, int arg4) {
      System.out.println(
         "glGetnUniformiv(" + arg0 + "," + arg1 + "," + arg2 + "," + arg3 + ","
            + arg4 + ")");
      gl.glGetnUniformiv(arg0, arg1, arg2, arg3, arg4);
      if (checkForErrors) {
         GLSupport.checkAndPrintGLError(gl);
      }
   }

   public void glGetnUniformiv(int arg0, int arg1, int arg2, IntBuffer arg3) {
      System.out.println(
         "glGetnUniformiv(" + arg0 + "," + arg1 + "," + arg2 + "," + arg3
         + ")");
      gl.glGetnUniformiv(arg0, arg1, arg2, arg3);
      if (checkForErrors) {
         GLSupport.checkAndPrintGLError(gl);
      }
   }

   public void glGetnUniformuiv(
      int arg0, int arg1, int arg2, int[] arg3, int arg4) {
      System.out.println(
         "glGetnUniformuiv(" + arg0 + "," + arg1 + "," + arg2 + "," + arg3 + ","
            + arg4 + ")");
      gl.glGetnUniformuiv(arg0, arg1, arg2, arg3, arg4);
      if (checkForErrors) {
         GLSupport.checkAndPrintGLError(gl);
      }
   }

   public void glGetnUniformuiv(int arg0, int arg1, int arg2, IntBuffer arg3) {
      System.out.println(
         "glGetnUniformuiv(" + arg0 + "," + arg1 + "," + arg2 + "," + arg3
         + ")");
      gl.glGetnUniformuiv(arg0, arg1, arg2, arg3);
      if (checkForErrors) {
         GLSupport.checkAndPrintGLError(gl);
      }
   }

   public void glHint(int arg0, int arg1) {
      System.out.println("glHint(" + arg0 + "," + arg1 + ")");
      gl.glHint(arg0, arg1);
      if (checkForErrors) {
         GLSupport.checkAndPrintGLError(gl);
      }
   }

   public long glImportSyncEXT(int arg0, long arg1, int arg2) {
      System.out
      .println("glImportSyncEXT(" + arg0 + "," + arg1 + "," + arg2 + ")");
      long out = gl.glImportSyncEXT(arg0, arg1, arg2);
      if (checkForErrors) {
         GLSupport.checkAndPrintGLError(gl);
      }
      return out;
   }

   public void glIndexFormatNV(int arg0, int arg1) {
      System.out.println("glIndexFormatNV(" + arg0 + "," + arg1 + ")");
      gl.glIndexFormatNV(arg0, arg1);
      if (checkForErrors) {
         GLSupport.checkAndPrintGLError(gl);
      }
   }

   public boolean glIsBuffer(int arg0) {
      System.out.println("glIsBuffer(" + arg0 + ")");
      boolean out = gl.glIsBuffer(arg0);
      if (checkForErrors) {
         GLSupport.checkAndPrintGLError(gl);
      }
      return out;
   }

   public boolean glIsBufferResidentNV(int arg0) {
      System.out.println("glIsBufferResidentNV(" + arg0 + ")");
      boolean out = gl.glIsBufferResidentNV(arg0);
      if (checkForErrors) {
         GLSupport.checkAndPrintGLError(gl);
      }
      return out;
   }

   public boolean glIsEnabled(int arg0) {
      System.out.println("glIsEnabled(" + arg0 + ")");
      boolean out = gl.glIsEnabled(arg0);
      if (checkForErrors) {
         GLSupport.checkAndPrintGLError(gl);
      }
      return out;
   }

   public boolean glIsEnabledi(int arg0, int arg1) {
      System.out.println("glIsEnabledi(" + arg0 + "," + arg1 + ")");
      boolean out = gl.glIsEnabledi(arg0, arg1);
      if (checkForErrors) {
         GLSupport.checkAndPrintGLError(gl);
      }
      return out;
   }

   public boolean glIsFramebuffer(int arg0) {
      System.out.println("glIsFramebuffer(" + arg0 + ")");
      boolean out = gl.glIsFramebuffer(arg0);
      if (checkForErrors) {
         GLSupport.checkAndPrintGLError(gl);
      }
      return out;
   }

   public boolean glIsNamedBufferResidentNV(int arg0) {
      System.out.println("glIsNamedBufferResidentNV(" + arg0 + ")");
      boolean out = gl.glIsNamedBufferResidentNV(arg0);
      if (checkForErrors) {
         GLSupport.checkAndPrintGLError(gl);
      }
      return out;
   }

   public boolean glIsNamedStringARB(int arg0, String arg1) {
      System.out.println("glIsNamedStringARB(" + arg0 + "," + arg1 + ")");
      boolean out = gl.glIsNamedStringARB(arg0, arg1);
      if (checkForErrors) {
         GLSupport.checkAndPrintGLError(gl);
      }
      return out;
   }

   public boolean glIsProgram(int arg0) {
      System.out.println("glIsProgram(" + arg0 + ")");
      boolean out = gl.glIsProgram(arg0);
      if (checkForErrors) {
         GLSupport.checkAndPrintGLError(gl);
      }
      return out;
   }

   public boolean glIsQuery(int arg0) {
      System.out.println("glIsQuery(" + arg0 + ")");
      boolean out = gl.glIsQuery(arg0);
      if (checkForErrors) {
         GLSupport.checkAndPrintGLError(gl);
      }
      return out;
   }

   public boolean glIsRenderbuffer(int arg0) {
      System.out.println("glIsRenderbuffer(" + arg0 + ")");
      boolean out = gl.glIsRenderbuffer(arg0);
      if (checkForErrors) {
         GLSupport.checkAndPrintGLError(gl);
      }
      return out;
   }

   public boolean glIsSampler(int arg0) {
      System.out.println("glIsSampler(" + arg0 + ")");
      boolean out = gl.glIsSampler(arg0);
      if (checkForErrors) {
         GLSupport.checkAndPrintGLError(gl);
      }
      return out;
   }

   public boolean glIsShader(int arg0) {
      System.out.println("glIsShader(" + arg0 + ")");
      boolean out = gl.glIsShader(arg0);
      if (checkForErrors) {
         GLSupport.checkAndPrintGLError(gl);
      }
      return out;
   }

   public boolean glIsSync(long arg0) {
      System.out.println("glIsSync(" + arg0 + ")");
      boolean out = gl.glIsSync(arg0);
      if (checkForErrors) {
         GLSupport.checkAndPrintGLError(gl);
      }
      return out;
   }

   public boolean glIsTexture(int arg0) {
      System.out.println("glIsTexture(" + arg0 + ")");
      boolean out = gl.glIsTexture(arg0);
      if (checkForErrors) {
         GLSupport.checkAndPrintGLError(gl);
      }
      return out;
   }

   public boolean glIsVertexArray(int arg0) {
      System.out.println("glIsVertexArray(" + arg0 + ")");
      boolean out = gl.glIsVertexArray(arg0);
      if (checkForErrors) {
         GLSupport.checkAndPrintGLError(gl);
      }
      return out;
   }

   public void glLineWidth(float arg0) {
      System.out.println("glLineWidth(" + arg0 + ")");
      gl.glLineWidth(arg0);
      if (checkForErrors) {
         GLSupport.checkAndPrintGLError(gl);
      }
   }

   public void glLinkProgram(int arg0) {
      System.out.println("glLinkProgram(" + arg0 + ")");
      gl.glLinkProgram(arg0);
      if (checkForErrors) {
         GLSupport.checkAndPrintGLError(gl);
      }
   }

   public void glLogicOp(int arg0) {
      System.out.println("glLogicOp(" + arg0 + ")");
      gl.glLogicOp(arg0);
      if (checkForErrors) {
         GLSupport.checkAndPrintGLError(gl);
      }
   }

   public void glMakeBufferNonResidentNV(int arg0) {
      System.out.println("glMakeBufferNonResidentNV(" + arg0 + ")");
      gl.glMakeBufferNonResidentNV(arg0);
      if (checkForErrors) {
         GLSupport.checkAndPrintGLError(gl);
      }
   }

   public void glMakeBufferResidentNV(int arg0, int arg1) {
      System.out.println("glMakeBufferResidentNV(" + arg0 + "," + arg1 + ")");
      gl.glMakeBufferResidentNV(arg0, arg1);
      if (checkForErrors) {
         GLSupport.checkAndPrintGLError(gl);
      }
   }

   public void glMakeNamedBufferNonResidentNV(int arg0) {
      System.out.println("glMakeNamedBufferNonResidentNV(" + arg0 + ")");
      gl.glMakeNamedBufferNonResidentNV(arg0);
      if (checkForErrors) {
         GLSupport.checkAndPrintGLError(gl);
      }
   }

   public void glMakeNamedBufferResidentNV(int arg0, int arg1) {
      System.out
      .println("glMakeNamedBufferResidentNV(" + arg0 + "," + arg1 + ")");
      gl.glMakeNamedBufferResidentNV(arg0, arg1);
      if (checkForErrors) {
         GLSupport.checkAndPrintGLError(gl);
      }
   }

   public ByteBuffer glMapBuffer(int arg0, int arg1) {
      System.out.println("glMapBuffer(" + arg0 + "," + arg1 + ")");
      ByteBuffer out = gl.glMapBuffer(arg0, arg1);
      if (checkForErrors) {
         GLSupport.checkAndPrintGLError(gl);
      }
      return out;
   }

   public ByteBuffer glMapBufferRange(
      int arg0, long arg1, long arg2, int arg3) {
      System.out.println(
         "glMapBufferRange(" + arg0 + "," + arg1 + "," + arg2 + "," + arg3
         + ")");
      ByteBuffer out = gl.glMapBufferRange(arg0, arg1, arg2, arg3);
      if (checkForErrors) {
         GLSupport.checkAndPrintGLError(gl);
      }
      return out;
   }

   public void glMultiDrawArrays(
      int arg0, int[] arg1, int arg2, int[] arg3, int arg4, int arg5) {
      System.out.println(
         "glMultiDrawArrays(" + arg0 + "," + arg1 + "," + arg2 + "," + arg3
         + "," + arg4 + "," + arg5 + ")");
      gl.glMultiDrawArrays(arg0, arg1, arg2, arg3, arg4, arg5);
      if (checkForErrors) {
         GLSupport.checkAndPrintGLError(gl);
      }
   }

   public void glMultiDrawArrays(
      int arg0, IntBuffer arg1, IntBuffer arg2, int arg3) {
      System.out.println(
         "glMultiDrawArrays(" + arg0 + "," + arg1 + "," + arg2 + "," + arg3
         + ")");
      gl.glMultiDrawArrays(arg0, arg1, arg2, arg3);
      if (checkForErrors) {
         GLSupport.checkAndPrintGLError(gl);
      }
   }

   public void glMultiDrawArraysIndirectAMD(
      int arg0, Buffer arg1, int arg2, int arg3) {
      System.out.println(
         "glMultiDrawArraysIndirectAMD(" + arg0 + "," + arg1 + "," + arg2 + ","
            + arg3 + ")");
      gl.glMultiDrawArraysIndirectAMD(arg0, arg1, arg2, arg3);
      if (checkForErrors) {
         GLSupport.checkAndPrintGLError(gl);
      }
   }

   public void glMultiDrawElements(
      int arg0, IntBuffer arg1, int arg2, PointerBuffer arg3, int arg4) {
      System.out.println(
         "glMultiDrawElements(" + arg0 + "," + arg1 + "," + arg2 + "," + arg3
         + "," + arg4 + ")");
      gl.glMultiDrawElements(arg0, arg1, arg2, arg3, arg4);
      if (checkForErrors) {
         GLSupport.checkAndPrintGLError(gl);
      }
   }

   public void glMultiDrawElementsBaseVertex(
      int arg0, IntBuffer arg1, int arg2, PointerBuffer arg3, int arg4,
      IntBuffer arg5) {
      gl.glMultiDrawElementsBaseVertex(arg0, arg1, arg2, arg3, arg4, arg5);
      if (checkForErrors) {
         GLSupport.checkAndPrintGLError(gl);
      }
   }

   public void glMultiDrawElementsIndirectAMD(
      int arg0, int arg1, Buffer arg2, int arg3, int arg4) {
      System.out.println(
         "glMultiDrawElementsIndirectAMD(" + arg0 + "," + arg1 + "," + arg2
         + "," + arg3 + "," + arg4 + ")");
      gl.glMultiDrawElementsIndirectAMD(arg0, arg1, arg2, arg3, arg4);
      if (checkForErrors) {
         GLSupport.checkAndPrintGLError(gl);
      }
   }

   public void glMultiTexCoordP1ui(int arg0, int arg1, int arg2) {
      // XXX not implemented
   }

   public void glMultiTexCoordP1uiv(int arg0, int arg1, int[] arg2, int arg3) {
      // XXX not implemented
   }

   public void glMultiTexCoordP1uiv(int arg0, int arg1, IntBuffer arg2) {
      // XXX not implemented
   }

   public void glMultiTexCoordP2ui(int arg0, int arg1, int arg2) {
      // XXX not implemented
   }

   public void glMultiTexCoordP2uiv(int arg0, int arg1, int[] arg2, int arg3) {
      // XXX not implemented
   }

   public void glMultiTexCoordP2uiv(int arg0, int arg1, IntBuffer arg2) {
      // XXX not implemented
   }

   public void glMultiTexCoordP3ui(int arg0, int arg1, int arg2) {
      // XXX not implemented
   }

   public void glMultiTexCoordP3uiv(int arg0, int arg1, int[] arg2, int arg3) {
      // XXX not implemented
   }

   public void glMultiTexCoordP3uiv(int arg0, int arg1, IntBuffer arg2) {
      // XXX not implemented
   }

   public void glMultiTexCoordP4ui(int arg0, int arg1, int arg2) {
      // XXX not implemented
   }

   public void glMultiTexCoordP4uiv(int arg0, int arg1, int[] arg2, int arg3) {
      // XXX not implemented
   }

   public void glMultiTexCoordP4uiv(int arg0, int arg1, IntBuffer arg2) {
      // XXX not implemented
   }

   public void glNamedFramebufferParameteriEXT(int arg0, int arg1, int arg2) {
      // XXX not implemented
   }

   public void glNamedStringARB(
      int arg0, int arg1, String arg2, int arg3, String arg4) {
      System.out.println(
         "glNamedStringARB(" + arg0 + "," + arg1 + "," + arg2 + "," + arg3 + ","
            + arg4 + ")");
      gl.glNamedStringARB(arg0, arg1, arg2, arg3, arg4);
      if (checkForErrors) {
         GLSupport.checkAndPrintGLError(gl);
      }
   }

   public void glNormalFormatNV(int arg0, int arg1) {
      System.out.println("glNormalFormatNV(" + arg0 + "," + arg1 + ")");
      gl.glNormalFormatNV(arg0, arg1);
      if (checkForErrors) {
         GLSupport.checkAndPrintGLError(gl);
      }
   }

   public void glNormalP3ui(int arg0, int arg1) {
      // XXX not implemented
   }

   public void glNormalP3uiv(int arg0, int[] arg1, int arg2) {
      // XXX not implemented
   }

   public void glNormalP3uiv(int arg0, IntBuffer arg1) {
      // XXX not implemented
   }

   public void glObjectLabel(
      int arg0, int arg1, int arg2, byte[] arg3, int arg4) {
      System.out.println(
         "glObjectLabel(" + arg0 + "," + arg1 + "," + arg2 + "," + arg3 + ","
            + arg4 + ")");
      gl.glObjectLabel(arg0, arg1, arg2, arg3, arg4);
      if (checkForErrors) {
         GLSupport.checkAndPrintGLError(gl);
      }
   }

   public void glObjectLabel(int arg0, int arg1, int arg2, ByteBuffer arg3) {
      System.out.println(
         "glObjectLabel(" + arg0 + "," + arg1 + "," + arg2 + "," + arg3 + ")");
      gl.glObjectLabel(arg0, arg1, arg2, arg3);
      if (checkForErrors) {
         GLSupport.checkAndPrintGLError(gl);
      }
   }

   public void glObjectPtrLabel(Buffer arg0, int arg1, byte[] arg2, int arg3) {
      System.out.println(
         "glObjectPtrLabel(" + arg0 + "," + arg1 + "," + arg2 + "," + arg3
         + ")");
      gl.glObjectPtrLabel(arg0, arg1, arg2, arg3);
      if (checkForErrors) {
         GLSupport.checkAndPrintGLError(gl);
      }
   }

   public void glObjectPtrLabel(Buffer arg0, int arg1, ByteBuffer arg2) {
      System.out
      .println("glObjectPtrLabel(" + arg0 + "," + arg1 + "," + arg2 + ")");
      gl.glObjectPtrLabel(arg0, arg1, arg2);
      if (checkForErrors) {
         GLSupport.checkAndPrintGLError(gl);
      }
   }

   public void glPixelStoref(int arg0, float arg1) {
      System.out.println("glPixelStoref(" + arg0 + "," + arg1 + ")");
      gl.glPixelStoref(arg0, arg1);
      if (checkForErrors) {
         GLSupport.checkAndPrintGLError(gl);
      }
   }

   public void glPixelStorei(int arg0, int arg1) {
      System.out.println("glPixelStorei(" + arg0 + "," + arg1 + ")");
      gl.glPixelStorei(arg0, arg1);
      if (checkForErrors) {
         GLSupport.checkAndPrintGLError(gl);
      }
   }

   public void glPointParameterf(int arg0, float arg1) {
      System.out.println("glPointParameterf(" + arg0 + "," + arg1 + ")");
      gl.glPointParameterf(arg0, arg1);
      if (checkForErrors) {
         GLSupport.checkAndPrintGLError(gl);
      }
   }

   public void glPointParameterfv(int arg0, float[] arg1, int arg2) {
      System.out
      .println("glPointParameterfv(" + arg0 + "," + arg1 + "," + arg2 + ")");
      gl.glPointParameterfv(arg0, arg1, arg2);
      if (checkForErrors) {
         GLSupport.checkAndPrintGLError(gl);
      }
   }

   public void glPointParameterfv(int arg0, FloatBuffer arg1) {
      System.out.println("glPointParameterfv(" + arg0 + "," + arg1 + ")");
      gl.glPointParameterfv(arg0, arg1);
      if (checkForErrors) {
         GLSupport.checkAndPrintGLError(gl);
      }
   }

   public void glPointParameteri(int arg0, int arg1) {
      System.out.println("glPointParameteri(" + arg0 + "," + arg1 + ")");
      gl.glPointParameteri(arg0, arg1);
      if (checkForErrors) {
         GLSupport.checkAndPrintGLError(gl);
      }
   }

   public void glPointParameteriv(int arg0, int[] arg1, int arg2) {
      System.out
      .println("glPointParameteriv(" + arg0 + "," + arg1 + "," + arg2 + ")");
      gl.glPointParameteriv(arg0, arg1, arg2);
      if (checkForErrors) {
         GLSupport.checkAndPrintGLError(gl);
      }
   }

   public void glPointParameteriv(int arg0, IntBuffer arg1) {
      System.out.println("glPointParameteriv(" + arg0 + "," + arg1 + ")");
      gl.glPointParameteriv(arg0, arg1);
      if (checkForErrors) {
         GLSupport.checkAndPrintGLError(gl);
      }
   }

   public void glPointSize(float arg0) {
      System.out.println("glPointSize(" + arg0 + ")");
      gl.glPointSize(arg0);
      if (checkForErrors) {
         GLSupport.checkAndPrintGLError(gl);
      }
   }

   public void glPolygonMode(int arg0, int arg1) {
      System.out.println("glPolygonMode(" + arg0 + "," + arg1 + ")");
      gl.glPolygonMode(arg0, arg1);
      if (checkForErrors) {
         GLSupport.checkAndPrintGLError(gl);
      }
   }

   public void glPolygonOffset(float arg0, float arg1) {
      System.out.println("glPolygonOffset(" + arg0 + "," + arg1 + ")");
      gl.glPolygonOffset(arg0, arg1);
      if (checkForErrors) {
         GLSupport.checkAndPrintGLError(gl);
      }
   }

   public void glPopDebugGroup() {
      System.out.println("glPopDebugGroup()");
      gl.glPopDebugGroup();
      if (checkForErrors) {
         GLSupport.checkAndPrintGLError(gl);
      }
   }

   public void glPrimitiveRestartIndex(int arg0) {
      System.out.println("glPrimitiveRestartIndex(" + arg0 + ")");
      gl.glPrimitiveRestartIndex(arg0);
      if (checkForErrors) {
         GLSupport.checkAndPrintGLError(gl);
      }
   }

   public void glProgramBinary(int arg0, int arg1, Buffer arg2, int arg3) {
      System.out.println(
         "glProgramBinary(" + arg0 + "," + arg1 + "," + arg2 + "," + arg3
         + ")");
      gl.glProgramBinary(arg0, arg1, arg2, arg3);
      if (checkForErrors) {
         GLSupport.checkAndPrintGLError(gl);
      }
   }

   public void glProgramParameteriARB(int arg0, int arg1, int arg2) {
      System.out.println(
         "glProgramParameteriARB(" + arg0 + "," + arg1 + "," + arg2 + ")");
      gl.glProgramParameteriARB(arg0, arg1, arg2);
      if (checkForErrors) {
         GLSupport.checkAndPrintGLError(gl);
      }
   }

   public void glProgramUniformui64NV(int arg0, int arg1, long arg2) {
      System.out.println(
         "glProgramUniformui64NV(" + arg0 + "," + arg1 + "," + arg2 + ")");
      gl.glProgramUniformui64NV(arg0, arg1, arg2);
      if (checkForErrors) {
         GLSupport.checkAndPrintGLError(gl);
      }
   }

   public void glProgramUniformui64vNV(
      int arg0, int arg1, int arg2, long[] arg3, int arg4) {
      System.out.println(
         "glProgramUniformui64vNV(" + arg0 + "," + arg1 + "," + arg2 + ","
            + arg3 + "," + arg4 + ")");
      gl.glProgramUniformui64vNV(arg0, arg1, arg2, arg3, arg4);
      if (checkForErrors) {
         GLSupport.checkAndPrintGLError(gl);
      }
   }

   public void glProgramUniformui64vNV(
      int arg0, int arg1, int arg2, LongBuffer arg3) {
      System.out.println(
         "glProgramUniformui64vNV(" + arg0 + "," + arg1 + "," + arg2 + ","
            + arg3 + ")");
      gl.glProgramUniformui64vNV(arg0, arg1, arg2, arg3);
      if (checkForErrors) {
         GLSupport.checkAndPrintGLError(gl);
      }
   }

   public void glProvokingVertex(int arg0) {
      System.out.println("glProvokingVertex(" + arg0 + ")");
      gl.glProvokingVertex(arg0);
      if (checkForErrors) {
         GLSupport.checkAndPrintGLError(gl);
      }
   }

   public void glPushDebugGroup(
      int arg0, int arg1, int arg2, byte[] arg3, int arg4) {
      System.out.println(
         "glPushDebugGroup(" + arg0 + "," + arg1 + "," + arg2 + "," + arg3 + ","
            + arg4 + ")");
      gl.glPushDebugGroup(arg0, arg1, arg2, arg3, arg4);
      if (checkForErrors) {
         GLSupport.checkAndPrintGLError(gl);
      }
   }

   public void glPushDebugGroup(int arg0, int arg1, int arg2, ByteBuffer arg3) {
      System.out.println(
         "glPushDebugGroup(" + arg0 + "," + arg1 + "," + arg2 + "," + arg3
         + ")");
      gl.glPushDebugGroup(arg0, arg1, arg2, arg3);
      if (checkForErrors) {
         GLSupport.checkAndPrintGLError(gl);
      }
   }

   public void glQueryCounter(int arg0, int arg1) {
      System.out.println("glQueryCounter(" + arg0 + "," + arg1 + ")");
      gl.glQueryCounter(arg0, arg1);
      if (checkForErrors) {
         GLSupport.checkAndPrintGLError(gl);
      }
   }

   public void glReadBuffer(int arg0) {
      System.out.println("glReadBuffer(" + arg0 + ")");
      gl.glReadBuffer(arg0);
      if (checkForErrors) {
         GLSupport.checkAndPrintGLError(gl);
      }
   }

   public void glReadPixels(
      int arg0, int arg1, int arg2, int arg3, int arg4, int arg5, Buffer arg6) {
      System.out.println(
         "glReadPixels(" + arg0 + "," + arg1 + "," + arg2 + "," + arg3 + ","
            + arg4 + "," + arg5 + "," + arg6 + ")");
      gl.glReadPixels(arg0, arg1, arg2, arg3, arg4, arg5, arg6);
      if (checkForErrors) {
         GLSupport.checkAndPrintGLError(gl);
      }
   }

   public void glReadPixels(
      int arg0, int arg1, int arg2, int arg3, int arg4, int arg5, long arg6) {
      System.out.println(
         "glReadPixels(" + arg0 + "," + arg1 + "," + arg2 + "," + arg3 + ","
            + arg4 + "," + arg5 + "," + arg6 + ")");
      gl.glReadPixels(arg0, arg1, arg2, arg3, arg4, arg5, arg6);
      if (checkForErrors) {
         GLSupport.checkAndPrintGLError(gl);
      }
   }

   public void glReadnPixels(
      int arg0, int arg1, int arg2, int arg3, int arg4, int arg5, int arg6,
      Buffer arg7) {
      gl.glReadnPixels(arg0, arg1, arg2, arg3, arg4, arg5, arg6, arg7);
      if (checkForErrors) {
         GLSupport.checkAndPrintGLError(gl);
      }
   }

   public void glReleaseShaderCompiler() {
      System.out.println("glReleaseShaderCompiler()");
      gl.glReleaseShaderCompiler();
      if (checkForErrors) {
         GLSupport.checkAndPrintGLError(gl);
      }
   }

   public void glRenderbufferStorage(int arg0, int arg1, int arg2, int arg3) {
      System.out.println(
         "glRenderbufferStorage(" + arg0 + "," + arg1 + "," + arg2 + "," + arg3
         + ")");
      gl.glRenderbufferStorage(arg0, arg1, arg2, arg3);
      if (checkForErrors) {
         GLSupport.checkAndPrintGLError(gl);
      }
   }

   public void glRenderbufferStorageMultisample(
      int arg0, int arg1, int arg2, int arg3, int arg4) {
      System.out.println(
         "glRenderbufferStorageMultisample(" + arg0 + "," + arg1 + "," + arg2
         + "," + arg3 + "," + arg4 + ")");
      gl.glRenderbufferStorageMultisample(arg0, arg1, arg2, arg3, arg4);
      if (checkForErrors) {
         GLSupport.checkAndPrintGLError(gl);
      }
   }

   public void glSampleCoverage(float arg0, boolean arg1) {
      System.out.println("glSampleCoverage(" + arg0 + "," + arg1 + ")");
      gl.glSampleCoverage(arg0, arg1);
      if (checkForErrors) {
         GLSupport.checkAndPrintGLError(gl);
      }
   }

   public void glSampleMaski(int arg0, int arg1) {
      System.out.println("glSampleMaski(" + arg0 + "," + arg1 + ")");
      gl.glSampleMaski(arg0, arg1);
      if (checkForErrors) {
         GLSupport.checkAndPrintGLError(gl);
      }
   }

   public void glSamplerParameterIiv(int arg0, int arg1, int[] arg2, int arg3) {
      System.out.println(
         "glSamplerParameterIiv(" + arg0 + "," + arg1 + "," + arg2 + "," + arg3
         + ")");
      gl.glSamplerParameterIiv(arg0, arg1, arg2, arg3);
      if (checkForErrors) {
         GLSupport.checkAndPrintGLError(gl);
      }
   }

   public void glSamplerParameterIiv(int arg0, int arg1, IntBuffer arg2) {
      System.out.println(
         "glSamplerParameterIiv(" + arg0 + "," + arg1 + "," + arg2 + ")");
      gl.glSamplerParameterIiv(arg0, arg1, arg2);
      if (checkForErrors) {
         GLSupport.checkAndPrintGLError(gl);
      }
   }

   public void glSamplerParameterIuiv(
      int arg0, int arg1, int[] arg2, int arg3) {
      System.out.println(
         "glSamplerParameterIuiv(" + arg0 + "," + arg1 + "," + arg2 + "," + arg3
         + ")");
      gl.glSamplerParameterIuiv(arg0, arg1, arg2, arg3);
      if (checkForErrors) {
         GLSupport.checkAndPrintGLError(gl);
      }
   }

   public void glSamplerParameterIuiv(int arg0, int arg1, IntBuffer arg2) {
      System.out.println(
         "glSamplerParameterIuiv(" + arg0 + "," + arg1 + "," + arg2 + ")");
      gl.glSamplerParameterIuiv(arg0, arg1, arg2);
      if (checkForErrors) {
         GLSupport.checkAndPrintGLError(gl);
      }
   }

   public void glSamplerParameterf(int arg0, int arg1, float arg2) {
      System.out.println(
         "glSamplerParameterf(" + arg0 + "," + arg1 + "," + arg2 + ")");
      gl.glSamplerParameterf(arg0, arg1, arg2);
      if (checkForErrors) {
         GLSupport.checkAndPrintGLError(gl);
      }
   }

   public void glSamplerParameterfv(
      int arg0, int arg1, float[] arg2, int arg3) {
      System.out.println(
         "glSamplerParameterfv(" + arg0 + "," + arg1 + "," + arg2 + "," + arg3
         + ")");
      gl.glSamplerParameterfv(arg0, arg1, arg2, arg3);
      if (checkForErrors) {
         GLSupport.checkAndPrintGLError(gl);
      }
   }

   public void glSamplerParameterfv(int arg0, int arg1, FloatBuffer arg2) {
      System.out.println(
         "glSamplerParameterfv(" + arg0 + "," + arg1 + "," + arg2 + ")");
      gl.glSamplerParameterfv(arg0, arg1, arg2);
      if (checkForErrors) {
         GLSupport.checkAndPrintGLError(gl);
      }
   }

   public void glSamplerParameteri(int arg0, int arg1, int arg2) {
      System.out.println(
         "glSamplerParameteri(" + arg0 + "," + arg1 + "," + arg2 + ")");
      gl.glSamplerParameteri(arg0, arg1, arg2);
      if (checkForErrors) {
         GLSupport.checkAndPrintGLError(gl);
      }
   }

   public void glSamplerParameteriv(int arg0, int arg1, int[] arg2, int arg3) {
      System.out.println(
         "glSamplerParameteriv(" + arg0 + "," + arg1 + "," + arg2 + "," + arg3
         + ")");
      gl.glSamplerParameteriv(arg0, arg1, arg2, arg3);
      if (checkForErrors) {
         GLSupport.checkAndPrintGLError(gl);
      }
   }

   public void glSamplerParameteriv(int arg0, int arg1, IntBuffer arg2) {
      System.out.println(
         "glSamplerParameteriv(" + arg0 + "," + arg1 + "," + arg2 + ")");
      gl.glSamplerParameteriv(arg0, arg1, arg2);
      if (checkForErrors) {
         GLSupport.checkAndPrintGLError(gl);
      }
   }

   public void glScissor(int arg0, int arg1, int arg2, int arg3) {
      System.out.println(
         "glScissor(" + arg0 + "," + arg1 + "," + arg2 + "," + arg3 + ")");
      gl.glScissor(arg0, arg1, arg2, arg3);
      if (checkForErrors) {
         GLSupport.checkAndPrintGLError(gl);
      }
   }

   public void glSecondaryColorFormatNV(int arg0, int arg1, int arg2) {
      System.out.println(
         "glSecondaryColorFormatNV(" + arg0 + "," + arg1 + "," + arg2 + ")");
      gl.glSecondaryColorFormatNV(arg0, arg1, arg2);
      if (checkForErrors) {
         GLSupport.checkAndPrintGLError(gl);
      }
   }

   public void glSecondaryColorP3ui(int arg0, int arg1) {
      // XXX not implemented
   }

   public void glSecondaryColorP3uiv(int arg0, int[] arg1, int arg2) {
      // XXX not implemented
   }

   public void glSecondaryColorP3uiv(int arg0, IntBuffer arg1) {
      // XXX not implemented
   }

   public void glSetMultisamplefvAMD(
      int arg0, int arg1, float[] arg2, int arg3) {
      System.out.println(
         "glSetMultisamplefvAMD(" + arg0 + "," + arg1 + "," + arg2 + "," + arg3
         + ")");
      gl.glSetMultisamplefvAMD(arg0, arg1, arg2, arg3);
      if (checkForErrors) {
         GLSupport.checkAndPrintGLError(gl);
      }
   }

   public void glSetMultisamplefvAMD(int arg0, int arg1, FloatBuffer arg2) {
      System.out.println(
         "glSetMultisamplefvAMD(" + arg0 + "," + arg1 + "," + arg2 + ")");
      gl.glSetMultisamplefvAMD(arg0, arg1, arg2);
      if (checkForErrors) {
         GLSupport.checkAndPrintGLError(gl);
      }
   }

   public void glShaderBinary(
      int arg0, int[] arg1, int arg2, int arg3, Buffer arg4, int arg5) {
      System.out.println(
         "glShaderBinary(" + arg0 + "," + arg1 + "," + arg2 + "," + arg3 + ","
            + arg4 + "," + arg5 + ")");
      gl.glShaderBinary(arg0, arg1, arg2, arg3, arg4, arg5);
      if (checkForErrors) {
         GLSupport.checkAndPrintGLError(gl);
      }
   }

   public void glShaderBinary(
      int arg0, IntBuffer arg1, int arg2, Buffer arg3, int arg4) {
      System.out.println(
         "glShaderBinary(" + arg0 + "," + arg1 + "," + arg2 + "," + arg3 + ","
            + arg4 + ")");
      gl.glShaderBinary(arg0, arg1, arg2, arg3, arg4);
      if (checkForErrors) {
         GLSupport.checkAndPrintGLError(gl);
      }
   }

   public void glShaderSource(
      int arg0, int arg1, String[] arg2, int[] arg3, int arg4) {
      System.out.println(
         "glShaderSource(" + arg0 + "," + arg1 + "," + arg2 + "," + arg3 + ","
            + arg4 + ")");
      gl.glShaderSource(arg0, arg1, arg2, arg3, arg4);
      if (checkForErrors) {
         GLSupport.checkAndPrintGLError(gl);
      }
   }

   public void glShaderSource(
      int arg0, int arg1, String[] arg2, IntBuffer arg3) {
      System.out.println(
         "glShaderSource(" + arg0 + "," + arg1 + "," + arg2 + "," + arg3 + ")");
      gl.glShaderSource(arg0, arg1, arg2, arg3);
      if (checkForErrors) {
         GLSupport.checkAndPrintGLError(gl);
      }
   }

   public void glStencilFunc(int arg0, int arg1, int arg2) {
      System.out
      .println("glStencilFunc(" + arg0 + "," + arg1 + "," + arg2 + ")");
      gl.glStencilFunc(arg0, arg1, arg2);
      if (checkForErrors) {
         GLSupport.checkAndPrintGLError(gl);
      }
   }

   public void glStencilFuncSeparate(int arg0, int arg1, int arg2, int arg3) {
      System.out.println(
         "glStencilFuncSeparate(" + arg0 + "," + arg1 + "," + arg2 + "," + arg3
         + ")");
      gl.glStencilFuncSeparate(arg0, arg1, arg2, arg3);
      if (checkForErrors) {
         GLSupport.checkAndPrintGLError(gl);
      }
   }

   public void glStencilMask(int arg0) {
      System.out.println("glStencilMask(" + arg0 + ")");
      gl.glStencilMask(arg0);
      if (checkForErrors) {
         GLSupport.checkAndPrintGLError(gl);
      }
   }

   public void glStencilMaskSeparate(int arg0, int arg1) {
      System.out.println("glStencilMaskSeparate(" + arg0 + "," + arg1 + ")");
      gl.glStencilMaskSeparate(arg0, arg1);
      if (checkForErrors) {
         GLSupport.checkAndPrintGLError(gl);
      }
   }

   public void glStencilOp(int arg0, int arg1, int arg2) {
      System.out.println("glStencilOp(" + arg0 + "," + arg1 + "," + arg2 + ")");
      gl.glStencilOp(arg0, arg1, arg2);
      if (checkForErrors) {
         GLSupport.checkAndPrintGLError(gl);
      }
   }

   public void glStencilOpSeparate(int arg0, int arg1, int arg2, int arg3) {
      System.out.println(
         "glStencilOpSeparate(" + arg0 + "," + arg1 + "," + arg2 + "," + arg3
         + ")");
      gl.glStencilOpSeparate(arg0, arg1, arg2, arg3);
      if (checkForErrors) {
         GLSupport.checkAndPrintGLError(gl);
      }
   }

   public void glStencilOpValueAMD(int arg0, int arg1) {
      System.out.println("glStencilOpValueAMD(" + arg0 + "," + arg1 + ")");
      gl.glStencilOpValueAMD(arg0, arg1);
      if (checkForErrors) {
         GLSupport.checkAndPrintGLError(gl);
      }
   }

   public void glTessellationFactorAMD(float arg0) {
      System.out.println("glTessellationFactorAMD(" + arg0 + ")");
      gl.glTessellationFactorAMD(arg0);
      if (checkForErrors) {
         GLSupport.checkAndPrintGLError(gl);
      }
   }

   public void glTessellationModeAMD(int arg0) {
      System.out.println("glTessellationModeAMD(" + arg0 + ")");
      gl.glTessellationModeAMD(arg0);
      if (checkForErrors) {
         GLSupport.checkAndPrintGLError(gl);
      }
   }

   public void glTexBuffer(int arg0, int arg1, int arg2) {
      System.out.println("glTexBuffer(" + arg0 + "," + arg1 + "," + arg2 + ")");
      gl.glTexBuffer(arg0, arg1, arg2);
      if (checkForErrors) {
         GLSupport.checkAndPrintGLError(gl);
      }
   }

   public void glTexCoordFormatNV(int arg0, int arg1, int arg2) {
      System.out
      .println("glTexCoordFormatNV(" + arg0 + "," + arg1 + "," + arg2 + ")");
      gl.glTexCoordFormatNV(arg0, arg1, arg2);
      if (checkForErrors) {
         GLSupport.checkAndPrintGLError(gl);
      }
   }

   public void glTexCoordP1ui(int arg0, int arg1) {
      // XXX not implemented
   }

   public void glTexCoordP1uiv(int arg0, int[] arg1, int arg2) {
      // XXX not implemented
   }

   public void glTexCoordP1uiv(int arg0, IntBuffer arg1) {
      // XXX not implemented
   }

   public void glTexCoordP2ui(int arg0, int arg1) {
      // XXX not implemented
   }

   public void glTexCoordP2uiv(int arg0, int[] arg1, int arg2) {
      // XXX not implemented
   }

   public void glTexCoordP2uiv(int arg0, IntBuffer arg1) {
      // XXX not implemented
   }

   public void glTexCoordP3ui(int arg0, int arg1) {
      // XXX not implemented
   }

   public void glTexCoordP3uiv(int arg0, int[] arg1, int arg2) {
      // XXX not implemented
   }

   public void glTexCoordP3uiv(int arg0, IntBuffer arg1) {
      // XXX not implemented
   }

   public void glTexCoordP4ui(int arg0, int arg1) {
      // XXX not implemented
   }

   public void glTexCoordP4uiv(int arg0, int[] arg1, int arg2) {
      // XXX not implemented
   }

   public void glTexCoordP4uiv(int arg0, IntBuffer arg1) {
      // XXX not implemented
   }

   public void glTexImage1D(
      int arg0, int arg1, int arg2, int arg3, int arg4, int arg5, int arg6,
      Buffer arg7) {
      gl.glTexImage1D(arg0, arg1, arg2, arg3, arg4, arg5, arg6, arg7);
      if (checkForErrors) {
         GLSupport.checkAndPrintGLError(gl);
      }
   }

   public void glTexImage1D(
      int arg0, int arg1, int arg2, int arg3, int arg4, int arg5, int arg6,
      long arg7) {
      gl.glTexImage1D(arg0, arg1, arg2, arg3, arg4, arg5, arg6, arg7);
      if (checkForErrors) {
         GLSupport.checkAndPrintGLError(gl);
      }
   }

   public void glTexImage2D(
      int arg0, int arg1, int arg2, int arg3, int arg4, int arg5, int arg6,
      int arg7, Buffer arg8) {
      gl.glTexImage2D(arg0, arg1, arg2, arg3, arg4, arg5, arg6, arg7, arg8);
      if (checkForErrors) {
         GLSupport.checkAndPrintGLError(gl);
      }
   }

   public void glTexImage2D(
      int arg0, int arg1, int arg2, int arg3, int arg4, int arg5, int arg6,
      int arg7, long arg8) {
      gl.glTexImage2D(arg0, arg1, arg2, arg3, arg4, arg5, arg6, arg7, arg8);
      if (checkForErrors) {
         GLSupport.checkAndPrintGLError(gl);
      }
   }

   public void glTexImage2DMultisample(
      int arg0, int arg1, int arg2, int arg3, int arg4, boolean arg5) {
      System.out.println(
         "glTexImage2DMultisample(" + arg0 + "," + arg1 + "," + arg2 + ","
            + arg3 + "," + arg4 + "," + arg5 + ")");
      gl.glTexImage2DMultisample(arg0, arg1, arg2, arg3, arg4, arg5);
      if (checkForErrors) {
         GLSupport.checkAndPrintGLError(gl);
      }
   }

   public void glTexImage2DMultisampleCoverageNV(
      int arg0, int arg1, int arg2, int arg3, int arg4, int arg5,
      boolean arg6) {
      gl.glTexImage2DMultisampleCoverageNV(
         arg0, arg1, arg2, arg3, arg4, arg5, arg6);
      if (checkForErrors) {
         GLSupport.checkAndPrintGLError(gl);
      }
   }

   public void glTexImage3D(
      int arg0, int arg1, int arg2, int arg3, int arg4, int arg5, int arg6,
      int arg7, int arg8, Buffer arg9) {
      gl.glTexImage3D(
         arg0, arg1, arg2, arg3, arg4, arg5, arg6, arg7, arg8, arg9);
      if (checkForErrors) {
         GLSupport.checkAndPrintGLError(gl);
      }
   }

   public void glTexImage3D(
      int arg0, int arg1, int arg2, int arg3, int arg4, int arg5, int arg6,
      int arg7, int arg8, long arg9) {
      gl.glTexImage3D(
         arg0, arg1, arg2, arg3, arg4, arg5, arg6, arg7, arg8, arg9);
      if (checkForErrors) {
         GLSupport.checkAndPrintGLError(gl);
      }
   }

   public void glTexImage3DMultisample(
      int arg0, int arg1, int arg2, int arg3, int arg4, int arg5,
      boolean arg6) {
      gl.glTexImage3DMultisample(arg0, arg1, arg2, arg3, arg4, arg5, arg6);
      if (checkForErrors) {
         GLSupport.checkAndPrintGLError(gl);
      }
   }

   public void glTexImage3DMultisampleCoverageNV(
      int arg0, int arg1, int arg2, int arg3, int arg4, int arg5, int arg6,
      boolean arg7) {
      gl.glTexImage3DMultisampleCoverageNV(
         arg0, arg1, arg2, arg3, arg4, arg5, arg6, arg7);
      if (checkForErrors) {
         GLSupport.checkAndPrintGLError(gl);
      }
   }

   public void glTexParameterIiv(int arg0, int arg1, int[] arg2, int arg3) {
      System.out.println(
         "glTexParameterIiv(" + arg0 + "," + arg1 + "," + arg2 + "," + arg3
         + ")");
      gl.glTexParameterIiv(arg0, arg1, arg2, arg3);
      if (checkForErrors) {
         GLSupport.checkAndPrintGLError(gl);
      }
   }

   public void glTexParameterIiv(int arg0, int arg1, IntBuffer arg2) {
      System.out
      .println("glTexParameterIiv(" + arg0 + "," + arg1 + "," + arg2 + ")");
      gl.glTexParameterIiv(arg0, arg1, arg2);
      if (checkForErrors) {
         GLSupport.checkAndPrintGLError(gl);
      }
   }

   public void glTexParameterIuiv(int arg0, int arg1, int[] arg2, int arg3) {
      System.out.println(
         "glTexParameterIuiv(" + arg0 + "," + arg1 + "," + arg2 + "," + arg3
         + ")");
      gl.glTexParameterIuiv(arg0, arg1, arg2, arg3);
      if (checkForErrors) {
         GLSupport.checkAndPrintGLError(gl);
      }
   }

   public void glTexParameterIuiv(int arg0, int arg1, IntBuffer arg2) {
      System.out
      .println("glTexParameterIuiv(" + arg0 + "," + arg1 + "," + arg2 + ")");
      gl.glTexParameterIuiv(arg0, arg1, arg2);
      if (checkForErrors) {
         GLSupport.checkAndPrintGLError(gl);
      }
   }

   public void glTexParameterf(int arg0, int arg1, float arg2) {
      System.out
      .println("glTexParameterf(" + arg0 + "," + arg1 + "," + arg2 + ")");
      gl.glTexParameterf(arg0, arg1, arg2);
      if (checkForErrors) {
         GLSupport.checkAndPrintGLError(gl);
      }
   }

   public void glTexParameterfv(int arg0, int arg1, float[] arg2, int arg3) {
      System.out.println(
         "glTexParameterfv(" + arg0 + "," + arg1 + "," + arg2 + "," + arg3
         + ")");
      gl.glTexParameterfv(arg0, arg1, arg2, arg3);
      if (checkForErrors) {
         GLSupport.checkAndPrintGLError(gl);
      }
   }

   public void glTexParameterfv(int arg0, int arg1, FloatBuffer arg2) {
      System.out
      .println("glTexParameterfv(" + arg0 + "," + arg1 + "," + arg2 + ")");
      gl.glTexParameterfv(arg0, arg1, arg2);
      if (checkForErrors) {
         GLSupport.checkAndPrintGLError(gl);
      }
   }

   public void glTexParameteri(int arg0, int arg1, int arg2) {
      System.out
      .println("glTexParameteri(" + arg0 + "," + arg1 + "," + arg2 + ")");
      gl.glTexParameteri(arg0, arg1, arg2);
      if (checkForErrors) {
         GLSupport.checkAndPrintGLError(gl);
      }
   }

   public void glTexParameteriv(int arg0, int arg1, int[] arg2, int arg3) {
      System.out.println(
         "glTexParameteriv(" + arg0 + "," + arg1 + "," + arg2 + "," + arg3
         + ")");
      gl.glTexParameteriv(arg0, arg1, arg2, arg3);
      if (checkForErrors) {
         GLSupport.checkAndPrintGLError(gl);
      }
   }

   public void glTexParameteriv(int arg0, int arg1, IntBuffer arg2) {
      System.out
      .println("glTexParameteriv(" + arg0 + "," + arg1 + "," + arg2 + ")");
      gl.glTexParameteriv(arg0, arg1, arg2);
      if (checkForErrors) {
         GLSupport.checkAndPrintGLError(gl);
      }
   }

   public void glTexStorage1D(int arg0, int arg1, int arg2, int arg3) {
      System.out.println(
         "glTexStorage1D(" + arg0 + "," + arg1 + "," + arg2 + "," + arg3 + ")");
      gl.glTexStorage1D(arg0, arg1, arg2, arg3);
      if (checkForErrors) {
         GLSupport.checkAndPrintGLError(gl);
      }
   }

   public void glTexStorage2D(
      int arg0, int arg1, int arg2, int arg3, int arg4) {
      System.out.println(
         "glTexStorage2D(" + arg0 + "," + arg1 + "," + arg2 + "," + arg3 + ","
            + arg4 + ")");
      gl.glTexStorage2D(arg0, arg1, arg2, arg3, arg4);
      if (checkForErrors) {
         GLSupport.checkAndPrintGLError(gl);
      }
   }

   public void glTexStorage3D(
      int arg0, int arg1, int arg2, int arg3, int arg4, int arg5) {
      System.out.println(
         "glTexStorage3D(" + arg0 + "," + arg1 + "," + arg2 + "," + arg3 + ","
            + arg4 + "," + arg5 + ")");
      gl.glTexStorage3D(arg0, arg1, arg2, arg3, arg4, arg5);
      if (checkForErrors) {
         GLSupport.checkAndPrintGLError(gl);
      }
   }

   public void glTexSubImage1D(
      int arg0, int arg1, int arg2, int arg3, int arg4, int arg5, Buffer arg6) {
      System.out.println(
         "glTexSubImage1D(" + arg0 + "," + arg1 + "," + arg2 + "," + arg3 + ","
            + arg4 + "," + arg5 + "," + arg6 + ")");
      gl.glTexSubImage1D(arg0, arg1, arg2, arg3, arg4, arg5, arg6);
      if (checkForErrors) {
         GLSupport.checkAndPrintGLError(gl);
      }
   }

   public void glTexSubImage1D(
      int arg0, int arg1, int arg2, int arg3, int arg4, int arg5, long arg6) {
      System.out.println(
         "glTexSubImage1D(" + arg0 + "," + arg1 + "," + arg2 + "," + arg3 + ","
            + arg4 + "," + arg5 + "," + arg6 + ")");
      gl.glTexSubImage1D(arg0, arg1, arg2, arg3, arg4, arg5, arg6);
      if (checkForErrors) {
         GLSupport.checkAndPrintGLError(gl);
      }
   }

   public void glTexSubImage2D(
      int arg0, int arg1, int arg2, int arg3, int arg4, int arg5, int arg6,
      int arg7, Buffer arg8) {
      gl.glTexSubImage2D(arg0, arg1, arg2, arg3, arg4, arg5, arg6, arg7, arg8);
      if (checkForErrors) {
         GLSupport.checkAndPrintGLError(gl);
      }
   }

   public void glTexSubImage2D(
      int arg0, int arg1, int arg2, int arg3, int arg4, int arg5, int arg6,
      int arg7, long arg8) {
      gl.glTexSubImage2D(arg0, arg1, arg2, arg3, arg4, arg5, arg6, arg7, arg8);
      if (checkForErrors) {
         GLSupport.checkAndPrintGLError(gl);
      }
   }

   public void glTexSubImage3D(
      int arg0, int arg1, int arg2, int arg3, int arg4, int arg5, int arg6,
      int arg7, int arg8, int arg9, Buffer arg10) {
      gl.glTexSubImage3D(
         arg0, arg1, arg2, arg3, arg4, arg5, arg6, arg7, arg8, arg9, arg10);
      if (checkForErrors) {
         GLSupport.checkAndPrintGLError(gl);
      }
   }

   public void glTexSubImage3D(
      int arg0, int arg1, int arg2, int arg3, int arg4, int arg5, int arg6,
      int arg7, int arg8, int arg9, long arg10) {
      gl.glTexSubImage3D(
         arg0, arg1, arg2, arg3, arg4, arg5, arg6, arg7, arg8, arg9, arg10);
      if (checkForErrors) {
         GLSupport.checkAndPrintGLError(gl);
      }
   }

   public void glTextureBufferRangeEXT(
      int arg0, int arg1, int arg2, int arg3, long arg4, long arg5) {
      // XXX not implemented
   }

   public void glTextureImage2DMultisampleCoverageNV(
      int arg0, int arg1, int arg2, int arg3, int arg4, int arg5, int arg6,
      boolean arg7) {
      gl.glTextureImage2DMultisampleCoverageNV(
         arg0, arg1, arg2, arg3, arg4, arg5, arg6, arg7);
      if (checkForErrors) {
         GLSupport.checkAndPrintGLError(gl);
      }
   }

   public void glTextureImage2DMultisampleNV(
      int arg0, int arg1, int arg2, int arg3, int arg4, int arg5,
      boolean arg6) {
      gl.glTextureImage2DMultisampleNV(
         arg0, arg1, arg2, arg3, arg4, arg5, arg6);
      if (checkForErrors) {
         GLSupport.checkAndPrintGLError(gl);
      }
   }

   public void glTextureImage3DMultisampleCoverageNV(
      int arg0, int arg1, int arg2, int arg3, int arg4, int arg5, int arg6,
      int arg7, boolean arg8) {
      gl.glTextureImage3DMultisampleCoverageNV(
         arg0, arg1, arg2, arg3, arg4, arg5, arg6, arg7, arg8);
      if (checkForErrors) {
         GLSupport.checkAndPrintGLError(gl);
      }
   }

   public void glTextureImage3DMultisampleNV(
      int arg0, int arg1, int arg2, int arg3, int arg4, int arg5, int arg6,
      boolean arg7) {
      gl.glTextureImage3DMultisampleNV(
         arg0, arg1, arg2, arg3, arg4, arg5, arg6, arg7);
      if (checkForErrors) {
         GLSupport.checkAndPrintGLError(gl);
      }
   }

   public void glTextureStorage1D(
      int arg0, int arg1, int arg2, int arg3, int arg4) {
      // XXX not implemented
   }

   public void glTextureStorage2D(
      int arg0, int arg1, int arg2, int arg3, int arg4, int arg5) {
      // XXX not implemented
   }

   public void glTextureStorage3D(
      int arg0, int arg1, int arg2, int arg3, int arg4, int arg5, int arg6) {
      // XXX not implemented
   }

   public void glTransformFeedbackVaryings(
      int arg0, int arg1, String[] arg2, int arg3) {
      System.out.println(
         "glTransformFeedbackVaryings(" + arg0 + "," + arg1 + "," + arg2 + ","
            + arg3 + ")");
      gl.glTransformFeedbackVaryings(arg0, arg1, arg2, arg3);
      if (checkForErrors) {
         GLSupport.checkAndPrintGLError(gl);
      }
   }

   public void glUniform(GLUniformData arg0) {
      System.out.println("glUniform(" + arg0 + ")");
      gl.glUniform(arg0);
      if (checkForErrors) {
         GLSupport.checkAndPrintGLError(gl);
      }
   }

   public void glUniform1f(int arg0, float arg1) {
      System.out.println("glUniform1f(" + arg0 + "," + arg1 + ")");
      gl.glUniform1f(arg0, arg1);
      if (checkForErrors) {
         GLSupport.checkAndPrintGLError(gl);
      }
   }

   public void glUniform1fv(int arg0, int arg1, float[] arg2, int arg3) {
      System.out.println(
         "glUniform1fv(" + arg0 + "," + arg1 + "," + arg2 + "," + arg3 + ")");
      gl.glUniform1fv(arg0, arg1, arg2, arg3);
      if (checkForErrors) {
         GLSupport.checkAndPrintGLError(gl);
      }
   }

   public void glUniform1fv(int arg0, int arg1, FloatBuffer arg2) {
      System.out
      .println("glUniform1fv(" + arg0 + "," + arg1 + "," + arg2 + ")");
      gl.glUniform1fv(arg0, arg1, arg2);
      if (checkForErrors) {
         GLSupport.checkAndPrintGLError(gl);
      }
   }

   public void glUniform1i(int arg0, int arg1) {
      System.out.println("glUniform1i(" + arg0 + "," + arg1 + ")");
      gl.glUniform1i(arg0, arg1);
      if (checkForErrors) {
         GLSupport.checkAndPrintGLError(gl);
      }
   }

   public void glUniform1iv(int arg0, int arg1, int[] arg2, int arg3) {
      System.out.println(
         "glUniform1iv(" + arg0 + "," + arg1 + "," + arg2 + "," + arg3 + ")");
      gl.glUniform1iv(arg0, arg1, arg2, arg3);
      if (checkForErrors) {
         GLSupport.checkAndPrintGLError(gl);
      }
   }

   public void glUniform1iv(int arg0, int arg1, IntBuffer arg2) {
      System.out
      .println("glUniform1iv(" + arg0 + "," + arg1 + "," + arg2 + ")");
      gl.glUniform1iv(arg0, arg1, arg2);
      if (checkForErrors) {
         GLSupport.checkAndPrintGLError(gl);
      }
   }

   public void glUniform1ui(int arg0, int arg1) {
      System.out.println("glUniform1ui(" + arg0 + "," + arg1 + ")");
      gl.glUniform1ui(arg0, arg1);
      if (checkForErrors) {
         GLSupport.checkAndPrintGLError(gl);
      }
   }

   public void glUniform1uiv(int arg0, int arg1, int[] arg2, int arg3) {
      System.out.println(
         "glUniform1uiv(" + arg0 + "," + arg1 + "," + arg2 + "," + arg3 + ")");
      gl.glUniform1uiv(arg0, arg1, arg2, arg3);
      if (checkForErrors) {
         GLSupport.checkAndPrintGLError(gl);
      }
   }

   public void glUniform1uiv(int arg0, int arg1, IntBuffer arg2) {
      System.out
      .println("glUniform1uiv(" + arg0 + "," + arg1 + "," + arg2 + ")");
      gl.glUniform1uiv(arg0, arg1, arg2);
      if (checkForErrors) {
         GLSupport.checkAndPrintGLError(gl);
      }
   }

   public void glUniform2f(int arg0, float arg1, float arg2) {
      System.out.println("glUniform2f(" + arg0 + "," + arg1 + "," + arg2 + ")");
      gl.glUniform2f(arg0, arg1, arg2);
      if (checkForErrors) {
         GLSupport.checkAndPrintGLError(gl);
      }
   }

   public void glUniform2fv(int arg0, int arg1, float[] arg2, int arg3) {
      System.out.println(
         "glUniform2fv(" + arg0 + "," + arg1 + "," + arg2 + "," + arg3 + ")");
      gl.glUniform2fv(arg0, arg1, arg2, arg3);
      if (checkForErrors) {
         GLSupport.checkAndPrintGLError(gl);
      }
   }

   public void glUniform2fv(int arg0, int arg1, FloatBuffer arg2) {
      System.out
      .println("glUniform2fv(" + arg0 + "," + arg1 + "," + arg2 + ")");
      gl.glUniform2fv(arg0, arg1, arg2);
      if (checkForErrors) {
         GLSupport.checkAndPrintGLError(gl);
      }
   }

   public void glUniform2i(int arg0, int arg1, int arg2) {
      System.out.println("glUniform2i(" + arg0 + "," + arg1 + "," + arg2 + ")");
      gl.glUniform2i(arg0, arg1, arg2);
      if (checkForErrors) {
         GLSupport.checkAndPrintGLError(gl);
      }
   }

   public void glUniform2iv(int arg0, int arg1, int[] arg2, int arg3) {
      System.out.println(
         "glUniform2iv(" + arg0 + "," + arg1 + "," + arg2 + "," + arg3 + ")");
      gl.glUniform2iv(arg0, arg1, arg2, arg3);
      if (checkForErrors) {
         GLSupport.checkAndPrintGLError(gl);
      }
   }

   public void glUniform2iv(int arg0, int arg1, IntBuffer arg2) {
      System.out
      .println("glUniform2iv(" + arg0 + "," + arg1 + "," + arg2 + ")");
      gl.glUniform2iv(arg0, arg1, arg2);
      if (checkForErrors) {
         GLSupport.checkAndPrintGLError(gl);
      }
   }

   public void glUniform2ui(int arg0, int arg1, int arg2) {
      System.out
      .println("glUniform2ui(" + arg0 + "," + arg1 + "," + arg2 + ")");
      gl.glUniform2ui(arg0, arg1, arg2);
      if (checkForErrors) {
         GLSupport.checkAndPrintGLError(gl);
      }
   }

   public void glUniform2uiv(int arg0, int arg1, int[] arg2, int arg3) {
      System.out.println(
         "glUniform2uiv(" + arg0 + "," + arg1 + "," + arg2 + "," + arg3 + ")");
      gl.glUniform2uiv(arg0, arg1, arg2, arg3);
      if (checkForErrors) {
         GLSupport.checkAndPrintGLError(gl);
      }
   }

   public void glUniform2uiv(int arg0, int arg1, IntBuffer arg2) {
      System.out
      .println("glUniform2uiv(" + arg0 + "," + arg1 + "," + arg2 + ")");
      gl.glUniform2uiv(arg0, arg1, arg2);
      if (checkForErrors) {
         GLSupport.checkAndPrintGLError(gl);
      }
   }

   public void glUniform3f(int arg0, float arg1, float arg2, float arg3) {
      System.out.println(
         "glUniform3f(" + arg0 + "," + arg1 + "," + arg2 + "," + arg3 + ")");
      gl.glUniform3f(arg0, arg1, arg2, arg3);
      if (checkForErrors) {
         GLSupport.checkAndPrintGLError(gl);
      }
   }

   public void glUniform3fv(int arg0, int arg1, float[] arg2, int arg3) {
      System.out.println(
         "glUniform3fv(" + arg0 + "," + arg1 + "," + arg2 + "," + arg3 + ")");
      gl.glUniform3fv(arg0, arg1, arg2, arg3);
      if (checkForErrors) {
         GLSupport.checkAndPrintGLError(gl);
      }
   }

   public void glUniform3fv(int arg0, int arg1, FloatBuffer arg2) {
      System.out
      .println("glUniform3fv(" + arg0 + "," + arg1 + "," + arg2 + ")");
      gl.glUniform3fv(arg0, arg1, arg2);
      if (checkForErrors) {
         GLSupport.checkAndPrintGLError(gl);
      }
   }

   public void glUniform3i(int arg0, int arg1, int arg2, int arg3) {
      System.out.println(
         "glUniform3i(" + arg0 + "," + arg1 + "," + arg2 + "," + arg3 + ")");
      gl.glUniform3i(arg0, arg1, arg2, arg3);
      if (checkForErrors) {
         GLSupport.checkAndPrintGLError(gl);
      }
   }

   public void glUniform3iv(int arg0, int arg1, int[] arg2, int arg3) {
      System.out.println(
         "glUniform3iv(" + arg0 + "," + arg1 + "," + arg2 + "," + arg3 + ")");
      gl.glUniform3iv(arg0, arg1, arg2, arg3);
      if (checkForErrors) {
         GLSupport.checkAndPrintGLError(gl);
      }
   }

   public void glUniform3iv(int arg0, int arg1, IntBuffer arg2) {
      System.out
      .println("glUniform3iv(" + arg0 + "," + arg1 + "," + arg2 + ")");
      gl.glUniform3iv(arg0, arg1, arg2);
      if (checkForErrors) {
         GLSupport.checkAndPrintGLError(gl);
      }
   }

   public void glUniform3ui(int arg0, int arg1, int arg2, int arg3) {
      System.out.println(
         "glUniform3ui(" + arg0 + "," + arg1 + "," + arg2 + "," + arg3 + ")");
      gl.glUniform3ui(arg0, arg1, arg2, arg3);
      if (checkForErrors) {
         GLSupport.checkAndPrintGLError(gl);
      }
   }

   public void glUniform3uiv(int arg0, int arg1, int[] arg2, int arg3) {
      System.out.println(
         "glUniform3uiv(" + arg0 + "," + arg1 + "," + arg2 + "," + arg3 + ")");
      gl.glUniform3uiv(arg0, arg1, arg2, arg3);
      if (checkForErrors) {
         GLSupport.checkAndPrintGLError(gl);
      }
   }

   public void glUniform3uiv(int arg0, int arg1, IntBuffer arg2) {
      System.out
      .println("glUniform3uiv(" + arg0 + "," + arg1 + "," + arg2 + ")");
      gl.glUniform3uiv(arg0, arg1, arg2);
      if (checkForErrors) {
         GLSupport.checkAndPrintGLError(gl);
      }
   }

   public void glUniform4f(
      int arg0, float arg1, float arg2, float arg3, float arg4) {
      System.out.println(
         "glUniform4f(" + arg0 + "," + arg1 + "," + arg2 + "," + arg3 + ","
            + arg4 + ")");
      gl.glUniform4f(arg0, arg1, arg2, arg3, arg4);
      if (checkForErrors) {
         GLSupport.checkAndPrintGLError(gl);
      }
   }

   public void glUniform4fv(int arg0, int arg1, float[] arg2, int arg3) {
      System.out.println(
         "glUniform4fv(" + arg0 + "," + arg1 + "," + arg2 + "," + arg3 + ")");
      gl.glUniform4fv(arg0, arg1, arg2, arg3);
      if (checkForErrors) {
         GLSupport.checkAndPrintGLError(gl);
      }
   }

   public void glUniform4fv(int arg0, int arg1, FloatBuffer arg2) {
      System.out
      .println("glUniform4fv(" + arg0 + "," + arg1 + "," + arg2 + ")");
      gl.glUniform4fv(arg0, arg1, arg2);
      if (checkForErrors) {
         GLSupport.checkAndPrintGLError(gl);
      }
   }

   public void glUniform4i(int arg0, int arg1, int arg2, int arg3, int arg4) {
      System.out.println(
         "glUniform4i(" + arg0 + "," + arg1 + "," + arg2 + "," + arg3 + ","
            + arg4 + ")");
      gl.glUniform4i(arg0, arg1, arg2, arg3, arg4);
      if (checkForErrors) {
         GLSupport.checkAndPrintGLError(gl);
      }
   }

   public void glUniform4iv(int arg0, int arg1, int[] arg2, int arg3) {
      System.out.println(
         "glUniform4iv(" + arg0 + "," + arg1 + "," + arg2 + "," + arg3 + ")");
      gl.glUniform4iv(arg0, arg1, arg2, arg3);
      if (checkForErrors) {
         GLSupport.checkAndPrintGLError(gl);
      }
   }

   public void glUniform4iv(int arg0, int arg1, IntBuffer arg2) {
      System.out
      .println("glUniform4iv(" + arg0 + "," + arg1 + "," + arg2 + ")");
      gl.glUniform4iv(arg0, arg1, arg2);
      if (checkForErrors) {
         GLSupport.checkAndPrintGLError(gl);
      }
   }

   public void glUniform4ui(int arg0, int arg1, int arg2, int arg3, int arg4) {
      System.out.println(
         "glUniform4ui(" + arg0 + "," + arg1 + "," + arg2 + "," + arg3 + ","
            + arg4 + ")");
      gl.glUniform4ui(arg0, arg1, arg2, arg3, arg4);
      if (checkForErrors) {
         GLSupport.checkAndPrintGLError(gl);
      }
   }

   public void glUniform4uiv(int arg0, int arg1, int[] arg2, int arg3) {
      System.out.println(
         "glUniform4uiv(" + arg0 + "," + arg1 + "," + arg2 + "," + arg3 + ")");
      gl.glUniform4uiv(arg0, arg1, arg2, arg3);
      if (checkForErrors) {
         GLSupport.checkAndPrintGLError(gl);
      }
   }

   public void glUniform4uiv(int arg0, int arg1, IntBuffer arg2) {
      System.out
      .println("glUniform4uiv(" + arg0 + "," + arg1 + "," + arg2 + ")");
      gl.glUniform4uiv(arg0, arg1, arg2);
      if (checkForErrors) {
         GLSupport.checkAndPrintGLError(gl);
      }
   }

   public void glUniformBlockBinding(int arg0, int arg1, int arg2) {
      System.out.println(
         "glUniformBlockBinding(" + arg0 + "," + arg1 + "," + arg2 + ")");
      gl.glUniformBlockBinding(arg0, arg1, arg2);
      if (checkForErrors) {
         GLSupport.checkAndPrintGLError(gl);
      }
   }

   public void glUniformMatrix2fv(
      int arg0, int arg1, boolean arg2, float[] arg3, int arg4) {
      System.out.println(
         "glUniformMatrix2fv(" + arg0 + "," + arg1 + "," + arg2 + "," + arg3
         + "," + arg4 + ")");
      gl.glUniformMatrix2fv(arg0, arg1, arg2, arg3, arg4);
      if (checkForErrors) {
         GLSupport.checkAndPrintGLError(gl);
      }
   }

   public void glUniformMatrix2fv(
      int arg0, int arg1, boolean arg2, FloatBuffer arg3) {
      System.out.println(
         "glUniformMatrix2fv(" + arg0 + "," + arg1 + "," + arg2 + "," + arg3
         + ")");
      gl.glUniformMatrix2fv(arg0, arg1, arg2, arg3);
      if (checkForErrors) {
         GLSupport.checkAndPrintGLError(gl);
      }
   }

   public void glUniformMatrix2x3fv(
      int arg0, int arg1, boolean arg2, float[] arg3, int arg4) {
      System.out.println(
         "glUniformMatrix2x3fv(" + arg0 + "," + arg1 + "," + arg2 + "," + arg3
         + "," + arg4 + ")");
      gl.glUniformMatrix2x3fv(arg0, arg1, arg2, arg3, arg4);
      if (checkForErrors) {
         GLSupport.checkAndPrintGLError(gl);
      }
   }

   public void glUniformMatrix2x3fv(
      int arg0, int arg1, boolean arg2, FloatBuffer arg3) {
      System.out.println(
         "glUniformMatrix2x3fv(" + arg0 + "," + arg1 + "," + arg2 + "," + arg3
         + ")");
      gl.glUniformMatrix2x3fv(arg0, arg1, arg2, arg3);
      if (checkForErrors) {
         GLSupport.checkAndPrintGLError(gl);
      }
   }

   public void glUniformMatrix2x4fv(
      int arg0, int arg1, boolean arg2, float[] arg3, int arg4) {
      System.out.println(
         "glUniformMatrix2x4fv(" + arg0 + "," + arg1 + "," + arg2 + "," + arg3
         + "," + arg4 + ")");
      gl.glUniformMatrix2x4fv(arg0, arg1, arg2, arg3, arg4);
      if (checkForErrors) {
         GLSupport.checkAndPrintGLError(gl);
      }
   }

   public void glUniformMatrix2x4fv(
      int arg0, int arg1, boolean arg2, FloatBuffer arg3) {
      System.out.println(
         "glUniformMatrix2x4fv(" + arg0 + "," + arg1 + "," + arg2 + "," + arg3
         + ")");
      gl.glUniformMatrix2x4fv(arg0, arg1, arg2, arg3);
      if (checkForErrors) {
         GLSupport.checkAndPrintGLError(gl);
      }
   }

   public void glUniformMatrix3fv(
      int arg0, int arg1, boolean arg2, float[] arg3, int arg4) {
      System.out.println(
         "glUniformMatrix3fv(" + arg0 + "," + arg1 + "," + arg2 + "," + arg3
         + "," + arg4 + ")");
      gl.glUniformMatrix3fv(arg0, arg1, arg2, arg3, arg4);
      if (checkForErrors) {
         GLSupport.checkAndPrintGLError(gl);
      }
   }

   public void glUniformMatrix3fv(
      int arg0, int arg1, boolean arg2, FloatBuffer arg3) {
      System.out.println(
         "glUniformMatrix3fv(" + arg0 + "," + arg1 + "," + arg2 + "," + arg3
         + ")");
      gl.glUniformMatrix3fv(arg0, arg1, arg2, arg3);
      if (checkForErrors) {
         GLSupport.checkAndPrintGLError(gl);
      }
   }

   public void glUniformMatrix3x2fv(
      int arg0, int arg1, boolean arg2, float[] arg3, int arg4) {
      System.out.println(
         "glUniformMatrix3x2fv(" + arg0 + "," + arg1 + "," + arg2 + "," + arg3
         + "," + arg4 + ")");
      gl.glUniformMatrix3x2fv(arg0, arg1, arg2, arg3, arg4);
      if (checkForErrors) {
         GLSupport.checkAndPrintGLError(gl);
      }
   }

   public void glUniformMatrix3x2fv(
      int arg0, int arg1, boolean arg2, FloatBuffer arg3) {
      System.out.println(
         "glUniformMatrix3x2fv(" + arg0 + "," + arg1 + "," + arg2 + "," + arg3
         + ")");
      gl.glUniformMatrix3x2fv(arg0, arg1, arg2, arg3);
      if (checkForErrors) {
         GLSupport.checkAndPrintGLError(gl);
      }
   }

   public void glUniformMatrix3x4fv(
      int arg0, int arg1, boolean arg2, float[] arg3, int arg4) {
      System.out.println(
         "glUniformMatrix3x4fv(" + arg0 + "," + arg1 + "," + arg2 + "," + arg3
         + "," + arg4 + ")");
      gl.glUniformMatrix3x4fv(arg0, arg1, arg2, arg3, arg4);
      if (checkForErrors) {
         GLSupport.checkAndPrintGLError(gl);
      }
   }

   public void glUniformMatrix3x4fv(
      int arg0, int arg1, boolean arg2, FloatBuffer arg3) {
      System.out.println(
         "glUniformMatrix3x4fv(" + arg0 + "," + arg1 + "," + arg2 + "," + arg3
         + ")");
      gl.glUniformMatrix3x4fv(arg0, arg1, arg2, arg3);
      if (checkForErrors) {
         GLSupport.checkAndPrintGLError(gl);
      }
   }

   public void glUniformMatrix4fv(
      int arg0, int arg1, boolean arg2, float[] arg3, int arg4) {
      System.out.println(
         "glUniformMatrix4fv(" + arg0 + "," + arg1 + "," + arg2 + "," + arg3
         + "," + arg4 + ")");
      gl.glUniformMatrix4fv(arg0, arg1, arg2, arg3, arg4);
      if (checkForErrors) {
         GLSupport.checkAndPrintGLError(gl);
      }
   }

   public void glUniformMatrix4fv(
      int arg0, int arg1, boolean arg2, FloatBuffer arg3) {
      System.out.println(
         "glUniformMatrix4fv(" + arg0 + "," + arg1 + "," + arg2 + "," + arg3
         + ")");
      gl.glUniformMatrix4fv(arg0, arg1, arg2, arg3);
      if (checkForErrors) {
         GLSupport.checkAndPrintGLError(gl);
      }
   }

   public void glUniformMatrix4x2fv(
      int arg0, int arg1, boolean arg2, float[] arg3, int arg4) {
      System.out.println(
         "glUniformMatrix4x2fv(" + arg0 + "," + arg1 + "," + arg2 + "," + arg3
         + "," + arg4 + ")");
      gl.glUniformMatrix4x2fv(arg0, arg1, arg2, arg3, arg4);
      if (checkForErrors) {
         GLSupport.checkAndPrintGLError(gl);
      }
   }

   public void glUniformMatrix4x2fv(
      int arg0, int arg1, boolean arg2, FloatBuffer arg3) {
      System.out.println(
         "glUniformMatrix4x2fv(" + arg0 + "," + arg1 + "," + arg2 + "," + arg3
         + ")");
      gl.glUniformMatrix4x2fv(arg0, arg1, arg2, arg3);
      if (checkForErrors) {
         GLSupport.checkAndPrintGLError(gl);
      }
   }

   public void glUniformMatrix4x3fv(
      int arg0, int arg1, boolean arg2, float[] arg3, int arg4) {
      System.out.println(
         "glUniformMatrix4x3fv(" + arg0 + "," + arg1 + "," + arg2 + "," + arg3
         + "," + arg4 + ")");
      gl.glUniformMatrix4x3fv(arg0, arg1, arg2, arg3, arg4);
      if (checkForErrors) {
         GLSupport.checkAndPrintGLError(gl);
      }
   }

   public void glUniformMatrix4x3fv(
      int arg0, int arg1, boolean arg2, FloatBuffer arg3) {
      System.out.println(
         "glUniformMatrix4x3fv(" + arg0 + "," + arg1 + "," + arg2 + "," + arg3
         + ")");
      gl.glUniformMatrix4x3fv(arg0, arg1, arg2, arg3);
      if (checkForErrors) {
         GLSupport.checkAndPrintGLError(gl);
      }
   }

   public void glUniformui64NV(int arg0, long arg1) {
      System.out.println("glUniformui64NV(" + arg0 + "," + arg1 + ")");
      gl.glUniformui64NV(arg0, arg1);
      if (checkForErrors) {
         GLSupport.checkAndPrintGLError(gl);
      }
   }

   public void glUniformui64vNV(int arg0, int arg1, long[] arg2, int arg3) {
      System.out.println(
         "glUniformui64vNV(" + arg0 + "," + arg1 + "," + arg2 + "," + arg3
         + ")");
      gl.glUniformui64vNV(arg0, arg1, arg2, arg3);
      if (checkForErrors) {
         GLSupport.checkAndPrintGLError(gl);
      }
   }

   public void glUniformui64vNV(int arg0, int arg1, LongBuffer arg2) {
      System.out
      .println("glUniformui64vNV(" + arg0 + "," + arg1 + "," + arg2 + ")");
      gl.glUniformui64vNV(arg0, arg1, arg2);
      if (checkForErrors) {
         GLSupport.checkAndPrintGLError(gl);
      }
   }

   public boolean glUnmapBuffer(int arg0) {
      System.out.println("glUnmapBuffer(" + arg0 + ")");
      boolean out = gl.glUnmapBuffer(arg0);
      if (checkForErrors) {
         GLSupport.checkAndPrintGLError(gl);
      }
      return out;
   }

   public void glUseProgram(int arg0) {
      System.out.println("glUseProgram(" + arg0 + ")");
      gl.glUseProgram(arg0);
      if (checkForErrors) {
         GLSupport.checkAndPrintGLError(gl);
      }
   }

   public void glValidateProgram(int arg0) {
      System.out.println("glValidateProgram(" + arg0 + ")");
      gl.glValidateProgram(arg0);
      if (checkForErrors) {
         GLSupport.checkAndPrintGLError(gl);
      }
   }

   public void glVertexArrayBindVertexBufferEXT(
      int arg0, int arg1, int arg2, long arg3, int arg4) {
      System.out.println(
         "glVertexArrayBindVertexBufferEXT(" + arg0 + "," + arg1 + "," + arg2
         + "," + arg3 + "," + arg4 + ")");
      // XXX not implemented
   }

   public void glVertexArrayVertexAttribBindingEXT(
      int arg0, int arg1, int arg2) {
      // XXX not implemented
   }

   public void glVertexArrayVertexAttribFormatEXT(
      int arg0, int arg1, int arg2, int arg3, boolean arg4, int arg5) {
      // XXX not implemented
   }

   public void glVertexArrayVertexAttribIFormatEXT(
      int arg0, int arg1, int arg2, int arg3, int arg4) {
      // XXX not implemented
   }

   public void glVertexArrayVertexAttribLFormatEXT(
      int arg0, int arg1, int arg2, int arg3, int arg4) {
      // XXX not implemented
   }

   public void glVertexArrayVertexBindingDivisorEXT(
      int arg0, int arg1, int arg2) {
      // XXX not implemented
   }

   public void glVertexAttrib1d(int arg0, double arg1) {
      System.out.println("glVertexAttrib1d(" + arg0 + "," + arg1 + ")");
      gl.glVertexAttrib1d(arg0, arg1);
      if (checkForErrors) {
         GLSupport.checkAndPrintGLError(gl);
      }
   }

   public void glVertexAttrib1dv(int arg0, double[] arg1, int arg2) {
      System.out
      .println("glVertexAttrib1dv(" + arg0 + "," + arg1 + "," + arg2 + ")");
      gl.glVertexAttrib1dv(arg0, arg1, arg2);
      if (checkForErrors) {
         GLSupport.checkAndPrintGLError(gl);
      }
   }

   public void glVertexAttrib1dv(int arg0, DoubleBuffer arg1) {
      System.out.println("glVertexAttrib1dv(" + arg0 + "," + arg1 + ")");
      gl.glVertexAttrib1dv(arg0, arg1);
      if (checkForErrors) {
         GLSupport.checkAndPrintGLError(gl);
      }
   }

   public void glVertexAttrib1f(int arg0, float arg1) {
      System.out.println("glVertexAttrib1f(" + arg0 + "," + arg1 + ")");
      gl.glVertexAttrib1f(arg0, arg1);
      if (checkForErrors) {
         GLSupport.checkAndPrintGLError(gl);
      }
   }

   public void glVertexAttrib1fv(int arg0, float[] arg1, int arg2) {
      System.out
      .println("glVertexAttrib1fv(" + arg0 + "," + arg1 + "," + arg2 + ")");
      gl.glVertexAttrib1fv(arg0, arg1, arg2);
      if (checkForErrors) {
         GLSupport.checkAndPrintGLError(gl);
      }
   }

   public void glVertexAttrib1fv(int arg0, FloatBuffer arg1) {
      System.out.println("glVertexAttrib1fv(" + arg0 + "," + arg1 + ")");
      gl.glVertexAttrib1fv(arg0, arg1);
      if (checkForErrors) {
         GLSupport.checkAndPrintGLError(gl);
      }
   }

   public void glVertexAttrib1s(int arg0, short arg1) {
      System.out.println("glVertexAttrib1s(" + arg0 + "," + arg1 + ")");
      gl.glVertexAttrib1s(arg0, arg1);
      if (checkForErrors) {
         GLSupport.checkAndPrintGLError(gl);
      }
   }

   public void glVertexAttrib1sv(int arg0, short[] arg1, int arg2) {
      System.out
      .println("glVertexAttrib1sv(" + arg0 + "," + arg1 + "," + arg2 + ")");
      gl.glVertexAttrib1sv(arg0, arg1, arg2);
      if (checkForErrors) {
         GLSupport.checkAndPrintGLError(gl);
      }
   }

   public void glVertexAttrib1sv(int arg0, ShortBuffer arg1) {
      System.out.println("glVertexAttrib1sv(" + arg0 + "," + arg1 + ")");
      gl.glVertexAttrib1sv(arg0, arg1);
      if (checkForErrors) {
         GLSupport.checkAndPrintGLError(gl);
      }
   }

   public void glVertexAttrib2d(int arg0, double arg1, double arg2) {
      System.out
      .println("glVertexAttrib2d(" + arg0 + "," + arg1 + "," + arg2 + ")");
      gl.glVertexAttrib2d(arg0, arg1, arg2);
      if (checkForErrors) {
         GLSupport.checkAndPrintGLError(gl);
      }
   }

   public void glVertexAttrib2dv(int arg0, double[] arg1, int arg2) {
      System.out
      .println("glVertexAttrib2dv(" + arg0 + "," + arg1 + "," + arg2 + ")");
      gl.glVertexAttrib2dv(arg0, arg1, arg2);
      if (checkForErrors) {
         GLSupport.checkAndPrintGLError(gl);
      }
   }

   public void glVertexAttrib2dv(int arg0, DoubleBuffer arg1) {
      System.out.println("glVertexAttrib2dv(" + arg0 + "," + arg1 + ")");
      gl.glVertexAttrib2dv(arg0, arg1);
      if (checkForErrors) {
         GLSupport.checkAndPrintGLError(gl);
      }
   }

   public void glVertexAttrib2f(int arg0, float arg1, float arg2) {
      System.out
      .println("glVertexAttrib2f(" + arg0 + "," + arg1 + "," + arg2 + ")");
      gl.glVertexAttrib2f(arg0, arg1, arg2);
      if (checkForErrors) {
         GLSupport.checkAndPrintGLError(gl);
      }
   }

   public void glVertexAttrib2fv(int arg0, float[] arg1, int arg2) {
      System.out
      .println("glVertexAttrib2fv(" + arg0 + "," + arg1 + "," + arg2 + ")");
      gl.glVertexAttrib2fv(arg0, arg1, arg2);
      if (checkForErrors) {
         GLSupport.checkAndPrintGLError(gl);
      }
   }

   public void glVertexAttrib2fv(int arg0, FloatBuffer arg1) {
      System.out.println("glVertexAttrib2fv(" + arg0 + "," + arg1 + ")");
      gl.glVertexAttrib2fv(arg0, arg1);
      if (checkForErrors) {
         GLSupport.checkAndPrintGLError(gl);
      }
   }

   public void glVertexAttrib2s(int arg0, short arg1, short arg2) {
      System.out
      .println("glVertexAttrib2s(" + arg0 + "," + arg1 + "," + arg2 + ")");
      gl.glVertexAttrib2s(arg0, arg1, arg2);
      if (checkForErrors) {
         GLSupport.checkAndPrintGLError(gl);
      }
   }

   public void glVertexAttrib2sv(int arg0, short[] arg1, int arg2) {
      System.out
      .println("glVertexAttrib2sv(" + arg0 + "," + arg1 + "," + arg2 + ")");
      gl.glVertexAttrib2sv(arg0, arg1, arg2);
      if (checkForErrors) {
         GLSupport.checkAndPrintGLError(gl);
      }
   }

   public void glVertexAttrib2sv(int arg0, ShortBuffer arg1) {
      System.out.println("glVertexAttrib2sv(" + arg0 + "," + arg1 + ")");
      gl.glVertexAttrib2sv(arg0, arg1);
      if (checkForErrors) {
         GLSupport.checkAndPrintGLError(gl);
      }
   }

   public void glVertexAttrib3d(
      int arg0, double arg1, double arg2, double arg3) {
      System.out.println(
         "glVertexAttrib3d(" + arg0 + "," + arg1 + "," + arg2 + "," + arg3
         + ")");
      gl.glVertexAttrib3d(arg0, arg1, arg2, arg3);
      if (checkForErrors) {
         GLSupport.checkAndPrintGLError(gl);
      }
   }

   public void glVertexAttrib3dv(int arg0, double[] arg1, int arg2) {
      System.out
      .println("glVertexAttrib3dv(" + arg0 + "," + arg1 + "," + arg2 + ")");
      gl.glVertexAttrib3dv(arg0, arg1, arg2);
      if (checkForErrors) {
         GLSupport.checkAndPrintGLError(gl);
      }
   }

   public void glVertexAttrib3dv(int arg0, DoubleBuffer arg1) {
      System.out.println("glVertexAttrib3dv(" + arg0 + "," + arg1 + ")");
      gl.glVertexAttrib3dv(arg0, arg1);
      if (checkForErrors) {
         GLSupport.checkAndPrintGLError(gl);
      }
   }

   public void glVertexAttrib3f(int arg0, float arg1, float arg2, float arg3) {
      System.out.println(
         "glVertexAttrib3f(" + arg0 + "," + arg1 + "," + arg2 + "," + arg3
         + ")");
      gl.glVertexAttrib3f(arg0, arg1, arg2, arg3);
      if (checkForErrors) {
         GLSupport.checkAndPrintGLError(gl);
      }
   }

   public void glVertexAttrib3fv(int arg0, float[] arg1, int arg2) {
      System.out
      .println("glVertexAttrib3fv(" + arg0 + "," + arg1 + "," + arg2 + ")");
      gl.glVertexAttrib3fv(arg0, arg1, arg2);
      if (checkForErrors) {
         GLSupport.checkAndPrintGLError(gl);
      }
   }

   public void glVertexAttrib3fv(int arg0, FloatBuffer arg1) {
      System.out.println("glVertexAttrib3fv(" + arg0 + "," + arg1 + ")");
      gl.glVertexAttrib3fv(arg0, arg1);
      if (checkForErrors) {
         GLSupport.checkAndPrintGLError(gl);
      }
   }

   public void glVertexAttrib3s(int arg0, short arg1, short arg2, short arg3) {
      System.out.println(
         "glVertexAttrib3s(" + arg0 + "," + arg1 + "," + arg2 + "," + arg3
         + ")");
      gl.glVertexAttrib3s(arg0, arg1, arg2, arg3);
      if (checkForErrors) {
         GLSupport.checkAndPrintGLError(gl);
      }
   }

   public void glVertexAttrib3sv(int arg0, short[] arg1, int arg2) {
      System.out
      .println("glVertexAttrib3sv(" + arg0 + "," + arg1 + "," + arg2 + ")");
      gl.glVertexAttrib3sv(arg0, arg1, arg2);
      if (checkForErrors) {
         GLSupport.checkAndPrintGLError(gl);
      }
   }

   public void glVertexAttrib3sv(int arg0, ShortBuffer arg1) {
      System.out.println("glVertexAttrib3sv(" + arg0 + "," + arg1 + ")");
      gl.glVertexAttrib3sv(arg0, arg1);
      if (checkForErrors) {
         GLSupport.checkAndPrintGLError(gl);
      }
   }

   public void glVertexAttrib4Nbv(int arg0, byte[] arg1, int arg2) {
      System.out
      .println("glVertexAttrib4Nbv(" + arg0 + "," + arg1 + "," + arg2 + ")");
      gl.glVertexAttrib4Nbv(arg0, arg1, arg2);
      if (checkForErrors) {
         GLSupport.checkAndPrintGLError(gl);
      }
   }

   public void glVertexAttrib4Nbv(int arg0, ByteBuffer arg1) {
      System.out.println("glVertexAttrib4Nbv(" + arg0 + "," + arg1 + ")");
      gl.glVertexAttrib4Nbv(arg0, arg1);
      if (checkForErrors) {
         GLSupport.checkAndPrintGLError(gl);
      }
   }

   public void glVertexAttrib4Niv(int arg0, int[] arg1, int arg2) {
      System.out
      .println("glVertexAttrib4Niv(" + arg0 + "," + arg1 + "," + arg2 + ")");
      gl.glVertexAttrib4Niv(arg0, arg1, arg2);
      if (checkForErrors) {
         GLSupport.checkAndPrintGLError(gl);
      }
   }

   public void glVertexAttrib4Niv(int arg0, IntBuffer arg1) {
      System.out.println("glVertexAttrib4Niv(" + arg0 + "," + arg1 + ")");
      gl.glVertexAttrib4Niv(arg0, arg1);
      if (checkForErrors) {
         GLSupport.checkAndPrintGLError(gl);
      }
   }

   public void glVertexAttrib4Nsv(int arg0, short[] arg1, int arg2) {
      System.out
      .println("glVertexAttrib4Nsv(" + arg0 + "," + arg1 + "," + arg2 + ")");
      gl.glVertexAttrib4Nsv(arg0, arg1, arg2);
      if (checkForErrors) {
         GLSupport.checkAndPrintGLError(gl);
      }
   }

   public void glVertexAttrib4Nsv(int arg0, ShortBuffer arg1) {
      System.out.println("glVertexAttrib4Nsv(" + arg0 + "," + arg1 + ")");
      gl.glVertexAttrib4Nsv(arg0, arg1);
      if (checkForErrors) {
         GLSupport.checkAndPrintGLError(gl);
      }
   }

   public void glVertexAttrib4Nub(
      int arg0, byte arg1, byte arg2, byte arg3, byte arg4) {
      System.out.println(
         "glVertexAttrib4Nub(" + arg0 + "," + arg1 + "," + arg2 + "," + arg3
         + "," + arg4 + ")");
      gl.glVertexAttrib4Nub(arg0, arg1, arg2, arg3, arg4);
      if (checkForErrors) {
         GLSupport.checkAndPrintGLError(gl);
      }
   }

   public void glVertexAttrib4Nubv(int arg0, byte[] arg1, int arg2) {
      System.out.println(
         "glVertexAttrib4Nubv(" + arg0 + "," + arg1 + "," + arg2 + ")");
      gl.glVertexAttrib4Nubv(arg0, arg1, arg2);
      if (checkForErrors) {
         GLSupport.checkAndPrintGLError(gl);
      }
   }

   public void glVertexAttrib4Nubv(int arg0, ByteBuffer arg1) {
      System.out.println("glVertexAttrib4Nubv(" + arg0 + "," + arg1 + ")");
      gl.glVertexAttrib4Nubv(arg0, arg1);
      if (checkForErrors) {
         GLSupport.checkAndPrintGLError(gl);
      }
   }

   public void glVertexAttrib4Nuiv(int arg0, int[] arg1, int arg2) {
      System.out.println(
         "glVertexAttrib4Nuiv(" + arg0 + "," + arg1 + "," + arg2 + ")");
      gl.glVertexAttrib4Nuiv(arg0, arg1, arg2);
      if (checkForErrors) {
         GLSupport.checkAndPrintGLError(gl);
      }
   }

   public void glVertexAttrib4Nuiv(int arg0, IntBuffer arg1) {
      System.out.println("glVertexAttrib4Nuiv(" + arg0 + "," + arg1 + ")");
      gl.glVertexAttrib4Nuiv(arg0, arg1);
      if (checkForErrors) {
         GLSupport.checkAndPrintGLError(gl);
      }
   }

   public void glVertexAttrib4Nusv(int arg0, short[] arg1, int arg2) {
      System.out.println(
         "glVertexAttrib4Nusv(" + arg0 + "," + arg1 + "," + arg2 + ")");
      gl.glVertexAttrib4Nusv(arg0, arg1, arg2);
      if (checkForErrors) {
         GLSupport.checkAndPrintGLError(gl);
      }
   }

   public void glVertexAttrib4Nusv(int arg0, ShortBuffer arg1) {
      System.out.println("glVertexAttrib4Nusv(" + arg0 + "," + arg1 + ")");
      gl.glVertexAttrib4Nusv(arg0, arg1);
      if (checkForErrors) {
         GLSupport.checkAndPrintGLError(gl);
      }
   }

   public void glVertexAttrib4bv(int arg0, byte[] arg1, int arg2) {
      System.out
      .println("glVertexAttrib4bv(" + arg0 + "," + arg1 + "," + arg2 + ")");
      gl.glVertexAttrib4bv(arg0, arg1, arg2);
      if (checkForErrors) {
         GLSupport.checkAndPrintGLError(gl);
      }
   }

   public void glVertexAttrib4bv(int arg0, ByteBuffer arg1) {
      System.out.println("glVertexAttrib4bv(" + arg0 + "," + arg1 + ")");
      gl.glVertexAttrib4bv(arg0, arg1);
      if (checkForErrors) {
         GLSupport.checkAndPrintGLError(gl);
      }
   }

   public void glVertexAttrib4d(
      int arg0, double arg1, double arg2, double arg3, double arg4) {
      System.out.println(
         "glVertexAttrib4d(" + arg0 + "," + arg1 + "," + arg2 + "," + arg3 + ","
            + arg4 + ")");
      gl.glVertexAttrib4d(arg0, arg1, arg2, arg3, arg4);
      if (checkForErrors) {
         GLSupport.checkAndPrintGLError(gl);
      }
   }

   public void glVertexAttrib4dv(int arg0, double[] arg1, int arg2) {
      System.out
      .println("glVertexAttrib4dv(" + arg0 + "," + arg1 + "," + arg2 + ")");
      gl.glVertexAttrib4dv(arg0, arg1, arg2);
      if (checkForErrors) {
         GLSupport.checkAndPrintGLError(gl);
      }
   }

   public void glVertexAttrib4dv(int arg0, DoubleBuffer arg1) {
      System.out.println("glVertexAttrib4dv(" + arg0 + "," + arg1 + ")");
      gl.glVertexAttrib4dv(arg0, arg1);
      if (checkForErrors) {
         GLSupport.checkAndPrintGLError(gl);
      }
   }

   public void glVertexAttrib4f(
      int arg0, float arg1, float arg2, float arg3, float arg4) {
      System.out.println(
         "glVertexAttrib4f(" + arg0 + "," + arg1 + "," + arg2 + "," + arg3 + ","
            + arg4 + ")");
      gl.glVertexAttrib4f(arg0, arg1, arg2, arg3, arg4);
      if (checkForErrors) {
         GLSupport.checkAndPrintGLError(gl);
      }
   }

   public void glVertexAttrib4fv(int arg0, float[] arg1, int arg2) {
      System.out
      .println("glVertexAttrib4fv(" + arg0 + "," + arg1 + "," + arg2 + ")");
      gl.glVertexAttrib4fv(arg0, arg1, arg2);
      if (checkForErrors) {
         GLSupport.checkAndPrintGLError(gl);
      }
   }

   public void glVertexAttrib4fv(int arg0, FloatBuffer arg1) {
      System.out.println("glVertexAttrib4fv(" + arg0 + "," + arg1 + ")");
      gl.glVertexAttrib4fv(arg0, arg1);
      if (checkForErrors) {
         GLSupport.checkAndPrintGLError(gl);
      }
   }

   public void glVertexAttrib4iv(int arg0, int[] arg1, int arg2) {
      System.out
      .println("glVertexAttrib4iv(" + arg0 + "," + arg1 + "," + arg2 + ")");
      gl.glVertexAttrib4iv(arg0, arg1, arg2);
      if (checkForErrors) {
         GLSupport.checkAndPrintGLError(gl);
      }
   }

   public void glVertexAttrib4iv(int arg0, IntBuffer arg1) {
      System.out.println("glVertexAttrib4iv(" + arg0 + "," + arg1 + ")");
      gl.glVertexAttrib4iv(arg0, arg1);
      if (checkForErrors) {
         GLSupport.checkAndPrintGLError(gl);
      }
   }

   public void glVertexAttrib4s(
      int arg0, short arg1, short arg2, short arg3, short arg4) {
      System.out.println(
         "glVertexAttrib4s(" + arg0 + "," + arg1 + "," + arg2 + "," + arg3 + ","
            + arg4 + ")");
      gl.glVertexAttrib4s(arg0, arg1, arg2, arg3, arg4);
      if (checkForErrors) {
         GLSupport.checkAndPrintGLError(gl);
      }
   }

   public void glVertexAttrib4sv(int arg0, short[] arg1, int arg2) {
      System.out
      .println("glVertexAttrib4sv(" + arg0 + "," + arg1 + "," + arg2 + ")");
      gl.glVertexAttrib4sv(arg0, arg1, arg2);
      if (checkForErrors) {
         GLSupport.checkAndPrintGLError(gl);
      }
   }

   public void glVertexAttrib4sv(int arg0, ShortBuffer arg1) {
      System.out.println("glVertexAttrib4sv(" + arg0 + "," + arg1 + ")");
      gl.glVertexAttrib4sv(arg0, arg1);
      if (checkForErrors) {
         GLSupport.checkAndPrintGLError(gl);
      }
   }

   public void glVertexAttrib4ubv(int arg0, byte[] arg1, int arg2) {
      System.out
      .println("glVertexAttrib4ubv(" + arg0 + "," + arg1 + "," + arg2 + ")");
      gl.glVertexAttrib4ubv(arg0, arg1, arg2);
      if (checkForErrors) {
         GLSupport.checkAndPrintGLError(gl);
      }
   }

   public void glVertexAttrib4ubv(int arg0, ByteBuffer arg1) {
      System.out.println("glVertexAttrib4ubv(" + arg0 + "," + arg1 + ")");
      gl.glVertexAttrib4ubv(arg0, arg1);
      if (checkForErrors) {
         GLSupport.checkAndPrintGLError(gl);
      }
   }

   public void glVertexAttrib4uiv(int arg0, int[] arg1, int arg2) {
      System.out
      .println("glVertexAttrib4uiv(" + arg0 + "," + arg1 + "," + arg2 + ")");
      gl.glVertexAttrib4uiv(arg0, arg1, arg2);
      if (checkForErrors) {
         GLSupport.checkAndPrintGLError(gl);
      }
   }

   public void glVertexAttrib4uiv(int arg0, IntBuffer arg1) {
      System.out.println("glVertexAttrib4uiv(" + arg0 + "," + arg1 + ")");
      gl.glVertexAttrib4uiv(arg0, arg1);
      if (checkForErrors) {
         GLSupport.checkAndPrintGLError(gl);
      }
   }

   public void glVertexAttrib4usv(int arg0, short[] arg1, int arg2) {
      System.out
      .println("glVertexAttrib4usv(" + arg0 + "," + arg1 + "," + arg2 + ")");
      gl.glVertexAttrib4usv(arg0, arg1, arg2);
      if (checkForErrors) {
         GLSupport.checkAndPrintGLError(gl);
      }
   }

   public void glVertexAttrib4usv(int arg0, ShortBuffer arg1) {
      System.out.println("glVertexAttrib4usv(" + arg0 + "," + arg1 + ")");
      gl.glVertexAttrib4usv(arg0, arg1);
      if (checkForErrors) {
         GLSupport.checkAndPrintGLError(gl);
      }
   }

   public void glVertexAttribDivisor(int arg0, int arg1) {
      System.out.println("glVertexAttribDivisor(" + arg0 + "," + arg1 + ")");
      gl.glVertexAttribDivisor(arg0, arg1);
      if (checkForErrors) {
         GLSupport.checkAndPrintGLError(gl);
      }
   }

   public void glVertexAttribFormatNV(
      int arg0, int arg1, int arg2, boolean arg3, int arg4) {
      System.out.println(
         "glVertexAttribFormatNV(" + arg0 + "," + arg1 + "," + arg2 + "," + arg3
         + "," + arg4 + ")");
      gl.glVertexAttribFormatNV(arg0, arg1, arg2, arg3, arg4);
      if (checkForErrors) {
         GLSupport.checkAndPrintGLError(gl);
      }
   }

   public void glVertexAttribI1i(int arg0, int arg1) {
      System.out.println("glVertexAttribI1i(" + arg0 + "," + arg1 + ")");
      gl.glVertexAttribI1i(arg0, arg1);
      if (checkForErrors) {
         GLSupport.checkAndPrintGLError(gl);
      }
   }

   public void glVertexAttribI1iv(int arg0, int[] arg1, int arg2) {
      System.out
      .println("glVertexAttribI1iv(" + arg0 + "," + arg1 + "," + arg2 + ")");
      gl.glVertexAttribI1iv(arg0, arg1, arg2);
      if (checkForErrors) {
         GLSupport.checkAndPrintGLError(gl);
      }
   }

   public void glVertexAttribI1iv(int arg0, IntBuffer arg1) {
      System.out.println("glVertexAttribI1iv(" + arg0 + "," + arg1 + ")");
      gl.glVertexAttribI1iv(arg0, arg1);
      if (checkForErrors) {
         GLSupport.checkAndPrintGLError(gl);
      }
   }

   public void glVertexAttribI1ui(int arg0, int arg1) {
      System.out.println("glVertexAttribI1ui(" + arg0 + "," + arg1 + ")");
      gl.glVertexAttribI1ui(arg0, arg1);
      if (checkForErrors) {
         GLSupport.checkAndPrintGLError(gl);
      }
   }

   public void glVertexAttribI1uiv(int arg0, int[] arg1, int arg2) {
      System.out.println(
         "glVertexAttribI1uiv(" + arg0 + "," + arg1 + "," + arg2 + ")");
      gl.glVertexAttribI1uiv(arg0, arg1, arg2);
      if (checkForErrors) {
         GLSupport.checkAndPrintGLError(gl);
      }
   }

   public void glVertexAttribI1uiv(int arg0, IntBuffer arg1) {
      System.out.println("glVertexAttribI1uiv(" + arg0 + "," + arg1 + ")");
      gl.glVertexAttribI1uiv(arg0, arg1);
      if (checkForErrors) {
         GLSupport.checkAndPrintGLError(gl);
      }
   }

   public void glVertexAttribI2i(int arg0, int arg1, int arg2) {
      System.out
      .println("glVertexAttribI2i(" + arg0 + "," + arg1 + "," + arg2 + ")");
      gl.glVertexAttribI2i(arg0, arg1, arg2);
      if (checkForErrors) {
         GLSupport.checkAndPrintGLError(gl);
      }
   }

   public void glVertexAttribI2iv(int arg0, int[] arg1, int arg2) {
      System.out
      .println("glVertexAttribI2iv(" + arg0 + "," + arg1 + "," + arg2 + ")");
      gl.glVertexAttribI2iv(arg0, arg1, arg2);
      if (checkForErrors) {
         GLSupport.checkAndPrintGLError(gl);
      }
   }

   public void glVertexAttribI2iv(int arg0, IntBuffer arg1) {
      System.out.println("glVertexAttribI2iv(" + arg0 + "," + arg1 + ")");
      gl.glVertexAttribI2iv(arg0, arg1);
      if (checkForErrors) {
         GLSupport.checkAndPrintGLError(gl);
      }
   }

   public void glVertexAttribI2ui(int arg0, int arg1, int arg2) {
      System.out
      .println("glVertexAttribI2ui(" + arg0 + "," + arg1 + "," + arg2 + ")");
      gl.glVertexAttribI2ui(arg0, arg1, arg2);
      if (checkForErrors) {
         GLSupport.checkAndPrintGLError(gl);
      }
   }

   public void glVertexAttribI2uiv(int arg0, int[] arg1, int arg2) {
      System.out.println(
         "glVertexAttribI2uiv(" + arg0 + "," + arg1 + "," + arg2 + ")");
      gl.glVertexAttribI2uiv(arg0, arg1, arg2);
      if (checkForErrors) {
         GLSupport.checkAndPrintGLError(gl);
      }
   }

   public void glVertexAttribI2uiv(int arg0, IntBuffer arg1) {
      System.out.println("glVertexAttribI2uiv(" + arg0 + "," + arg1 + ")");
      gl.glVertexAttribI2uiv(arg0, arg1);
      if (checkForErrors) {
         GLSupport.checkAndPrintGLError(gl);
      }
   }

   public void glVertexAttribI3i(int arg0, int arg1, int arg2, int arg3) {
      System.out.println(
         "glVertexAttribI3i(" + arg0 + "," + arg1 + "," + arg2 + "," + arg3
         + ")");
      gl.glVertexAttribI3i(arg0, arg1, arg2, arg3);
      if (checkForErrors) {
         GLSupport.checkAndPrintGLError(gl);
      }
   }

   public void glVertexAttribI3iv(int arg0, int[] arg1, int arg2) {
      System.out
      .println("glVertexAttribI3iv(" + arg0 + "," + arg1 + "," + arg2 + ")");
      gl.glVertexAttribI3iv(arg0, arg1, arg2);
      if (checkForErrors) {
         GLSupport.checkAndPrintGLError(gl);
      }
   }

   public void glVertexAttribI3iv(int arg0, IntBuffer arg1) {
      System.out.println("glVertexAttribI3iv(" + arg0 + "," + arg1 + ")");
      gl.glVertexAttribI3iv(arg0, arg1);
      if (checkForErrors) {
         GLSupport.checkAndPrintGLError(gl);
      }
   }

   public void glVertexAttribI3ui(int arg0, int arg1, int arg2, int arg3) {
      System.out.println(
         "glVertexAttribI3ui(" + arg0 + "," + arg1 + "," + arg2 + "," + arg3
         + ")");
      gl.glVertexAttribI3ui(arg0, arg1, arg2, arg3);
      if (checkForErrors) {
         GLSupport.checkAndPrintGLError(gl);
      }
   }

   public void glVertexAttribI3uiv(int arg0, int[] arg1, int arg2) {
      System.out.println(
         "glVertexAttribI3uiv(" + arg0 + "," + arg1 + "," + arg2 + ")");
      gl.glVertexAttribI3uiv(arg0, arg1, arg2);
      if (checkForErrors) {
         GLSupport.checkAndPrintGLError(gl);
      }
   }

   public void glVertexAttribI3uiv(int arg0, IntBuffer arg1) {
      System.out.println("glVertexAttribI3uiv(" + arg0 + "," + arg1 + ")");
      gl.glVertexAttribI3uiv(arg0, arg1);
      if (checkForErrors) {
         GLSupport.checkAndPrintGLError(gl);
      }
   }

   public void glVertexAttribI4bv(int arg0, byte[] arg1, int arg2) {
      System.out
      .println("glVertexAttribI4bv(" + arg0 + "," + arg1 + "," + arg2 + ")");
      gl.glVertexAttribI4bv(arg0, arg1, arg2);
      if (checkForErrors) {
         GLSupport.checkAndPrintGLError(gl);
      }
   }

   public void glVertexAttribI4bv(int arg0, ByteBuffer arg1) {
      System.out.println("glVertexAttribI4bv(" + arg0 + "," + arg1 + ")");
      gl.glVertexAttribI4bv(arg0, arg1);
      if (checkForErrors) {
         GLSupport.checkAndPrintGLError(gl);
      }
   }

   public void glVertexAttribI4i(
      int arg0, int arg1, int arg2, int arg3, int arg4) {
      System.out.println(
         "glVertexAttribI4i(" + arg0 + "," + arg1 + "," + arg2 + "," + arg3
         + "," + arg4 + ")");
      gl.glVertexAttribI4i(arg0, arg1, arg2, arg3, arg4);
      if (checkForErrors) {
         GLSupport.checkAndPrintGLError(gl);
      }
   }

   public void glVertexAttribI4iv(int arg0, int[] arg1, int arg2) {
      System.out
      .println("glVertexAttribI4iv(" + arg0 + "," + arg1 + "," + arg2 + ")");
      gl.glVertexAttribI4iv(arg0, arg1, arg2);
      if (checkForErrors) {
         GLSupport.checkAndPrintGLError(gl);
      }
   }

   public void glVertexAttribI4iv(int arg0, IntBuffer arg1) {
      System.out.println("glVertexAttribI4iv(" + arg0 + "," + arg1 + ")");
      gl.glVertexAttribI4iv(arg0, arg1);
      if (checkForErrors) {
         GLSupport.checkAndPrintGLError(gl);
      }
   }

   public void glVertexAttribI4sv(int arg0, short[] arg1, int arg2) {
      System.out
      .println("glVertexAttribI4sv(" + arg0 + "," + arg1 + "," + arg2 + ")");
      gl.glVertexAttribI4sv(arg0, arg1, arg2);
      if (checkForErrors) {
         GLSupport.checkAndPrintGLError(gl);
      }
   }

   public void glVertexAttribI4sv(int arg0, ShortBuffer arg1) {
      System.out.println("glVertexAttribI4sv(" + arg0 + "," + arg1 + ")");
      gl.glVertexAttribI4sv(arg0, arg1);
      if (checkForErrors) {
         GLSupport.checkAndPrintGLError(gl);
      }
   }

   public void glVertexAttribI4ubv(int arg0, byte[] arg1, int arg2) {
      System.out.println(
         "glVertexAttribI4ubv(" + arg0 + "," + arg1 + "," + arg2 + ")");
      gl.glVertexAttribI4ubv(arg0, arg1, arg2);
      if (checkForErrors) {
         GLSupport.checkAndPrintGLError(gl);
      }
   }

   public void glVertexAttribI4ubv(int arg0, ByteBuffer arg1) {
      System.out.println("glVertexAttribI4ubv(" + arg0 + "," + arg1 + ")");
      gl.glVertexAttribI4ubv(arg0, arg1);
      if (checkForErrors) {
         GLSupport.checkAndPrintGLError(gl);
      }
   }

   public void glVertexAttribI4ui(
      int arg0, int arg1, int arg2, int arg3, int arg4) {
      System.out.println(
         "glVertexAttribI4ui(" + arg0 + "," + arg1 + "," + arg2 + "," + arg3
         + "," + arg4 + ")");
      gl.glVertexAttribI4ui(arg0, arg1, arg2, arg3, arg4);
      if (checkForErrors) {
         GLSupport.checkAndPrintGLError(gl);
      }
   }

   public void glVertexAttribI4uiv(int arg0, int[] arg1, int arg2) {
      System.out.println(
         "glVertexAttribI4uiv(" + arg0 + "," + arg1 + "," + arg2 + ")");
      gl.glVertexAttribI4uiv(arg0, arg1, arg2);
      if (checkForErrors) {
         GLSupport.checkAndPrintGLError(gl);
      }
   }

   public void glVertexAttribI4uiv(int arg0, IntBuffer arg1) {
      System.out.println("glVertexAttribI4uiv(" + arg0 + "," + arg1 + ")");
      gl.glVertexAttribI4uiv(arg0, arg1);
      if (checkForErrors) {
         GLSupport.checkAndPrintGLError(gl);
      }
   }

   public void glVertexAttribI4usv(int arg0, short[] arg1, int arg2) {
      System.out.println(
         "glVertexAttribI4usv(" + arg0 + "," + arg1 + "," + arg2 + ")");
      gl.glVertexAttribI4usv(arg0, arg1, arg2);
      if (checkForErrors) {
         GLSupport.checkAndPrintGLError(gl);
      }
   }

   public void glVertexAttribI4usv(int arg0, ShortBuffer arg1) {
      System.out.println("glVertexAttribI4usv(" + arg0 + "," + arg1 + ")");
      gl.glVertexAttribI4usv(arg0, arg1);
      if (checkForErrors) {
         GLSupport.checkAndPrintGLError(gl);
      }
   }

   public void glVertexAttribIFormatNV(int arg0, int arg1, int arg2, int arg3) {
      System.out.println(
         "glVertexAttribIFormatNV(" + arg0 + "," + arg1 + "," + arg2 + ","
            + arg3 + ")");
      gl.glVertexAttribIFormatNV(arg0, arg1, arg2, arg3);
      if (checkForErrors) {
         GLSupport.checkAndPrintGLError(gl);
      }
   }

   public void glVertexAttribIPointer(
      int arg0, int arg1, int arg2, int arg3, long arg4) {
      System.out.println(
         "glVertexAttribIPointer(" + arg0 + "," + arg1 + "," + arg2 + "," + arg3
         + "," + arg4 + ")");
      gl.glVertexAttribIPointer(arg0, arg1, arg2, arg3, arg4);
      if (checkForErrors) {
         GLSupport.checkAndPrintGLError(gl);
      }
   }

   public void glVertexAttribP1ui(int arg0, int arg1, boolean arg2, int arg3) {
      System.out.println(
         "glVertexAttribP1ui(" + arg0 + "," + arg1 + "," + arg2 + "," + arg3
         + ")");
      gl.glVertexAttribP1ui(arg0, arg1, arg2, arg3);
      if (checkForErrors) {
         GLSupport.checkAndPrintGLError(gl);
      }
   }

   public void glVertexAttribP1uiv(
      int arg0, int arg1, boolean arg2, int[] arg3, int arg4) {
      System.out.println(
         "glVertexAttribP1uiv(" + arg0 + "," + arg1 + "," + arg2 + "," + arg3
         + "," + arg4 + ")");
      gl.glVertexAttribP1uiv(arg0, arg1, arg2, arg3, arg4);
      if (checkForErrors) {
         GLSupport.checkAndPrintGLError(gl);
      }
   }

   public void glVertexAttribP1uiv(
      int arg0, int arg1, boolean arg2, IntBuffer arg3) {
      System.out.println(
         "glVertexAttribP1uiv(" + arg0 + "," + arg1 + "," + arg2 + "," + arg3
         + ")");
      gl.glVertexAttribP1uiv(arg0, arg1, arg2, arg3);
      if (checkForErrors) {
         GLSupport.checkAndPrintGLError(gl);
      }
   }

   public void glVertexAttribP2ui(int arg0, int arg1, boolean arg2, int arg3) {
      System.out.println(
         "glVertexAttribP2ui(" + arg0 + "," + arg1 + "," + arg2 + "," + arg3
         + ")");
      gl.glVertexAttribP2ui(arg0, arg1, arg2, arg3);
      if (checkForErrors) {
         GLSupport.checkAndPrintGLError(gl);
      }
   }

   public void glVertexAttribP2uiv(
      int arg0, int arg1, boolean arg2, int[] arg3, int arg4) {
      System.out.println(
         "glVertexAttribP2uiv(" + arg0 + "," + arg1 + "," + arg2 + "," + arg3
         + "," + arg4 + ")");
      gl.glVertexAttribP2uiv(arg0, arg1, arg2, arg3, arg4);
      if (checkForErrors) {
         GLSupport.checkAndPrintGLError(gl);
      }
   }

   public void glVertexAttribP2uiv(
      int arg0, int arg1, boolean arg2, IntBuffer arg3) {
      System.out.println(
         "glVertexAttribP2uiv(" + arg0 + "," + arg1 + "," + arg2 + "," + arg3
         + ")");
      gl.glVertexAttribP2uiv(arg0, arg1, arg2, arg3);
      if (checkForErrors) {
         GLSupport.checkAndPrintGLError(gl);
      }
   }

   public void glVertexAttribP3ui(int arg0, int arg1, boolean arg2, int arg3) {
      System.out.println(
         "glVertexAttribP3ui(" + arg0 + "," + arg1 + "," + arg2 + "," + arg3
         + ")");
      gl.glVertexAttribP3ui(arg0, arg1, arg2, arg3);
      if (checkForErrors) {
         GLSupport.checkAndPrintGLError(gl);
      }
   }

   public void glVertexAttribP3uiv(
      int arg0, int arg1, boolean arg2, int[] arg3, int arg4) {
      System.out.println(
         "glVertexAttribP3uiv(" + arg0 + "," + arg1 + "," + arg2 + "," + arg3
         + "," + arg4 + ")");
      gl.glVertexAttribP3uiv(arg0, arg1, arg2, arg3, arg4);
      if (checkForErrors) {
         GLSupport.checkAndPrintGLError(gl);
      }
   }

   public void glVertexAttribP3uiv(
      int arg0, int arg1, boolean arg2, IntBuffer arg3) {
      System.out.println(
         "glVertexAttribP3uiv(" + arg0 + "," + arg1 + "," + arg2 + "," + arg3
         + ")");
      gl.glVertexAttribP3uiv(arg0, arg1, arg2, arg3);
      if (checkForErrors) {
         GLSupport.checkAndPrintGLError(gl);
      }
   }

   public void glVertexAttribP4ui(int arg0, int arg1, boolean arg2, int arg3) {
      System.out.println(
         "glVertexAttribP4ui(" + arg0 + "," + arg1 + "," + arg2 + "," + arg3
         + ")");
      gl.glVertexAttribP4ui(arg0, arg1, arg2, arg3);
      if (checkForErrors) {
         GLSupport.checkAndPrintGLError(gl);
      }
   }

   public void glVertexAttribP4uiv(
      int arg0, int arg1, boolean arg2, int[] arg3, int arg4) {
      System.out.println(
         "glVertexAttribP4uiv(" + arg0 + "," + arg1 + "," + arg2 + "," + arg3
         + "," + arg4 + ")");
      gl.glVertexAttribP4uiv(arg0, arg1, arg2, arg3, arg4);
      if (checkForErrors) {
         GLSupport.checkAndPrintGLError(gl);
      }
   }

   public void glVertexAttribP4uiv(
      int arg0, int arg1, boolean arg2, IntBuffer arg3) {
      System.out.println(
         "glVertexAttribP4uiv(" + arg0 + "," + arg1 + "," + arg2 + "," + arg3
         + ")");
      gl.glVertexAttribP4uiv(arg0, arg1, arg2, arg3);
      if (checkForErrors) {
         GLSupport.checkAndPrintGLError(gl);
      }
   }

   public void glVertexAttribPointer(GLArrayData arg0) {
      System.out.println("glVertexAttribPointer(" + arg0 + ")");
      gl.glVertexAttribPointer(arg0);
      if (checkForErrors) {
         GLSupport.checkAndPrintGLError(gl);
      }
   }

   public void glVertexAttribPointer(
      int arg0, int arg1, int arg2, boolean arg3, int arg4, long arg5) {
      System.out.println(
         "glVertexAttribPointer(" + arg0 + "," + arg1 + "," + arg2 + "," + arg3
         + "," + arg4 + "," + arg5 + ")");
      gl.glVertexAttribPointer(arg0, arg1, arg2, arg3, arg4, arg5);
      if (checkForErrors) {
         GLSupport.checkAndPrintGLError(gl);
      }
   }

   public void glVertexFormatNV(int arg0, int arg1, int arg2) {
      System.out
      .println("glVertexFormatNV(" + arg0 + "," + arg1 + "," + arg2 + ")");
      gl.glVertexFormatNV(arg0, arg1, arg2);
      if (checkForErrors) {
         GLSupport.checkAndPrintGLError(gl);
      }
   }

   public void glVertexP2ui(int arg0, int arg1) {
      // XXX not implemented
   }

   public void glVertexP2uiv(int arg0, int[] arg1, int arg2) {
      // XXX not implemented
   }

   public void glVertexP2uiv(int arg0, IntBuffer arg1) {
      // XXX not implemented
   }

   public void glVertexP3ui(int arg0, int arg1) {
      // XXX not implemented
   }

   public void glVertexP3uiv(int arg0, int[] arg1, int arg2) {
      // XXX not implemented
   }

   public void glVertexP3uiv(int arg0, IntBuffer arg1) {
      // XXX not implemented
   }

   public void glVertexP4ui(int arg0, int arg1) {
      // XXX not implemented
   }

   public void glVertexP4uiv(int arg0, int[] arg1, int arg2) {
      // XXX not implemented
   }

   public void glVertexP4uiv(int arg0, IntBuffer arg1) {
      // XXX not implemented
   }

   public void glViewport(int arg0, int arg1, int arg2, int arg3) {
      // XXX not implemented
   }

   public void glWaitSync(long arg0, int arg1, long arg2) {
      System.out.println("glWaitSync(" + arg0 + "," + arg1 + "," + arg2 + ")");
      gl.glWaitSync(arg0, arg1, arg2);
      if (checkForErrors) {
         GLSupport.checkAndPrintGLError(gl);
      }
   }

   public boolean isGL() {
      boolean out = gl.isGL();
      if (checkForErrors) {
         GLSupport.checkAndPrintGLError(gl);
      }
      return out;
   }

   public boolean isGL4bc() {
      boolean out = gl.isGL4bc();
      if (checkForErrors) {
         GLSupport.checkAndPrintGLError(gl);
      }
      return out;
   }

   public boolean isGL4() {
      boolean out = gl.isGL4();
      if (checkForErrors) {
         GLSupport.checkAndPrintGLError(gl);
      }
      return out;
   }

   public boolean isGL3bc() {
      boolean out = gl.isGL3bc();
      if (checkForErrors) {
         GLSupport.checkAndPrintGLError(gl);
      }
      return out;
   }

   public boolean isGL3() {
      boolean out = gl.isGL3();
      if (checkForErrors) {
         GLSupport.checkAndPrintGLError(gl);
      }
      return out;
   }

   public boolean isGL2() {
      boolean out = gl.isGL2();
      if (checkForErrors) {
         GLSupport.checkAndPrintGLError(gl);
      }
      return out;
   }

   public boolean isGLES1() {
      boolean out = gl.isGLES1();
      if (checkForErrors) {
         GLSupport.checkAndPrintGLError(gl);
      }
      return out;
   }

   public boolean isGLES2() {
      boolean out = gl.isGLES2();
      if (checkForErrors) {
         GLSupport.checkAndPrintGLError(gl);
      }
      return out;
   }

   public boolean isGLES3() {
      boolean out = gl.isGLES3();
      if (checkForErrors) {
         GLSupport.checkAndPrintGLError(gl);
      }
      return out;
   }

   public boolean isGLES() {
      boolean out = gl.isGLES();
      if (checkForErrors) {
         GLSupport.checkAndPrintGLError(gl);
      }
      return out;
   }

   public boolean isGL2ES1() {
      boolean out = gl.isGL2ES1();
      if (checkForErrors) {
         GLSupport.checkAndPrintGLError(gl);
      }
      return out;
   }

   public boolean isGL2ES2() {
      boolean out = gl.isGL2ES2();
      if (checkForErrors) {
         GLSupport.checkAndPrintGLError(gl);
      }
      return out;
   }

   public boolean isGL2ES3() {
      boolean out = gl.isGL2ES3();
      if (checkForErrors) {
         GLSupport.checkAndPrintGLError(gl);
      }
      return out;
   }

   public boolean isGL3ES3() {
      boolean out = gl.isGL3ES3();
      if (checkForErrors) {
         GLSupport.checkAndPrintGLError(gl);
      }
      return out;
   }

   public boolean isGL4ES3() {
      boolean out = gl.isGL4ES3();
      if (checkForErrors) {
         GLSupport.checkAndPrintGLError(gl);
      }
      return out;
   }

   public boolean isGL2GL3() {
      boolean out = gl.isGL2GL3();
      if (checkForErrors) {
         GLSupport.checkAndPrintGLError(gl);
      }
      return out;
   }

   public boolean isGL4core() {
      boolean out = gl.isGL4core();
      if (checkForErrors) {
         GLSupport.checkAndPrintGLError(gl);
      }
      return out;
   }

   public boolean isGL3core() {
      boolean out = gl.isGL3core();
      if (checkForErrors) {
         GLSupport.checkAndPrintGLError(gl);
      }
      return out;
   }

   public boolean isGLcore() {
      boolean out = gl.isGLcore();
      if (checkForErrors) {
         GLSupport.checkAndPrintGLError(gl);
      }
      return out;
   }

   public boolean isGLES2Compatible() {
      boolean out = gl.isGLES2Compatible();
      if (checkForErrors) {
         GLSupport.checkAndPrintGLError(gl);
      }
      return out;
   }

   public boolean isGLES3Compatible() {
      boolean out = gl.isGLES3Compatible();
      if (checkForErrors) {
         GLSupport.checkAndPrintGLError(gl);
      }
      return out;
   }

   public boolean hasGLSL() {
      boolean out = gl.hasGLSL();
      if (checkForErrors) {
         GLSupport.checkAndPrintGLError(gl);
      }
      return out;
   }

   public boolean isFunctionAvailable(String glFunctionName) {
      boolean out = gl.isFunctionAvailable(glFunctionName);
      if (checkForErrors) {
         GLSupport.checkAndPrintGLError(gl);
      }
      return out;
   }

   public boolean isExtensionAvailable(String glExtensionName) {
      boolean out = gl.isExtensionAvailable(glExtensionName);
      if (checkForErrors) {
         GLSupport.checkAndPrintGLError(gl);
      }
      return out;
   }

   public boolean hasBasicFBOSupport() {
      boolean out = gl.hasBasicFBOSupport();
      if (checkForErrors) {
         GLSupport.checkAndPrintGLError(gl);
      }
      return out;
   }

   public boolean hasFullFBOSupport() {
      boolean out = gl.hasFullFBOSupport();
      if (checkForErrors) {
         GLSupport.checkAndPrintGLError(gl);
      }
      return out;
   }

   public boolean isNPOTTextureAvailable() {
      boolean out = gl.isNPOTTextureAvailable();
      if (checkForErrors) {
         GLSupport.checkAndPrintGLError(gl);
      }
      return out;
   }

   public boolean isPBOPackBound() {
      boolean out = gl.isPBOPackBound();
      if (checkForErrors) {
         GLSupport.checkAndPrintGLError(gl);
      }
      return out;
   }

   public boolean isPBOUnpackBound() {
      boolean out = gl.isPBOUnpackBound();
      if (checkForErrors) {
         GLSupport.checkAndPrintGLError(gl);
      }
      return out;
   }

   public boolean isTextureFormatBGRA8888Available() {
      boolean out = gl.isTextureFormatBGRA8888Available();
      if (checkForErrors) {
         GLSupport.checkAndPrintGLError(gl);
      }
      return out;
   }

   public void setSwapInterval(int interval) {
      gl.setSwapInterval(interval);
      if (checkForErrors) {
         GLSupport.checkAndPrintGLError(gl);
      }
   }

   public GLBufferStorage mapBuffer(int target, int access) throws GLException {
      GLBufferStorage out = gl.mapBuffer(target, access);
      if (checkForErrors) {
         GLSupport.checkAndPrintGLError(gl);
      }
      return out;
   }

   public GLBufferStorage mapBufferRange(
      int target, long offset, long length, int access) throws GLException {
      GLBufferStorage out = gl.mapBufferRange(target, offset, length, access);
      if (checkForErrors) {
         GLSupport.checkAndPrintGLError(gl);
      }
      return out;
   }

   public boolean isVBOArrayBound() {
      boolean out = gl.isVBOArrayBound();
      if (checkForErrors) {
         GLSupport.checkAndPrintGLError(gl);
      }
      return out;
   }

   public boolean isVBOElementArrayBound() {
      boolean out = gl.isVBOElementArrayBound();
      if (checkForErrors) {
         GLSupport.checkAndPrintGLError(gl);
      }
      return out;
   }

   public boolean glIsPBOPackBound() {
      return false;
   }

   public boolean glIsPBOUnpackBound() {
      return false;
   }

   public int glGetBoundBuffer(int target) {
      return 0;
   }

   public long glGetBufferSize(int bufferName) {
      return 0;
   }

   public boolean glIsVBOArrayBound() {
      return false;
   }

   public boolean glIsVBOElementArrayBound() {
      return false;
   }

   public void glActiveShaderProgram(int arg0, int arg1) {
      // XXX not implemented gl.glActiveShaderProgram(arg0, arg1);
   }

   public void glApplyFramebufferAttachmentCMAAINTEL() {
      // XXX not implemented gl.glApplyFramebufferAttachmentCMAAINTEL();
   }

   public void glBeginQueryIndexed(int arg0, int arg1, int arg2) {
      // XXX not implemented gl.glBeginQueryIndexed(arg0, arg1, arg2);
   }

   public void glBindImageTexture(
      int arg0, int arg1, int arg2, boolean arg3, int arg4, int arg5,
      int arg6) {
      // XXX not implemented gl.glBindImageTexture(arg0, arg1, arg2, arg3, arg4, arg5, arg6);
   }

   public void glBindProgramPipeline(int arg0) {
      // XXX not implemented gl.glBindProgramPipeline(arg0);
   }

   public void glBindTransformFeedback(int arg0, int arg1) {
      // XXX not implemented gl.glBindTransformFeedback(arg0, arg1);
   }

   public void glBindVertexBuffer(int arg0, int arg1, long arg2, int arg3) {
      // XXX not implemented gl.glBindVertexBuffer(arg0, arg1, arg2, arg3);
   }

   public void glBlendBarrier() {
      // XXX not implemented gl.glBlendBarrier();
   }

   public void glBlendEquationSeparatei(int arg0, int arg1, int arg2) {
      // XXX not implemented gl.glBlendEquationSeparatei(arg0, arg1, arg2);
   }

   public void glBlendEquationi(int arg0, int arg1) {
      // XXX not implemented gl.glBlendEquationi(arg0, arg1);
   }

   public void glBlendFuncSeparatei(
      int arg0, int arg1, int arg2, int arg3, int arg4) {
      // XXX not implemented gl.glBlendFuncSeparatei(arg0, arg1, arg2, arg3, arg4);
   }

   public void glBlendFunci(int arg0, int arg1, int arg2) {
      // XXX not implemented gl.glBlendFunci(arg0, arg1, arg2);
   }

   public void glBufferPageCommitmentARB(
      int arg0, long arg1, long arg2, boolean arg3) {
      // XXX not implemented gl.glBufferPageCommitmentARB(arg0, arg1, arg2, arg3);
   }

   public void glClearBufferData(
      int arg0, int arg1, int arg2, int arg3, Buffer arg4) {
      // XXX not implemented gl.glClearBufferData(arg0, arg1, arg2, arg3, arg4);
   }

   public void glClearBufferSubData(
      int arg0, int arg1, long arg2, long arg3, int arg4, int arg5,
      Buffer arg6) {
      // XXX not implemented gl.glClearBufferSubData(arg0, arg1, arg2, arg3, arg4, arg5, arg6);
   }

   public void glCopyImageSubData(
      int arg0, int arg1, int arg2, int arg3, int arg4, int arg5, int arg6,
      int arg7, int arg8, int arg9, int arg10, int arg11, int arg12, int arg13,
      int arg14) {
      // XXX not implemented  gl.glCopyImageSubData(
      // XXX not implemented       arg0, arg1, arg2, arg3, arg4, arg5, arg6, arg7, arg8, arg9, arg10,
      // XXX not implemented       arg11, arg12, arg13, arg14);
   }

   public int glCreateShaderProgramv(int arg0, int arg1, String[] arg2) {
      // XXX not implemented  return gl.glCreateShaderProgramv(arg0, arg1, arg2);
      return -1;
   }

   public void glDeleteProgramPipelines(int arg0, int[] arg1, int arg2) {
      // XXX not implemented gl.glDeleteProgramPipelines(arg0, arg1, arg2);
   }

   public void glDeleteProgramPipelines(int arg0, IntBuffer arg1) {
      // XXX not implemented gl.glDeleteProgramPipelines(arg0, arg1);
   }

   public void glDeleteTransformFeedbacks(int arg0, int[] arg1, int arg2) {
      // XXX not implemented gl.glDeleteTransformFeedbacks(arg0, arg1, arg2);
   }

   public void glDeleteTransformFeedbacks(int arg0, IntBuffer arg1) {
      // XXX not implemented  gl.glDeleteTransformFeedbacks(arg0, arg1);
   }

   public void glDepthRangeArrayv(int arg0, int arg1, double[] arg2, int arg3) {
      // XXX not implemented    gl.glDepthRangeArrayv(arg0, arg1, arg2, arg3);
   }

   public void glDepthRangeArrayv(int arg0, int arg1, DoubleBuffer arg2) {
      // XXX not implemented    gl.glDepthRangeArrayv(arg0, arg1, arg2);
   }

   public void glDepthRangeIndexed(int arg0, double arg1, double arg2) {
      // XXX not implemented    gl.glDepthRangeIndexed(arg0, arg1, arg2);
   }

   public void glDispatchCompute(int arg0, int arg1, int arg2) {
      // XXX not implemented   gl.glDispatchCompute(arg0, arg1, arg2);
   }

   public void glDispatchComputeIndirect(long arg0) {
      // XXX not implemented  gl.glDispatchComputeIndirect(arg0);
   }

   public void glDrawArraysIndirect(int arg0, Buffer arg1) {
      // XXX not implemented   gl.glDrawArraysIndirect(arg0, arg1);
   }

   public void glDrawArraysIndirect(int arg0, long arg1) {
      // XXX not implemented  gl.glDrawArraysIndirect(arg0, arg1);
   }

   public void glDrawArraysInstancedBaseInstance(
      int arg0, int arg1, int arg2, int arg3, int arg4) {
      // XXX not implemented   gl.glDrawArraysInstancedBaseInstance(arg0, arg1, arg2, arg3, arg4);
   }

   public void glDrawElementsBaseVertex(
      int arg0, int arg1, int arg2, Buffer arg3, int arg4) {
      // XXX not implemented    gl.glDrawElementsBaseVertex(arg0, arg1, arg2, arg3, arg4);
   }

   public void glDrawElementsIndirect(int arg0, int arg1, Buffer arg2) {
      // XXX not implemented    gl.glDrawElementsIndirect(arg0, arg1, arg2);
   }

   public void glDrawElementsIndirect(int arg0, int arg1, long arg2) {
      // XXX not implemented    gl.glDrawElementsIndirect(arg0, arg1, arg2);
   }

   public void glDrawElementsInstancedBaseInstance(
      int arg0, int arg1, int arg2, long arg3, int arg4, int arg5) {
      // XXX not implemented   gl.glDrawElementsInstancedBaseInstance(
      // XXX not implemented       arg0, arg1, arg2, arg3, arg4, arg5);
   }

   public void glDrawElementsInstancedBaseVertex(
      int arg0, int arg1, int arg2, Buffer arg3, int arg4, int arg5) {
      // XXX not implemented     gl.glDrawElementsInstancedBaseVertex(arg0, arg1, arg2, arg3, arg4, arg5);
   }

   public void glDrawElementsInstancedBaseVertexBaseInstance(
      int arg0, int arg1, int arg2, long arg3, int arg4, int arg5, int arg6) {
      // XXX not implemented      gl.glDrawElementsInstancedBaseVertexBaseInstance(
      // XXX not implemented         arg0, arg1, arg2, arg3, arg4, arg5, arg6);
   }

   public void glDrawRangeElementsBaseVertex(
      int arg0, int arg1, int arg2, int arg3, int arg4, Buffer arg5, int arg6) {
      // XXX not implemented  // XXX not implemented  gl.glDrawRangeElementsBaseVertex(
      // XXX not implemented          arg0, arg1, arg2, arg3, arg4, arg5, arg6);
   }

   public void glDrawTransformFeedback(int arg0, int arg1) {
      // XXX not implemented  gl.glDrawTransformFeedback(arg0, arg1);
   }

   public void glDrawTransformFeedbackInstanced(int arg0, int arg1, int arg2) {
      // XXX not implemented  gl.glDrawTransformFeedbackInstanced(arg0, arg1, arg2);
   }

   public void glDrawTransformFeedbackStream(int arg0, int arg1, int arg2) {
      // XXX not implemented  gl.glDrawTransformFeedbackStream(arg0, arg1, arg2);
   }

   public void glDrawTransformFeedbackStreamInstanced(
      int arg0, int arg1, int arg2, int arg3) {
      // XXX not implemented  gl.glDrawTransformFeedbackStreamInstanced(arg0, arg1, arg2, arg3);
   }

   public void glEndQueryIndexed(int arg0, int arg1) {
      // XXX not implemented  gl.glEndQueryIndexed(arg0, arg1);
   }

   public void glFramebufferParameteri(int arg0, int arg1, int arg2) {
      // XXX not implemented  gl.glFramebufferParameteri(arg0, arg1, arg2);
   }

   public void glFramebufferTextureEXT(int arg0, int arg1, int arg2, int arg3) {
      // XXX not implemented  gl.glFramebufferTextureEXT(arg0, arg1, arg2, arg3);
   }

   public void glGenProgramPipelines(int arg0, int[] arg1, int arg2) {
      // XXX not implemented  gl.glGenProgramPipelines(arg0, arg1, arg2);
   }

   public void glGenProgramPipelines(int arg0, IntBuffer arg1) {
      // XXX not implemented  gl.glGenProgramPipelines(arg0, arg1);
   }

   public void glGenTransformFeedbacks(int arg0, int[] arg1, int arg2) {
      // XXX not implemented  gl.glGenTransformFeedbacks(arg0, arg1, arg2);
   }

   public void glGenTransformFeedbacks(int arg0, IntBuffer arg1) {
      // XXX not implemented  gl.glGenTransformFeedbacks(arg0, arg1);
   }

   public void glGetActiveAtomicCounterBufferiv(
      int arg0, int arg1, int arg2, int[] arg3, int arg4) {
      // XXX not implemented  gl.glGetActiveAtomicCounterBufferiv(arg0, arg1, arg2, arg3, arg4);
   }

   public void glGetActiveAtomicCounterBufferiv(
      int arg0, int arg1, int arg2, IntBuffer arg3) {
      // XXX not implemented  gl.glGetActiveAtomicCounterBufferiv(arg0, arg1, arg2, arg3);
   }

   public void glGetActiveSubroutineName(
      int arg0, int arg1, int arg2, int arg3, int[] arg4, int arg5, byte[] arg6,
      int arg7) {
      // XXX not implemented  gl.glGetActiveSubroutineName(
      // XXX not implemented          arg0, arg1, arg2, arg3, arg4, arg5, arg6, arg7);
   }

   public void glGetActiveSubroutineName(
      int arg0, int arg1, int arg2, int arg3, IntBuffer arg4, ByteBuffer arg5) {
      // XXX not implemented  gl.glGetActiveSubroutineName(arg0, arg1, arg2, arg3, arg4, arg5);
   }

   public void glGetActiveSubroutineUniformName(
      int arg0, int arg1, int arg2, int arg3, int[] arg4, int arg5, byte[] arg6,
      int arg7) {
      // XXX not implemented  gl.glGetActiveSubroutineUniformName(
      // XXX not implemented          arg0, arg1, arg2, arg3, arg4, arg5, arg6, arg7);
   }

   public void glGetActiveSubroutineUniformName(
      int arg0, int arg1, int arg2, int arg3, IntBuffer arg4, ByteBuffer arg5) {
      // XXX not implemented  gl.glGetActiveSubroutineUniformName(arg0, arg1, arg2, arg3, arg4, arg5);
   }

   public void glGetActiveSubroutineUniformiv(
      int arg0, int arg1, int arg2, int arg3, int[] arg4, int arg5) {
      // XXX not implemented  gl.glGetActiveSubroutineUniformiv(arg0, arg1, arg2, arg3, arg4, arg5);
   }

   public void glGetActiveSubroutineUniformiv(
      int arg0, int arg1, int arg2, int arg3, IntBuffer arg4) {
      // XXX not implemented  gl.glGetActiveSubroutineUniformiv(arg0, arg1, arg2, arg3, arg4);
   }

   public void glGetDoublei_v(int arg0, int arg1, double[] arg2, int arg3) {
      // XXX not implemented  gl.glGetDoublei_v(arg0, arg1, arg2, arg3);
   }

   public void glGetDoublei_v(int arg0, int arg1, DoubleBuffer arg2) {
      // XXX not implemented  gl.glGetDoublei_v(arg0, arg1, arg2);
   }

   public void glGetFloati_v(int arg0, int arg1, float[] arg2, int arg3) {
      // XXX not implemented  gl.glGetFloati_v(arg0, arg1, arg2, arg3);
   }

   public void glGetFloati_v(int arg0, int arg1, FloatBuffer arg2) {
      // XXX not implemented  gl.glGetFloati_v(arg0, arg1, arg2);
   }

   public void glGetFramebufferParameteriv(
      int arg0, int arg1, int[] arg2, int arg3) {
      // XXX not implemented  gl.glGetFramebufferParameteriv(arg0, arg1, arg2, arg3);
   }

   public void glGetFramebufferParameteriv(int arg0, int arg1, IntBuffer arg2) {
      // XXX not implemented  gl.glGetFramebufferParameteriv(arg0, arg1, arg2);
   }

   public void glGetInternalformati64v(
      int arg0, int arg1, int arg2, int arg3, long[] arg4, int arg5) {
      // XXX not implemented  gl.glGetInternalformati64v(arg0, arg1, arg2, arg3, arg4, arg5);
   }

   public void glGetInternalformati64v(
      int arg0, int arg1, int arg2, int arg3, LongBuffer arg4) {
      // XXX not implemented  gl.glGetInternalformati64v(arg0, arg1, arg2, arg3, arg4);
   }

   public void glGetProgramInterfaceiv(
      int arg0, int arg1, int arg2, int[] arg3, int arg4) {
      // XXX not implemented  gl.glGetProgramInterfaceiv(arg0, arg1, arg2, arg3, arg4);
   }

   public void glGetProgramInterfaceiv(
      int arg0, int arg1, int arg2, IntBuffer arg3) {
      // XXX not implemented  gl.glGetProgramInterfaceiv(arg0, arg1, arg2, arg3);
   }

   public void glGetProgramPipelineInfoLog(
      int arg0, int arg1, int[] arg2, int arg3, byte[] arg4, int arg5) {
      // XXX not implemented  gl.glGetProgramPipelineInfoLog(arg0, arg1, arg2, arg3, arg4, arg5);
   }

   public void glGetProgramPipelineInfoLog(
      int arg0, int arg1, IntBuffer arg2, ByteBuffer arg3) {
      // XXX not implemented  gl.glGetProgramPipelineInfoLog(arg0, arg1, arg2, arg3);
   }

   public void glGetProgramPipelineiv(
      int arg0, int arg1, int[] arg2, int arg3) {
      // XXX not implemented  gl.glGetProgramPipelineiv(arg0, arg1, arg2, arg3);
   }

   public void glGetProgramPipelineiv(int arg0, int arg1, IntBuffer arg2) {
      // XXX not implemented  gl.glGetProgramPipelineiv(arg0, arg1, arg2);
   }

   public int glGetProgramResourceIndex(
      int arg0, int arg1, byte[] arg2, int arg3) {
      return -1; // XXX not implemented  gl.glGetProgramResourceIndex(arg0, arg1, arg2, arg3);
   }

   public int glGetProgramResourceIndex(int arg0, int arg1, ByteBuffer arg2) {
      return -1; // XXX not implemented  gl.glGetProgramResourceIndex(arg0, arg1, arg2);
   }

   public int glGetProgramResourceLocation(
      int arg0, int arg1, byte[] arg2, int arg3) {
      return -1; // XXX not implemented  gl.glGetProgramResourceLocation(arg0, arg1, arg2, arg3);
   }

   public int glGetProgramResourceLocation(
      int arg0, int arg1, ByteBuffer arg2) {
      return -1; // XXX not implemented  gl.glGetProgramResourceLocation(arg0, arg1, arg2);
   }

   public void glGetProgramResourceName(
      int arg0, int arg1, int arg2, int arg3, int[] arg4, int arg5, byte[] arg6,
      int arg7) {
      // XXX not implemented  gl.glGetProgramResourceName(
      // XXX not implemented          arg0, arg1, arg2, arg3, arg4, arg5, arg6, arg7);
   }

   public void glGetProgramResourceName(
      int arg0, int arg1, int arg2, int arg3, IntBuffer arg4, ByteBuffer arg5) {
      // XXX not implemented  gl.glGetProgramResourceName(arg0, arg1, arg2, arg3, arg4, arg5);
   }

   public void glGetProgramResourceiv(
      int arg0, int arg1, int arg2, int arg3, int[] arg4, int arg5, int arg6,
      int[] arg7, int arg8, int[] arg9, int arg10) {
      // XXX not implemented  gl.glGetProgramResourceiv(
      // XXX not implemented          arg0, arg1, arg2, arg3, arg4, arg5, arg6, arg7, arg8, arg9, arg10);
   }

   public void glGetProgramResourceiv(
      int arg0, int arg1, int arg2, int arg3, IntBuffer arg4, int arg5,
      IntBuffer arg6, IntBuffer arg7) {
      // XXX not implemented  gl.glGetProgramResourceiv(arg0, arg1, arg2, arg3, arg4, arg5, arg6, arg7);
   }

   public void glGetProgramStageiv(
      int arg0, int arg1, int arg2, int[] arg3, int arg4) {
      // XXX not implemented  gl.glGetProgramStageiv(arg0, arg1, arg2, arg3, arg4);
   }

   public void glGetProgramStageiv(
      int arg0, int arg1, int arg2, IntBuffer arg3) {
      // XXX not implemented  gl.glGetProgramStageiv(arg0, arg1, arg2, arg3);
   }

   public void glGetQueryIndexediv(
      int arg0, int arg1, int arg2, int[] arg3, int arg4) {
      // XXX not implemented  gl.glGetQueryIndexediv(arg0, arg1, arg2, arg3, arg4);
   }

   public void glGetQueryIndexediv(
      int arg0, int arg1, int arg2, IntBuffer arg3) {
      // XXX not implemented  gl.glGetQueryIndexediv(arg0, arg1, arg2, arg3);
   }

   public int glGetSubroutineIndex(int arg0, int arg1, String arg2) {
      return -1; // XXX not implemented  gl.glGetSubroutineIndex(arg0, arg1, arg2);
   }

   public int glGetSubroutineUniformLocation(int arg0, int arg1, String arg2) {
      return -1; // XXX not implemented  gl.glGetSubroutineUniformLocation(arg0, arg1, arg2);
   }

   public void glGetUniformSubroutineuiv(
      int arg0, int arg1, int[] arg2, int arg3) {
      // XXX not implemented  gl.glGetUniformSubroutineuiv(arg0, arg1, arg2, arg3);
   }

   public void glGetUniformSubroutineuiv(int arg0, int arg1, IntBuffer arg2) {
      // XXX not implemented  gl.glGetUniformSubroutineuiv(arg0, arg1, arg2);
   }

   public void glGetUniformdv(int arg0, int arg1, double[] arg2, int arg3) {
      // XXX not implemented  gl.glGetUniformdv(arg0, arg1, arg2, arg3);
   }

   public void glGetUniformdv(int arg0, int arg1, DoubleBuffer arg2) {
      // XXX not implemented  gl.glGetUniformdv(arg0, arg1, arg2);
   }

   public void glGetVertexAttribLdv(
      int arg0, int arg1, double[] arg2, int arg3) {
      // XXX not implemented  gl.glGetVertexAttribLdv(arg0, arg1, arg2, arg3);
   }

   public void glGetVertexAttribLdv(int arg0, int arg1, DoubleBuffer arg2) {
      // XXX not implemented  gl.glGetVertexAttribLdv(arg0, arg1, arg2);
   }

   public void glInvalidateBufferData(int arg0) {
      // XXX not implemented  gl.glInvalidateBufferData(arg0);
   }

   public void glInvalidateBufferSubData(int arg0, long arg1, long arg2) {
      // XXX not implemented  gl.glInvalidateBufferSubData(arg0, arg1, arg2);
   }

   public void glInvalidateFramebuffer(
      int arg0, int arg1, int[] arg2, int arg3) {
      // XXX not implemented  gl.glInvalidateFramebuffer(arg0, arg1, arg2, arg3);
   }

   public void glInvalidateFramebuffer(int arg0, int arg1, IntBuffer arg2) {
      // XXX not implemented  gl.glInvalidateFramebuffer(arg0, arg1, arg2);
   }

   public void glInvalidateSubFramebuffer(
      int arg0, int arg1, int[] arg2, int arg3, int arg4, int arg5, int arg6,
      int arg7) {
      // XXX not implemented  gl.glInvalidateSubFramebuffer(
      // XXX not implemented          arg0, arg1, arg2, arg3, arg4, arg5, arg6, arg7);
   }

   public void glInvalidateSubFramebuffer(
      int arg0, int arg1, IntBuffer arg2, int arg3, int arg4, int arg5,
      int arg6) {
      // XXX not implemented  gl.glInvalidateSubFramebuffer(arg0, arg1, arg2, arg3, arg4, arg5, arg6);
   }

   public void glInvalidateTexImage(int arg0, int arg1) {
      // XXX not implemented  gl.glInvalidateTexImage(arg0, arg1);
   }

   public void glInvalidateTexSubImage(
      int arg0, int arg1, int arg2, int arg3, int arg4, int arg5, int arg6,
      int arg7) {
      // XXX not implemented  gl.glInvalidateTexSubImage(
      // XXX not implemented          arg0, arg1, arg2, arg3, arg4, arg5, arg6, arg7);
   }

   public boolean glIsProgramPipeline(int arg0) {
      return false; // XXX not implemented  gl.glIsProgramPipeline(arg0);
   }

   public boolean glIsTransformFeedback(int arg0) {
      return false; // XXX not implemented  gl.glIsTransformFeedback(arg0);
   }

   public void glMemoryBarrier(int arg0) {
      // XXX not implemented  gl.glMemoryBarrier(arg0);
   }

   public void glMemoryBarrierByRegion(int arg0) {
      // XXX not implemented  gl.glMemoryBarrierByRegion(arg0);
   }

   public void glMinSampleShading(float arg0) {
      // XXX not implemented  gl.glMinSampleShading(arg0);
   }

   public void glMultiDrawArraysIndirect(
      int arg0, long arg1, int arg2, int arg3) {
      // XXX not implemented  gl.glMultiDrawArraysIndirect(arg0, arg1, arg2, arg3);
   }

   public void glMultiDrawElementsIndirect(
      int arg0, int arg1, Buffer arg2, int arg3, int arg4) {
      // XXX not implemented  gl.glMultiDrawElementsIndirect(arg0, arg1, arg2, arg3, arg4);
   }

   public void glNamedBufferPageCommitmentARB(
      int arg0, long arg1, long arg2, boolean arg3) {
      // XXX not implemented  gl.glNamedBufferPageCommitmentARB(arg0, arg1, arg2, arg3);
   }

   public void glNamedBufferPageCommitmentEXT(
      int arg0, long arg1, long arg2, boolean arg3) {
      // XXX not implemented  gl.glNamedBufferPageCommitmentEXT(arg0, arg1, arg2, arg3);
   }

   public void glPatchParameterfv(int arg0, float[] arg1, int arg2) {
      // XXX not implemented  gl.glPatchParameterfv(arg0, arg1, arg2);
   }

   public void glPatchParameterfv(int arg0, FloatBuffer arg1) {
      // XXX not implemented  gl.glPatchParameterfv(arg0, arg1);
   }

   public void glPatchParameteri(int arg0, int arg1) {
      // XXX not implemented  gl.glPatchParameteri(arg0, arg1);
   }

   public void glPauseTransformFeedback() {
      // XXX not implemented  gl.glPauseTransformFeedback();
   }

   public void glPrimitiveBoundingBox(
      float arg0, float arg1, float arg2, float arg3, float arg4, float arg5,
      float arg6, float arg7) {
      // XXX not implemented  gl.glPrimitiveBoundingBox(arg0, arg1, arg2, arg3, arg4, arg5, arg6, arg7);
   }

   public void glProgramParameteri(int arg0, int arg1, int arg2) {
      // XXX not implemented  gl.glProgramParameteri(arg0, arg1, arg2);
   }

   public void glProgramUniform1d(int arg0, int arg1, double arg2) {
      // XXX not implemented  gl.glProgramUniform1d(arg0, arg1, arg2);
   }

   public void glProgramUniform1dv(
      int arg0, int arg1, int arg2, double[] arg3, int arg4) {
      // XXX not implemented  gl.glProgramUniform1dv(arg0, arg1, arg2, arg3, arg4);
   }

   public void glProgramUniform1dv(
      int arg0, int arg1, int arg2, DoubleBuffer arg3) {
      // XXX not implemented  gl.glProgramUniform1dv(arg0, arg1, arg2, arg3);
   }

   public void glProgramUniform1f(int arg0, int arg1, float arg2) {
      // XXX not implemented  gl.glProgramUniform1f(arg0, arg1, arg2);
   }

   public void glProgramUniform1fv(
      int arg0, int arg1, int arg2, float[] arg3, int arg4) {
      // XXX not implemented  gl.glProgramUniform1fv(arg0, arg1, arg2, arg3, arg4);
   }

   public void glProgramUniform1fv(
      int arg0, int arg1, int arg2, FloatBuffer arg3) {
      // XXX not implemented  gl.glProgramUniform1fv(arg0, arg1, arg2, arg3);
   }

   public void glProgramUniform1i(int arg0, int arg1, int arg2) {
      // XXX not implemented  gl.glProgramUniform1i(arg0, arg1, arg2);
   }

   public void glProgramUniform1iv(
      int arg0, int arg1, int arg2, int[] arg3, int arg4) {
      // XXX not implemented  gl.glProgramUniform1iv(arg0, arg1, arg2, arg3, arg4);
   }

   public void glProgramUniform1iv(
      int arg0, int arg1, int arg2, IntBuffer arg3) {
      // XXX not implemented  gl.glProgramUniform1iv(arg0, arg1, arg2, arg3);
   }

   public void glProgramUniform1ui(int arg0, int arg1, int arg2) {
      // XXX not implemented  gl.glProgramUniform1ui(arg0, arg1, arg2);
   }

   public void glProgramUniform1uiv(
      int arg0, int arg1, int arg2, int[] arg3, int arg4) {
      // XXX not implemented  gl.glProgramUniform1uiv(arg0, arg1, arg2, arg3, arg4);
   }

   public void glProgramUniform1uiv(
      int arg0, int arg1, int arg2, IntBuffer arg3) {
      // XXX not implemented  gl.glProgramUniform1uiv(arg0, arg1, arg2, arg3);
   }

   public void glProgramUniform2d(
      int arg0, int arg1, double arg2, double arg3) {
      // XXX not implemented  gl.glProgramUniform2d(arg0, arg1, arg2, arg3);
   }

   public void glProgramUniform2dv(
      int arg0, int arg1, int arg2, double[] arg3, int arg4) {
      // XXX not implemented  gl.glProgramUniform2dv(arg0, arg1, arg2, arg3, arg4);
   }

   public void glProgramUniform2dv(
      int arg0, int arg1, int arg2, DoubleBuffer arg3) {
      // XXX not implemented  gl.glProgramUniform2dv(arg0, arg1, arg2, arg3);
   }

   public void glProgramUniform2f(int arg0, int arg1, float arg2, float arg3) {
      // XXX not implemented  gl.glProgramUniform2f(arg0, arg1, arg2, arg3);
   }

   public void glProgramUniform2fv(
      int arg0, int arg1, int arg2, float[] arg3, int arg4) {
      // XXX not implemented  gl.glProgramUniform2fv(arg0, arg1, arg2, arg3, arg4);
   }

   public void glProgramUniform2fv(
      int arg0, int arg1, int arg2, FloatBuffer arg3) {
      // XXX not implemented  gl.glProgramUniform2fv(arg0, arg1, arg2, arg3);
   }

   public void glProgramUniform2i(int arg0, int arg1, int arg2, int arg3) {
      // XXX not implemented  gl.glProgramUniform2i(arg0, arg1, arg2, arg3);
   }

   public void glProgramUniform2iv(
      int arg0, int arg1, int arg2, int[] arg3, int arg4) {
      // XXX not implemented  gl.glProgramUniform2iv(arg0, arg1, arg2, arg3, arg4);
   }

   public void glProgramUniform2iv(
      int arg0, int arg1, int arg2, IntBuffer arg3) {
      // XXX not implemented  gl.glProgramUniform2iv(arg0, arg1, arg2, arg3);
   }

   public void glProgramUniform2ui(int arg0, int arg1, int arg2, int arg3) {
      // XXX not implemented  gl.glProgramUniform2ui(arg0, arg1, arg2, arg3);
   }

   public void glProgramUniform2uiv(
      int arg0, int arg1, int arg2, int[] arg3, int arg4) {
      // XXX not implemented  gl.glProgramUniform2uiv(arg0, arg1, arg2, arg3, arg4);
   }

   public void glProgramUniform2uiv(
      int arg0, int arg1, int arg2, IntBuffer arg3) {
      // XXX not implemented       gl.glProgramUniform2uiv(arg0, arg1, arg2, arg3);
   }

   public void glProgramUniform3d(
      int arg0, int arg1, double arg2, double arg3, double arg4) {
      // XXX not implemented       gl.glProgramUniform3d(arg0, arg1, arg2, arg3, arg4);
   }

   public void glProgramUniform3dv(
      int arg0, int arg1, int arg2, double[] arg3, int arg4) {
      // XXX not implemented       gl.glProgramUniform3dv(arg0, arg1, arg2, arg3, arg4);
   }

   public void glProgramUniform3dv(
      int arg0, int arg1, int arg2, DoubleBuffer arg3) {
      // XXX not implemented       gl.glProgramUniform3dv(arg0, arg1, arg2, arg3);
   }

   public void glProgramUniform3f(
      int arg0, int arg1, float arg2, float arg3, float arg4) {
      // XXX not implemented       gl.glProgramUniform3f(arg0, arg1, arg2, arg3, arg4);
   }

   public void glProgramUniform3fv(
      int arg0, int arg1, int arg2, float[] arg3, int arg4) {
      // XXX not implemented       gl.glProgramUniform3fv(arg0, arg1, arg2, arg3, arg4);
   }

   public void glProgramUniform3fv(
      int arg0, int arg1, int arg2, FloatBuffer arg3) {
      // XXX not implemented       gl.glProgramUniform3fv(arg0, arg1, arg2, arg3);
   }

   public void glProgramUniform3i(
      int arg0, int arg1, int arg2, int arg3, int arg4) {
      // XXX not implemented       gl.glProgramUniform3i(arg0, arg1, arg2, arg3, arg4);
   }

   public void glProgramUniform3iv(
      int arg0, int arg1, int arg2, int[] arg3, int arg4) {
      // XXX not implemented       gl.glProgramUniform3iv(arg0, arg1, arg2, arg3, arg4);
   }

   public void glProgramUniform3iv(
      int arg0, int arg1, int arg2, IntBuffer arg3) {
      // XXX not implemented       gl.glProgramUniform3iv(arg0, arg1, arg2, arg3);
   }

   public void glProgramUniform3ui(
      int arg0, int arg1, int arg2, int arg3, int arg4) {
      // XXX not implemented       gl.glProgramUniform3ui(arg0, arg1, arg2, arg3, arg4);
   }

   public void glProgramUniform3uiv(
      int arg0, int arg1, int arg2, int[] arg3, int arg4) {
      // XXX not implemented       gl.glProgramUniform3uiv(arg0, arg1, arg2, arg3, arg4);
   }

   public void glProgramUniform3uiv(
      int arg0, int arg1, int arg2, IntBuffer arg3) {
      // XXX not implemented       gl.glProgramUniform3uiv(arg0, arg1, arg2, arg3);
   }

   public void glProgramUniform4d(
      int arg0, int arg1, double arg2, double arg3, double arg4, double arg5) {
      // XXX not implemented       gl.glProgramUniform4d(arg0, arg1, arg2, arg3, arg4, arg5);
   }

   public void glProgramUniform4dv(
      int arg0, int arg1, int arg2, double[] arg3, int arg4) {
      // XXX not implemented       gl.glProgramUniform4dv(arg0, arg1, arg2, arg3, arg4);
   }

   public void glProgramUniform4dv(
      int arg0, int arg1, int arg2, DoubleBuffer arg3) {
      // XXX not implemented       gl.glProgramUniform4dv(arg0, arg1, arg2, arg3);
   }

   public void glProgramUniform4f(
      int arg0, int arg1, float arg2, float arg3, float arg4, float arg5) {
      // XXX not implemented       gl.glProgramUniform4f(arg0, arg1, arg2, arg3, arg4, arg5);
   }

   public void glProgramUniform4fv(
      int arg0, int arg1, int arg2, float[] arg3, int arg4) {
      // XXX not implemented       gl.glProgramUniform4fv(arg0, arg1, arg2, arg3, arg4);
   }

   public void glProgramUniform4fv(
      int arg0, int arg1, int arg2, FloatBuffer arg3) {
      // XXX not implemented       gl.glProgramUniform4fv(arg0, arg1, arg2, arg3);
   }

   public void glProgramUniform4i(
      int arg0, int arg1, int arg2, int arg3, int arg4, int arg5) {
      // XXX not implemented       gl.glProgramUniform4i(arg0, arg1, arg2, arg3, arg4, arg5);
   }

   public void glProgramUniform4iv(
      int arg0, int arg1, int arg2, int[] arg3, int arg4) {
      // XXX not implemented       gl.glProgramUniform4iv(arg0, arg1, arg2, arg3, arg4);
   }

   public void glProgramUniform4iv(
      int arg0, int arg1, int arg2, IntBuffer arg3) {
      // XXX not implemented       gl.glProgramUniform4iv(arg0, arg1, arg2, arg3);
   }

   public void glProgramUniform4ui(
      int arg0, int arg1, int arg2, int arg3, int arg4, int arg5) {
      // XXX not implemented       gl.glProgramUniform4ui(arg0, arg1, arg2, arg3, arg4, arg5);
   }

   public void glProgramUniform4uiv(
      int arg0, int arg1, int arg2, int[] arg3, int arg4) {
      // XXX not implemented       gl.glProgramUniform4uiv(arg0, arg1, arg2, arg3, arg4);
   }

   public void glProgramUniform4uiv(
      int arg0, int arg1, int arg2, IntBuffer arg3) {
      // XXX not implemented       gl.glProgramUniform4uiv(arg0, arg1, arg2, arg3);
   }

   public void glProgramUniformMatrix2dv(
      int arg0, int arg1, int arg2, boolean arg3, double[] arg4, int arg5) {
      // XXX not implemented       gl.glProgramUniformMatrix2dv(arg0, arg1, arg2, arg3, arg4, arg5);
   }

   public void glProgramUniformMatrix2dv(
      int arg0, int arg1, int arg2, boolean arg3, DoubleBuffer arg4) {
      // XXX not implemented       gl.glProgramUniformMatrix2dv(arg0, arg1, arg2, arg3, arg4);
   }

   public void glProgramUniformMatrix2fv(
      int arg0, int arg1, int arg2, boolean arg3, float[] arg4, int arg5) {
      // XXX not implemented       gl.glProgramUniformMatrix2fv(arg0, arg1, arg2, arg3, arg4, arg5);
   }

   public void glProgramUniformMatrix2fv(
      int arg0, int arg1, int arg2, boolean arg3, FloatBuffer arg4) {
      // XXX not implemented       gl.glProgramUniformMatrix2fv(arg0, arg1, arg2, arg3, arg4);
   }

   public void glProgramUniformMatrix2x3dv(
      int arg0, int arg1, int arg2, boolean arg3, double[] arg4, int arg5) {
      // XXX not implemented       gl.glProgramUniformMatrix2x3dv(arg0, arg1, arg2, arg3, arg4, arg5);
   }

   public void glProgramUniformMatrix2x3dv(
      int arg0, int arg1, int arg2, boolean arg3, DoubleBuffer arg4) {
      // XXX not implemented       gl.glProgramUniformMatrix2x3dv(arg0, arg1, arg2, arg3, arg4);
   }

   public void glProgramUniformMatrix2x3fv(
      int arg0, int arg1, int arg2, boolean arg3, float[] arg4, int arg5) {
      // XXX not implemented       gl.glProgramUniformMatrix2x3fv(arg0, arg1, arg2, arg3, arg4, arg5);
   }

   public void glProgramUniformMatrix2x3fv(
      int arg0, int arg1, int arg2, boolean arg3, FloatBuffer arg4) {
      // XXX not implemented       gl.glProgramUniformMatrix2x3fv(arg0, arg1, arg2, arg3, arg4);
   }

   public void glProgramUniformMatrix2x4dv(
      int arg0, int arg1, int arg2, boolean arg3, double[] arg4, int arg5) {
      // XXX not implemented       gl.glProgramUniformMatrix2x4dv(arg0, arg1, arg2, arg3, arg4, arg5);
   }

   public void glProgramUniformMatrix2x4dv(
      int arg0, int arg1, int arg2, boolean arg3, DoubleBuffer arg4) {
      // XXX not implemented       gl.glProgramUniformMatrix2x4dv(arg0, arg1, arg2, arg3, arg4);
   }

   public void glProgramUniformMatrix2x4fv(
      int arg0, int arg1, int arg2, boolean arg3, float[] arg4, int arg5) {
      // XXX not implemented       gl.glProgramUniformMatrix2x4fv(arg0, arg1, arg2, arg3, arg4, arg5);
   }

   public void glProgramUniformMatrix2x4fv(
      int arg0, int arg1, int arg2, boolean arg3, FloatBuffer arg4) {
      // XXX not implemented       gl.glProgramUniformMatrix2x4fv(arg0, arg1, arg2, arg3, arg4);
   }

   public void glProgramUniformMatrix3dv(
      int arg0, int arg1, int arg2, boolean arg3, double[] arg4, int arg5) {
      // XXX not implemented       gl.glProgramUniformMatrix3dv(arg0, arg1, arg2, arg3, arg4, arg5);
   }

   public void glProgramUniformMatrix3dv(
      int arg0, int arg1, int arg2, boolean arg3, DoubleBuffer arg4) {
      // XXX not implemented       gl.glProgramUniformMatrix3dv(arg0, arg1, arg2, arg3, arg4);
   }

   public void glProgramUniformMatrix3fv(
      int arg0, int arg1, int arg2, boolean arg3, float[] arg4, int arg5) {
      // XXX not implemented       gl.glProgramUniformMatrix3fv(arg0, arg1, arg2, arg3, arg4, arg5);
   }

   public void glProgramUniformMatrix3fv(
      int arg0, int arg1, int arg2, boolean arg3, FloatBuffer arg4) {
      // XXX not implemented       gl.glProgramUniformMatrix3fv(arg0, arg1, arg2, arg3, arg4);
   }

   public void glProgramUniformMatrix3x2dv(
      int arg0, int arg1, int arg2, boolean arg3, double[] arg4, int arg5) {
      // XXX not implemented       gl.glProgramUniformMatrix3x2dv(arg0, arg1, arg2, arg3, arg4, arg5);
   }

   public void glProgramUniformMatrix3x2dv(
      int arg0, int arg1, int arg2, boolean arg3, DoubleBuffer arg4) {
      // XXX not implemented       gl.glProgramUniformMatrix3x2dv(arg0, arg1, arg2, arg3, arg4);
   }

   public void glProgramUniformMatrix3x2fv(
      int arg0, int arg1, int arg2, boolean arg3, float[] arg4, int arg5) {
      // XXX not implemented       gl.glProgramUniformMatrix3x2fv(arg0, arg1, arg2, arg3, arg4, arg5);
   }

   public void glProgramUniformMatrix3x2fv(
      int arg0, int arg1, int arg2, boolean arg3, FloatBuffer arg4) {
      // XXX not implemented       gl.glProgramUniformMatrix3x2fv(arg0, arg1, arg2, arg3, arg4);
   }

   public void glProgramUniformMatrix3x4dv(
      int arg0, int arg1, int arg2, boolean arg3, double[] arg4, int arg5) {
      // XXX not implemented       gl.glProgramUniformMatrix3x4dv(arg0, arg1, arg2, arg3, arg4, arg5);
   }

   public void glProgramUniformMatrix3x4dv(
      int arg0, int arg1, int arg2, boolean arg3, DoubleBuffer arg4) {
      // XXX not implemented       gl.glProgramUniformMatrix3x4dv(arg0, arg1, arg2, arg3, arg4);
   }

   public void glProgramUniformMatrix3x4fv(
      int arg0, int arg1, int arg2, boolean arg3, float[] arg4, int arg5) {
      // XXX not implemented       gl.glProgramUniformMatrix3x4fv(arg0, arg1, arg2, arg3, arg4, arg5);
   }

   public void glProgramUniformMatrix3x4fv(
      int arg0, int arg1, int arg2, boolean arg3, FloatBuffer arg4) {
      // XXX not implemented       gl.glProgramUniformMatrix3x4fv(arg0, arg1, arg2, arg3, arg4);
   }

   public void glProgramUniformMatrix4dv(
      int arg0, int arg1, int arg2, boolean arg3, double[] arg4, int arg5) {
      // XXX not implemented       gl.glProgramUniformMatrix4dv(arg0, arg1, arg2, arg3, arg4, arg5);
   }

   public void glProgramUniformMatrix4dv(
      int arg0, int arg1, int arg2, boolean arg3, DoubleBuffer arg4) {
      // XXX not implemented       gl.glProgramUniformMatrix4dv(arg0, arg1, arg2, arg3, arg4);
   }

   public void glProgramUniformMatrix4fv(
      int arg0, int arg1, int arg2, boolean arg3, float[] arg4, int arg5) {
      // XXX not implemented       gl.glProgramUniformMatrix4fv(arg0, arg1, arg2, arg3, arg4, arg5);
   }

   public void glProgramUniformMatrix4fv(
      int arg0, int arg1, int arg2, boolean arg3, FloatBuffer arg4) {
      // XXX not implemented       gl.glProgramUniformMatrix4fv(arg0, arg1, arg2, arg3, arg4);
   }

   public void glProgramUniformMatrix4x2dv(
      int arg0, int arg1, int arg2, boolean arg3, double[] arg4, int arg5) {
      // XXX not implemented       gl.glProgramUniformMatrix4x2dv(arg0, arg1, arg2, arg3, arg4, arg5);
   }

   public void glProgramUniformMatrix4x2dv(
      int arg0, int arg1, int arg2, boolean arg3, DoubleBuffer arg4) {
      // XXX not implemented       gl.glProgramUniformMatrix4x2dv(arg0, arg1, arg2, arg3, arg4);
   }

   public void glProgramUniformMatrix4x2fv(
      int arg0, int arg1, int arg2, boolean arg3, float[] arg4, int arg5) {
      // XXX not implemented       gl.glProgramUniformMatrix4x2fv(arg0, arg1, arg2, arg3, arg4, arg5);
   }

   public void glProgramUniformMatrix4x2fv(
      int arg0, int arg1, int arg2, boolean arg3, FloatBuffer arg4) {
      // XXX not implemented       gl.glProgramUniformMatrix4x2fv(arg0, arg1, arg2, arg3, arg4);
   }

   public void glProgramUniformMatrix4x3dv(
      int arg0, int arg1, int arg2, boolean arg3, double[] arg4, int arg5) {
      // XXX not implemented       gl.glProgramUniformMatrix4x3dv(arg0, arg1, arg2, arg3, arg4, arg5);
   }

   public void glProgramUniformMatrix4x3dv(
      int arg0, int arg1, int arg2, boolean arg3, DoubleBuffer arg4) {
      // XXX not implemented       gl.glProgramUniformMatrix4x3dv(arg0, arg1, arg2, arg3, arg4);
   }

   public void glProgramUniformMatrix4x3fv(
      int arg0, int arg1, int arg2, boolean arg3, float[] arg4, int arg5) {
      // XXX not implemented       gl.glProgramUniformMatrix4x3fv(arg0, arg1, arg2, arg3, arg4, arg5);
   }

   public void glProgramUniformMatrix4x3fv(
      int arg0, int arg1, int arg2, boolean arg3, FloatBuffer arg4) {
      // XXX not implemented       gl.glProgramUniformMatrix4x3fv(arg0, arg1, arg2, arg3, arg4);
   }

   public void glResumeTransformFeedback() {
      // XXX not implemented       gl.glResumeTransformFeedback();
   }

   public void glScissorArrayv(int arg0, int arg1, int[] arg2, int arg3) {
      // XXX not implemented       gl.glScissorArrayv(arg0, arg1, arg2, arg3);
   }

   public void glScissorArrayv(int arg0, int arg1, IntBuffer arg2) {
      // XXX not implemented       gl.glScissorArrayv(arg0, arg1, arg2);
   }

   public void glScissorIndexed(
      int arg0, int arg1, int arg2, int arg3, int arg4) {
      // XXX not implemented       gl.glScissorIndexed(arg0, arg1, arg2, arg3, arg4);
   }

   public void glScissorIndexedv(int arg0, int[] arg1, int arg2) {
      // XXX not implemented       gl.glScissorIndexedv(arg0, arg1, arg2);
   }

   public void glScissorIndexedv(int arg0, IntBuffer arg1) {
      // XXX not implemented       gl.glScissorIndexedv(arg0, arg1);
   }

   public void glTexBufferRange(
      int arg0, int arg1, int arg2, long arg3, long arg4) {
      // XXX not implemented       gl.glTexBufferRange(arg0, arg1, arg2, arg3, arg4);
   }

   public void glTexPageCommitmentARB(
      int arg0, int arg1, int arg2, int arg3, int arg4, int arg5, int arg6,
      int arg7, boolean arg8) {
      // XXX not implemented       gl.glTexPageCommitmentARB(
      // XXX not implemented          arg0, arg1, arg2, arg3, arg4, arg5, arg6, arg7, arg8);
   }

   public void glTexStorage2DMultisample(
      int arg0, int arg1, int arg2, int arg3, int arg4, boolean arg5) {
      // XXX not implemented       gl.glTexStorage2DMultisample(arg0, arg1, arg2, arg3, arg4, arg5);
   }

   public void glTexStorage3DMultisample(
      int arg0, int arg1, int arg2, int arg3, int arg4, int arg5,
      boolean arg6) {
      // XXX not implemented       gl.glTexStorage3DMultisample(arg0, arg1, arg2, arg3, arg4, arg5, arg6);
   }

   public void glTextureStorage1DEXT(
      int arg0, int arg1, int arg2, int arg3, int arg4) {
      // XXX not implemented       gl.glTextureStorage1DEXT(arg0, arg1, arg2, arg3, arg4);
   }

   public void glTextureStorage2DEXT(
      int arg0, int arg1, int arg2, int arg3, int arg4, int arg5) {
      // XXX not implemented       gl.glTextureStorage2DEXT(arg0, arg1, arg2, arg3, arg4, arg5);
   }

   public void glTextureStorage3DEXT(
      int arg0, int arg1, int arg2, int arg3, int arg4, int arg5, int arg6) {
      // XXX not implemented       gl.glTextureStorage3DEXT(arg0, arg1, arg2, arg3, arg4, arg5, arg6);
   }

   public void glUniform1d(int arg0, double arg1) {
      // XXX not implemented       gl.glUniform1d(arg0, arg1);
   }

   public void glUniform1dv(int arg0, int arg1, double[] arg2, int arg3) {
      // XXX not implemented       gl.glUniform1dv(arg0, arg1, arg2, arg3);
   }

   public void glUniform1dv(int arg0, int arg1, DoubleBuffer arg2) {
      // XXX not implemented       gl.glUniform1dv(arg0, arg1, arg2);
   }

   public void glUniform2d(int arg0, double arg1, double arg2) {
      // XXX not implemented       gl.glUniform2d(arg0, arg1, arg2);
   }

   public void glUniform2dv(int arg0, int arg1, double[] arg2, int arg3) {
      // XXX not implemented       gl.glUniform2dv(arg0, arg1, arg2, arg3);
   }

   public void glUniform2dv(int arg0, int arg1, DoubleBuffer arg2) {
      // XXX not implemented       gl.glUniform2dv(arg0, arg1, arg2);
   }

   public void glUniform3d(int arg0, double arg1, double arg2, double arg3) {
      // XXX not implemented       gl.glUniform3d(arg0, arg1, arg2, arg3);
   }

   public void glUniform3dv(int arg0, int arg1, double[] arg2, int arg3) {
      // XXX not implemented       gl.glUniform3dv(arg0, arg1, arg2, arg3);
   }

   public void glUniform3dv(int arg0, int arg1, DoubleBuffer arg2) {
      // XXX not implemented       gl.glUniform3dv(arg0, arg1, arg2);
   }

   public void glUniform4d(
      int arg0, double arg1, double arg2, double arg3, double arg4) {
      // XXX not implemented       gl.glUniform4d(arg0, arg1, arg2, arg3, arg4);
   }

   public void glUniform4dv(int arg0, int arg1, double[] arg2, int arg3) {
      // XXX not implemented       gl.glUniform4dv(arg0, arg1, arg2, arg3);
   }

   public void glUniform4dv(int arg0, int arg1, DoubleBuffer arg2) {
      // XXX not implemented       gl.glUniform4dv(arg0, arg1, arg2);
   }

   public void glUniformMatrix2dv(
      int arg0, int arg1, boolean arg2, double[] arg3, int arg4) {
      // XXX not implemented       gl.glUniformMatrix2dv(arg0, arg1, arg2, arg3, arg4);
   }

   public void glUniformMatrix2dv(
      int arg0, int arg1, boolean arg2, DoubleBuffer arg3) {
      // XXX not implemented       gl.glUniformMatrix2dv(arg0, arg1, arg2, arg3);
   }

   public void glUniformMatrix2x3dv(
      int arg0, int arg1, boolean arg2, double[] arg3, int arg4) {
      // XXX not implemented       gl.glUniformMatrix2x3dv(arg0, arg1, arg2, arg3, arg4);
   }

   public void glUniformMatrix2x3dv(
      int arg0, int arg1, boolean arg2, DoubleBuffer arg3) {
      // XXX not implemented       gl.glUniformMatrix2x3dv(arg0, arg1, arg2, arg3);
   }

   public void glUniformMatrix2x4dv(
      int arg0, int arg1, boolean arg2, double[] arg3, int arg4) {
      // XXX not implemented       gl.glUniformMatrix2x4dv(arg0, arg1, arg2, arg3, arg4);
   }

   public void glUniformMatrix2x4dv(
      int arg0, int arg1, boolean arg2, DoubleBuffer arg3) {
      // XXX not implemented       gl.glUniformMatrix2x4dv(arg0, arg1, arg2, arg3);
   }

   public void glUniformMatrix3dv(
      int arg0, int arg1, boolean arg2, double[] arg3, int arg4) {
      // XXX not implemented       gl.glUniformMatrix3dv(arg0, arg1, arg2, arg3, arg4);
   }

   public void glUniformMatrix3dv(
      int arg0, int arg1, boolean arg2, DoubleBuffer arg3) {
      // XXX not implemented       gl.glUniformMatrix3dv(arg0, arg1, arg2, arg3);
   }

   public void glUniformMatrix3x2dv(
      int arg0, int arg1, boolean arg2, double[] arg3, int arg4) {
      // XXX not implemented       gl.glUniformMatrix3x2dv(arg0, arg1, arg2, arg3, arg4);
   }

   public void glUniformMatrix3x2dv(
      int arg0, int arg1, boolean arg2, DoubleBuffer arg3) {
      // XXX not implemented       gl.glUniformMatrix3x2dv(arg0, arg1, arg2, arg3);
   }

   public void glUniformMatrix3x4dv(
      int arg0, int arg1, boolean arg2, double[] arg3, int arg4) {
      // XXX not implemented       gl.glUniformMatrix3x4dv(arg0, arg1, arg2, arg3, arg4);
   }

   public void glUniformMatrix3x4dv(
      int arg0, int arg1, boolean arg2, DoubleBuffer arg3) {
      // XXX not implemented       gl.glUniformMatrix3x4dv(arg0, arg1, arg2, arg3);
   }

   public void glUniformMatrix4dv(
      int arg0, int arg1, boolean arg2, double[] arg3, int arg4) {
      // XXX not implemented       gl.glUniformMatrix4dv(arg0, arg1, arg2, arg3, arg4);
   }

   public void glUniformMatrix4dv(
      int arg0, int arg1, boolean arg2, DoubleBuffer arg3) {
      // XXX not implemented       gl.glUniformMatrix4dv(arg0, arg1, arg2, arg3);
   }

   public void glUniformMatrix4x2dv(
      int arg0, int arg1, boolean arg2, double[] arg3, int arg4) {
      // XXX not implemented       gl.glUniformMatrix4x2dv(arg0, arg1, arg2, arg3, arg4);
   }

   public void glUniformMatrix4x2dv(
      int arg0, int arg1, boolean arg2, DoubleBuffer arg3) {
      // XXX not implemented       gl.glUniformMatrix4x2dv(arg0, arg1, arg2, arg3);
   }

   public void glUniformMatrix4x3dv(
      int arg0, int arg1, boolean arg2, double[] arg3, int arg4) {
      // XXX not implemented       gl.glUniformMatrix4x3dv(arg0, arg1, arg2, arg3, arg4);
   }

   public void glUniformMatrix4x3dv(
      int arg0, int arg1, boolean arg2, DoubleBuffer arg3) {
      // XXX not implemented       gl.glUniformMatrix4x3dv(arg0, arg1, arg2, arg3);
   }

   public void glUniformSubroutinesuiv(
      int arg0, int arg1, int[] arg2, int arg3) {
      // XXX not implemented       gl.glUniformSubroutinesuiv(arg0, arg1, arg2, arg3);
   }

   public void glUniformSubroutinesuiv(int arg0, int arg1, IntBuffer arg2) {
      // XXX not implemented       gl.glUniformSubroutinesuiv(arg0, arg1, arg2);
   }

   public void glUseProgramStages(int arg0, int arg1, int arg2) {
      // XXX not implemented       gl.glUseProgramStages(arg0, arg1, arg2);
   }

   public void glValidateProgramPipeline(int arg0) {
      // XXX not implemented       gl.glValidateProgramPipeline(arg0);
   }

   public void glVertexAttribBinding(int arg0, int arg1) {
      // XXX not implemented       gl.glVertexAttribBinding(arg0, arg1);
   }

   public void glVertexAttribFormat(
      int arg0, int arg1, int arg2, boolean arg3, int arg4) {
      // XXX not implemented       gl.glVertexAttribFormat(arg0, arg1, arg2, arg3, arg4);
   }

   public void glVertexAttribIFormat(int arg0, int arg1, int arg2, int arg3) {
      // XXX not implemented       gl.glVertexAttribIFormat(arg0, arg1, arg2, arg3);
   }

   public void glVertexAttribL1d(int arg0, double arg1) {
      // XXX not implemented       gl.glVertexAttribL1d(arg0, arg1);
   }

   public void glVertexAttribL1dv(int arg0, double[] arg1, int arg2) {
      // XXX not implemented       gl.glVertexAttribL1dv(arg0, arg1, arg2);
   }

   public void glVertexAttribL1dv(int arg0, DoubleBuffer arg1) {
      // XXX not implemented       gl.glVertexAttribL1dv(arg0, arg1);
   }

   public void glVertexAttribL2d(int arg0, double arg1, double arg2) {
      // XXX not implemented       gl.glVertexAttribL2d(arg0, arg1, arg2);
   }

   public void glVertexAttribL2dv(int arg0, double[] arg1, int arg2) {
      // XXX not implemented       gl.glVertexAttribL2dv(arg0, arg1, arg2);
   }

   public void glVertexAttribL2dv(int arg0, DoubleBuffer arg1) {
      // XXX not implemented       gl.glVertexAttribL2dv(arg0, arg1);
   }

   public void glVertexAttribL3d(
      int arg0, double arg1, double arg2, double arg3) {
      // XXX not implemented       gl.glVertexAttribL3d(arg0, arg1, arg2, arg3);
   }

   public void glVertexAttribL3dv(int arg0, double[] arg1, int arg2) {
      // XXX not implemented       gl.glVertexAttribL3dv(arg0, arg1, arg2);
   }

   public void glVertexAttribL3dv(int arg0, DoubleBuffer arg1) {
      // XXX not implemented       gl.glVertexAttribL3dv(arg0, arg1);
   }

   public void glVertexAttribL4d(
      int arg0, double arg1, double arg2, double arg3, double arg4) {
      // XXX not implemented       gl.glVertexAttribL4d(arg0, arg1, arg2, arg3, arg4);
   }

   public void glVertexAttribL4dv(int arg0, double[] arg1, int arg2) {
      // XXX not implemented       gl.glVertexAttribL4dv(arg0, arg1, arg2);
   }

   public void glVertexAttribL4dv(int arg0, DoubleBuffer arg1) {
      // XXX not implemented       gl.glVertexAttribL4dv(arg0, arg1);
   }

   public void glVertexAttribLPointer(
      int arg0, int arg1, int arg2, int arg3, long arg4) {
      // XXX not implemented       gl.glVertexAttribLPointer(arg0, arg1, arg2, arg3, arg4);
   }

   public void glVertexBindingDivisor(int arg0, int arg1) {
      // XXX not implemented       gl.glVertexBindingDivisor(arg0, arg1);
   }

   public void glViewportArrayv(int arg0, int arg1, float[] arg2, int arg3) {
      // XXX not implemented       gl.glViewportArrayv(arg0, arg1, arg2, arg3);
   }

   public void glViewportArrayv(int arg0, int arg1, FloatBuffer arg2) {
      // XXX not implemented       gl.glViewportArrayv(arg0, arg1, arg2);
   }

   public void glViewportIndexedf(
      int arg0, float arg1, float arg2, float arg3, float arg4) {
      // XXX not implemented       gl.glViewportIndexedf(arg0, arg1, arg2, arg3, arg4);
   }

   public void glViewportIndexedfv(int arg0, float[] arg1, int arg2) {
      // XXX not implemented       gl.glViewportIndexedfv(arg0, arg1, arg2);
   }

   public void glViewportIndexedfv(int arg0, FloatBuffer arg1) {
      // XXX not implemented       gl.glViewportIndexedfv(arg0, arg1);
   }

   public boolean isGLES31Compatible() {
      // XXX not implemented return gl.isGLES31Compatible();
      return false;
   }

   public boolean isGLES32Compatible() {
      // XXX not implemented  return gl.isGLES32Compatible();
      return false;
   }

}
>>>>>>> a6c4383b
<|MERGE_RESOLUTION|>--- conflicted
+++ resolved
@@ -1,7891 +1,3 @@
-<<<<<<< HEAD
-package maspack.render.GL.GL3;
-
-import java.nio.Buffer;
-import java.nio.ByteBuffer;
-import java.nio.DoubleBuffer;
-import java.nio.FloatBuffer;
-import java.nio.IntBuffer;
-import java.nio.LongBuffer;
-import java.nio.ShortBuffer;
-
-import javax.media.opengl.GL;
-import javax.media.opengl.GL2;
-import javax.media.opengl.GL2ES1;
-import javax.media.opengl.GL2ES2;
-import javax.media.opengl.GL2ES3;
-import javax.media.opengl.GL2GL3;
-import javax.media.opengl.GL3;
-import javax.media.opengl.GL3ES3;
-import javax.media.opengl.GL3bc;
-import javax.media.opengl.GL4;
-import javax.media.opengl.GL4ES3;
-import javax.media.opengl.GL4bc;
-import javax.media.opengl.GLArrayData;
-import javax.media.opengl.GLBufferStorage;
-import javax.media.opengl.GLContext;
-import javax.media.opengl.GLES1;
-import javax.media.opengl.GLES2;
-import javax.media.opengl.GLES3;
-import javax.media.opengl.GLException;
-import javax.media.opengl.GLProfile;
-import javax.media.opengl.GLUniformData;
-
-import com.jogamp.common.nio.PointerBuffer;
-
-import maspack.render.GL.GLSupport;
-
-public class GL3Debug implements GL3 {
-
-   GL3 gl;
-   boolean checkForErrors;
-
-   public GL3Debug(GL3 gl) {
-      this.gl = gl;
-      checkForErrors = true;
-   }
-
-   public void setCheckErrors(boolean set) {
-      checkForErrors = set;
-   }
-
-   public GL getDownstreamGL() throws GLException {
-      GL out = gl.getDownstreamGL();
-      if (checkForErrors) {
-         GLSupport.checkAndPrintGLError(gl);
-      }
-      return out;
-   }
-
-   public GL getRootGL() throws GLException {
-      GL out = gl.getRootGL();
-      if (checkForErrors) {
-         GLSupport.checkAndPrintGLError(gl);
-      }
-      return out;
-   }
-
-   public GL getGL() throws GLException {
-      GL out = gl.getGL();
-      if (checkForErrors) {
-         GLSupport.checkAndPrintGLError(gl);
-      }
-      return out;
-   }
-
-   public GL4bc getGL4bc() throws GLException {
-      GL4bc out = gl.getGL4bc();
-      if (checkForErrors) {
-         GLSupport.checkAndPrintGLError(gl);
-      }
-      return out;
-   }
-
-   public GL4 getGL4() throws GLException {
-      GL4 out = gl.getGL4();
-      if (checkForErrors) {
-         GLSupport.checkAndPrintGLError(gl);
-      }
-      return out;
-   }
-
-   public GL3bc getGL3bc() throws GLException {
-      GL3bc out = gl.getGL3bc();
-      if (checkForErrors) {
-         GLSupport.checkAndPrintGLError(gl);
-      }
-      return out;
-   }
-
-   public GL3 getGL3() throws GLException {
-      GL3 out = gl.getGL3();
-      if (checkForErrors) {
-         GLSupport.checkAndPrintGLError(gl);
-      }
-      return out;
-   }
-
-   public GL2 getGL2() throws GLException {
-      GL2 out = gl.getGL2();
-      if (checkForErrors) {
-         GLSupport.checkAndPrintGLError(gl);
-      }
-      return out;
-   }
-
-   public GLES1 getGLES1() throws GLException {
-      GLES1 out = gl.getGLES1();
-      if (checkForErrors) {
-         GLSupport.checkAndPrintGLError(gl);
-      }
-      return out;
-   }
-
-   public GLES2 getGLES2() throws GLException {
-      GLES2 out = gl.getGLES2();
-      if (checkForErrors) {
-         GLSupport.checkAndPrintGLError(gl);
-      }
-      return out;
-   }
-
-   public GLES3 getGLES3() throws GLException {
-      GLES3 out = gl.getGLES3();
-      if (checkForErrors) {
-         GLSupport.checkAndPrintGLError(gl);
-      }
-      return out;
-   }
-
-   public GL2ES1 getGL2ES1() throws GLException {
-      GL2ES1 out = gl.getGL2ES1();
-      if (checkForErrors) {
-         GLSupport.checkAndPrintGLError(gl);
-      }
-      return out;
-   }
-
-   public GL2ES2 getGL2ES2() throws GLException {
-      GL2ES2 out = gl.getGL2ES2();
-      if (checkForErrors) {
-         GLSupport.checkAndPrintGLError(gl);
-      }
-      return out;
-   }
-
-   public GL2ES3 getGL2ES3() throws GLException {
-      GL2ES3 out = gl.getGL2ES3();
-      if (checkForErrors) {
-         GLSupport.checkAndPrintGLError(gl);
-      }
-      return out;
-   }
-
-   public GL3ES3 getGL3ES3() throws GLException {
-      GL3ES3 out = gl.getGL3ES3();
-      if (checkForErrors) {
-         GLSupport.checkAndPrintGLError(gl);
-      }
-      return out;
-   }
-
-   public GL4ES3 getGL4ES3() throws GLException {
-      GL4ES3 out = gl.getGL4ES3();
-      if (checkForErrors) {
-         GLSupport.checkAndPrintGLError(gl);
-      }
-      return out;
-   }
-
-   public GL2GL3 getGL2GL3() throws GLException {
-      GL2GL3 out = gl.getGL2GL3();
-      if (checkForErrors) {
-         GLSupport.checkAndPrintGLError(gl);
-      }
-      return out;
-   }
-
-   public GLProfile getGLProfile() {
-      GLProfile out = gl.getGLProfile();
-      if (checkForErrors) {
-         GLSupport.checkAndPrintGLError(gl);
-      }
-      return out;
-   }
-
-   public GLContext getContext() {
-      GLContext out = gl.getContext();
-      if (checkForErrors) {
-         GLSupport.checkAndPrintGLError(gl);
-      }
-      return out;
-   }
-
-   public int getMaxRenderbufferSamples() {
-      int out = gl.getMaxRenderbufferSamples();
-      if (checkForErrors) {
-         GLSupport.checkAndPrintGLError(gl);
-      }
-      return out;
-   }
-
-   public int getSwapInterval() {
-      int out = gl.getSwapInterval();
-      if (checkForErrors) {
-         GLSupport.checkAndPrintGLError(gl);
-      }
-      return out;
-   }
-
-   public Object getPlatformGLExtensions() {
-      Object out = gl.getPlatformGLExtensions();
-      if (checkForErrors) {
-         GLSupport.checkAndPrintGLError(gl);
-      }
-      return out;
-   }
-
-   public Object getExtension(String extensionName) {
-      Object out = gl.getExtension(extensionName);
-      if (checkForErrors) {
-         GLSupport.checkAndPrintGLError(gl);
-      }
-      return out;
-   }
-
-   public int getBoundBuffer(int target) {
-      int out = gl.getBoundBuffer(target);
-      if (checkForErrors) {
-         GLSupport.checkAndPrintGLError(gl);
-      }
-      return out;
-   }
-
-   public GLBufferStorage getBufferStorage(int bufferName) {
-      GLBufferStorage out = gl.getBufferStorage(bufferName);
-      if (checkForErrors) {
-         GLSupport.checkAndPrintGLError(gl);
-      }
-      return out;
-   }
-
-   public int getBoundFramebuffer(int target) {
-      int out = gl.getBoundFramebuffer(target);
-      if (checkForErrors) {
-         GLSupport.checkAndPrintGLError(gl);
-      }
-      return out;
-   }
-
-   public int getDefaultDrawFramebuffer() {
-      int out = gl.getDefaultDrawFramebuffer();
-      if (checkForErrors) {
-         GLSupport.checkAndPrintGLError(gl);
-      }
-      return out;
-   }
-
-   public int getDefaultReadFramebuffer() {
-      int out = gl.getDefaultReadFramebuffer();
-      if (checkForErrors) {
-         GLSupport.checkAndPrintGLError(gl);
-      }
-      return out;
-   }
-
-   public int getDefaultReadBuffer() {
-      int out = gl.getDefaultReadBuffer();
-      if (checkForErrors) {
-         GLSupport.checkAndPrintGLError(gl);
-      }
-      return out;
-   }
-
-   public void glActiveTexture(int arg0) {
-      System.out.println("glActiveTexture(" + arg0 + ")");
-      gl.glActiveTexture(arg0);
-      if (checkForErrors) {
-         GLSupport.checkAndPrintGLError(gl);
-      }
-   }
-
-   public void glAttachShader(int arg0, int arg1) {
-      System.out.println("glAttachShader(" + arg0 + "," + arg1 + ")");
-      gl.glAttachShader(arg0, arg1);
-      if (checkForErrors) {
-         GLSupport.checkAndPrintGLError(gl);
-      }
-   }
-
-   public void glBeginConditionalRender(int arg0, int arg1) {
-      System.out.println("glBeginConditionalRender(" + arg0 + "," + arg1 + ")");
-      gl.glBeginConditionalRender(arg0, arg1);
-      if (checkForErrors) {
-         GLSupport.checkAndPrintGLError(gl);
-      }
-   }
-
-   public void glBeginQuery(int arg0, int arg1) {
-      System.out.println("glBeginQuery(" + arg0 + "," + arg1 + ")");
-      gl.glBeginQuery(arg0, arg1);
-      if (checkForErrors) {
-         GLSupport.checkAndPrintGLError(gl);
-      }
-   }
-
-   public void glBeginTransformFeedback(int arg0) {
-      System.out.println("glBeginTransformFeedback(" + arg0 + ")");
-      gl.glBeginTransformFeedback(arg0);
-      if (checkForErrors) {
-         GLSupport.checkAndPrintGLError(gl);
-      }
-   }
-
-   public void glBindAttribLocation(int arg0, int arg1, String arg2) {
-      System.out.println(
-         "glBindAttribLocation(" + arg0 + "," + arg1 + "," + arg2 + ")");
-      gl.glBindAttribLocation(arg0, arg1, arg2);
-      if (checkForErrors) {
-         GLSupport.checkAndPrintGLError(gl);
-      }
-   }
-
-   public void glBindBuffer(int arg0, int arg1) {
-      System.out.println("glBindBuffer(" + arg0 + "," + arg1 + ")");
-      gl.glBindBuffer(arg0, arg1);
-      if (checkForErrors) {
-         GLSupport.checkAndPrintGLError(gl);
-      }
-   }
-
-   public void glBindBufferBase(int arg0, int arg1, int arg2) {
-      System.out
-      .println("glBindBufferBase(" + arg0 + "," + arg1 + "," + arg2 + ")");
-      gl.glBindBufferBase(arg0, arg1, arg2);
-      if (checkForErrors) {
-         GLSupport.checkAndPrintGLError(gl);
-      }
-   }
-
-   public void glBindBufferRange(
-      int arg0, int arg1, int arg2, long arg3, long arg4) {
-      System.out.println(
-         "glBindBufferRange(" + arg0 + "," + arg1 + "," + arg2 + "," + arg3
-         + "," + arg4 + ")");
-      gl.glBindBufferRange(arg0, arg1, arg2, arg3, arg4);
-      if (checkForErrors) {
-         GLSupport.checkAndPrintGLError(gl);
-      }
-   }
-
-   public void glBindFragDataLocation(int arg0, int arg1, String arg2) {
-      System.out.println(
-         "glBindFragDataLocation(" + arg0 + "," + arg1 + "," + arg2 + ")");
-      gl.glBindFragDataLocation(arg0, arg1, arg2);
-      if (checkForErrors) {
-         GLSupport.checkAndPrintGLError(gl);
-      }
-   }
-
-   public void glBindFragDataLocationIndexed(
-      int arg0, int arg1, int arg2, String arg3) {
-      System.out.println(
-         "glBindFragDataLocationIndexed(" + arg0 + "," + arg1 + "," + arg2 + ","
-            + arg3 + ")");
-      gl.glBindFragDataLocationIndexed(arg0, arg1, arg2, arg3);
-      if (checkForErrors) {
-         GLSupport.checkAndPrintGLError(gl);
-      }
-   }
-
-   public void glBindFramebuffer(int arg0, int arg1) {
-      System.out.println("glBindFramebuffer(" + arg0 + "," + arg1 + ")");
-      gl.glBindFramebuffer(arg0, arg1);
-      if (checkForErrors) {
-         GLSupport.checkAndPrintGLError(gl);
-      }
-   }
-
-   public void glBindRenderbuffer(int arg0, int arg1) {
-      System.out.println("glBindRenderbuffer(" + arg0 + "," + arg1 + ")");
-      gl.glBindRenderbuffer(arg0, arg1);
-      if (checkForErrors) {
-         GLSupport.checkAndPrintGLError(gl);
-      }
-   }
-
-   public void glBindSampler(int arg0, int arg1) {
-      System.out.println("glBindSampler(" + arg0 + "," + arg1 + ")");
-      gl.glBindSampler(arg0, arg1);
-      if (checkForErrors) {
-         GLSupport.checkAndPrintGLError(gl);
-      }
-   }
-
-   public void glBindTexture(int arg0, int arg1) {
-      System.out.println("glBindTexture(" + arg0 + "," + arg1 + ")");
-      gl.glBindTexture(arg0, arg1);
-      if (checkForErrors) {
-         GLSupport.checkAndPrintGLError(gl);
-      }
-   }
-
-   public void glBindVertexArray(int arg0) {
-      System.out.println("glBindVertexArray(" + arg0 + ")");
-      gl.glBindVertexArray(arg0);
-      if (checkForErrors) {
-         GLSupport.checkAndPrintGLError(gl);
-      }
-   }
-
-   public void glBlendColor(float arg0, float arg1, float arg2, float arg3) {
-      System.out.println(
-         "glBlendColor(" + arg0 + "," + arg1 + "," + arg2 + "," + arg3 + ")");
-      gl.glBlendColor(arg0, arg1, arg2, arg3);
-      if (checkForErrors) {
-         GLSupport.checkAndPrintGLError(gl);
-      }
-   }
-
-   public void glBlendEquation(int arg0) {
-      System.out.println("glBlendEquation(" + arg0 + ")");
-      gl.glBlendEquation(arg0);
-      if (checkForErrors) {
-         GLSupport.checkAndPrintGLError(gl);
-      }
-   }
-
-   public void glBlendEquationSeparate(int arg0, int arg1) {
-      System.out.println("glBlendEquationSeparate(" + arg0 + "," + arg1 + ")");
-      gl.glBlendEquationSeparate(arg0, arg1);
-      if (checkForErrors) {
-         GLSupport.checkAndPrintGLError(gl);
-      }
-   }
-
-   public void glBlendFunc(int arg0, int arg1) {
-      System.out.println("glBlendFunc(" + arg0 + "," + arg1 + ")");
-      gl.glBlendFunc(arg0, arg1);
-      if (checkForErrors) {
-         GLSupport.checkAndPrintGLError(gl);
-      }
-   }
-
-   public void glBlendFuncSeparate(int arg0, int arg1, int arg2, int arg3) {
-      System.out.println(
-         "glBlendFuncSeparate(" + arg0 + "," + arg1 + "," + arg2 + "," + arg3
-         + ")");
-      gl.glBlendFuncSeparate(arg0, arg1, arg2, arg3);
-      if (checkForErrors) {
-         GLSupport.checkAndPrintGLError(gl);
-      }
-   }
-
-   public void glBlitFramebuffer(
-      int arg0, int arg1, int arg2, int arg3, int arg4, int arg5, int arg6,
-      int arg7, int arg8, int arg9) {
-      System.out.println(
-         "glBlitFramebuffer(" + arg0 + "," + arg1 + "," + arg2 + "," + arg3
-         + "," + arg4 + "," + arg5 + "," + arg6 + "," + arg7 + "," + arg8
-         + "," + arg9 + ")");
-      gl.glBlitFramebuffer(
-         arg0, arg1, arg2, arg3, arg4, arg5, arg6, arg7, arg8, arg9);
-      if (checkForErrors) {
-         GLSupport.checkAndPrintGLError(gl);
-      }
-   }
-
-   public void glBufferAddressRangeNV(
-      int arg0, int arg1, long arg2, long arg3) {
-      System.out.println(
-         "glBufferAddressRangeNV(" + arg0 + "," + arg1 + "," + arg2 + "," + arg3
-         + ")");
-      gl.glBufferAddressRangeNV(arg0, arg1, arg2, arg3);
-      if (checkForErrors) {
-         GLSupport.checkAndPrintGLError(gl);
-      }
-   }
-
-   public void glBufferData(int arg0, long arg1, Buffer arg2, int arg3) {
-      System.out.println(
-         "glBufferData(" + arg0 + "," + arg1 + "," + arg2 + "," + arg3 + ")");
-      gl.glBufferData(arg0, arg1, arg2, arg3);
-      if (checkForErrors) {
-         GLSupport.checkAndPrintGLError(gl);
-      }
-   }
-
-   public void glBufferSubData(int arg0, long arg1, long arg2, Buffer arg3) {
-      System.out.println(
-         "glBufferSubData(" + arg0 + "," + arg1 + "," + arg2 + "," + arg3
-         + ")");
-      gl.glBufferSubData(arg0, arg1, arg2, arg3);
-      if (checkForErrors) {
-         GLSupport.checkAndPrintGLError(gl);
-      }
-   }
-
-   public int glCheckFramebufferStatus(int arg0) {
-      System.out.println("glCheckFramebufferStatus(" + arg0 + ")");
-      int out = gl.glCheckFramebufferStatus(arg0);
-      if (checkForErrors) {
-         GLSupport.checkAndPrintGLError(gl);
-      }
-      return out;
-   }
-
-   public void glClampColor(int arg0, int arg1) {
-      System.out.println("glClampColor(" + arg0 + "," + arg1 + ")");
-      gl.glClampColor(arg0, arg1);
-      if (checkForErrors) {
-         GLSupport.checkAndPrintGLError(gl);
-      }
-   }
-
-   public void glClear(int arg0) {
-      System.out.println("glClear(" + arg0 + ")");
-      gl.glClear(arg0);
-      if (checkForErrors) {
-         GLSupport.checkAndPrintGLError(gl);
-      }
-   }
-
-   public void glClearBufferfi(int arg0, int arg1, float arg2, int arg3) {
-      System.out.println(
-         "glClearBufferfi(" + arg0 + "," + arg1 + "," + arg2 + "," + arg3
-         + ")");
-      gl.glClearBufferfi(arg0, arg1, arg2, arg3);
-      if (checkForErrors) {
-         GLSupport.checkAndPrintGLError(gl);
-      }
-   }
-
-   public void glClearBufferfv(int arg0, int arg1, float[] arg2, int arg3) {
-      System.out.println(
-         "glClearBufferfv(" + arg0 + "," + arg1 + "," + arg2 + "," + arg3
-         + ")");
-      gl.glClearBufferfv(arg0, arg1, arg2, arg3);
-      if (checkForErrors) {
-         GLSupport.checkAndPrintGLError(gl);
-      }
-   }
-
-   public void glClearBufferfv(int arg0, int arg1, FloatBuffer arg2) {
-      System.out
-      .println("glClearBufferfv(" + arg0 + "," + arg1 + "," + arg2 + ")");
-      gl.glClearBufferfv(arg0, arg1, arg2);
-      if (checkForErrors) {
-         GLSupport.checkAndPrintGLError(gl);
-      }
-   }
-
-   public void glClearBufferiv(int arg0, int arg1, int[] arg2, int arg3) {
-      System.out.println(
-         "glClearBufferiv(" + arg0 + "," + arg1 + "," + arg2 + "," + arg3
-         + ")");
-      gl.glClearBufferiv(arg0, arg1, arg2, arg3);
-      if (checkForErrors) {
-         GLSupport.checkAndPrintGLError(gl);
-      }
-   }
-
-   public void glClearBufferiv(int arg0, int arg1, IntBuffer arg2) {
-      System.out
-      .println("glClearBufferiv(" + arg0 + "," + arg1 + "," + arg2 + ")");
-      gl.glClearBufferiv(arg0, arg1, arg2);
-      if (checkForErrors) {
-         GLSupport.checkAndPrintGLError(gl);
-      }
-   }
-
-   public void glClearBufferuiv(int arg0, int arg1, int[] arg2, int arg3) {
-      System.out.println(
-         "glClearBufferuiv(" + arg0 + "," + arg1 + "," + arg2 + "," + arg3
-         + ")");
-      gl.glClearBufferuiv(arg0, arg1, arg2, arg3);
-      if (checkForErrors) {
-         GLSupport.checkAndPrintGLError(gl);
-      }
-   }
-
-   public void glClearBufferuiv(int arg0, int arg1, IntBuffer arg2) {
-      System.out
-      .println("glClearBufferuiv(" + arg0 + "," + arg1 + "," + arg2 + ")");
-      gl.glClearBufferuiv(arg0, arg1, arg2);
-      if (checkForErrors) {
-         GLSupport.checkAndPrintGLError(gl);
-      }
-   }
-
-   public void glClearColor(float arg0, float arg1, float arg2, float arg3) {
-      System.out.println(
-         "glClearColor(" + arg0 + "," + arg1 + "," + arg2 + "," + arg3 + ")");
-      gl.glClearColor(arg0, arg1, arg2, arg3);
-      if (checkForErrors) {
-         GLSupport.checkAndPrintGLError(gl);
-      }
-   }
-
-   public void glClearDepth(double arg0) {
-      System.out.println("glClearDepth(" + arg0 + ")");
-      gl.glClearDepth(arg0);
-      if (checkForErrors) {
-         GLSupport.checkAndPrintGLError(gl);
-      }
-   }
-
-   public void glClearDepthf(float arg0) {
-      System.out.println("glClearDepthf(" + arg0 + ")");
-      gl.glClearDepthf(arg0);
-      if (checkForErrors) {
-         GLSupport.checkAndPrintGLError(gl);
-      }
-   }
-
-   public void glClearNamedBufferDataEXT(
-      int arg0, int arg1, int arg2, int arg3, Buffer arg4) {
-      // XXX not implemented
-   }
-
-   public void glClearNamedBufferSubDataEXT(
-      int arg0, int arg1, int arg2, int arg3, long arg4, long arg5,
-      Buffer arg6) {
-      // XXX not implemented
-   }
-
-   public void glClearStencil(int arg0) {
-      System.out.println("glClearStencil(" + arg0 + ")");
-      gl.glClearStencil(arg0);
-      if (checkForErrors) {
-         GLSupport.checkAndPrintGLError(gl);
-      }
-   }
-
-   public int glClientWaitSync(long arg0, int arg1, long arg2) {
-      System.out
-      .println("glClientWaitSync(" + arg0 + "," + arg1 + "," + arg2 + ")");
-      int out = gl.glClientWaitSync(arg0, arg1, arg2);
-      if (checkForErrors) {
-         GLSupport.checkAndPrintGLError(gl);
-      }
-      return out;
-   }
-
-   public void glColorFormatNV(int arg0, int arg1, int arg2) {
-      System.out
-      .println("glColorFormatNV(" + arg0 + "," + arg1 + "," + arg2 + ")");
-      gl.glColorFormatNV(arg0, arg1, arg2);
-      if (checkForErrors) {
-         GLSupport.checkAndPrintGLError(gl);
-      }
-   }
-
-   public void glColorMask(
-      boolean arg0, boolean arg1, boolean arg2, boolean arg3) {
-      System.out.println(
-         "glColorMask(" + arg0 + "," + arg1 + "," + arg2 + "," + arg3 + ")");
-      gl.glColorMask(arg0, arg1, arg2, arg3);
-      if (checkForErrors) {
-         GLSupport.checkAndPrintGLError(gl);
-      }
-   }
-
-   public void glColorMaski(
-      int arg0, boolean arg1, boolean arg2, boolean arg3, boolean arg4) {
-      System.out.println(
-         "glColorMaski(" + arg0 + "," + arg1 + "," + arg2 + "," + arg3 + ","
-            + arg4 + ")");
-      gl.glColorMaski(arg0, arg1, arg2, arg3, arg4);
-      if (checkForErrors) {
-         GLSupport.checkAndPrintGLError(gl);
-      }
-   }
-
-   public void glColorP3ui(int arg0, int arg1) {
-      // XXX not implemented
-   }
-
-   public void glColorP3uiv(int arg0, int[] arg1, int arg2) {
-      // XXX not implemented
-   }
-
-   public void glColorP3uiv(int arg0, IntBuffer arg1) {
-      // XXX not implemented
-   }
-
-   public void glColorP4ui(int arg0, int arg1) {
-      // XXX not implemented
-   }
-
-   public void glColorP4uiv(int arg0, int[] arg1, int arg2) {
-      // XXX not implemented
-   }
-
-   public void glColorP4uiv(int arg0, IntBuffer arg1) {
-      // XXX not implemented
-   }
-
-   public void glCompileShader(int arg0) {
-      System.out.println("glCompileShader(" + arg0 + ")");
-      gl.glCompileShader(arg0);
-      if (checkForErrors) {
-         GLSupport.checkAndPrintGLError(gl);
-      }
-   }
-
-   public void glCompileShaderIncludeARB(
-      int arg0, int arg1, String[] arg2, int[] arg3, int arg4) {
-      System.out.println(
-         "glCompileShaderIncludeARB(" + arg0 + "," + arg1 + "," + arg2 + ","
-            + arg3 + "," + arg4 + ")");
-      gl.glCompileShaderIncludeARB(arg0, arg1, arg2, arg3, arg4);
-      if (checkForErrors) {
-         GLSupport.checkAndPrintGLError(gl);
-      }
-   }
-
-   public void glCompileShaderIncludeARB(
-      int arg0, int arg1, String[] arg2, IntBuffer arg3) {
-      System.out.println(
-         "glCompileShaderIncludeARB(" + arg0 + "," + arg1 + "," + arg2 + ","
-            + arg3 + ")");
-      gl.glCompileShaderIncludeARB(arg0, arg1, arg2, arg3);
-      if (checkForErrors) {
-         GLSupport.checkAndPrintGLError(gl);
-      }
-   }
-
-   public void glCompressedTexImage1D(
-      int arg0, int arg1, int arg2, int arg3, int arg4, int arg5, Buffer arg6) {
-      System.out.println(
-         "glCompressedTexImage1D(" + arg0 + "," + arg1 + "," + arg2 + "," + arg3
-         + "," + arg4 + "," + arg5 + "," + arg6 + ")");
-      gl.glCompressedTexImage1D(arg0, arg1, arg2, arg3, arg4, arg5, arg6);
-      if (checkForErrors) {
-         GLSupport.checkAndPrintGLError(gl);
-      }
-   }
-
-   public void glCompressedTexImage1D(
-      int arg0, int arg1, int arg2, int arg3, int arg4, int arg5, long arg6) {
-      System.out.println(
-         "glCompressedTexImage1D(" + arg0 + "," + arg1 + "," + arg2 + "," + arg3
-         + "," + arg4 + "," + arg5 + "," + arg6 + ")");
-      gl.glCompressedTexImage1D(arg0, arg1, arg2, arg3, arg4, arg5, arg6);
-      if (checkForErrors) {
-         GLSupport.checkAndPrintGLError(gl);
-      }
-   }
-
-   public void glCompressedTexImage2D(
-      int arg0, int arg1, int arg2, int arg3, int arg4, int arg5, int arg6,
-      Buffer arg7) {
-      System.out.println(
-         "glCompressedTexImage2D(" + arg0 + "," + arg1 + "," + arg2 + "," + arg3
-         + "," + arg4 + "," + arg5 + "," + arg6 + "," + arg7 + ")");
-      gl.glCompressedTexImage2D(arg0, arg1, arg2, arg3, arg4, arg5, arg6, arg7);
-      if (checkForErrors) {
-         GLSupport.checkAndPrintGLError(gl);
-      }
-   }
-
-   public void glCompressedTexImage2D(
-      int arg0, int arg1, int arg2, int arg3, int arg4, int arg5, int arg6,
-      long arg7) {
-      System.out.println(
-         "glCompressedTexImage2D(" + arg0 + "," + arg1 + "," + arg2 + "," + arg3
-         + "," + arg4 + "," + arg5 + "," + arg6 + "," + arg7 + ")");
-      gl.glCompressedTexImage2D(arg0, arg1, arg2, arg3, arg4, arg5, arg6, arg7);
-      if (checkForErrors) {
-         GLSupport.checkAndPrintGLError(gl);
-      }
-   }
-
-   public void glCompressedTexImage3D(
-      int arg0, int arg1, int arg2, int arg3, int arg4, int arg5, int arg6,
-      int arg7, Buffer arg8) {
-      System.out.println(
-         "glCompressedTexImage3D(" + arg0 + "," + arg1 + "," + arg2 + "," + arg3
-         + "," + arg4 + "," + arg5 + "," + arg6 + "," + arg7 + "," + arg8
-         + ")");
-      gl.glCompressedTexImage3D(
-         arg0, arg1, arg2, arg3, arg4, arg5, arg6, arg7, arg8);
-      if (checkForErrors) {
-         GLSupport.checkAndPrintGLError(gl);
-      }
-   }
-
-   public void glCompressedTexImage3D(
-      int arg0, int arg1, int arg2, int arg3, int arg4, int arg5, int arg6,
-      int arg7, long arg8) {
-      System.out.println(
-         "glCompressedTexImage3D(" + arg0 + "," + arg1 + "," + arg2 + "," + arg3
-         + "," + arg4 + "," + arg5 + "," + arg6 + "," + arg7 + "," + arg8
-         + ")");
-      gl.glCompressedTexImage3D(
-         arg0, arg1, arg2, arg3, arg4, arg5, arg6, arg7, arg8);
-      if (checkForErrors) {
-         GLSupport.checkAndPrintGLError(gl);
-      }
-   }
-
-   public void glCompressedTexSubImage1D(
-      int arg0, int arg1, int arg2, int arg3, int arg4, int arg5, Buffer arg6) {
-      System.out.println(
-         "glCompressedTexSubImage1D(" + arg0 + "," + arg1 + "," + arg2 + ","
-            + arg3 + "," + arg4 + "," + arg5 + "," + arg6 + ")");
-      gl.glCompressedTexSubImage1D(arg0, arg1, arg2, arg3, arg4, arg5, arg6);
-      if (checkForErrors) {
-         GLSupport.checkAndPrintGLError(gl);
-      }
-   }
-
-   public void glCompressedTexSubImage1D(
-      int arg0, int arg1, int arg2, int arg3, int arg4, int arg5, long arg6) {
-      System.out.println(
-         "glCompressedTexSubImage1D(" + arg0 + "," + arg1 + "," + arg2 + ","
-            + arg3 + "," + arg4 + "," + arg5 + "," + arg6 + ")");
-      gl.glCompressedTexSubImage1D(arg0, arg1, arg2, arg3, arg4, arg5, arg6);
-      if (checkForErrors) {
-         GLSupport.checkAndPrintGLError(gl);
-      }
-   }
-
-   public void glCompressedTexSubImage2D(
-      int arg0, int arg1, int arg2, int arg3, int arg4, int arg5, int arg6,
-      int arg7, Buffer arg8) {
-      System.out.println(
-         "glCompressedTexSubImage2D(" + arg0 + "," + arg1 + "," + arg2 + ","
-            + arg3 + "," + arg4 + "," + arg5 + "," + arg6 + "," + arg7 + ","
-            + arg8 + ")");
-      gl.glCompressedTexSubImage2D(
-         arg0, arg1, arg2, arg3, arg4, arg5, arg6, arg7, arg8);
-      if (checkForErrors) {
-         GLSupport.checkAndPrintGLError(gl);
-      }
-   }
-
-   public void glCompressedTexSubImage2D(
-      int arg0, int arg1, int arg2, int arg3, int arg4, int arg5, int arg6,
-      int arg7, long arg8) {
-      System.out.println(
-         "glCompressedTexSubImage2D(" + arg0 + "," + arg1 + "," + arg2 + ","
-            + arg3 + "," + arg4 + "," + arg5 + "," + arg6 + "," + arg7 + ","
-            + arg8 + ")");
-      gl.glCompressedTexSubImage2D(
-         arg0, arg1, arg2, arg3, arg4, arg5, arg6, arg7, arg8);
-      if (checkForErrors) {
-         GLSupport.checkAndPrintGLError(gl);
-      }
-   }
-
-   public void glCompressedTexSubImage3D(
-      int arg0, int arg1, int arg2, int arg3, int arg4, int arg5, int arg6,
-      int arg7, int arg8, int arg9, Buffer arg10) {
-      System.out.println(
-         "glCompressedTexSubImage3D(" + arg0 + "," + arg1 + "," + arg2 + ","
-            + arg3 + "," + arg4 + "," + arg5 + "," + arg6 + "," + arg7 + ","
-            + arg8 + "," + arg9 + "," + arg10 + ")");
-      gl.glCompressedTexSubImage3D(
-         arg0, arg1, arg2, arg3, arg4, arg5, arg6, arg7, arg8, arg9, arg10);
-      if (checkForErrors) {
-         GLSupport.checkAndPrintGLError(gl);
-      }
-   }
-
-   public void glCompressedTexSubImage3D(
-      int arg0, int arg1, int arg2, int arg3, int arg4, int arg5, int arg6,
-      int arg7, int arg8, int arg9, long arg10) {
-      System.out.println(
-         "glCompressedTexSubImage3D(" + arg0 + "," + arg1 + "," + arg2 + ","
-            + arg3 + "," + arg4 + "," + arg5 + "," + arg6 + "," + arg7 + ","
-            + arg8 + "," + arg9 + "," + arg10 + ")");
-      gl.glCompressedTexSubImage3D(
-         arg0, arg1, arg2, arg3, arg4, arg5, arg6, arg7, arg8, arg9, arg10);
-      if (checkForErrors) {
-         GLSupport.checkAndPrintGLError(gl);
-      }
-   }
-
-   public void glCopyBufferSubData(
-      int arg0, int arg1, long arg2, long arg3, long arg4) {
-      System.out.println(
-         "glCopyBufferSubData(" + arg0 + "," + arg1 + "," + arg2 + "," + arg3
-         + "," + arg4 + ")");
-      gl.glCopyBufferSubData(arg0, arg1, arg2, arg3, arg4);
-      if (checkForErrors) {
-         GLSupport.checkAndPrintGLError(gl);
-      }
-   }
-
-   public void glCopyTexImage1D(
-      int arg0, int arg1, int arg2, int arg3, int arg4, int arg5, int arg6) {
-      System.out.println(
-         "glCopyTexImage1D(" + arg0 + "," + arg1 + "," + arg2 + "," + arg3 + ","
-            + arg4 + "," + arg5 + "," + arg6 + ")");
-      gl.glCopyTexImage1D(arg0, arg1, arg2, arg3, arg4, arg5, arg6);
-      if (checkForErrors) {
-         GLSupport.checkAndPrintGLError(gl);
-      }
-   }
-
-   public void glCopyTexImage2D(
-      int arg0, int arg1, int arg2, int arg3, int arg4, int arg5, int arg6,
-      int arg7) {
-      System.out.println(
-         "glCopyTexImage2D(" + arg0 + "," + arg1 + "," + arg2 + "," + arg3 + ","
-            + arg4 + "," + arg5 + "," + arg6 + "," + arg7 + ")");
-      gl.glCopyTexImage2D(arg0, arg1, arg2, arg3, arg4, arg5, arg6, arg7);
-      if (checkForErrors) {
-         GLSupport.checkAndPrintGLError(gl);
-      }
-   }
-
-   public void glCopyTexSubImage1D(
-      int arg0, int arg1, int arg2, int arg3, int arg4, int arg5) {
-      System.out.println(
-         "glCopyTexSubImage1D(" + arg0 + "," + arg1 + "," + arg2 + "," + arg3
-         + "," + arg4 + "," + arg5 + ")");
-      gl.glCopyTexSubImage1D(arg0, arg1, arg2, arg3, arg4, arg5);
-      if (checkForErrors) {
-         GLSupport.checkAndPrintGLError(gl);
-      }
-   }
-
-   public void glCopyTexSubImage2D(
-      int arg0, int arg1, int arg2, int arg3, int arg4, int arg5, int arg6,
-      int arg7) {
-      System.out.println(
-         "glCopyTexSubImage2D(" + arg0 + "," + arg1 + "," + arg2 + "," + arg3
-         + "," + arg4 + "," + arg5 + "," + arg6 + "," + arg7 + ")");
-      gl.glCopyTexSubImage2D(arg0, arg1, arg2, arg3, arg4, arg5, arg6, arg7);
-      if (checkForErrors) {
-         GLSupport.checkAndPrintGLError(gl);
-      }
-   }
-
-   public void glCopyTexSubImage3D(
-      int arg0, int arg1, int arg2, int arg3, int arg4, int arg5, int arg6,
-      int arg7, int arg8) {
-      System.out.println(
-         "glCopyTexSubImage3D(" + arg0 + "," + arg1 + "," + arg2 + "," + arg3
-         + "," + arg4 + "," + arg5 + "," + arg6 + "," + arg7 + "," + arg8
-         + ")");
-      gl.glCopyTexSubImage3D(
-         arg0, arg1, arg2, arg3, arg4, arg5, arg6, arg7, arg8);
-      if (checkForErrors) {
-         GLSupport.checkAndPrintGLError(gl);
-      }
-   }
-
-   public int glCreateProgram() {
-      System.out.println("glCreateProgram()");
-      int out = gl.glCreateProgram();
-      if (checkForErrors) {
-         GLSupport.checkAndPrintGLError(gl);
-      }
-      return out;
-   }
-
-   public int glCreateShader(int arg0) {
-      System.out.println("glCreateShader(" + arg0 + ")");
-      int out = gl.glCreateShader(arg0);
-      if (checkForErrors) {
-         GLSupport.checkAndPrintGLError(gl);
-      }
-      return out;
-   }
-
-   public long glCreateSyncFromCLeventARB(long arg0, long arg1, int arg2) {
-      System.out.println(
-         "glCreateSyncFromCLeventARB(" + arg0 + "," + arg1 + "," + arg2 + ")");
-      long out = gl.glCreateSyncFromCLeventARB(arg0, arg1, arg2);
-      if (checkForErrors) {
-         GLSupport.checkAndPrintGLError(gl);
-      }
-      return out;
-   }
-
-   public void glCullFace(int arg0) {
-      System.out.println("glCullFace(" + arg0 + ")");
-      gl.glCullFace(arg0);
-      if (checkForErrors) {
-         GLSupport.checkAndPrintGLError(gl);
-      }
-   }
-
-   public void glDebugMessageControl(
-      int arg0, int arg1, int arg2, int arg3, int[] arg4, int arg5,
-      boolean arg6) {
-      System.out.println(
-         "glDebugMessageControl(" + arg0 + "," + arg1 + "," + arg2 + "," + arg3
-         + "," + arg4 + "," + arg5 + "," + arg6 + ")");
-      gl.glDebugMessageControl(arg0, arg1, arg2, arg3, arg4, arg5, arg6);
-      if (checkForErrors) {
-         GLSupport.checkAndPrintGLError(gl);
-      }
-   }
-
-   public void glDebugMessageControl(
-      int arg0, int arg1, int arg2, int arg3, IntBuffer arg4, boolean arg5) {
-      System.out.println(
-         "glDebugMessageControl(" + arg0 + "," + arg1 + "," + arg2 + "," + arg3
-         + "," + arg4 + "," + arg5 + ")");
-      gl.glDebugMessageControl(arg0, arg1, arg2, arg3, arg4, arg5);
-      if (checkForErrors) {
-         GLSupport.checkAndPrintGLError(gl);
-      }
-   }
-
-   public void glDebugMessageEnableAMD(
-      int arg0, int arg1, int arg2, int[] arg3, int arg4, boolean arg5) {
-      System.out.println(
-         "glDebugMessageEnableAMD(" + arg0 + "," + arg1 + "," + arg2 + ","
-            + arg3 + "," + arg4 + "," + arg5 + ")");
-      gl.glDebugMessageEnableAMD(arg0, arg1, arg2, arg3, arg4, arg5);
-      if (checkForErrors) {
-         GLSupport.checkAndPrintGLError(gl);
-      }
-   }
-
-   public void glDebugMessageEnableAMD(
-      int arg0, int arg1, int arg2, IntBuffer arg3, boolean arg4) {
-      System.out.println(
-         "glDebugMessageEnableAMD(" + arg0 + "," + arg1 + "," + arg2 + ","
-            + arg3 + "," + arg4 + ")");
-      gl.glDebugMessageEnableAMD(arg0, arg1, arg2, arg3, arg4);
-      if (checkForErrors) {
-         GLSupport.checkAndPrintGLError(gl);
-      }
-   }
-
-   public void glDebugMessageInsert(
-      int arg0, int arg1, int arg2, int arg3, int arg4, String arg5) {
-      System.out.println(
-         "glDebugMessageInsert(" + arg0 + "," + arg1 + "," + arg2 + "," + arg3
-         + "," + arg4 + "," + arg5 + ")");
-      gl.glDebugMessageInsert(arg0, arg1, arg2, arg3, arg4, arg5);
-      if (checkForErrors) {
-         GLSupport.checkAndPrintGLError(gl);
-      }
-   }
-
-   public void glDebugMessageInsertAMD(
-      int arg0, int arg1, int arg2, int arg3, String arg4) {
-      System.out.println(
-         "glDebugMessageInsertAMD(" + arg0 + "," + arg1 + "," + arg2 + ","
-            + arg3 + "," + arg4 + ")");
-      gl.glDebugMessageInsertAMD(arg0, arg1, arg2, arg3, arg4);
-      if (checkForErrors) {
-         GLSupport.checkAndPrintGLError(gl);
-      }
-   }
-
-   public void glDeleteBuffers(int arg0, int[] arg1, int arg2) {
-      System.out
-      .println("glDeleteBuffers(" + arg0 + "," + arg1 + "," + arg2 + ")");
-      gl.glDeleteBuffers(arg0, arg1, arg2);
-      if (checkForErrors) {
-         GLSupport.checkAndPrintGLError(gl);
-      }
-   }
-
-   public void glDeleteBuffers(int arg0, IntBuffer arg1) {
-      System.out.println("glDeleteBuffers(" + arg0 + "," + arg1 + ")");
-      gl.glDeleteBuffers(arg0, arg1);
-      if (checkForErrors) {
-         GLSupport.checkAndPrintGLError(gl);
-      }
-   }
-
-   public void glDeleteFramebuffers(int arg0, int[] arg1, int arg2) {
-      System.out.println(
-         "glDeleteFramebuffers(" + arg0 + "," + arg1 + "," + arg2 + ")");
-      gl.glDeleteFramebuffers(arg0, arg1, arg2);
-      if (checkForErrors) {
-         GLSupport.checkAndPrintGLError(gl);
-      }
-   }
-
-   public void glDeleteFramebuffers(int arg0, IntBuffer arg1) {
-      System.out.println("glDeleteFramebuffers(" + arg0 + "," + arg1 + ")");
-      gl.glDeleteFramebuffers(arg0, arg1);
-      if (checkForErrors) {
-         GLSupport.checkAndPrintGLError(gl);
-      }
-   }
-
-   public void glDeleteNamedStringARB(int arg0, String arg1) {
-      System.out.println("glDeleteNamedStringARB(" + arg0 + "," + arg1 + ")");
-      gl.glDeleteNamedStringARB(arg0, arg1);
-      if (checkForErrors) {
-         GLSupport.checkAndPrintGLError(gl);
-      }
-   }
-
-   public void glDeleteProgram(int arg0) {
-      System.out.println("glDeleteProgram(" + arg0 + ")");
-      gl.glDeleteProgram(arg0);
-      if (checkForErrors) {
-         GLSupport.checkAndPrintGLError(gl);
-      }
-   }
-
-   public void glDeleteQueries(int arg0, int[] arg1, int arg2) {
-      System.out
-      .println("glDeleteQueries(" + arg0 + "," + arg1 + "," + arg2 + ")");
-      gl.glDeleteQueries(arg0, arg1, arg2);
-      if (checkForErrors) {
-         GLSupport.checkAndPrintGLError(gl);
-      }
-   }
-
-   public void glDeleteQueries(int arg0, IntBuffer arg1) {
-      System.out.println("glDeleteQueries(" + arg0 + "," + arg1 + ")");
-      gl.glDeleteQueries(arg0, arg1);
-      if (checkForErrors) {
-         GLSupport.checkAndPrintGLError(gl);
-      }
-   }
-
-   public void glDeleteRenderbuffers(int arg0, int[] arg1, int arg2) {
-      System.out.println(
-         "glDeleteRenderbuffers(" + arg0 + "," + arg1 + "," + arg2 + ")");
-      gl.glDeleteRenderbuffers(arg0, arg1, arg2);
-      if (checkForErrors) {
-         GLSupport.checkAndPrintGLError(gl);
-      }
-   }
-
-   public void glDeleteRenderbuffers(int arg0, IntBuffer arg1) {
-      System.out.println("glDeleteRenderbuffers(" + arg0 + "," + arg1 + ")");
-      gl.glDeleteRenderbuffers(arg0, arg1);
-      if (checkForErrors) {
-         GLSupport.checkAndPrintGLError(gl);
-      }
-   }
-
-   public void glDeleteSamplers(int arg0, int[] arg1, int arg2) {
-      System.out
-      .println("glDeleteSamplers(" + arg0 + "," + arg1 + "," + arg2 + ")");
-      gl.glDeleteSamplers(arg0, arg1, arg2);
-      if (checkForErrors) {
-         GLSupport.checkAndPrintGLError(gl);
-      }
-   }
-
-   public void glDeleteSamplers(int arg0, IntBuffer arg1) {
-      System.out.println("glDeleteSamplers(" + arg0 + "," + arg1 + ")");
-      gl.glDeleteSamplers(arg0, arg1);
-      if (checkForErrors) {
-         GLSupport.checkAndPrintGLError(gl);
-      }
-   }
-
-   public void glDeleteShader(int arg0) {
-      System.out.println("glDeleteShader(" + arg0 + ")");
-      gl.glDeleteShader(arg0);
-      if (checkForErrors) {
-         GLSupport.checkAndPrintGLError(gl);
-      }
-   }
-
-   public void glDeleteSync(long arg0) {
-      System.out.println("glDeleteSync(" + arg0 + ")");
-      gl.glDeleteSync(arg0);
-      if (checkForErrors) {
-         GLSupport.checkAndPrintGLError(gl);
-      }
-   }
-
-   public void glDeleteTextures(int arg0, int[] arg1, int arg2) {
-      System.out
-      .println("glDeleteTextures(" + arg0 + "," + arg1 + "," + arg2 + ")");
-      gl.glDeleteTextures(arg0, arg1, arg2);
-      if (checkForErrors) {
-         GLSupport.checkAndPrintGLError(gl);
-      }
-   }
-
-   public void glDeleteTextures(int arg0, IntBuffer arg1) {
-      System.out.println("glDeleteTextures(" + arg0 + "," + arg1 + ")");
-      gl.glDeleteTextures(arg0, arg1);
-      if (checkForErrors) {
-         GLSupport.checkAndPrintGLError(gl);
-      }
-   }
-
-   public void glDeleteVertexArrays(int arg0, int[] arg1, int arg2) {
-      System.out.println(
-         "glDeleteVertexArrays(" + arg0 + "," + arg1 + "," + arg2 + ")");
-      gl.glDeleteVertexArrays(arg0, arg1, arg2);
-      if (checkForErrors) {
-         GLSupport.checkAndPrintGLError(gl);
-      }
-   }
-
-   public void glDeleteVertexArrays(int arg0, IntBuffer arg1) {
-      System.out.println("glDeleteVertexArrays(" + arg0 + "," + arg1 + ")");
-      gl.glDeleteVertexArrays(arg0, arg1);
-      if (checkForErrors) {
-         GLSupport.checkAndPrintGLError(gl);
-      }
-   }
-
-   public void glDepthFunc(int arg0) {
-      System.out.println("glDepthFunc(" + arg0 + ")");
-      gl.glDepthFunc(arg0);
-      if (checkForErrors) {
-         GLSupport.checkAndPrintGLError(gl);
-      }
-   }
-
-   public void glDepthMask(boolean arg0) {
-      System.out.println("glDepthMask(" + arg0 + ")");
-      gl.glDepthMask(arg0);
-      if (checkForErrors) {
-         GLSupport.checkAndPrintGLError(gl);
-      }
-   }
-
-   public void glDepthRange(double arg0, double arg1) {
-      System.out.println("glDepthRange(" + arg0 + "," + arg1 + ")");
-      gl.glDepthRange(arg0, arg1);
-      if (checkForErrors) {
-         GLSupport.checkAndPrintGLError(gl);
-      }
-   }
-
-   public void glDepthRangef(float arg0, float arg1) {
-      System.out.println("glDepthRangef(" + arg0 + "," + arg1 + ")");
-      gl.glDepthRangef(arg0, arg1);
-      if (checkForErrors) {
-         GLSupport.checkAndPrintGLError(gl);
-      }
-   }
-
-   public void glDetachShader(int arg0, int arg1) {
-      System.out.println("glDetachShader(" + arg0 + "," + arg1 + ")");
-      gl.glDetachShader(arg0, arg1);
-      if (checkForErrors) {
-         GLSupport.checkAndPrintGLError(gl);
-      }
-   }
-
-   public void glDisable(int arg0) {
-      System.out.println("glDisable(" + arg0 + ")");
-      gl.glDisable(arg0);
-      if (checkForErrors) {
-         GLSupport.checkAndPrintGLError(gl);
-      }
-   }
-
-   public void glDisableClientState(int arg0) {
-      System.out.println("glDisableClientState(" + arg0 + ")");
-      gl.glDisableClientState(arg0);
-      if (checkForErrors) {
-         GLSupport.checkAndPrintGLError(gl);
-      }
-   }
-
-   public void glDisableVertexAttribArray(int arg0) {
-      System.out.println("glDisableVertexAttribArray(" + arg0 + ")");
-      gl.glDisableVertexAttribArray(arg0);
-      if (checkForErrors) {
-         GLSupport.checkAndPrintGLError(gl);
-      }
-   }
-
-   public void glDisablei(int arg0, int arg1) {
-      System.out.println("glDisablei(" + arg0 + "," + arg1 + ")");
-      gl.glDisablei(arg0, arg1);
-      if (checkForErrors) {
-         GLSupport.checkAndPrintGLError(gl);
-      }
-   }
-
-   public void glDrawArrays(int arg0, int arg1, int arg2) {
-      System.out
-      .println("glDrawArrays(" + arg0 + "," + arg1 + "," + arg2 + ")");
-      gl.glDrawArrays(arg0, arg1, arg2);
-      if (checkForErrors) {
-         GLSupport.checkAndPrintGLError(gl);
-      }
-   }
-
-   public void glDrawArraysInstanced(int arg0, int arg1, int arg2, int arg3) {
-      System.out.println(
-         "glDrawArraysInstanced(" + arg0 + "," + arg1 + "," + arg2 + "," + arg3
-         + ")");
-      gl.glDrawArraysInstanced(arg0, arg1, arg2, arg3);
-      if (checkForErrors) {
-         GLSupport.checkAndPrintGLError(gl);
-      }
-   }
-
-   public void glDrawBuffer(int arg0) {
-      System.out.println("glDrawBuffer(" + arg0 + ")");
-      gl.glDrawBuffer(arg0);
-      if (checkForErrors) {
-         GLSupport.checkAndPrintGLError(gl);
-      }
-   }
-
-   public void glDrawBuffers(int arg0, int[] arg1, int arg2) {
-      System.out
-      .println("glDrawBuffers(" + arg0 + "," + arg1 + "," + arg2 + ")");
-      gl.glDrawBuffers(arg0, arg1, arg2);
-      if (checkForErrors) {
-         GLSupport.checkAndPrintGLError(gl);
-      }
-   }
-
-   public void glDrawBuffers(int arg0, IntBuffer arg1) {
-      System.out.println("glDrawBuffers(" + arg0 + "," + arg1 + ")");
-      gl.glDrawBuffers(arg0, arg1);
-      if (checkForErrors) {
-         GLSupport.checkAndPrintGLError(gl);
-      }
-   }
-
-   public void glDrawElements(int arg0, int arg1, int arg2, long arg3) {
-      System.out.println(
-         "glDrawElements(" + arg0 + "," + arg1 + "," + arg2 + "," + arg3 + ")");
-      gl.glDrawElements(arg0, arg1, arg2, arg3);
-      if (checkForErrors) {
-         GLSupport.checkAndPrintGLError(gl);
-      }
-   }
-
-   public void glDrawElementsBaseVertex(
-      int arg0, int arg1, int arg2, long arg3, int arg4) {
-      System.out.println(
-         "glDrawElementsBaseVertex(" + arg0 + "," + arg1 + "," + arg2 + ","
-            + arg3 + "," + arg4 + ")");
-      gl.glDrawElementsBaseVertex(arg0, arg1, arg2, arg3, arg4);
-      if (checkForErrors) {
-         GLSupport.checkAndPrintGLError(gl);
-      }
-   }
-
-   public void glDrawElementsInstanced(
-      int arg0, int arg1, int arg2, long arg3, int arg4) {
-      System.out.println(
-         "glDrawElementsInstanced(" + arg0 + "," + arg1 + "," + arg2 + ","
-            + arg3 + "," + arg4 + ")");
-      gl.glDrawElementsInstanced(arg0, arg1, arg2, arg3, arg4);
-      if (checkForErrors) {
-         GLSupport.checkAndPrintGLError(gl);
-      }
-   }
-
-   public void glDrawElementsInstancedBaseVertex(
-      int arg0, int arg1, int arg2, long arg3, int arg4, int arg5) {
-      System.out.println(
-         "glDrawElementsInstancedBaseVertex(" + arg0 + "," + arg1 + "," + arg2
-         + "," + arg3 + "," + arg4 + "," + arg5 + ")");
-      gl.glDrawElementsInstancedBaseVertex(arg0, arg1, arg2, arg3, arg4, arg5);
-      if (checkForErrors) {
-         GLSupport.checkAndPrintGLError(gl);
-      }
-   }
-
-   public void glDrawRangeElements(
-      int arg0, int arg1, int arg2, int arg3, int arg4, long arg5) {
-      System.out.println(
-         "glDrawRangeElements(" + arg0 + "," + arg1 + "," + arg2 + "," + arg3
-         + "," + arg4 + "," + arg5 + ")");
-      gl.glDrawRangeElements(arg0, arg1, arg2, arg3, arg4, arg5);
-      if (checkForErrors) {
-         GLSupport.checkAndPrintGLError(gl);
-      }
-   }
-
-   public void glDrawRangeElementsBaseVertex(
-      int arg0, int arg1, int arg2, int arg3, int arg4, long arg5, int arg6) {
-      System.out.println(
-         "glDrawRangeElementsBaseVertex(" + arg0 + "," + arg1 + "," + arg2 + ","
-            + arg3 + "," + arg4 + "," + arg5 + "," + arg6 + ")");
-      gl.glDrawRangeElementsBaseVertex(
-         arg0, arg1, arg2, arg3, arg4, arg5, arg6);
-      if (checkForErrors) {
-         GLSupport.checkAndPrintGLError(gl);
-      }
-   }
-
-   public void glEdgeFlagFormatNV(int arg0) {
-      System.out.println("glEdgeFlagFormatNV(" + arg0 + ")");
-      gl.glEdgeFlagFormatNV(arg0);
-      if (checkForErrors) {
-         GLSupport.checkAndPrintGLError(gl);
-      }
-   }
-
-   public void glEnable(int arg0) {
-      System.out.println("glEnable(" + arg0 + ")");
-      gl.glEnable(arg0);
-      if (checkForErrors) {
-         GLSupport.checkAndPrintGLError(gl);
-      }
-   }
-
-   public void glEnableClientState(int arg0) {
-      System.out.println("glEnableClientState(" + arg0 + ")");
-      gl.glEnableClientState(arg0);
-      if (checkForErrors) {
-         GLSupport.checkAndPrintGLError(gl);
-      }
-   }
-
-   public void glEnableVertexAttribArray(int arg0) {
-      System.out.println("glEnableVertexAttribArray(" + arg0 + ")");
-      gl.glEnableVertexAttribArray(arg0);
-      if (checkForErrors) {
-         GLSupport.checkAndPrintGLError(gl);
-      }
-   }
-
-   public void glEnablei(int arg0, int arg1) {
-      System.out.println("glEnablei(" + arg0 + "," + arg1 + ")");
-      gl.glEnablei(arg0, arg1);
-      if (checkForErrors) {
-         GLSupport.checkAndPrintGLError(gl);
-      }
-   }
-
-   public void glEndConditionalRender() {
-      System.out.println("glEndConditionalRender()");
-      gl.glEndConditionalRender();
-      if (checkForErrors) {
-         GLSupport.checkAndPrintGLError(gl);
-      }
-   }
-
-   public void glEndQuery(int arg0) {
-      System.out.println("glEndQuery(" + arg0 + ")");
-      gl.glEndQuery(arg0);
-      if (checkForErrors) {
-         GLSupport.checkAndPrintGLError(gl);
-      }
-   }
-
-   public void glEndTransformFeedback() {
-      System.out.println("glEndTransformFeedback()");
-      gl.glEndTransformFeedback();
-      if (checkForErrors) {
-         GLSupport.checkAndPrintGLError(gl);
-      }
-   }
-
-   public long glFenceSync(int arg0, int arg1) {
-      System.out.println("glFenceSync(" + arg0 + "," + arg1 + ")");
-      long out = gl.glFenceSync(arg0, arg1);
-      if (checkForErrors) {
-         GLSupport.checkAndPrintGLError(gl);
-      }
-      return out;
-   }
-
-   public void glFinish() {
-      System.out.println("glFinish()");
-      gl.glFinish();
-      if (checkForErrors) {
-         GLSupport.checkAndPrintGLError(gl);
-      }
-   }
-
-   public void glFlush() {
-      System.out.println("glFlush()");
-      gl.glFlush();
-      if (checkForErrors) {
-         GLSupport.checkAndPrintGLError(gl);
-      }
-   }
-
-   public void glFlushMappedBufferRange(int arg0, long arg1, long arg2) {
-      System.out.println(
-         "glFlushMappedBufferRange(" + arg0 + "," + arg1 + "," + arg2 + ")");
-      gl.glFlushMappedBufferRange(arg0, arg1, arg2);
-      if (checkForErrors) {
-         GLSupport.checkAndPrintGLError(gl);
-      }
-   }
-
-   public void glFogCoordFormatNV(int arg0, int arg1) {
-      System.out.println("glFogCoordFormatNV(" + arg0 + "," + arg1 + ")");
-      gl.glFogCoordFormatNV(arg0, arg1);
-      if (checkForErrors) {
-         GLSupport.checkAndPrintGLError(gl);
-      }
-   }
-
-   public void glFramebufferRenderbuffer(
-      int arg0, int arg1, int arg2, int arg3) {
-      System.out.println(
-         "glFramebufferRenderbuffer(" + arg0 + "," + arg1 + "," + arg2 + ","
-            + arg3 + ")");
-      gl.glFramebufferRenderbuffer(arg0, arg1, arg2, arg3);
-      if (checkForErrors) {
-         GLSupport.checkAndPrintGLError(gl);
-      }
-   }
-
-   public void glFramebufferTexture(int arg0, int arg1, int arg2, int arg3) {
-      System.out.println(
-         "glFramebufferTexture(" + arg0 + "," + arg1 + "," + arg2 + "," + arg3
-         + ")");
-      gl.glFramebufferTexture(arg0, arg1, arg2, arg3);
-      if (checkForErrors) {
-         GLSupport.checkAndPrintGLError(gl);
-      }
-   }
-
-   public void glFramebufferTexture1D(
-      int arg0, int arg1, int arg2, int arg3, int arg4) {
-      System.out.println(
-         "glFramebufferTexture1D(" + arg0 + "," + arg1 + "," + arg2 + "," + arg3
-         + "," + arg4 + ")");
-      gl.glFramebufferTexture1D(arg0, arg1, arg2, arg3, arg4);
-      if (checkForErrors) {
-         GLSupport.checkAndPrintGLError(gl);
-      }
-   }
-
-   public void glFramebufferTexture2D(
-      int arg0, int arg1, int arg2, int arg3, int arg4) {
-      System.out.println(
-         "glFramebufferTexture2D(" + arg0 + "," + arg1 + "," + arg2 + "," + arg3
-         + "," + arg4 + ")");
-      gl.glFramebufferTexture2D(arg0, arg1, arg2, arg3, arg4);
-      if (checkForErrors) {
-         GLSupport.checkAndPrintGLError(gl);
-      }
-   }
-
-   public void glFramebufferTexture3D(
-      int arg0, int arg1, int arg2, int arg3, int arg4, int arg5) {
-      System.out.println(
-         "glFramebufferTexture3D(" + arg0 + "," + arg1 + "," + arg2 + "," + arg3
-         + "," + arg4 + "," + arg5 + ")");
-      gl.glFramebufferTexture3D(arg0, arg1, arg2, arg3, arg4, arg5);
-      if (checkForErrors) {
-         GLSupport.checkAndPrintGLError(gl);
-      }
-   }
-
-   public void glFramebufferTextureARB(int arg0, int arg1, int arg2, int arg3) {
-      System.out.println(
-         "glFramebufferTextureARB(" + arg0 + "," + arg1 + "," + arg2 + ","
-            + arg3 + ")");
-      gl.glFramebufferTextureARB(arg0, arg1, arg2, arg3);
-      if (checkForErrors) {
-         GLSupport.checkAndPrintGLError(gl);
-      }
-   }
-
-   public void glFramebufferTextureFaceARB(
-      int arg0, int arg1, int arg2, int arg3, int arg4) {
-      System.out.println(
-         "glFramebufferTextureFaceARB(" + arg0 + "," + arg1 + "," + arg2 + ","
-            + arg3 + "," + arg4 + ")");
-      gl.glFramebufferTextureFaceARB(arg0, arg1, arg2, arg3, arg4);
-      if (checkForErrors) {
-         GLSupport.checkAndPrintGLError(gl);
-      }
-   }
-
-   public void glFramebufferTextureLayer(
-      int arg0, int arg1, int arg2, int arg3, int arg4) {
-      System.out.println(
-         "glFramebufferTextureLayer(" + arg0 + "," + arg1 + "," + arg2 + ","
-            + arg3 + "," + arg4 + ")");
-      gl.glFramebufferTextureLayer(arg0, arg1, arg2, arg3, arg4);
-      if (checkForErrors) {
-         GLSupport.checkAndPrintGLError(gl);
-      }
-   }
-
-   public void glFramebufferTextureLayerARB(
-      int arg0, int arg1, int arg2, int arg3, int arg4) {
-      System.out.println(
-         "glFramebufferTextureLayerARB(" + arg0 + "," + arg1 + "," + arg2 + ","
-            + arg3 + "," + arg4 + ")");
-      gl.glFramebufferTextureLayerARB(arg0, arg1, arg2, arg3, arg4);
-      if (checkForErrors) {
-         GLSupport.checkAndPrintGLError(gl);
-      }
-   }
-
-   public void glFrontFace(int arg0) {
-      System.out.println("glFrontFace(" + arg0 + ")");
-      gl.glFrontFace(arg0);
-      if (checkForErrors) {
-         GLSupport.checkAndPrintGLError(gl);
-      }
-   }
-
-   public void glGenBuffers(int arg0, int[] arg1, int arg2) {
-      System.out
-      .println("glGenBuffers(" + arg0 + "," + arg1 + "," + arg2 + ")");
-      gl.glGenBuffers(arg0, arg1, arg2);
-      if (checkForErrors) {
-         GLSupport.checkAndPrintGLError(gl);
-      }
-   }
-
-   public void glGenBuffers(int arg0, IntBuffer arg1) {
-      System.out.println("glGenBuffers(" + arg0 + "," + arg1 + ")");
-      gl.glGenBuffers(arg0, arg1);
-      if (checkForErrors) {
-         GLSupport.checkAndPrintGLError(gl);
-      }
-   }
-
-   public void glGenFramebuffers(int arg0, int[] arg1, int arg2) {
-      System.out
-      .println("glGenFramebuffers(" + arg0 + "," + arg1 + "," + arg2 + ")");
-      gl.glGenFramebuffers(arg0, arg1, arg2);
-      if (checkForErrors) {
-         GLSupport.checkAndPrintGLError(gl);
-      }
-   }
-
-   public void glGenFramebuffers(int arg0, IntBuffer arg1) {
-      System.out.println("glGenFramebuffers(" + arg0 + "," + arg1 + ")");
-      gl.glGenFramebuffers(arg0, arg1);
-      if (checkForErrors) {
-         GLSupport.checkAndPrintGLError(gl);
-      }
-   }
-
-   public void glGenQueries(int arg0, int[] arg1, int arg2) {
-      System.out
-      .println("glGenQueries(" + arg0 + "," + arg1 + "," + arg2 + ")");
-      gl.glGenQueries(arg0, arg1, arg2);
-      if (checkForErrors) {
-         GLSupport.checkAndPrintGLError(gl);
-      }
-   }
-
-   public void glGenQueries(int arg0, IntBuffer arg1) {
-      System.out.println("glGenQueries(" + arg0 + "," + arg1 + ")");
-      gl.glGenQueries(arg0, arg1);
-      if (checkForErrors) {
-         GLSupport.checkAndPrintGLError(gl);
-      }
-   }
-
-   public void glGenRenderbuffers(int arg0, int[] arg1, int arg2) {
-      System.out
-      .println("glGenRenderbuffers(" + arg0 + "," + arg1 + "," + arg2 + ")");
-      gl.glGenRenderbuffers(arg0, arg1, arg2);
-      if (checkForErrors) {
-         GLSupport.checkAndPrintGLError(gl);
-      }
-   }
-
-   public void glGenRenderbuffers(int arg0, IntBuffer arg1) {
-      System.out.println("glGenRenderbuffers(" + arg0 + "," + arg1 + ")");
-      gl.glGenRenderbuffers(arg0, arg1);
-      if (checkForErrors) {
-         GLSupport.checkAndPrintGLError(gl);
-      }
-   }
-
-   public void glGenSamplers(int arg0, int[] arg1, int arg2) {
-      System.out
-      .println("glGenSamplers(" + arg0 + "," + arg1 + "," + arg2 + ")");
-      gl.glGenSamplers(arg0, arg1, arg2);
-      if (checkForErrors) {
-         GLSupport.checkAndPrintGLError(gl);
-      }
-   }
-
-   public void glGenSamplers(int arg0, IntBuffer arg1) {
-      System.out.println("glGenSamplers(" + arg0 + "," + arg1 + ")");
-      gl.glGenSamplers(arg0, arg1);
-      if (checkForErrors) {
-         GLSupport.checkAndPrintGLError(gl);
-      }
-   }
-
-   public void glGenTextures(int arg0, int[] arg1, int arg2) {
-      System.out
-      .println("glGenTextures(" + arg0 + "," + arg1 + "," + arg2 + ")");
-      gl.glGenTextures(arg0, arg1, arg2);
-      if (checkForErrors) {
-         GLSupport.checkAndPrintGLError(gl);
-      }
-   }
-
-   public void glGenTextures(int arg0, IntBuffer arg1) {
-      System.out.println("glGenTextures(" + arg0 + "," + arg1 + ")");
-      gl.glGenTextures(arg0, arg1);
-      if (checkForErrors) {
-         GLSupport.checkAndPrintGLError(gl);
-      }
-   }
-
-   public void glGenVertexArrays(int arg0, int[] arg1, int arg2) {
-      System.out
-      .println("glGenVertexArrays(" + arg0 + "," + arg1 + "," + arg2 + ")");
-      gl.glGenVertexArrays(arg0, arg1, arg2);
-      if (checkForErrors) {
-         GLSupport.checkAndPrintGLError(gl);
-      }
-   }
-
-   public void glGenVertexArrays(int arg0, IntBuffer arg1) {
-      System.out.println("glGenVertexArrays(" + arg0 + "," + arg1 + ")");
-      gl.glGenVertexArrays(arg0, arg1);
-      if (checkForErrors) {
-         GLSupport.checkAndPrintGLError(gl);
-      }
-   }
-
-   public void glGenerateMipmap(int arg0) {
-      System.out.println("glGenerateMipmap(" + arg0 + ")");
-      gl.glGenerateMipmap(arg0);
-      if (checkForErrors) {
-         GLSupport.checkAndPrintGLError(gl);
-      }
-   }
-
-   public void glGetActiveAttrib(
-      int arg0, int arg1, int arg2, int[] arg3, int arg4, int[] arg5, int arg6,
-      int[] arg7, int arg8, byte[] arg9, int arg10) {
-      gl.glGetActiveAttrib(
-         arg0, arg1, arg2, arg3, arg4, arg5, arg6, arg7, arg8, arg9, arg10);
-      if (checkForErrors) {
-         GLSupport.checkAndPrintGLError(gl);
-      }
-   }
-
-   public void glGetActiveAttrib(
-      int arg0, int arg1, int arg2, IntBuffer arg3, IntBuffer arg4,
-      IntBuffer arg5, ByteBuffer arg6) {
-      gl.glGetActiveAttrib(arg0, arg1, arg2, arg3, arg4, arg5, arg6);
-      if (checkForErrors) {
-         GLSupport.checkAndPrintGLError(gl);
-      }
-   }
-
-   public void glGetActiveUniform(
-      int arg0, int arg1, int arg2, int[] arg3, int arg4, int[] arg5, int arg6,
-      int[] arg7, int arg8, byte[] arg9, int arg10) {
-      gl.glGetActiveUniform(
-         arg0, arg1, arg2, arg3, arg4, arg5, arg6, arg7, arg8, arg9, arg10);
-      if (checkForErrors) {
-         GLSupport.checkAndPrintGLError(gl);
-      }
-   }
-
-   public void glGetActiveUniform(
-      int arg0, int arg1, int arg2, IntBuffer arg3, IntBuffer arg4,
-      IntBuffer arg5, ByteBuffer arg6) {
-      gl.glGetActiveUniform(arg0, arg1, arg2, arg3, arg4, arg5, arg6);
-      if (checkForErrors) {
-         GLSupport.checkAndPrintGLError(gl);
-      }
-   }
-
-   public void glGetActiveUniformBlockName(
-      int arg0, int arg1, int arg2, int[] arg3, int arg4, byte[] arg5,
-      int arg6) {
-      gl.glGetActiveUniformBlockName(arg0, arg1, arg2, arg3, arg4, arg5, arg6);
-      if (checkForErrors) {
-         GLSupport.checkAndPrintGLError(gl);
-      }
-   }
-
-   public void glGetActiveUniformBlockName(
-      int arg0, int arg1, int arg2, IntBuffer arg3, ByteBuffer arg4) {
-      System.out.println(
-         "glGetActiveUniformBlockName(" + arg0 + "," + arg1 + "," + arg2 + ","
-            + arg3 + "," + arg4 + ")");
-      gl.glGetActiveUniformBlockName(arg0, arg1, arg2, arg3, arg4);
-      if (checkForErrors) {
-         GLSupport.checkAndPrintGLError(gl);
-      }
-   }
-
-   public void glGetActiveUniformBlockiv(
-      int arg0, int arg1, int arg2, int[] arg3, int arg4) {
-      System.out.println(
-         "glGetActiveUniformBlockiv(" + arg0 + "," + arg1 + "," + arg2 + ","
-            + arg3 + "," + arg4 + ")");
-      gl.glGetActiveUniformBlockiv(arg0, arg1, arg2, arg3, arg4);
-      if (checkForErrors) {
-         GLSupport.checkAndPrintGLError(gl);
-      }
-   }
-
-   public void glGetActiveUniformBlockiv(
-      int arg0, int arg1, int arg2, IntBuffer arg3) {
-      System.out.println(
-         "glGetActiveUniformBlockiv(" + arg0 + "," + arg1 + "," + arg2 + ","
-            + arg3 + ")");
-      gl.glGetActiveUniformBlockiv(arg0, arg1, arg2, arg3);
-      if (checkForErrors) {
-         GLSupport.checkAndPrintGLError(gl);
-      }
-   }
-
-   public void glGetActiveUniformName(
-      int arg0, int arg1, int arg2, int[] arg3, int arg4, byte[] arg5,
-      int arg6) {
-      gl.glGetActiveUniformName(arg0, arg1, arg2, arg3, arg4, arg5, arg6);
-      if (checkForErrors) {
-         GLSupport.checkAndPrintGLError(gl);
-      }
-   }
-
-   public void glGetActiveUniformName(
-      int arg0, int arg1, int arg2, IntBuffer arg3, ByteBuffer arg4) {
-      System.out.println(
-         "glGetActiveUniformName(" + arg0 + "," + arg1 + "," + arg2 + "," + arg3
-         + "," + arg4 + ")");
-      gl.glGetActiveUniformName(arg0, arg1, arg2, arg3, arg4);
-      if (checkForErrors) {
-         GLSupport.checkAndPrintGLError(gl);
-      }
-   }
-
-   public void glGetActiveUniformsiv(
-      int arg0, int arg1, int[] arg2, int arg3, int arg4, int[] arg5,
-      int arg6) {
-      gl.glGetActiveUniformsiv(arg0, arg1, arg2, arg3, arg4, arg5, arg6);
-      if (checkForErrors) {
-         GLSupport.checkAndPrintGLError(gl);
-      }
-   }
-
-   public void glGetActiveUniformsiv(
-      int arg0, int arg1, IntBuffer arg2, int arg3, IntBuffer arg4) {
-      System.out.println(
-         "glGetActiveUniformsiv(" + arg0 + "," + arg1 + "," + arg2 + "," + arg3
-         + "," + arg4 + ")");
-      gl.glGetActiveUniformsiv(arg0, arg1, arg2, arg3, arg4);
-      if (checkForErrors) {
-         GLSupport.checkAndPrintGLError(gl);
-      }
-   }
-
-   public void glGetAttachedShaders(
-      int arg0, int arg1, int[] arg2, int arg3, int[] arg4, int arg5) {
-      System.out.println(
-         "glGetAttachedShaders(" + arg0 + "," + arg1 + "," + arg2 + "," + arg3
-         + "," + arg4 + "," + arg5 + ")");
-      gl.glGetAttachedShaders(arg0, arg1, arg2, arg3, arg4, arg5);
-      if (checkForErrors) {
-         GLSupport.checkAndPrintGLError(gl);
-      }
-   }
-
-   public void glGetAttachedShaders(
-      int arg0, int arg1, IntBuffer arg2, IntBuffer arg3) {
-      System.out.println(
-         "glGetAttachedShaders(" + arg0 + "," + arg1 + "," + arg2 + "," + arg3
-         + ")");
-      gl.glGetAttachedShaders(arg0, arg1, arg2, arg3);
-      if (checkForErrors) {
-         GLSupport.checkAndPrintGLError(gl);
-      }
-   }
-
-   public int glGetAttribLocation(int arg0, String arg1) {
-      System.out.println("glGetAttribLocation(" + arg0 + "," + arg1 + ")");
-      int out = gl.glGetAttribLocation(arg0, arg1);
-      if (checkForErrors) {
-         GLSupport.checkAndPrintGLError(gl);
-      }
-      return out;
-   }
-
-   public void glGetBooleani_v(int arg0, int arg1, byte[] arg2, int arg3) {
-      System.out.println(
-         "glGetBooleani_v(" + arg0 + "," + arg1 + "," + arg2 + "," + arg3
-         + ")");
-      gl.glGetBooleani_v(arg0, arg1, arg2, arg3);
-      if (checkForErrors) {
-         GLSupport.checkAndPrintGLError(gl);
-      }
-   }
-
-   public void glGetBooleani_v(int arg0, int arg1, ByteBuffer arg2) {
-      System.out
-      .println("glGetBooleani_v(" + arg0 + "," + arg1 + "," + arg2 + ")");
-      gl.glGetBooleani_v(arg0, arg1, arg2);
-      if (checkForErrors) {
-         GLSupport.checkAndPrintGLError(gl);
-      }
-   }
-
-   public void glGetBooleanv(int arg0, byte[] arg1, int arg2) {
-      System.out
-      .println("glGetBooleanv(" + arg0 + "," + arg1 + "," + arg2 + ")");
-      gl.glGetBooleanv(arg0, arg1, arg2);
-      if (checkForErrors) {
-         GLSupport.checkAndPrintGLError(gl);
-      }
-   }
-
-   public void glGetBooleanv(int arg0, ByteBuffer arg1) {
-      System.out.println("glGetBooleanv(" + arg0 + "," + arg1 + ")");
-      gl.glGetBooleanv(arg0, arg1);
-      if (checkForErrors) {
-         GLSupport.checkAndPrintGLError(gl);
-      }
-   }
-
-   public void glGetBufferParameteri64v(
-      int arg0, int arg1, long[] arg2, int arg3) {
-      System.out.println(
-         "glGetBufferParameteri64v(" + arg0 + "," + arg1 + "," + arg2 + ","
-            + arg3 + ")");
-      gl.glGetBufferParameteri64v(arg0, arg1, arg2, arg3);
-      if (checkForErrors) {
-         GLSupport.checkAndPrintGLError(gl);
-      }
-   }
-
-   public void glGetBufferParameteri64v(int arg0, int arg1, LongBuffer arg2) {
-      System.out.println(
-         "glGetBufferParameteri64v(" + arg0 + "," + arg1 + "," + arg2 + ")");
-      gl.glGetBufferParameteri64v(arg0, arg1, arg2);
-      if (checkForErrors) {
-         GLSupport.checkAndPrintGLError(gl);
-      }
-   }
-
-   public void glGetBufferParameteriv(
-      int arg0, int arg1, int[] arg2, int arg3) {
-      System.out.println(
-         "glGetBufferParameteriv(" + arg0 + "," + arg1 + "," + arg2 + "," + arg3
-         + ")");
-      gl.glGetBufferParameteriv(arg0, arg1, arg2, arg3);
-      if (checkForErrors) {
-         GLSupport.checkAndPrintGLError(gl);
-      }
-   }
-
-   public void glGetBufferParameteriv(int arg0, int arg1, IntBuffer arg2) {
-      System.out.println(
-         "glGetBufferParameteriv(" + arg0 + "," + arg1 + "," + arg2 + ")");
-      gl.glGetBufferParameteriv(arg0, arg1, arg2);
-      if (checkForErrors) {
-         GLSupport.checkAndPrintGLError(gl);
-      }
-   }
-
-   public void glGetBufferParameterui64vNV(
-      int arg0, int arg1, long[] arg2, int arg3) {
-      System.out.println(
-         "glGetBufferParameterui64vNV(" + arg0 + "," + arg1 + "," + arg2 + ","
-            + arg3 + ")");
-      gl.glGetBufferParameterui64vNV(arg0, arg1, arg2, arg3);
-      if (checkForErrors) {
-         GLSupport.checkAndPrintGLError(gl);
-      }
-   }
-
-   public void glGetBufferParameterui64vNV(
-      int arg0, int arg1, LongBuffer arg2) {
-      System.out.println(
-         "glGetBufferParameterui64vNV(" + arg0 + "," + arg1 + "," + arg2 + ")");
-      gl.glGetBufferParameterui64vNV(arg0, arg1, arg2);
-      if (checkForErrors) {
-         GLSupport.checkAndPrintGLError(gl);
-      }
-   }
-
-   public void glGetBufferSubData(int arg0, long arg1, long arg2, Buffer arg3) {
-      System.out.println(
-         "glGetBufferSubData(" + arg0 + "," + arg1 + "," + arg2 + "," + arg3
-         + ")");
-      gl.glGetBufferSubData(arg0, arg1, arg2, arg3);
-      if (checkForErrors) {
-         GLSupport.checkAndPrintGLError(gl);
-      }
-   }
-
-   public void glGetCompressedTexImage(int arg0, int arg1, Buffer arg2) {
-      System.out.println(
-         "glGetCompressedTexImage(" + arg0 + "," + arg1 + "," + arg2 + ")");
-      gl.glGetCompressedTexImage(arg0, arg1, arg2);
-      if (checkForErrors) {
-         GLSupport.checkAndPrintGLError(gl);
-      }
-   }
-
-   public void glGetCompressedTexImage(int arg0, int arg1, long arg2) {
-      System.out.println(
-         "glGetCompressedTexImage(" + arg0 + "," + arg1 + "," + arg2 + ")");
-      gl.glGetCompressedTexImage(arg0, arg1, arg2);
-      if (checkForErrors) {
-         GLSupport.checkAndPrintGLError(gl);
-      }
-   }
-
-   public int glGetDebugMessageLog(
-      int arg0, int arg1, int[] arg2, int arg3, int[] arg4, int arg5,
-      int[] arg6, int arg7, int[] arg8, int arg9, int[] arg10, int arg11,
-      byte[] arg12, int arg13) {
-      int out =
-         gl.glGetDebugMessageLog(
-            arg0, arg1, arg2, arg3, arg4, arg5, arg6, arg7, arg8, arg9, arg10,
-            arg11, arg12, arg13);
-      if (checkForErrors) {
-         GLSupport.checkAndPrintGLError(gl);
-      }
-      return out;
-   }
-
-   public int glGetDebugMessageLog(
-      int arg0, int arg1, IntBuffer arg2, IntBuffer arg3, IntBuffer arg4,
-      IntBuffer arg5, IntBuffer arg6, ByteBuffer arg7) {
-      int out =
-         gl.glGetDebugMessageLog(
-            arg0, arg1, arg2, arg3, arg4, arg5, arg6, arg7);
-      if (checkForErrors) {
-         GLSupport.checkAndPrintGLError(gl);
-      }
-      return out;
-   }
-
-   public int glGetDebugMessageLogAMD(
-      int arg0, int arg1, int[] arg2, int arg3, int[] arg4, int arg5,
-      int[] arg6, int arg7, int[] arg8, int arg9, byte[] arg10, int arg11) {
-      int out =
-         gl.glGetDebugMessageLogAMD(
-            arg0, arg1, arg2, arg3, arg4, arg5, arg6, arg7, arg8, arg9, arg10,
-            arg11);
-      if (checkForErrors) {
-         GLSupport.checkAndPrintGLError(gl);
-      }
-      return out;
-   }
-
-   public int glGetDebugMessageLogAMD(
-      int arg0, int arg1, IntBuffer arg2, IntBuffer arg3, IntBuffer arg4,
-      IntBuffer arg5, ByteBuffer arg6) {
-      int out =
-         gl.glGetDebugMessageLogAMD(arg0, arg1, arg2, arg3, arg4, arg5, arg6);
-      if (checkForErrors) {
-         GLSupport.checkAndPrintGLError(gl);
-      }
-      return out;
-   }
-
-   public void glGetDoublev(int arg0, double[] arg1, int arg2) {
-      System.out
-      .println("glGetDoublev(" + arg0 + "," + arg1 + "," + arg2 + ")");
-      gl.glGetDoublev(arg0, arg1, arg2);
-      if (checkForErrors) {
-         GLSupport.checkAndPrintGLError(gl);
-      }
-   }
-
-   public void glGetDoublev(int arg0, DoubleBuffer arg1) {
-      System.out.println("glGetDoublev(" + arg0 + "," + arg1 + ")");
-      gl.glGetDoublev(arg0, arg1);
-      if (checkForErrors) {
-         GLSupport.checkAndPrintGLError(gl);
-      }
-   }
-
-   public int glGetError() {
-      System.out.println("glGetError()");
-      int out = gl.glGetError();
-      if (checkForErrors) {
-         GLSupport.checkAndPrintGLError(gl);
-      }
-      return out;
-   }
-
-   public void glGetFloatv(int arg0, float[] arg1, int arg2) {
-      System.out.println("glGetFloatv(" + arg0 + "," + arg1 + "," + arg2 + ")");
-      gl.glGetFloatv(arg0, arg1, arg2);
-      if (checkForErrors) {
-         GLSupport.checkAndPrintGLError(gl);
-      }
-   }
-
-   public void glGetFloatv(int arg0, FloatBuffer arg1) {
-      System.out.println("glGetFloatv(" + arg0 + "," + arg1 + ")");
-      gl.glGetFloatv(arg0, arg1);
-      if (checkForErrors) {
-         GLSupport.checkAndPrintGLError(gl);
-      }
-   }
-
-   public int glGetFragDataIndex(int arg0, String arg1) {
-      System.out.println("glGetFragDataIndex(" + arg0 + "," + arg1 + ")");
-      int out = gl.glGetFragDataIndex(arg0, arg1);
-      if (checkForErrors) {
-         GLSupport.checkAndPrintGLError(gl);
-      }
-      return out;
-   }
-
-   public int glGetFragDataLocation(int arg0, String arg1) {
-      System.out.println("glGetFragDataLocation(" + arg0 + "," + arg1 + ")");
-      int out = gl.glGetFragDataLocation(arg0, arg1);
-      if (checkForErrors) {
-         GLSupport.checkAndPrintGLError(gl);
-      }
-      return out;
-   }
-
-   public void glGetFramebufferAttachmentParameteriv(
-      int arg0, int arg1, int arg2, int[] arg3, int arg4) {
-      System.out.println(
-         "glGetFramebufferAttachmentParameteriv(" + arg0 + "," + arg1 + ","
-            + arg2 + "," + arg3 + "," + arg4 + ")");
-      gl.glGetFramebufferAttachmentParameteriv(arg0, arg1, arg2, arg3, arg4);
-      if (checkForErrors) {
-         GLSupport.checkAndPrintGLError(gl);
-      }
-   }
-
-   public void glGetFramebufferAttachmentParameteriv(
-      int arg0, int arg1, int arg2, IntBuffer arg3) {
-      System.out.println(
-         "glGetFramebufferAttachmentParameteriv(" + arg0 + "," + arg1 + ","
-            + arg2 + "," + arg3 + ")");
-      gl.glGetFramebufferAttachmentParameteriv(arg0, arg1, arg2, arg3);
-      if (checkForErrors) {
-         GLSupport.checkAndPrintGLError(gl);
-      }
-   }
-
-   public int glGetGraphicsResetStatus() {
-      System.out.println("glGetGraphicsResetStatus()");
-      int out = gl.glGetGraphicsResetStatus();
-      if (checkForErrors) {
-         GLSupport.checkAndPrintGLError(gl);
-      }
-      return out;
-   }
-
-   public void glGetInteger64i_v(int arg0, int arg1, long[] arg2, int arg3) {
-      System.out.println(
-         "glGetInteger64i_v(" + arg0 + "," + arg1 + "," + arg2 + "," + arg3
-         + ")");
-      gl.glGetInteger64i_v(arg0, arg1, arg2, arg3);
-      if (checkForErrors) {
-         GLSupport.checkAndPrintGLError(gl);
-      }
-   }
-
-   public void glGetInteger64i_v(int arg0, int arg1, LongBuffer arg2) {
-      System.out
-      .println("glGetInteger64i_v(" + arg0 + "," + arg1 + "," + arg2 + ")");
-      gl.glGetInteger64i_v(arg0, arg1, arg2);
-      if (checkForErrors) {
-         GLSupport.checkAndPrintGLError(gl);
-      }
-   }
-
-   public void glGetInteger64v(int arg0, long[] arg1, int arg2) {
-      System.out
-      .println("glGetInteger64v(" + arg0 + "," + arg1 + "," + arg2 + ")");
-      gl.glGetInteger64v(arg0, arg1, arg2);
-      if (checkForErrors) {
-         GLSupport.checkAndPrintGLError(gl);
-      }
-   }
-
-   public void glGetInteger64v(int arg0, LongBuffer arg1) {
-      System.out.println("glGetInteger64v(" + arg0 + "," + arg1 + ")");
-      gl.glGetInteger64v(arg0, arg1);
-      if (checkForErrors) {
-         GLSupport.checkAndPrintGLError(gl);
-      }
-   }
-
-   public void glGetIntegeri_v(int arg0, int arg1, int[] arg2, int arg3) {
-      System.out.println(
-         "glGetIntegeri_v(" + arg0 + "," + arg1 + "," + arg2 + "," + arg3
-         + ")");
-      gl.glGetIntegeri_v(arg0, arg1, arg2, arg3);
-      if (checkForErrors) {
-         GLSupport.checkAndPrintGLError(gl);
-      }
-   }
-
-   public void glGetIntegeri_v(int arg0, int arg1, IntBuffer arg2) {
-      System.out
-      .println("glGetIntegeri_v(" + arg0 + "," + arg1 + "," + arg2 + ")");
-      gl.glGetIntegeri_v(arg0, arg1, arg2);
-      if (checkForErrors) {
-         GLSupport.checkAndPrintGLError(gl);
-      }
-   }
-
-   public void glGetIntegerui64i_vNV(
-      int arg0, int arg1, long[] arg2, int arg3) {
-      System.out.println(
-         "glGetIntegerui64i_vNV(" + arg0 + "," + arg1 + "," + arg2 + "," + arg3
-         + ")");
-      gl.glGetIntegerui64i_vNV(arg0, arg1, arg2, arg3);
-      if (checkForErrors) {
-         GLSupport.checkAndPrintGLError(gl);
-      }
-   }
-
-   public void glGetIntegerui64i_vNV(int arg0, int arg1, LongBuffer arg2) {
-      System.out.println(
-         "glGetIntegerui64i_vNV(" + arg0 + "," + arg1 + "," + arg2 + ")");
-      gl.glGetIntegerui64i_vNV(arg0, arg1, arg2);
-      if (checkForErrors) {
-         GLSupport.checkAndPrintGLError(gl);
-      }
-   }
-
-   public void glGetIntegerui64vNV(int arg0, long[] arg1, int arg2) {
-      System.out.println(
-         "glGetIntegerui64vNV(" + arg0 + "," + arg1 + "," + arg2 + ")");
-      gl.glGetIntegerui64vNV(arg0, arg1, arg2);
-      if (checkForErrors) {
-         GLSupport.checkAndPrintGLError(gl);
-      }
-   }
-
-   public void glGetIntegerui64vNV(int arg0, LongBuffer arg1) {
-      System.out.println("glGetIntegerui64vNV(" + arg0 + "," + arg1 + ")");
-      gl.glGetIntegerui64vNV(arg0, arg1);
-      if (checkForErrors) {
-         GLSupport.checkAndPrintGLError(gl);
-      }
-   }
-
-   public void glGetIntegerv(int arg0, int[] arg1, int arg2) {
-      System.out
-      .println("glGetIntegerv(" + arg0 + "," + arg1 + "," + arg2 + ")");
-      gl.glGetIntegerv(arg0, arg1, arg2);
-      if (checkForErrors) {
-         GLSupport.checkAndPrintGLError(gl);
-      }
-   }
-
-   public void glGetIntegerv(int arg0, IntBuffer arg1) {
-      System.out.println("glGetIntegerv(" + arg0 + "," + arg1 + ")");
-      gl.glGetIntegerv(arg0, arg1);
-      if (checkForErrors) {
-         GLSupport.checkAndPrintGLError(gl);
-      }
-   }
-
-   public void glGetInternalformativ(
-      int arg0, int arg1, int arg2, int arg3, int[] arg4, int arg5) {
-      System.out.println(
-         "glGetInternalformativ(" + arg0 + "," + arg1 + "," + arg2 + "," + arg3
-         + "," + arg4 + "," + arg5 + ")");
-      gl.glGetInternalformativ(arg0, arg1, arg2, arg3, arg4, arg5);
-      if (checkForErrors) {
-         GLSupport.checkAndPrintGLError(gl);
-      }
-   }
-
-   public void glGetInternalformativ(
-      int arg0, int arg1, int arg2, int arg3, IntBuffer arg4) {
-      System.out.println(
-         "glGetInternalformativ(" + arg0 + "," + arg1 + "," + arg2 + "," + arg3
-         + "," + arg4 + ")");
-      gl.glGetInternalformativ(arg0, arg1, arg2, arg3, arg4);
-      if (checkForErrors) {
-         GLSupport.checkAndPrintGLError(gl);
-      }
-   }
-
-   public void glGetMultisamplefv(int arg0, int arg1, float[] arg2, int arg3) {
-      System.out.println(
-         "glGetMultisamplefv(" + arg0 + "," + arg1 + "," + arg2 + "," + arg3
-         + ")");
-      gl.glGetMultisamplefv(arg0, arg1, arg2, arg3);
-      if (checkForErrors) {
-         GLSupport.checkAndPrintGLError(gl);
-      }
-   }
-
-   public void glGetMultisamplefv(int arg0, int arg1, FloatBuffer arg2) {
-      System.out
-      .println("glGetMultisamplefv(" + arg0 + "," + arg1 + "," + arg2 + ")");
-      gl.glGetMultisamplefv(arg0, arg1, arg2);
-      if (checkForErrors) {
-         GLSupport.checkAndPrintGLError(gl);
-      }
-   }
-
-   public void glGetNamedBufferParameterui64vNV(
-      int arg0, int arg1, long[] arg2, int arg3) {
-      System.out.println(
-         "glGetNamedBufferParameterui64vNV(" + arg0 + "," + arg1 + "," + arg2
-         + "," + arg3 + ")");
-      gl.glGetNamedBufferParameterui64vNV(arg0, arg1, arg2, arg3);
-      if (checkForErrors) {
-         GLSupport.checkAndPrintGLError(gl);
-      }
-   }
-
-   public void glGetNamedBufferParameterui64vNV(
-      int arg0, int arg1, LongBuffer arg2) {
-      System.out.println(
-         "glGetNamedBufferParameterui64vNV(" + arg0 + "," + arg1 + "," + arg2
-         + ")");
-      gl.glGetNamedBufferParameterui64vNV(arg0, arg1, arg2);
-      if (checkForErrors) {
-         GLSupport.checkAndPrintGLError(gl);
-      }
-   }
-
-   public void glGetNamedFramebufferParameterivEXT(
-      int arg0, int arg1, int[] arg2, int arg3) {
-      // XXX not implemented
-   }
-
-   public void glGetNamedFramebufferParameterivEXT(
-      int arg0, int arg1, IntBuffer arg2) {
-      // XXX not implemented
-   }
-
-   public void glGetNamedStringARB(
-      int arg0, String arg1, int arg2, int[] arg3, int arg4, byte[] arg5,
-      int arg6) {
-      gl.glGetNamedStringARB(arg0, arg1, arg2, arg3, arg4, arg5, arg6);
-      if (checkForErrors) {
-         GLSupport.checkAndPrintGLError(gl);
-      }
-   }
-
-   public void glGetNamedStringARB(
-      int arg0, String arg1, int arg2, IntBuffer arg3, ByteBuffer arg4) {
-      System.out.println(
-         "glGetNamedStringARB(" + arg0 + "," + arg1 + "," + arg2 + "," + arg3
-         + "," + arg4 + ")");
-      gl.glGetNamedStringARB(arg0, arg1, arg2, arg3, arg4);
-      if (checkForErrors) {
-         GLSupport.checkAndPrintGLError(gl);
-      }
-   }
-
-   public void glGetNamedStringivARB(
-      int arg0, String arg1, int arg2, int[] arg3, int arg4) {
-      System.out.println(
-         "glGetNamedStringivARB(" + arg0 + "," + arg1 + "," + arg2 + "," + arg3
-         + "," + arg4 + ")");
-      gl.glGetNamedStringivARB(arg0, arg1, arg2, arg3, arg4);
-      if (checkForErrors) {
-         GLSupport.checkAndPrintGLError(gl);
-      }
-   }
-
-   public void glGetNamedStringivARB(
-      int arg0, String arg1, int arg2, IntBuffer arg3) {
-      System.out.println(
-         "glGetNamedStringivARB(" + arg0 + "," + arg1 + "," + arg2 + "," + arg3
-         + ")");
-      gl.glGetNamedStringivARB(arg0, arg1, arg2, arg3);
-      if (checkForErrors) {
-         GLSupport.checkAndPrintGLError(gl);
-      }
-   }
-
-   public void glGetObjectLabel(
-      int arg0, int arg1, int arg2, int[] arg3, int arg4, byte[] arg5,
-      int arg6) {
-      gl.glGetObjectLabel(arg0, arg1, arg2, arg3, arg4, arg5, arg6);
-      if (checkForErrors) {
-         GLSupport.checkAndPrintGLError(gl);
-      }
-   }
-
-   public void glGetObjectLabel(
-      int arg0, int arg1, int arg2, IntBuffer arg3, ByteBuffer arg4) {
-      System.out.println(
-         "glGetObjectLabel(" + arg0 + "," + arg1 + "," + arg2 + "," + arg3 + ","
-            + arg4 + ")");
-      gl.glGetObjectLabel(arg0, arg1, arg2, arg3, arg4);
-      if (checkForErrors) {
-         GLSupport.checkAndPrintGLError(gl);
-      }
-   }
-
-   public void glGetObjectPtrLabel(
-      Buffer arg0, int arg1, int[] arg2, int arg3, byte[] arg4, int arg5) {
-      System.out.println(
-         "glGetObjectPtrLabel(" + arg0 + "," + arg1 + "," + arg2 + "," + arg3
-         + "," + arg4 + "," + arg5 + ")");
-      gl.glGetObjectPtrLabel(arg0, arg1, arg2, arg3, arg4, arg5);
-      if (checkForErrors) {
-         GLSupport.checkAndPrintGLError(gl);
-      }
-   }
-
-   public void glGetObjectPtrLabel(
-      Buffer arg0, int arg1, IntBuffer arg2, ByteBuffer arg3) {
-      System.out.println(
-         "glGetObjectPtrLabel(" + arg0 + "," + arg1 + "," + arg2 + "," + arg3
-         + ")");
-      gl.glGetObjectPtrLabel(arg0, arg1, arg2, arg3);
-      if (checkForErrors) {
-         GLSupport.checkAndPrintGLError(gl);
-      }
-   }
-
-   public void glGetProgramBinary(
-      int arg0, int arg1, int[] arg2, int arg3, int[] arg4, int arg5,
-      Buffer arg6) {
-      gl.glGetProgramBinary(arg0, arg1, arg2, arg3, arg4, arg5, arg6);
-      if (checkForErrors) {
-         GLSupport.checkAndPrintGLError(gl);
-      }
-   }
-
-   public void glGetProgramBinary(
-      int arg0, int arg1, IntBuffer arg2, IntBuffer arg3, Buffer arg4) {
-      System.out.println(
-         "glGetProgramBinary(" + arg0 + "," + arg1 + "," + arg2 + "," + arg3
-         + "," + arg4 + ")");
-      gl.glGetProgramBinary(arg0, arg1, arg2, arg3, arg4);
-      if (checkForErrors) {
-         GLSupport.checkAndPrintGLError(gl);
-      }
-   }
-
-   public void glGetProgramInfoLog(
-      int arg0, int arg1, int[] arg2, int arg3, byte[] arg4, int arg5) {
-      System.out.println(
-         "glGetProgramInfoLog(" + arg0 + "," + arg1 + "," + arg2 + "," + arg3
-         + "," + arg4 + "," + arg5 + ")");
-      gl.glGetProgramInfoLog(arg0, arg1, arg2, arg3, arg4, arg5);
-      if (checkForErrors) {
-         GLSupport.checkAndPrintGLError(gl);
-      }
-   }
-
-   public void glGetProgramInfoLog(
-      int arg0, int arg1, IntBuffer arg2, ByteBuffer arg3) {
-      System.out.println(
-         "glGetProgramInfoLog(" + arg0 + "," + arg1 + "," + arg2 + "," + arg3
-         + ")");
-      gl.glGetProgramInfoLog(arg0, arg1, arg2, arg3);
-      if (checkForErrors) {
-         GLSupport.checkAndPrintGLError(gl);
-      }
-   }
-
-   public void glGetProgramiv(int arg0, int arg1, int[] arg2, int arg3) {
-      System.out.println(
-         "glGetProgramiv(" + arg0 + "," + arg1 + "," + arg2 + "," + arg3 + ")");
-      gl.glGetProgramiv(arg0, arg1, arg2, arg3);
-      if (checkForErrors) {
-         GLSupport.checkAndPrintGLError(gl);
-      }
-   }
-
-   public void glGetProgramiv(int arg0, int arg1, IntBuffer arg2) {
-      System.out
-      .println("glGetProgramiv(" + arg0 + "," + arg1 + "," + arg2 + ")");
-      gl.glGetProgramiv(arg0, arg1, arg2);
-      if (checkForErrors) {
-         GLSupport.checkAndPrintGLError(gl);
-      }
-   }
-
-   public void glGetQueryObjecti64v(int arg0, int arg1, long[] arg2, int arg3) {
-      System.out.println(
-         "glGetQueryObjecti64v(" + arg0 + "," + arg1 + "," + arg2 + "," + arg3
-         + ")");
-      gl.glGetQueryObjecti64v(arg0, arg1, arg2, arg3);
-      if (checkForErrors) {
-         GLSupport.checkAndPrintGLError(gl);
-      }
-   }
-
-   public void glGetQueryObjecti64v(int arg0, int arg1, LongBuffer arg2) {
-      System.out.println(
-         "glGetQueryObjecti64v(" + arg0 + "," + arg1 + "," + arg2 + ")");
-      gl.glGetQueryObjecti64v(arg0, arg1, arg2);
-      if (checkForErrors) {
-         GLSupport.checkAndPrintGLError(gl);
-      }
-   }
-
-   public void glGetQueryObjectiv(int arg0, int arg1, int[] arg2, int arg3) {
-      System.out.println(
-         "glGetQueryObjectiv(" + arg0 + "," + arg1 + "," + arg2 + "," + arg3
-         + ")");
-      gl.glGetQueryObjectiv(arg0, arg1, arg2, arg3);
-      if (checkForErrors) {
-         GLSupport.checkAndPrintGLError(gl);
-      }
-   }
-
-   public void glGetQueryObjectiv(int arg0, int arg1, IntBuffer arg2) {
-      System.out
-      .println("glGetQueryObjectiv(" + arg0 + "," + arg1 + "," + arg2 + ")");
-      gl.glGetQueryObjectiv(arg0, arg1, arg2);
-      if (checkForErrors) {
-         GLSupport.checkAndPrintGLError(gl);
-      }
-   }
-
-   public void glGetQueryObjectui64v(
-      int arg0, int arg1, long[] arg2, int arg3) {
-      System.out.println(
-         "glGetQueryObjectui64v(" + arg0 + "," + arg1 + "," + arg2 + "," + arg3
-         + ")");
-      gl.glGetQueryObjectui64v(arg0, arg1, arg2, arg3);
-      if (checkForErrors) {
-         GLSupport.checkAndPrintGLError(gl);
-      }
-   }
-
-   public void glGetQueryObjectui64v(int arg0, int arg1, LongBuffer arg2) {
-      System.out.println(
-         "glGetQueryObjectui64v(" + arg0 + "," + arg1 + "," + arg2 + ")");
-      gl.glGetQueryObjectui64v(arg0, arg1, arg2);
-      if (checkForErrors) {
-         GLSupport.checkAndPrintGLError(gl);
-      }
-   }
-
-   public void glGetQueryObjectuiv(int arg0, int arg1, int[] arg2, int arg3) {
-      System.out.println(
-         "glGetQueryObjectuiv(" + arg0 + "," + arg1 + "," + arg2 + "," + arg3
-         + ")");
-      gl.glGetQueryObjectuiv(arg0, arg1, arg2, arg3);
-      if (checkForErrors) {
-         GLSupport.checkAndPrintGLError(gl);
-      }
-   }
-
-   public void glGetQueryObjectuiv(int arg0, int arg1, IntBuffer arg2) {
-      System.out.println(
-         "glGetQueryObjectuiv(" + arg0 + "," + arg1 + "," + arg2 + ")");
-      gl.glGetQueryObjectuiv(arg0, arg1, arg2);
-      if (checkForErrors) {
-         GLSupport.checkAndPrintGLError(gl);
-      }
-   }
-
-   public void glGetQueryiv(int arg0, int arg1, int[] arg2, int arg3) {
-      System.out.println(
-         "glGetQueryiv(" + arg0 + "," + arg1 + "," + arg2 + "," + arg3 + ")");
-      gl.glGetQueryiv(arg0, arg1, arg2, arg3);
-      if (checkForErrors) {
-         GLSupport.checkAndPrintGLError(gl);
-      }
-   }
-
-   public void glGetQueryiv(int arg0, int arg1, IntBuffer arg2) {
-      System.out
-      .println("glGetQueryiv(" + arg0 + "," + arg1 + "," + arg2 + ")");
-      gl.glGetQueryiv(arg0, arg1, arg2);
-      if (checkForErrors) {
-         GLSupport.checkAndPrintGLError(gl);
-      }
-   }
-
-   public void glGetRenderbufferParameteriv(
-      int arg0, int arg1, int[] arg2, int arg3) {
-      System.out.println(
-         "glGetRenderbufferParameteriv(" + arg0 + "," + arg1 + "," + arg2 + ","
-            + arg3 + ")");
-      gl.glGetRenderbufferParameteriv(arg0, arg1, arg2, arg3);
-      if (checkForErrors) {
-         GLSupport.checkAndPrintGLError(gl);
-      }
-   }
-
-   public void glGetRenderbufferParameteriv(
-      int arg0, int arg1, IntBuffer arg2) {
-      System.out.println(
-         "glGetRenderbufferParameteriv(" + arg0 + "," + arg1 + "," + arg2
-         + ")");
-      gl.glGetRenderbufferParameteriv(arg0, arg1, arg2);
-      if (checkForErrors) {
-         GLSupport.checkAndPrintGLError(gl);
-      }
-   }
-
-   public void glGetSamplerParameterIiv(
-      int arg0, int arg1, int[] arg2, int arg3) {
-      System.out.println(
-         "glGetSamplerParameterIiv(" + arg0 + "," + arg1 + "," + arg2 + ","
-            + arg3 + ")");
-      gl.glGetSamplerParameterIiv(arg0, arg1, arg2, arg3);
-      if (checkForErrors) {
-         GLSupport.checkAndPrintGLError(gl);
-      }
-   }
-
-   public void glGetSamplerParameterIiv(int arg0, int arg1, IntBuffer arg2) {
-      System.out.println(
-         "glGetSamplerParameterIiv(" + arg0 + "," + arg1 + "," + arg2 + ")");
-      gl.glGetSamplerParameterIiv(arg0, arg1, arg2);
-      if (checkForErrors) {
-         GLSupport.checkAndPrintGLError(gl);
-      }
-   }
-
-   public void glGetSamplerParameterIuiv(
-      int arg0, int arg1, int[] arg2, int arg3) {
-      System.out.println(
-         "glGetSamplerParameterIuiv(" + arg0 + "," + arg1 + "," + arg2 + ","
-            + arg3 + ")");
-      gl.glGetSamplerParameterIuiv(arg0, arg1, arg2, arg3);
-      if (checkForErrors) {
-         GLSupport.checkAndPrintGLError(gl);
-      }
-   }
-
-   public void glGetSamplerParameterIuiv(int arg0, int arg1, IntBuffer arg2) {
-      System.out.println(
-         "glGetSamplerParameterIuiv(" + arg0 + "," + arg1 + "," + arg2 + ")");
-      gl.glGetSamplerParameterIuiv(arg0, arg1, arg2);
-      if (checkForErrors) {
-         GLSupport.checkAndPrintGLError(gl);
-      }
-   }
-
-   public void glGetSamplerParameterfv(
-      int arg0, int arg1, float[] arg2, int arg3) {
-      System.out.println(
-         "glGetSamplerParameterfv(" + arg0 + "," + arg1 + "," + arg2 + ","
-            + arg3 + ")");
-      gl.glGetSamplerParameterfv(arg0, arg1, arg2, arg3);
-      if (checkForErrors) {
-         GLSupport.checkAndPrintGLError(gl);
-      }
-   }
-
-   public void glGetSamplerParameterfv(int arg0, int arg1, FloatBuffer arg2) {
-      System.out.println(
-         "glGetSamplerParameterfv(" + arg0 + "," + arg1 + "," + arg2 + ")");
-      gl.glGetSamplerParameterfv(arg0, arg1, arg2);
-      if (checkForErrors) {
-         GLSupport.checkAndPrintGLError(gl);
-      }
-   }
-
-   public void glGetSamplerParameteriv(
-      int arg0, int arg1, int[] arg2, int arg3) {
-      System.out.println(
-         "glGetSamplerParameteriv(" + arg0 + "," + arg1 + "," + arg2 + ","
-            + arg3 + ")");
-      gl.glGetSamplerParameteriv(arg0, arg1, arg2, arg3);
-      if (checkForErrors) {
-         GLSupport.checkAndPrintGLError(gl);
-      }
-   }
-
-   public void glGetSamplerParameteriv(int arg0, int arg1, IntBuffer arg2) {
-      System.out.println(
-         "glGetSamplerParameteriv(" + arg0 + "," + arg1 + "," + arg2 + ")");
-      gl.glGetSamplerParameteriv(arg0, arg1, arg2);
-      if (checkForErrors) {
-         GLSupport.checkAndPrintGLError(gl);
-      }
-   }
-
-   public void glGetShaderInfoLog(
-      int arg0, int arg1, int[] arg2, int arg3, byte[] arg4, int arg5) {
-      System.out.println(
-         "glGetShaderInfoLog(" + arg0 + "," + arg1 + "," + arg2 + "," + arg3
-         + "," + arg4 + "," + arg5 + ")");
-      gl.glGetShaderInfoLog(arg0, arg1, arg2, arg3, arg4, arg5);
-      if (checkForErrors) {
-         GLSupport.checkAndPrintGLError(gl);
-      }
-   }
-
-   public void glGetShaderInfoLog(
-      int arg0, int arg1, IntBuffer arg2, ByteBuffer arg3) {
-      System.out.println(
-         "glGetShaderInfoLog(" + arg0 + "," + arg1 + "," + arg2 + "," + arg3
-         + ")");
-      gl.glGetShaderInfoLog(arg0, arg1, arg2, arg3);
-      if (checkForErrors) {
-         GLSupport.checkAndPrintGLError(gl);
-      }
-   }
-
-   public void glGetShaderPrecisionFormat(
-      int arg0, int arg1, int[] arg2, int arg3, int[] arg4, int arg5) {
-      System.out.println(
-         "glGetShaderPrecisionFormat(" + arg0 + "," + arg1 + "," + arg2 + ","
-            + arg3 + "," + arg4 + "," + arg5 + ")");
-      gl.glGetShaderPrecisionFormat(arg0, arg1, arg2, arg3, arg4, arg5);
-      if (checkForErrors) {
-         GLSupport.checkAndPrintGLError(gl);
-      }
-   }
-
-   public void glGetShaderPrecisionFormat(
-      int arg0, int arg1, IntBuffer arg2, IntBuffer arg3) {
-      System.out.println(
-         "glGetShaderPrecisionFormat(" + arg0 + "," + arg1 + "," + arg2 + ","
-            + arg3 + ")");
-      gl.glGetShaderPrecisionFormat(arg0, arg1, arg2, arg3);
-      if (checkForErrors) {
-         GLSupport.checkAndPrintGLError(gl);
-      }
-   }
-
-   public void glGetShaderSource(
-      int arg0, int arg1, int[] arg2, int arg3, byte[] arg4, int arg5) {
-      System.out.println(
-         "glGetShaderSource(" + arg0 + "," + arg1 + "," + arg2 + "," + arg3
-         + "," + arg4 + "," + arg5 + ")");
-      gl.glGetShaderSource(arg0, arg1, arg2, arg3, arg4, arg5);
-      if (checkForErrors) {
-         GLSupport.checkAndPrintGLError(gl);
-      }
-   }
-
-   public void glGetShaderSource(
-      int arg0, int arg1, IntBuffer arg2, ByteBuffer arg3) {
-      System.out.println(
-         "glGetShaderSource(" + arg0 + "," + arg1 + "," + arg2 + "," + arg3
-         + ")");
-      gl.glGetShaderSource(arg0, arg1, arg2, arg3);
-      if (checkForErrors) {
-         GLSupport.checkAndPrintGLError(gl);
-      }
-   }
-
-   public void glGetShaderiv(int arg0, int arg1, int[] arg2, int arg3) {
-      System.out.println(
-         "glGetShaderiv(" + arg0 + "," + arg1 + "," + arg2 + "," + arg3 + ")");
-      gl.glGetShaderiv(arg0, arg1, arg2, arg3);
-      if (checkForErrors) {
-         GLSupport.checkAndPrintGLError(gl);
-      }
-   }
-
-   public void glGetShaderiv(int arg0, int arg1, IntBuffer arg2) {
-      System.out
-      .println("glGetShaderiv(" + arg0 + "," + arg1 + "," + arg2 + ")");
-      gl.glGetShaderiv(arg0, arg1, arg2);
-      if (checkForErrors) {
-         GLSupport.checkAndPrintGLError(gl);
-      }
-   }
-
-   public String glGetString(int arg0) {
-      System.out.println("glGetString(" + arg0 + ")");
-      String out = gl.glGetString(arg0);
-      if (checkForErrors) {
-         GLSupport.checkAndPrintGLError(gl);
-      }
-      return out;
-   }
-
-   public String glGetStringi(int arg0, int arg1) {
-      System.out.println("glGetStringi(" + arg0 + "," + arg1 + ")");
-      String out = gl.glGetStringi(arg0, arg1);
-      if (checkForErrors) {
-         GLSupport.checkAndPrintGLError(gl);
-      }
-      return out;
-   }
-
-   public void glGetSynciv(
-      long arg0, int arg1, int arg2, int[] arg3, int arg4, int[] arg5,
-      int arg6) {
-      gl.glGetSynciv(arg0, arg1, arg2, arg3, arg4, arg5, arg6);
-      if (checkForErrors) {
-         GLSupport.checkAndPrintGLError(gl);
-      }
-   }
-
-   public void glGetSynciv(
-      long arg0, int arg1, int arg2, IntBuffer arg3, IntBuffer arg4) {
-      System.out.println(
-         "glGetSynciv(" + arg0 + "," + arg1 + "," + arg2 + "," + arg3 + ","
-            + arg4 + ")");
-      gl.glGetSynciv(arg0, arg1, arg2, arg3, arg4);
-      if (checkForErrors) {
-         GLSupport.checkAndPrintGLError(gl);
-      }
-   }
-
-   public void glGetTexImage(
-      int arg0, int arg1, int arg2, int arg3, Buffer arg4) {
-      System.out.println(
-         "glGetTexImage(" + arg0 + "," + arg1 + "," + arg2 + "," + arg3 + ","
-            + arg4 + ")");
-      gl.glGetTexImage(arg0, arg1, arg2, arg3, arg4);
-      if (checkForErrors) {
-         GLSupport.checkAndPrintGLError(gl);
-      }
-   }
-
-   public void glGetTexImage(
-      int arg0, int arg1, int arg2, int arg3, long arg4) {
-      System.out.println(
-         "glGetTexImage(" + arg0 + "," + arg1 + "," + arg2 + "," + arg3 + ","
-            + arg4 + ")");
-      gl.glGetTexImage(arg0, arg1, arg2, arg3, arg4);
-      if (checkForErrors) {
-         GLSupport.checkAndPrintGLError(gl);
-      }
-   }
-
-   public void glGetTexLevelParameterfv(
-      int arg0, int arg1, int arg2, float[] arg3, int arg4) {
-      System.out.println(
-         "glGetTexLevelParameterfv(" + arg0 + "," + arg1 + "," + arg2 + ","
-            + arg3 + "," + arg4 + ")");
-      gl.glGetTexLevelParameterfv(arg0, arg1, arg2, arg3, arg4);
-      if (checkForErrors) {
-         GLSupport.checkAndPrintGLError(gl);
-      }
-   }
-
-   public void glGetTexLevelParameterfv(
-      int arg0, int arg1, int arg2, FloatBuffer arg3) {
-      System.out.println(
-         "glGetTexLevelParameterfv(" + arg0 + "," + arg1 + "," + arg2 + ","
-            + arg3 + ")");
-      gl.glGetTexLevelParameterfv(arg0, arg1, arg2, arg3);
-      if (checkForErrors) {
-         GLSupport.checkAndPrintGLError(gl);
-      }
-   }
-
-   public void glGetTexLevelParameteriv(
-      int arg0, int arg1, int arg2, int[] arg3, int arg4) {
-      System.out.println(
-         "glGetTexLevelParameteriv(" + arg0 + "," + arg1 + "," + arg2 + ","
-            + arg3 + "," + arg4 + ")");
-      gl.glGetTexLevelParameteriv(arg0, arg1, arg2, arg3, arg4);
-      if (checkForErrors) {
-         GLSupport.checkAndPrintGLError(gl);
-      }
-   }
-
-   public void glGetTexLevelParameteriv(
-      int arg0, int arg1, int arg2, IntBuffer arg3) {
-      System.out.println(
-         "glGetTexLevelParameteriv(" + arg0 + "," + arg1 + "," + arg2 + ","
-            + arg3 + ")");
-      gl.glGetTexLevelParameteriv(arg0, arg1, arg2, arg3);
-      if (checkForErrors) {
-         GLSupport.checkAndPrintGLError(gl);
-      }
-   }
-
-   public void glGetTexParameterIiv(int arg0, int arg1, int[] arg2, int arg3) {
-      System.out.println(
-         "glGetTexParameterIiv(" + arg0 + "," + arg1 + "," + arg2 + "," + arg3
-         + ")");
-      gl.glGetTexParameterIiv(arg0, arg1, arg2, arg3);
-      if (checkForErrors) {
-         GLSupport.checkAndPrintGLError(gl);
-      }
-   }
-
-   public void glGetTexParameterIiv(int arg0, int arg1, IntBuffer arg2) {
-      System.out.println(
-         "glGetTexParameterIiv(" + arg0 + "," + arg1 + "," + arg2 + ")");
-      gl.glGetTexParameterIiv(arg0, arg1, arg2);
-      if (checkForErrors) {
-         GLSupport.checkAndPrintGLError(gl);
-      }
-   }
-
-   public void glGetTexParameterIuiv(int arg0, int arg1, int[] arg2, int arg3) {
-      System.out.println(
-         "glGetTexParameterIuiv(" + arg0 + "," + arg1 + "," + arg2 + "," + arg3
-         + ")");
-      gl.glGetTexParameterIuiv(arg0, arg1, arg2, arg3);
-      if (checkForErrors) {
-         GLSupport.checkAndPrintGLError(gl);
-      }
-   }
-
-   public void glGetTexParameterIuiv(int arg0, int arg1, IntBuffer arg2) {
-      System.out.println(
-         "glGetTexParameterIuiv(" + arg0 + "," + arg1 + "," + arg2 + ")");
-      gl.glGetTexParameterIuiv(arg0, arg1, arg2);
-      if (checkForErrors) {
-         GLSupport.checkAndPrintGLError(gl);
-      }
-   }
-
-   public void glGetTexParameterfv(int arg0, int arg1, float[] arg2, int arg3) {
-      System.out.println(
-         "glGetTexParameterfv(" + arg0 + "," + arg1 + "," + arg2 + "," + arg3
-         + ")");
-      gl.glGetTexParameterfv(arg0, arg1, arg2, arg3);
-      if (checkForErrors) {
-         GLSupport.checkAndPrintGLError(gl);
-      }
-   }
-
-   public void glGetTexParameterfv(int arg0, int arg1, FloatBuffer arg2) {
-      System.out.println(
-         "glGetTexParameterfv(" + arg0 + "," + arg1 + "," + arg2 + ")");
-      gl.glGetTexParameterfv(arg0, arg1, arg2);
-      if (checkForErrors) {
-         GLSupport.checkAndPrintGLError(gl);
-      }
-   }
-
-   public void glGetTexParameteriv(int arg0, int arg1, int[] arg2, int arg3) {
-      System.out.println(
-         "glGetTexParameteriv(" + arg0 + "," + arg1 + "," + arg2 + "," + arg3
-         + ")");
-      gl.glGetTexParameteriv(arg0, arg1, arg2, arg3);
-      if (checkForErrors) {
-         GLSupport.checkAndPrintGLError(gl);
-      }
-   }
-
-   public void glGetTexParameteriv(int arg0, int arg1, IntBuffer arg2) {
-      System.out.println(
-         "glGetTexParameteriv(" + arg0 + "," + arg1 + "," + arg2 + ")");
-      gl.glGetTexParameteriv(arg0, arg1, arg2);
-      if (checkForErrors) {
-         GLSupport.checkAndPrintGLError(gl);
-      }
-   }
-
-   public void glGetTransformFeedbackVarying(
-      int arg0, int arg1, int arg2, int[] arg3, int arg4, int[] arg5, int arg6,
-      int[] arg7, int arg8, byte[] arg9, int arg10) {
-      gl.glGetTransformFeedbackVarying(
-         arg0, arg1, arg2, arg3, arg4, arg5, arg6, arg7, arg8, arg9, arg10);
-      if (checkForErrors) {
-         GLSupport.checkAndPrintGLError(gl);
-      }
-   }
-
-   public void glGetTransformFeedbackVarying(
-      int arg0, int arg1, int arg2, IntBuffer arg3, IntBuffer arg4,
-      IntBuffer arg5, ByteBuffer arg6) {
-      gl.glGetTransformFeedbackVarying(
-         arg0, arg1, arg2, arg3, arg4, arg5, arg6);
-      if (checkForErrors) {
-         GLSupport.checkAndPrintGLError(gl);
-      }
-   }
-
-   public int glGetUniformBlockIndex(int arg0, String arg1) {
-      System.out.println("glGetUniformBlockIndex(" + arg0 + "," + arg1 + ")");
-      int out = gl.glGetUniformBlockIndex(arg0, arg1);
-      if (checkForErrors) {
-         GLSupport.checkAndPrintGLError(gl);
-      }
-      return out;
-   }
-
-   public void glGetUniformIndices(
-      int arg0, int arg1, String[] arg2, int[] arg3, int arg4) {
-      System.out.println(
-         "glGetUniformIndices(" + arg0 + "," + arg1 + "," + arg2 + "," + arg3
-         + "," + arg4 + ")");
-      gl.glGetUniformIndices(arg0, arg1, arg2, arg3, arg4);
-      if (checkForErrors) {
-         GLSupport.checkAndPrintGLError(gl);
-      }
-   }
-
-   public void glGetUniformIndices(
-      int arg0, int arg1, String[] arg2, IntBuffer arg3) {
-      System.out.println(
-         "glGetUniformIndices(" + arg0 + "," + arg1 + "," + arg2 + "," + arg3
-         + ")");
-      gl.glGetUniformIndices(arg0, arg1, arg2, arg3);
-      if (checkForErrors) {
-         GLSupport.checkAndPrintGLError(gl);
-      }
-   }
-
-   public int glGetUniformLocation(int arg0, String arg1) {
-      System.out.println("glGetUniformLocation(" + arg0 + "," + arg1 + ")");
-      int out = gl.glGetUniformLocation(arg0, arg1);
-      if (checkForErrors) {
-         GLSupport.checkAndPrintGLError(gl);
-      }
-      return out;
-   }
-
-   public void glGetUniformfv(int arg0, int arg1, float[] arg2, int arg3) {
-      System.out.println(
-         "glGetUniformfv(" + arg0 + "," + arg1 + "," + arg2 + "," + arg3 + ")");
-      gl.glGetUniformfv(arg0, arg1, arg2, arg3);
-      if (checkForErrors) {
-         GLSupport.checkAndPrintGLError(gl);
-      }
-   }
-
-   public void glGetUniformfv(int arg0, int arg1, FloatBuffer arg2) {
-      System.out
-      .println("glGetUniformfv(" + arg0 + "," + arg1 + "," + arg2 + ")");
-      gl.glGetUniformfv(arg0, arg1, arg2);
-      if (checkForErrors) {
-         GLSupport.checkAndPrintGLError(gl);
-      }
-   }
-
-   public void glGetUniformiv(int arg0, int arg1, int[] arg2, int arg3) {
-      System.out.println(
-         "glGetUniformiv(" + arg0 + "," + arg1 + "," + arg2 + "," + arg3 + ")");
-      gl.glGetUniformiv(arg0, arg1, arg2, arg3);
-      if (checkForErrors) {
-         GLSupport.checkAndPrintGLError(gl);
-      }
-   }
-
-   public void glGetUniformiv(int arg0, int arg1, IntBuffer arg2) {
-      System.out
-      .println("glGetUniformiv(" + arg0 + "," + arg1 + "," + arg2 + ")");
-      gl.glGetUniformiv(arg0, arg1, arg2);
-      if (checkForErrors) {
-         GLSupport.checkAndPrintGLError(gl);
-      }
-   }
-
-   public void glGetUniformui64vNV(int arg0, int arg1, long[] arg2, int arg3) {
-      System.out.println(
-         "glGetUniformui64vNV(" + arg0 + "," + arg1 + "," + arg2 + "," + arg3
-         + ")");
-      gl.glGetUniformui64vNV(arg0, arg1, arg2, arg3);
-      if (checkForErrors) {
-         GLSupport.checkAndPrintGLError(gl);
-      }
-   }
-
-   public void glGetUniformui64vNV(int arg0, int arg1, LongBuffer arg2) {
-      System.out.println(
-         "glGetUniformui64vNV(" + arg0 + "," + arg1 + "," + arg2 + ")");
-      gl.glGetUniformui64vNV(arg0, arg1, arg2);
-      if (checkForErrors) {
-         GLSupport.checkAndPrintGLError(gl);
-      }
-   }
-
-   public void glGetUniformuiv(int arg0, int arg1, int[] arg2, int arg3) {
-      System.out.println(
-         "glGetUniformuiv(" + arg0 + "," + arg1 + "," + arg2 + "," + arg3
-         + ")");
-      gl.glGetUniformuiv(arg0, arg1, arg2, arg3);
-      if (checkForErrors) {
-         GLSupport.checkAndPrintGLError(gl);
-      }
-   }
-
-   public void glGetUniformuiv(int arg0, int arg1, IntBuffer arg2) {
-      System.out
-      .println("glGetUniformuiv(" + arg0 + "," + arg1 + "," + arg2 + ")");
-      gl.glGetUniformuiv(arg0, arg1, arg2);
-      if (checkForErrors) {
-         GLSupport.checkAndPrintGLError(gl);
-      }
-   }
-
-   public void glGetVertexAttribIiv(int arg0, int arg1, int[] arg2, int arg3) {
-      System.out.println(
-         "glGetVertexAttribIiv(" + arg0 + "," + arg1 + "," + arg2 + "," + arg3
-         + ")");
-      gl.glGetVertexAttribIiv(arg0, arg1, arg2, arg3);
-      if (checkForErrors) {
-         GLSupport.checkAndPrintGLError(gl);
-      }
-   }
-
-   public void glGetVertexAttribIiv(int arg0, int arg1, IntBuffer arg2) {
-      System.out.println(
-         "glGetVertexAttribIiv(" + arg0 + "," + arg1 + "," + arg2 + ")");
-      gl.glGetVertexAttribIiv(arg0, arg1, arg2);
-      if (checkForErrors) {
-         GLSupport.checkAndPrintGLError(gl);
-      }
-   }
-
-   public void glGetVertexAttribIuiv(int arg0, int arg1, int[] arg2, int arg3) {
-      System.out.println(
-         "glGetVertexAttribIuiv(" + arg0 + "," + arg1 + "," + arg2 + "," + arg3
-         + ")");
-      gl.glGetVertexAttribIuiv(arg0, arg1, arg2, arg3);
-      if (checkForErrors) {
-         GLSupport.checkAndPrintGLError(gl);
-      }
-   }
-
-   public void glGetVertexAttribIuiv(int arg0, int arg1, IntBuffer arg2) {
-      System.out.println(
-         "glGetVertexAttribIuiv(" + arg0 + "," + arg1 + "," + arg2 + ")");
-      gl.glGetVertexAttribIuiv(arg0, arg1, arg2);
-      if (checkForErrors) {
-         GLSupport.checkAndPrintGLError(gl);
-      }
-   }
-
-   public void glGetVertexAttribdv(
-      int arg0, int arg1, double[] arg2, int arg3) {
-      System.out.println(
-         "glGetVertexAttribdv(" + arg0 + "," + arg1 + "," + arg2 + "," + arg3
-         + ")");
-      gl.glGetVertexAttribdv(arg0, arg1, arg2, arg3);
-      if (checkForErrors) {
-         GLSupport.checkAndPrintGLError(gl);
-      }
-   }
-
-   public void glGetVertexAttribdv(int arg0, int arg1, DoubleBuffer arg2) {
-      System.out.println(
-         "glGetVertexAttribdv(" + arg0 + "," + arg1 + "," + arg2 + ")");
-      gl.glGetVertexAttribdv(arg0, arg1, arg2);
-      if (checkForErrors) {
-         GLSupport.checkAndPrintGLError(gl);
-      }
-   }
-
-   public void glGetVertexAttribfv(int arg0, int arg1, float[] arg2, int arg3) {
-      System.out.println(
-         "glGetVertexAttribfv(" + arg0 + "," + arg1 + "," + arg2 + "," + arg3
-         + ")");
-      gl.glGetVertexAttribfv(arg0, arg1, arg2, arg3);
-      if (checkForErrors) {
-         GLSupport.checkAndPrintGLError(gl);
-      }
-   }
-
-   public void glGetVertexAttribfv(int arg0, int arg1, FloatBuffer arg2) {
-      System.out.println(
-         "glGetVertexAttribfv(" + arg0 + "," + arg1 + "," + arg2 + ")");
-      gl.glGetVertexAttribfv(arg0, arg1, arg2);
-      if (checkForErrors) {
-         GLSupport.checkAndPrintGLError(gl);
-      }
-   }
-
-   public void glGetVertexAttribiv(int arg0, int arg1, int[] arg2, int arg3) {
-      System.out.println(
-         "glGetVertexAttribiv(" + arg0 + "," + arg1 + "," + arg2 + "," + arg3
-         + ")");
-      gl.glGetVertexAttribiv(arg0, arg1, arg2, arg3);
-      if (checkForErrors) {
-         GLSupport.checkAndPrintGLError(gl);
-      }
-   }
-
-   public void glGetVertexAttribiv(int arg0, int arg1, IntBuffer arg2) {
-      System.out.println(
-         "glGetVertexAttribiv(" + arg0 + "," + arg1 + "," + arg2 + ")");
-      gl.glGetVertexAttribiv(arg0, arg1, arg2);
-      if (checkForErrors) {
-         GLSupport.checkAndPrintGLError(gl);
-      }
-   }
-
-   public void glGetnCompressedTexImage(
-      int arg0, int arg1, int arg2, Buffer arg3) {
-      System.out.println(
-         "glGetnCompressedTexImage(" + arg0 + "," + arg1 + "," + arg2 + ","
-            + arg3 + ")");
-      gl.glGetnCompressedTexImage(arg0, arg1, arg2, arg3);
-      if (checkForErrors) {
-         GLSupport.checkAndPrintGLError(gl);
-      }
-   }
-
-   public void glGetnTexImage(
-      int arg0, int arg1, int arg2, int arg3, int arg4, Buffer arg5) {
-      System.out.println(
-         "glGetnTexImage(" + arg0 + "," + arg1 + "," + arg2 + "," + arg3 + ","
-            + arg4 + "," + arg5 + ")");
-      gl.glGetnTexImage(arg0, arg1, arg2, arg3, arg4, arg5);
-      if (checkForErrors) {
-         GLSupport.checkAndPrintGLError(gl);
-      }
-   }
-
-   public void glGetnUniformdv(
-      int arg0, int arg1, int arg2, double[] arg3, int arg4) {
-      System.out.println(
-         "glGetnUniformdv(" + arg0 + "," + arg1 + "," + arg2 + "," + arg3 + ","
-            + arg4 + ")");
-      gl.glGetnUniformdv(arg0, arg1, arg2, arg3, arg4);
-      if (checkForErrors) {
-         GLSupport.checkAndPrintGLError(gl);
-      }
-   }
-
-   public void glGetnUniformdv(
-      int arg0, int arg1, int arg2, DoubleBuffer arg3) {
-      System.out.println(
-         "glGetnUniformdv(" + arg0 + "," + arg1 + "," + arg2 + "," + arg3
-         + ")");
-      gl.glGetnUniformdv(arg0, arg1, arg2, arg3);
-      if (checkForErrors) {
-         GLSupport.checkAndPrintGLError(gl);
-      }
-   }
-
-   public void glGetnUniformfv(
-      int arg0, int arg1, int arg2, float[] arg3, int arg4) {
-      System.out.println(
-         "glGetnUniformfv(" + arg0 + "," + arg1 + "," + arg2 + "," + arg3 + ","
-            + arg4 + ")");
-      gl.glGetnUniformfv(arg0, arg1, arg2, arg3, arg4);
-      if (checkForErrors) {
-         GLSupport.checkAndPrintGLError(gl);
-      }
-   }
-
-   public void glGetnUniformfv(int arg0, int arg1, int arg2, FloatBuffer arg3) {
-      System.out.println(
-         "glGetnUniformfv(" + arg0 + "," + arg1 + "," + arg2 + "," + arg3
-         + ")");
-      gl.glGetnUniformfv(arg0, arg1, arg2, arg3);
-      if (checkForErrors) {
-         GLSupport.checkAndPrintGLError(gl);
-      }
-   }
-
-   public void glGetnUniformiv(
-      int arg0, int arg1, int arg2, int[] arg3, int arg4) {
-      System.out.println(
-         "glGetnUniformiv(" + arg0 + "," + arg1 + "," + arg2 + "," + arg3 + ","
-            + arg4 + ")");
-      gl.glGetnUniformiv(arg0, arg1, arg2, arg3, arg4);
-      if (checkForErrors) {
-         GLSupport.checkAndPrintGLError(gl);
-      }
-   }
-
-   public void glGetnUniformiv(int arg0, int arg1, int arg2, IntBuffer arg3) {
-      System.out.println(
-         "glGetnUniformiv(" + arg0 + "," + arg1 + "," + arg2 + "," + arg3
-         + ")");
-      gl.glGetnUniformiv(arg0, arg1, arg2, arg3);
-      if (checkForErrors) {
-         GLSupport.checkAndPrintGLError(gl);
-      }
-   }
-
-   public void glGetnUniformuiv(
-      int arg0, int arg1, int arg2, int[] arg3, int arg4) {
-      System.out.println(
-         "glGetnUniformuiv(" + arg0 + "," + arg1 + "," + arg2 + "," + arg3 + ","
-            + arg4 + ")");
-      gl.glGetnUniformuiv(arg0, arg1, arg2, arg3, arg4);
-      if (checkForErrors) {
-         GLSupport.checkAndPrintGLError(gl);
-      }
-   }
-
-   public void glGetnUniformuiv(int arg0, int arg1, int arg2, IntBuffer arg3) {
-      System.out.println(
-         "glGetnUniformuiv(" + arg0 + "," + arg1 + "," + arg2 + "," + arg3
-         + ")");
-      gl.glGetnUniformuiv(arg0, arg1, arg2, arg3);
-      if (checkForErrors) {
-         GLSupport.checkAndPrintGLError(gl);
-      }
-   }
-
-   public void glHint(int arg0, int arg1) {
-      System.out.println("glHint(" + arg0 + "," + arg1 + ")");
-      gl.glHint(arg0, arg1);
-      if (checkForErrors) {
-         GLSupport.checkAndPrintGLError(gl);
-      }
-   }
-
-   public long glImportSyncEXT(int arg0, long arg1, int arg2) {
-      System.out
-      .println("glImportSyncEXT(" + arg0 + "," + arg1 + "," + arg2 + ")");
-      long out = gl.glImportSyncEXT(arg0, arg1, arg2);
-      if (checkForErrors) {
-         GLSupport.checkAndPrintGLError(gl);
-      }
-      return out;
-   }
-
-   public void glIndexFormatNV(int arg0, int arg1) {
-      System.out.println("glIndexFormatNV(" + arg0 + "," + arg1 + ")");
-      gl.glIndexFormatNV(arg0, arg1);
-      if (checkForErrors) {
-         GLSupport.checkAndPrintGLError(gl);
-      }
-   }
-
-   public boolean glIsBuffer(int arg0) {
-      System.out.println("glIsBuffer(" + arg0 + ")");
-      boolean out = gl.glIsBuffer(arg0);
-      if (checkForErrors) {
-         GLSupport.checkAndPrintGLError(gl);
-      }
-      return out;
-   }
-
-   public boolean glIsBufferResidentNV(int arg0) {
-      System.out.println("glIsBufferResidentNV(" + arg0 + ")");
-      boolean out = gl.glIsBufferResidentNV(arg0);
-      if (checkForErrors) {
-         GLSupport.checkAndPrintGLError(gl);
-      }
-      return out;
-   }
-
-   public boolean glIsEnabled(int arg0) {
-      System.out.println("glIsEnabled(" + arg0 + ")");
-      boolean out = gl.glIsEnabled(arg0);
-      if (checkForErrors) {
-         GLSupport.checkAndPrintGLError(gl);
-      }
-      return out;
-   }
-
-   public boolean glIsEnabledi(int arg0, int arg1) {
-      System.out.println("glIsEnabledi(" + arg0 + "," + arg1 + ")");
-      boolean out = gl.glIsEnabledi(arg0, arg1);
-      if (checkForErrors) {
-         GLSupport.checkAndPrintGLError(gl);
-      }
-      return out;
-   }
-
-   public boolean glIsFramebuffer(int arg0) {
-      System.out.println("glIsFramebuffer(" + arg0 + ")");
-      boolean out = gl.glIsFramebuffer(arg0);
-      if (checkForErrors) {
-         GLSupport.checkAndPrintGLError(gl);
-      }
-      return out;
-   }
-
-   public boolean glIsNamedBufferResidentNV(int arg0) {
-      System.out.println("glIsNamedBufferResidentNV(" + arg0 + ")");
-      boolean out = gl.glIsNamedBufferResidentNV(arg0);
-      if (checkForErrors) {
-         GLSupport.checkAndPrintGLError(gl);
-      }
-      return out;
-   }
-
-   public boolean glIsNamedStringARB(int arg0, String arg1) {
-      System.out.println("glIsNamedStringARB(" + arg0 + "," + arg1 + ")");
-      boolean out = gl.glIsNamedStringARB(arg0, arg1);
-      if (checkForErrors) {
-         GLSupport.checkAndPrintGLError(gl);
-      }
-      return out;
-   }
-
-   public boolean glIsProgram(int arg0) {
-      System.out.println("glIsProgram(" + arg0 + ")");
-      boolean out = gl.glIsProgram(arg0);
-      if (checkForErrors) {
-         GLSupport.checkAndPrintGLError(gl);
-      }
-      return out;
-   }
-
-   public boolean glIsQuery(int arg0) {
-      System.out.println("glIsQuery(" + arg0 + ")");
-      boolean out = gl.glIsQuery(arg0);
-      if (checkForErrors) {
-         GLSupport.checkAndPrintGLError(gl);
-      }
-      return out;
-   }
-
-   public boolean glIsRenderbuffer(int arg0) {
-      System.out.println("glIsRenderbuffer(" + arg0 + ")");
-      boolean out = gl.glIsRenderbuffer(arg0);
-      if (checkForErrors) {
-         GLSupport.checkAndPrintGLError(gl);
-      }
-      return out;
-   }
-
-   public boolean glIsSampler(int arg0) {
-      System.out.println("glIsSampler(" + arg0 + ")");
-      boolean out = gl.glIsSampler(arg0);
-      if (checkForErrors) {
-         GLSupport.checkAndPrintGLError(gl);
-      }
-      return out;
-   }
-
-   public boolean glIsShader(int arg0) {
-      System.out.println("glIsShader(" + arg0 + ")");
-      boolean out = gl.glIsShader(arg0);
-      if (checkForErrors) {
-         GLSupport.checkAndPrintGLError(gl);
-      }
-      return out;
-   }
-
-   public boolean glIsSync(long arg0) {
-      System.out.println("glIsSync(" + arg0 + ")");
-      boolean out = gl.glIsSync(arg0);
-      if (checkForErrors) {
-         GLSupport.checkAndPrintGLError(gl);
-      }
-      return out;
-   }
-
-   public boolean glIsTexture(int arg0) {
-      System.out.println("glIsTexture(" + arg0 + ")");
-      boolean out = gl.glIsTexture(arg0);
-      if (checkForErrors) {
-         GLSupport.checkAndPrintGLError(gl);
-      }
-      return out;
-   }
-
-   public boolean glIsVertexArray(int arg0) {
-      System.out.println("glIsVertexArray(" + arg0 + ")");
-      boolean out = gl.glIsVertexArray(arg0);
-      if (checkForErrors) {
-         GLSupport.checkAndPrintGLError(gl);
-      }
-      return out;
-   }
-
-   public void glLineWidth(float arg0) {
-      System.out.println("glLineWidth(" + arg0 + ")");
-      gl.glLineWidth(arg0);
-      if (checkForErrors) {
-         GLSupport.checkAndPrintGLError(gl);
-      }
-   }
-
-   public void glLinkProgram(int arg0) {
-      System.out.println("glLinkProgram(" + arg0 + ")");
-      gl.glLinkProgram(arg0);
-      if (checkForErrors) {
-         GLSupport.checkAndPrintGLError(gl);
-      }
-   }
-
-   public void glLogicOp(int arg0) {
-      System.out.println("glLogicOp(" + arg0 + ")");
-      gl.glLogicOp(arg0);
-      if (checkForErrors) {
-         GLSupport.checkAndPrintGLError(gl);
-      }
-   }
-
-   public void glMakeBufferNonResidentNV(int arg0) {
-      System.out.println("glMakeBufferNonResidentNV(" + arg0 + ")");
-      gl.glMakeBufferNonResidentNV(arg0);
-      if (checkForErrors) {
-         GLSupport.checkAndPrintGLError(gl);
-      }
-   }
-
-   public void glMakeBufferResidentNV(int arg0, int arg1) {
-      System.out.println("glMakeBufferResidentNV(" + arg0 + "," + arg1 + ")");
-      gl.glMakeBufferResidentNV(arg0, arg1);
-      if (checkForErrors) {
-         GLSupport.checkAndPrintGLError(gl);
-      }
-   }
-
-   public void glMakeNamedBufferNonResidentNV(int arg0) {
-      System.out.println("glMakeNamedBufferNonResidentNV(" + arg0 + ")");
-      gl.glMakeNamedBufferNonResidentNV(arg0);
-      if (checkForErrors) {
-         GLSupport.checkAndPrintGLError(gl);
-      }
-   }
-
-   public void glMakeNamedBufferResidentNV(int arg0, int arg1) {
-      System.out
-      .println("glMakeNamedBufferResidentNV(" + arg0 + "," + arg1 + ")");
-      gl.glMakeNamedBufferResidentNV(arg0, arg1);
-      if (checkForErrors) {
-         GLSupport.checkAndPrintGLError(gl);
-      }
-   }
-
-   public ByteBuffer glMapBuffer(int arg0, int arg1) {
-      System.out.println("glMapBuffer(" + arg0 + "," + arg1 + ")");
-      ByteBuffer out = gl.glMapBuffer(arg0, arg1);
-      if (checkForErrors) {
-         GLSupport.checkAndPrintGLError(gl);
-      }
-      return out;
-   }
-
-   public ByteBuffer glMapBufferRange(
-      int arg0, long arg1, long arg2, int arg3) {
-      System.out.println(
-         "glMapBufferRange(" + arg0 + "," + arg1 + "," + arg2 + "," + arg3
-         + ")");
-      ByteBuffer out = gl.glMapBufferRange(arg0, arg1, arg2, arg3);
-      if (checkForErrors) {
-         GLSupport.checkAndPrintGLError(gl);
-      }
-      return out;
-   }
-
-   public void glMultiDrawArrays(
-      int arg0, int[] arg1, int arg2, int[] arg3, int arg4, int arg5) {
-      System.out.println(
-         "glMultiDrawArrays(" + arg0 + "," + arg1 + "," + arg2 + "," + arg3
-         + "," + arg4 + "," + arg5 + ")");
-      gl.glMultiDrawArrays(arg0, arg1, arg2, arg3, arg4, arg5);
-      if (checkForErrors) {
-         GLSupport.checkAndPrintGLError(gl);
-      }
-   }
-
-   public void glMultiDrawArrays(
-      int arg0, IntBuffer arg1, IntBuffer arg2, int arg3) {
-      System.out.println(
-         "glMultiDrawArrays(" + arg0 + "," + arg1 + "," + arg2 + "," + arg3
-         + ")");
-      gl.glMultiDrawArrays(arg0, arg1, arg2, arg3);
-      if (checkForErrors) {
-         GLSupport.checkAndPrintGLError(gl);
-      }
-   }
-
-   public void glMultiDrawArraysIndirectAMD(
-      int arg0, Buffer arg1, int arg2, int arg3) {
-      System.out.println(
-         "glMultiDrawArraysIndirectAMD(" + arg0 + "," + arg1 + "," + arg2 + ","
-            + arg3 + ")");
-      gl.glMultiDrawArraysIndirectAMD(arg0, arg1, arg2, arg3);
-      if (checkForErrors) {
-         GLSupport.checkAndPrintGLError(gl);
-      }
-   }
-
-   public void glMultiDrawElements(
-      int arg0, IntBuffer arg1, int arg2, PointerBuffer arg3, int arg4) {
-      System.out.println(
-         "glMultiDrawElements(" + arg0 + "," + arg1 + "," + arg2 + "," + arg3
-         + "," + arg4 + ")");
-      gl.glMultiDrawElements(arg0, arg1, arg2, arg3, arg4);
-      if (checkForErrors) {
-         GLSupport.checkAndPrintGLError(gl);
-      }
-   }
-
-   public void glMultiDrawElementsBaseVertex(
-      int arg0, IntBuffer arg1, int arg2, PointerBuffer arg3, int arg4,
-      IntBuffer arg5) {
-      gl.glMultiDrawElementsBaseVertex(arg0, arg1, arg2, arg3, arg4, arg5);
-      if (checkForErrors) {
-         GLSupport.checkAndPrintGLError(gl);
-      }
-   }
-
-   public void glMultiDrawElementsIndirectAMD(
-      int arg0, int arg1, Buffer arg2, int arg3, int arg4) {
-      System.out.println(
-         "glMultiDrawElementsIndirectAMD(" + arg0 + "," + arg1 + "," + arg2
-         + "," + arg3 + "," + arg4 + ")");
-      gl.glMultiDrawElementsIndirectAMD(arg0, arg1, arg2, arg3, arg4);
-      if (checkForErrors) {
-         GLSupport.checkAndPrintGLError(gl);
-      }
-   }
-
-   public void glMultiTexCoordP1ui(int arg0, int arg1, int arg2) {
-      // XXX not implemented
-   }
-
-   public void glMultiTexCoordP1uiv(int arg0, int arg1, int[] arg2, int arg3) {
-      // XXX not implemented
-   }
-
-   public void glMultiTexCoordP1uiv(int arg0, int arg1, IntBuffer arg2) {
-      // XXX not implemented
-   }
-
-   public void glMultiTexCoordP2ui(int arg0, int arg1, int arg2) {
-      // XXX not implemented
-   }
-
-   public void glMultiTexCoordP2uiv(int arg0, int arg1, int[] arg2, int arg3) {
-      // XXX not implemented
-   }
-
-   public void glMultiTexCoordP2uiv(int arg0, int arg1, IntBuffer arg2) {
-      // XXX not implemented
-   }
-
-   public void glMultiTexCoordP3ui(int arg0, int arg1, int arg2) {
-      // XXX not implemented
-   }
-
-   public void glMultiTexCoordP3uiv(int arg0, int arg1, int[] arg2, int arg3) {
-      // XXX not implemented
-   }
-
-   public void glMultiTexCoordP3uiv(int arg0, int arg1, IntBuffer arg2) {
-      // XXX not implemented
-   }
-
-   public void glMultiTexCoordP4ui(int arg0, int arg1, int arg2) {
-      // XXX not implemented
-   }
-
-   public void glMultiTexCoordP4uiv(int arg0, int arg1, int[] arg2, int arg3) {
-      // XXX not implemented
-   }
-
-   public void glMultiTexCoordP4uiv(int arg0, int arg1, IntBuffer arg2) {
-      // XXX not implemented
-   }
-
-   public void glNamedFramebufferParameteriEXT(int arg0, int arg1, int arg2) {
-      // XXX not implemented
-   }
-
-   public void glNamedStringARB(
-      int arg0, int arg1, String arg2, int arg3, String arg4) {
-      System.out.println(
-         "glNamedStringARB(" + arg0 + "," + arg1 + "," + arg2 + "," + arg3 + ","
-            + arg4 + ")");
-      gl.glNamedStringARB(arg0, arg1, arg2, arg3, arg4);
-      if (checkForErrors) {
-         GLSupport.checkAndPrintGLError(gl);
-      }
-   }
-
-   public void glNormalFormatNV(int arg0, int arg1) {
-      System.out.println("glNormalFormatNV(" + arg0 + "," + arg1 + ")");
-      gl.glNormalFormatNV(arg0, arg1);
-      if (checkForErrors) {
-         GLSupport.checkAndPrintGLError(gl);
-      }
-   }
-
-   public void glNormalP3ui(int arg0, int arg1) {
-      // XXX not implemented
-   }
-
-   public void glNormalP3uiv(int arg0, int[] arg1, int arg2) {
-      // XXX not implemented
-   }
-
-   public void glNormalP3uiv(int arg0, IntBuffer arg1) {
-      // XXX not implemented
-   }
-
-   public void glObjectLabel(
-      int arg0, int arg1, int arg2, byte[] arg3, int arg4) {
-      System.out.println(
-         "glObjectLabel(" + arg0 + "," + arg1 + "," + arg2 + "," + arg3 + ","
-            + arg4 + ")");
-      gl.glObjectLabel(arg0, arg1, arg2, arg3, arg4);
-      if (checkForErrors) {
-         GLSupport.checkAndPrintGLError(gl);
-      }
-   }
-
-   public void glObjectLabel(int arg0, int arg1, int arg2, ByteBuffer arg3) {
-      System.out.println(
-         "glObjectLabel(" + arg0 + "," + arg1 + "," + arg2 + "," + arg3 + ")");
-      gl.glObjectLabel(arg0, arg1, arg2, arg3);
-      if (checkForErrors) {
-         GLSupport.checkAndPrintGLError(gl);
-      }
-   }
-
-   public void glObjectPtrLabel(Buffer arg0, int arg1, byte[] arg2, int arg3) {
-      System.out.println(
-         "glObjectPtrLabel(" + arg0 + "," + arg1 + "," + arg2 + "," + arg3
-         + ")");
-      gl.glObjectPtrLabel(arg0, arg1, arg2, arg3);
-      if (checkForErrors) {
-         GLSupport.checkAndPrintGLError(gl);
-      }
-   }
-
-   public void glObjectPtrLabel(Buffer arg0, int arg1, ByteBuffer arg2) {
-      System.out
-      .println("glObjectPtrLabel(" + arg0 + "," + arg1 + "," + arg2 + ")");
-      gl.glObjectPtrLabel(arg0, arg1, arg2);
-      if (checkForErrors) {
-         GLSupport.checkAndPrintGLError(gl);
-      }
-   }
-
-   public void glPixelStoref(int arg0, float arg1) {
-      System.out.println("glPixelStoref(" + arg0 + "," + arg1 + ")");
-      gl.glPixelStoref(arg0, arg1);
-      if (checkForErrors) {
-         GLSupport.checkAndPrintGLError(gl);
-      }
-   }
-
-   public void glPixelStorei(int arg0, int arg1) {
-      System.out.println("glPixelStorei(" + arg0 + "," + arg1 + ")");
-      gl.glPixelStorei(arg0, arg1);
-      if (checkForErrors) {
-         GLSupport.checkAndPrintGLError(gl);
-      }
-   }
-
-   public void glPointParameterf(int arg0, float arg1) {
-      System.out.println("glPointParameterf(" + arg0 + "," + arg1 + ")");
-      gl.glPointParameterf(arg0, arg1);
-      if (checkForErrors) {
-         GLSupport.checkAndPrintGLError(gl);
-      }
-   }
-
-   public void glPointParameterfv(int arg0, float[] arg1, int arg2) {
-      System.out
-      .println("glPointParameterfv(" + arg0 + "," + arg1 + "," + arg2 + ")");
-      gl.glPointParameterfv(arg0, arg1, arg2);
-      if (checkForErrors) {
-         GLSupport.checkAndPrintGLError(gl);
-      }
-   }
-
-   public void glPointParameterfv(int arg0, FloatBuffer arg1) {
-      System.out.println("glPointParameterfv(" + arg0 + "," + arg1 + ")");
-      gl.glPointParameterfv(arg0, arg1);
-      if (checkForErrors) {
-         GLSupport.checkAndPrintGLError(gl);
-      }
-   }
-
-   public void glPointParameteri(int arg0, int arg1) {
-      System.out.println("glPointParameteri(" + arg0 + "," + arg1 + ")");
-      gl.glPointParameteri(arg0, arg1);
-      if (checkForErrors) {
-         GLSupport.checkAndPrintGLError(gl);
-      }
-   }
-
-   public void glPointParameteriv(int arg0, int[] arg1, int arg2) {
-      System.out
-      .println("glPointParameteriv(" + arg0 + "," + arg1 + "," + arg2 + ")");
-      gl.glPointParameteriv(arg0, arg1, arg2);
-      if (checkForErrors) {
-         GLSupport.checkAndPrintGLError(gl);
-      }
-   }
-
-   public void glPointParameteriv(int arg0, IntBuffer arg1) {
-      System.out.println("glPointParameteriv(" + arg0 + "," + arg1 + ")");
-      gl.glPointParameteriv(arg0, arg1);
-      if (checkForErrors) {
-         GLSupport.checkAndPrintGLError(gl);
-      }
-   }
-
-   public void glPointSize(float arg0) {
-      System.out.println("glPointSize(" + arg0 + ")");
-      gl.glPointSize(arg0);
-      if (checkForErrors) {
-         GLSupport.checkAndPrintGLError(gl);
-      }
-   }
-
-   public void glPolygonMode(int arg0, int arg1) {
-      System.out.println("glPolygonMode(" + arg0 + "," + arg1 + ")");
-      gl.glPolygonMode(arg0, arg1);
-      if (checkForErrors) {
-         GLSupport.checkAndPrintGLError(gl);
-      }
-   }
-
-   public void glPolygonOffset(float arg0, float arg1) {
-      System.out.println("glPolygonOffset(" + arg0 + "," + arg1 + ")");
-      gl.glPolygonOffset(arg0, arg1);
-      if (checkForErrors) {
-         GLSupport.checkAndPrintGLError(gl);
-      }
-   }
-
-   public void glPopDebugGroup() {
-      System.out.println("glPopDebugGroup()");
-      gl.glPopDebugGroup();
-      if (checkForErrors) {
-         GLSupport.checkAndPrintGLError(gl);
-      }
-   }
-
-   public void glPrimitiveRestartIndex(int arg0) {
-      System.out.println("glPrimitiveRestartIndex(" + arg0 + ")");
-      gl.glPrimitiveRestartIndex(arg0);
-      if (checkForErrors) {
-         GLSupport.checkAndPrintGLError(gl);
-      }
-   }
-
-   public void glProgramBinary(int arg0, int arg1, Buffer arg2, int arg3) {
-      System.out.println(
-         "glProgramBinary(" + arg0 + "," + arg1 + "," + arg2 + "," + arg3
-         + ")");
-      gl.glProgramBinary(arg0, arg1, arg2, arg3);
-      if (checkForErrors) {
-         GLSupport.checkAndPrintGLError(gl);
-      }
-   }
-
-   public void glProgramParameteriARB(int arg0, int arg1, int arg2) {
-      System.out.println(
-         "glProgramParameteriARB(" + arg0 + "," + arg1 + "," + arg2 + ")");
-      gl.glProgramParameteriARB(arg0, arg1, arg2);
-      if (checkForErrors) {
-         GLSupport.checkAndPrintGLError(gl);
-      }
-   }
-
-   public void glProgramUniformui64NV(int arg0, int arg1, long arg2) {
-      System.out.println(
-         "glProgramUniformui64NV(" + arg0 + "," + arg1 + "," + arg2 + ")");
-      gl.glProgramUniformui64NV(arg0, arg1, arg2);
-      if (checkForErrors) {
-         GLSupport.checkAndPrintGLError(gl);
-      }
-   }
-
-   public void glProgramUniformui64vNV(
-      int arg0, int arg1, int arg2, long[] arg3, int arg4) {
-      System.out.println(
-         "glProgramUniformui64vNV(" + arg0 + "," + arg1 + "," + arg2 + ","
-            + arg3 + "," + arg4 + ")");
-      gl.glProgramUniformui64vNV(arg0, arg1, arg2, arg3, arg4);
-      if (checkForErrors) {
-         GLSupport.checkAndPrintGLError(gl);
-      }
-   }
-
-   public void glProgramUniformui64vNV(
-      int arg0, int arg1, int arg2, LongBuffer arg3) {
-      System.out.println(
-         "glProgramUniformui64vNV(" + arg0 + "," + arg1 + "," + arg2 + ","
-            + arg3 + ")");
-      gl.glProgramUniformui64vNV(arg0, arg1, arg2, arg3);
-      if (checkForErrors) {
-         GLSupport.checkAndPrintGLError(gl);
-      }
-   }
-
-   public void glProvokingVertex(int arg0) {
-      System.out.println("glProvokingVertex(" + arg0 + ")");
-      gl.glProvokingVertex(arg0);
-      if (checkForErrors) {
-         GLSupport.checkAndPrintGLError(gl);
-      }
-   }
-
-   public void glPushDebugGroup(
-      int arg0, int arg1, int arg2, byte[] arg3, int arg4) {
-      System.out.println(
-         "glPushDebugGroup(" + arg0 + "," + arg1 + "," + arg2 + "," + arg3 + ","
-            + arg4 + ")");
-      gl.glPushDebugGroup(arg0, arg1, arg2, arg3, arg4);
-      if (checkForErrors) {
-         GLSupport.checkAndPrintGLError(gl);
-      }
-   }
-
-   public void glPushDebugGroup(int arg0, int arg1, int arg2, ByteBuffer arg3) {
-      System.out.println(
-         "glPushDebugGroup(" + arg0 + "," + arg1 + "," + arg2 + "," + arg3
-         + ")");
-      gl.glPushDebugGroup(arg0, arg1, arg2, arg3);
-      if (checkForErrors) {
-         GLSupport.checkAndPrintGLError(gl);
-      }
-   }
-
-   public void glQueryCounter(int arg0, int arg1) {
-      System.out.println("glQueryCounter(" + arg0 + "," + arg1 + ")");
-      gl.glQueryCounter(arg0, arg1);
-      if (checkForErrors) {
-         GLSupport.checkAndPrintGLError(gl);
-      }
-   }
-
-   public void glReadBuffer(int arg0) {
-      System.out.println("glReadBuffer(" + arg0 + ")");
-      gl.glReadBuffer(arg0);
-      if (checkForErrors) {
-         GLSupport.checkAndPrintGLError(gl);
-      }
-   }
-
-   public void glReadPixels(
-      int arg0, int arg1, int arg2, int arg3, int arg4, int arg5, Buffer arg6) {
-      System.out.println(
-         "glReadPixels(" + arg0 + "," + arg1 + "," + arg2 + "," + arg3 + ","
-            + arg4 + "," + arg5 + "," + arg6 + ")");
-      gl.glReadPixels(arg0, arg1, arg2, arg3, arg4, arg5, arg6);
-      if (checkForErrors) {
-         GLSupport.checkAndPrintGLError(gl);
-      }
-   }
-
-   public void glReadPixels(
-      int arg0, int arg1, int arg2, int arg3, int arg4, int arg5, long arg6) {
-      System.out.println(
-         "glReadPixels(" + arg0 + "," + arg1 + "," + arg2 + "," + arg3 + ","
-            + arg4 + "," + arg5 + "," + arg6 + ")");
-      gl.glReadPixels(arg0, arg1, arg2, arg3, arg4, arg5, arg6);
-      if (checkForErrors) {
-         GLSupport.checkAndPrintGLError(gl);
-      }
-   }
-
-   public void glReadnPixels(
-      int arg0, int arg1, int arg2, int arg3, int arg4, int arg5, int arg6,
-      Buffer arg7) {
-      gl.glReadnPixels(arg0, arg1, arg2, arg3, arg4, arg5, arg6, arg7);
-      if (checkForErrors) {
-         GLSupport.checkAndPrintGLError(gl);
-      }
-   }
-
-   public void glReleaseShaderCompiler() {
-      System.out.println("glReleaseShaderCompiler()");
-      gl.glReleaseShaderCompiler();
-      if (checkForErrors) {
-         GLSupport.checkAndPrintGLError(gl);
-      }
-   }
-
-   public void glRenderbufferStorage(int arg0, int arg1, int arg2, int arg3) {
-      System.out.println(
-         "glRenderbufferStorage(" + arg0 + "," + arg1 + "," + arg2 + "," + arg3
-         + ")");
-      gl.glRenderbufferStorage(arg0, arg1, arg2, arg3);
-      if (checkForErrors) {
-         GLSupport.checkAndPrintGLError(gl);
-      }
-   }
-
-   public void glRenderbufferStorageMultisample(
-      int arg0, int arg1, int arg2, int arg3, int arg4) {
-      System.out.println(
-         "glRenderbufferStorageMultisample(" + arg0 + "," + arg1 + "," + arg2
-         + "," + arg3 + "," + arg4 + ")");
-      gl.glRenderbufferStorageMultisample(arg0, arg1, arg2, arg3, arg4);
-      if (checkForErrors) {
-         GLSupport.checkAndPrintGLError(gl);
-      }
-   }
-
-   public void glSampleCoverage(float arg0, boolean arg1) {
-      System.out.println("glSampleCoverage(" + arg0 + "," + arg1 + ")");
-      gl.glSampleCoverage(arg0, arg1);
-      if (checkForErrors) {
-         GLSupport.checkAndPrintGLError(gl);
-      }
-   }
-
-   public void glSampleMaski(int arg0, int arg1) {
-      System.out.println("glSampleMaski(" + arg0 + "," + arg1 + ")");
-      gl.glSampleMaski(arg0, arg1);
-      if (checkForErrors) {
-         GLSupport.checkAndPrintGLError(gl);
-      }
-   }
-
-   public void glSamplerParameterIiv(int arg0, int arg1, int[] arg2, int arg3) {
-      System.out.println(
-         "glSamplerParameterIiv(" + arg0 + "," + arg1 + "," + arg2 + "," + arg3
-         + ")");
-      gl.glSamplerParameterIiv(arg0, arg1, arg2, arg3);
-      if (checkForErrors) {
-         GLSupport.checkAndPrintGLError(gl);
-      }
-   }
-
-   public void glSamplerParameterIiv(int arg0, int arg1, IntBuffer arg2) {
-      System.out.println(
-         "glSamplerParameterIiv(" + arg0 + "," + arg1 + "," + arg2 + ")");
-      gl.glSamplerParameterIiv(arg0, arg1, arg2);
-      if (checkForErrors) {
-         GLSupport.checkAndPrintGLError(gl);
-      }
-   }
-
-   public void glSamplerParameterIuiv(
-      int arg0, int arg1, int[] arg2, int arg3) {
-      System.out.println(
-         "glSamplerParameterIuiv(" + arg0 + "," + arg1 + "," + arg2 + "," + arg3
-         + ")");
-      gl.glSamplerParameterIuiv(arg0, arg1, arg2, arg3);
-      if (checkForErrors) {
-         GLSupport.checkAndPrintGLError(gl);
-      }
-   }
-
-   public void glSamplerParameterIuiv(int arg0, int arg1, IntBuffer arg2) {
-      System.out.println(
-         "glSamplerParameterIuiv(" + arg0 + "," + arg1 + "," + arg2 + ")");
-      gl.glSamplerParameterIuiv(arg0, arg1, arg2);
-      if (checkForErrors) {
-         GLSupport.checkAndPrintGLError(gl);
-      }
-   }
-
-   public void glSamplerParameterf(int arg0, int arg1, float arg2) {
-      System.out.println(
-         "glSamplerParameterf(" + arg0 + "," + arg1 + "," + arg2 + ")");
-      gl.glSamplerParameterf(arg0, arg1, arg2);
-      if (checkForErrors) {
-         GLSupport.checkAndPrintGLError(gl);
-      }
-   }
-
-   public void glSamplerParameterfv(
-      int arg0, int arg1, float[] arg2, int arg3) {
-      System.out.println(
-         "glSamplerParameterfv(" + arg0 + "," + arg1 + "," + arg2 + "," + arg3
-         + ")");
-      gl.glSamplerParameterfv(arg0, arg1, arg2, arg3);
-      if (checkForErrors) {
-         GLSupport.checkAndPrintGLError(gl);
-      }
-   }
-
-   public void glSamplerParameterfv(int arg0, int arg1, FloatBuffer arg2) {
-      System.out.println(
-         "glSamplerParameterfv(" + arg0 + "," + arg1 + "," + arg2 + ")");
-      gl.glSamplerParameterfv(arg0, arg1, arg2);
-      if (checkForErrors) {
-         GLSupport.checkAndPrintGLError(gl);
-      }
-   }
-
-   public void glSamplerParameteri(int arg0, int arg1, int arg2) {
-      System.out.println(
-         "glSamplerParameteri(" + arg0 + "," + arg1 + "," + arg2 + ")");
-      gl.glSamplerParameteri(arg0, arg1, arg2);
-      if (checkForErrors) {
-         GLSupport.checkAndPrintGLError(gl);
-      }
-   }
-
-   public void glSamplerParameteriv(int arg0, int arg1, int[] arg2, int arg3) {
-      System.out.println(
-         "glSamplerParameteriv(" + arg0 + "," + arg1 + "," + arg2 + "," + arg3
-         + ")");
-      gl.glSamplerParameteriv(arg0, arg1, arg2, arg3);
-      if (checkForErrors) {
-         GLSupport.checkAndPrintGLError(gl);
-      }
-   }
-
-   public void glSamplerParameteriv(int arg0, int arg1, IntBuffer arg2) {
-      System.out.println(
-         "glSamplerParameteriv(" + arg0 + "," + arg1 + "," + arg2 + ")");
-      gl.glSamplerParameteriv(arg0, arg1, arg2);
-      if (checkForErrors) {
-         GLSupport.checkAndPrintGLError(gl);
-      }
-   }
-
-   public void glScissor(int arg0, int arg1, int arg2, int arg3) {
-      System.out.println(
-         "glScissor(" + arg0 + "," + arg1 + "," + arg2 + "," + arg3 + ")");
-      gl.glScissor(arg0, arg1, arg2, arg3);
-      if (checkForErrors) {
-         GLSupport.checkAndPrintGLError(gl);
-      }
-   }
-
-   public void glSecondaryColorFormatNV(int arg0, int arg1, int arg2) {
-      System.out.println(
-         "glSecondaryColorFormatNV(" + arg0 + "," + arg1 + "," + arg2 + ")");
-      gl.glSecondaryColorFormatNV(arg0, arg1, arg2);
-      if (checkForErrors) {
-         GLSupport.checkAndPrintGLError(gl);
-      }
-   }
-
-   public void glSecondaryColorP3ui(int arg0, int arg1) {
-      // XXX not implemented
-   }
-
-   public void glSecondaryColorP3uiv(int arg0, int[] arg1, int arg2) {
-      // XXX not implemented
-   }
-
-   public void glSecondaryColorP3uiv(int arg0, IntBuffer arg1) {
-      // XXX not implemented
-   }
-
-   public void glSetMultisamplefvAMD(
-      int arg0, int arg1, float[] arg2, int arg3) {
-      System.out.println(
-         "glSetMultisamplefvAMD(" + arg0 + "," + arg1 + "," + arg2 + "," + arg3
-         + ")");
-      gl.glSetMultisamplefvAMD(arg0, arg1, arg2, arg3);
-      if (checkForErrors) {
-         GLSupport.checkAndPrintGLError(gl);
-      }
-   }
-
-   public void glSetMultisamplefvAMD(int arg0, int arg1, FloatBuffer arg2) {
-      System.out.println(
-         "glSetMultisamplefvAMD(" + arg0 + "," + arg1 + "," + arg2 + ")");
-      gl.glSetMultisamplefvAMD(arg0, arg1, arg2);
-      if (checkForErrors) {
-         GLSupport.checkAndPrintGLError(gl);
-      }
-   }
-
-   public void glShaderBinary(
-      int arg0, int[] arg1, int arg2, int arg3, Buffer arg4, int arg5) {
-      System.out.println(
-         "glShaderBinary(" + arg0 + "," + arg1 + "," + arg2 + "," + arg3 + ","
-            + arg4 + "," + arg5 + ")");
-      gl.glShaderBinary(arg0, arg1, arg2, arg3, arg4, arg5);
-      if (checkForErrors) {
-         GLSupport.checkAndPrintGLError(gl);
-      }
-   }
-
-   public void glShaderBinary(
-      int arg0, IntBuffer arg1, int arg2, Buffer arg3, int arg4) {
-      System.out.println(
-         "glShaderBinary(" + arg0 + "," + arg1 + "," + arg2 + "," + arg3 + ","
-            + arg4 + ")");
-      gl.glShaderBinary(arg0, arg1, arg2, arg3, arg4);
-      if (checkForErrors) {
-         GLSupport.checkAndPrintGLError(gl);
-      }
-   }
-
-   public void glShaderSource(
-      int arg0, int arg1, String[] arg2, int[] arg3, int arg4) {
-      System.out.println(
-         "glShaderSource(" + arg0 + "," + arg1 + "," + arg2 + "," + arg3 + ","
-            + arg4 + ")");
-      gl.glShaderSource(arg0, arg1, arg2, arg3, arg4);
-      if (checkForErrors) {
-         GLSupport.checkAndPrintGLError(gl);
-      }
-   }
-
-   public void glShaderSource(
-      int arg0, int arg1, String[] arg2, IntBuffer arg3) {
-      System.out.println(
-         "glShaderSource(" + arg0 + "," + arg1 + "," + arg2 + "," + arg3 + ")");
-      gl.glShaderSource(arg0, arg1, arg2, arg3);
-      if (checkForErrors) {
-         GLSupport.checkAndPrintGLError(gl);
-      }
-   }
-
-   public void glStencilFunc(int arg0, int arg1, int arg2) {
-      System.out
-      .println("glStencilFunc(" + arg0 + "," + arg1 + "," + arg2 + ")");
-      gl.glStencilFunc(arg0, arg1, arg2);
-      if (checkForErrors) {
-         GLSupport.checkAndPrintGLError(gl);
-      }
-   }
-
-   public void glStencilFuncSeparate(int arg0, int arg1, int arg2, int arg3) {
-      System.out.println(
-         "glStencilFuncSeparate(" + arg0 + "," + arg1 + "," + arg2 + "," + arg3
-         + ")");
-      gl.glStencilFuncSeparate(arg0, arg1, arg2, arg3);
-      if (checkForErrors) {
-         GLSupport.checkAndPrintGLError(gl);
-      }
-   }
-
-   public void glStencilMask(int arg0) {
-      System.out.println("glStencilMask(" + arg0 + ")");
-      gl.glStencilMask(arg0);
-      if (checkForErrors) {
-         GLSupport.checkAndPrintGLError(gl);
-      }
-   }
-
-   public void glStencilMaskSeparate(int arg0, int arg1) {
-      System.out.println("glStencilMaskSeparate(" + arg0 + "," + arg1 + ")");
-      gl.glStencilMaskSeparate(arg0, arg1);
-      if (checkForErrors) {
-         GLSupport.checkAndPrintGLError(gl);
-      }
-   }
-
-   public void glStencilOp(int arg0, int arg1, int arg2) {
-      System.out.println("glStencilOp(" + arg0 + "," + arg1 + "," + arg2 + ")");
-      gl.glStencilOp(arg0, arg1, arg2);
-      if (checkForErrors) {
-         GLSupport.checkAndPrintGLError(gl);
-      }
-   }
-
-   public void glStencilOpSeparate(int arg0, int arg1, int arg2, int arg3) {
-      System.out.println(
-         "glStencilOpSeparate(" + arg0 + "," + arg1 + "," + arg2 + "," + arg3
-         + ")");
-      gl.glStencilOpSeparate(arg0, arg1, arg2, arg3);
-      if (checkForErrors) {
-         GLSupport.checkAndPrintGLError(gl);
-      }
-   }
-
-   public void glStencilOpValueAMD(int arg0, int arg1) {
-      System.out.println("glStencilOpValueAMD(" + arg0 + "," + arg1 + ")");
-      gl.glStencilOpValueAMD(arg0, arg1);
-      if (checkForErrors) {
-         GLSupport.checkAndPrintGLError(gl);
-      }
-   }
-
-   public void glTessellationFactorAMD(float arg0) {
-      System.out.println("glTessellationFactorAMD(" + arg0 + ")");
-      gl.glTessellationFactorAMD(arg0);
-      if (checkForErrors) {
-         GLSupport.checkAndPrintGLError(gl);
-      }
-   }
-
-   public void glTessellationModeAMD(int arg0) {
-      System.out.println("glTessellationModeAMD(" + arg0 + ")");
-      gl.glTessellationModeAMD(arg0);
-      if (checkForErrors) {
-         GLSupport.checkAndPrintGLError(gl);
-      }
-   }
-
-   public void glTexBuffer(int arg0, int arg1, int arg2) {
-      System.out.println("glTexBuffer(" + arg0 + "," + arg1 + "," + arg2 + ")");
-      gl.glTexBuffer(arg0, arg1, arg2);
-      if (checkForErrors) {
-         GLSupport.checkAndPrintGLError(gl);
-      }
-   }
-
-   public void glTexCoordFormatNV(int arg0, int arg1, int arg2) {
-      System.out
-      .println("glTexCoordFormatNV(" + arg0 + "," + arg1 + "," + arg2 + ")");
-      gl.glTexCoordFormatNV(arg0, arg1, arg2);
-      if (checkForErrors) {
-         GLSupport.checkAndPrintGLError(gl);
-      }
-   }
-
-   public void glTexCoordP1ui(int arg0, int arg1) {
-      // XXX not implemented
-   }
-
-   public void glTexCoordP1uiv(int arg0, int[] arg1, int arg2) {
-      // XXX not implemented
-   }
-
-   public void glTexCoordP1uiv(int arg0, IntBuffer arg1) {
-      // XXX not implemented
-   }
-
-   public void glTexCoordP2ui(int arg0, int arg1) {
-      // XXX not implemented
-   }
-
-   public void glTexCoordP2uiv(int arg0, int[] arg1, int arg2) {
-      // XXX not implemented
-   }
-
-   public void glTexCoordP2uiv(int arg0, IntBuffer arg1) {
-      // XXX not implemented
-   }
-
-   public void glTexCoordP3ui(int arg0, int arg1) {
-      // XXX not implemented
-   }
-
-   public void glTexCoordP3uiv(int arg0, int[] arg1, int arg2) {
-      // XXX not implemented
-   }
-
-   public void glTexCoordP3uiv(int arg0, IntBuffer arg1) {
-      // XXX not implemented
-   }
-
-   public void glTexCoordP4ui(int arg0, int arg1) {
-      // XXX not implemented
-   }
-
-   public void glTexCoordP4uiv(int arg0, int[] arg1, int arg2) {
-      // XXX not implemented
-   }
-
-   public void glTexCoordP4uiv(int arg0, IntBuffer arg1) {
-      // XXX not implemented
-   }
-
-   public void glTexImage1D(
-      int arg0, int arg1, int arg2, int arg3, int arg4, int arg5, int arg6,
-      Buffer arg7) {
-      gl.glTexImage1D(arg0, arg1, arg2, arg3, arg4, arg5, arg6, arg7);
-      if (checkForErrors) {
-         GLSupport.checkAndPrintGLError(gl);
-      }
-   }
-
-   public void glTexImage1D(
-      int arg0, int arg1, int arg2, int arg3, int arg4, int arg5, int arg6,
-      long arg7) {
-      gl.glTexImage1D(arg0, arg1, arg2, arg3, arg4, arg5, arg6, arg7);
-      if (checkForErrors) {
-         GLSupport.checkAndPrintGLError(gl);
-      }
-   }
-
-   public void glTexImage2D(
-      int arg0, int arg1, int arg2, int arg3, int arg4, int arg5, int arg6,
-      int arg7, Buffer arg8) {
-      gl.glTexImage2D(arg0, arg1, arg2, arg3, arg4, arg5, arg6, arg7, arg8);
-      if (checkForErrors) {
-         GLSupport.checkAndPrintGLError(gl);
-      }
-   }
-
-   public void glTexImage2D(
-      int arg0, int arg1, int arg2, int arg3, int arg4, int arg5, int arg6,
-      int arg7, long arg8) {
-      gl.glTexImage2D(arg0, arg1, arg2, arg3, arg4, arg5, arg6, arg7, arg8);
-      if (checkForErrors) {
-         GLSupport.checkAndPrintGLError(gl);
-      }
-   }
-
-   public void glTexImage2DMultisample(
-      int arg0, int arg1, int arg2, int arg3, int arg4, boolean arg5) {
-      System.out.println(
-         "glTexImage2DMultisample(" + arg0 + "," + arg1 + "," + arg2 + ","
-            + arg3 + "," + arg4 + "," + arg5 + ")");
-      gl.glTexImage2DMultisample(arg0, arg1, arg2, arg3, arg4, arg5);
-      if (checkForErrors) {
-         GLSupport.checkAndPrintGLError(gl);
-      }
-   }
-
-   public void glTexImage2DMultisampleCoverageNV(
-      int arg0, int arg1, int arg2, int arg3, int arg4, int arg5,
-      boolean arg6) {
-      gl.glTexImage2DMultisampleCoverageNV(
-         arg0, arg1, arg2, arg3, arg4, arg5, arg6);
-      if (checkForErrors) {
-         GLSupport.checkAndPrintGLError(gl);
-      }
-   }
-
-   public void glTexImage3D(
-      int arg0, int arg1, int arg2, int arg3, int arg4, int arg5, int arg6,
-      int arg7, int arg8, Buffer arg9) {
-      gl.glTexImage3D(
-         arg0, arg1, arg2, arg3, arg4, arg5, arg6, arg7, arg8, arg9);
-      if (checkForErrors) {
-         GLSupport.checkAndPrintGLError(gl);
-      }
-   }
-
-   public void glTexImage3D(
-      int arg0, int arg1, int arg2, int arg3, int arg4, int arg5, int arg6,
-      int arg7, int arg8, long arg9) {
-      gl.glTexImage3D(
-         arg0, arg1, arg2, arg3, arg4, arg5, arg6, arg7, arg8, arg9);
-      if (checkForErrors) {
-         GLSupport.checkAndPrintGLError(gl);
-      }
-   }
-
-   public void glTexImage3DMultisample(
-      int arg0, int arg1, int arg2, int arg3, int arg4, int arg5,
-      boolean arg6) {
-      gl.glTexImage3DMultisample(arg0, arg1, arg2, arg3, arg4, arg5, arg6);
-      if (checkForErrors) {
-         GLSupport.checkAndPrintGLError(gl);
-      }
-   }
-
-   public void glTexImage3DMultisampleCoverageNV(
-      int arg0, int arg1, int arg2, int arg3, int arg4, int arg5, int arg6,
-      boolean arg7) {
-      gl.glTexImage3DMultisampleCoverageNV(
-         arg0, arg1, arg2, arg3, arg4, arg5, arg6, arg7);
-      if (checkForErrors) {
-         GLSupport.checkAndPrintGLError(gl);
-      }
-   }
-
-   public void glTexParameterIiv(int arg0, int arg1, int[] arg2, int arg3) {
-      System.out.println(
-         "glTexParameterIiv(" + arg0 + "," + arg1 + "," + arg2 + "," + arg3
-         + ")");
-      gl.glTexParameterIiv(arg0, arg1, arg2, arg3);
-      if (checkForErrors) {
-         GLSupport.checkAndPrintGLError(gl);
-      }
-   }
-
-   public void glTexParameterIiv(int arg0, int arg1, IntBuffer arg2) {
-      System.out
-      .println("glTexParameterIiv(" + arg0 + "," + arg1 + "," + arg2 + ")");
-      gl.glTexParameterIiv(arg0, arg1, arg2);
-      if (checkForErrors) {
-         GLSupport.checkAndPrintGLError(gl);
-      }
-   }
-
-   public void glTexParameterIuiv(int arg0, int arg1, int[] arg2, int arg3) {
-      System.out.println(
-         "glTexParameterIuiv(" + arg0 + "," + arg1 + "," + arg2 + "," + arg3
-         + ")");
-      gl.glTexParameterIuiv(arg0, arg1, arg2, arg3);
-      if (checkForErrors) {
-         GLSupport.checkAndPrintGLError(gl);
-      }
-   }
-
-   public void glTexParameterIuiv(int arg0, int arg1, IntBuffer arg2) {
-      System.out
-      .println("glTexParameterIuiv(" + arg0 + "," + arg1 + "," + arg2 + ")");
-      gl.glTexParameterIuiv(arg0, arg1, arg2);
-      if (checkForErrors) {
-         GLSupport.checkAndPrintGLError(gl);
-      }
-   }
-
-   public void glTexParameterf(int arg0, int arg1, float arg2) {
-      System.out
-      .println("glTexParameterf(" + arg0 + "," + arg1 + "," + arg2 + ")");
-      gl.glTexParameterf(arg0, arg1, arg2);
-      if (checkForErrors) {
-         GLSupport.checkAndPrintGLError(gl);
-      }
-   }
-
-   public void glTexParameterfv(int arg0, int arg1, float[] arg2, int arg3) {
-      System.out.println(
-         "glTexParameterfv(" + arg0 + "," + arg1 + "," + arg2 + "," + arg3
-         + ")");
-      gl.glTexParameterfv(arg0, arg1, arg2, arg3);
-      if (checkForErrors) {
-         GLSupport.checkAndPrintGLError(gl);
-      }
-   }
-
-   public void glTexParameterfv(int arg0, int arg1, FloatBuffer arg2) {
-      System.out
-      .println("glTexParameterfv(" + arg0 + "," + arg1 + "," + arg2 + ")");
-      gl.glTexParameterfv(arg0, arg1, arg2);
-      if (checkForErrors) {
-         GLSupport.checkAndPrintGLError(gl);
-      }
-   }
-
-   public void glTexParameteri(int arg0, int arg1, int arg2) {
-      System.out
-      .println("glTexParameteri(" + arg0 + "," + arg1 + "," + arg2 + ")");
-      gl.glTexParameteri(arg0, arg1, arg2);
-      if (checkForErrors) {
-         GLSupport.checkAndPrintGLError(gl);
-      }
-   }
-
-   public void glTexParameteriv(int arg0, int arg1, int[] arg2, int arg3) {
-      System.out.println(
-         "glTexParameteriv(" + arg0 + "," + arg1 + "," + arg2 + "," + arg3
-         + ")");
-      gl.glTexParameteriv(arg0, arg1, arg2, arg3);
-      if (checkForErrors) {
-         GLSupport.checkAndPrintGLError(gl);
-      }
-   }
-
-   public void glTexParameteriv(int arg0, int arg1, IntBuffer arg2) {
-      System.out
-      .println("glTexParameteriv(" + arg0 + "," + arg1 + "," + arg2 + ")");
-      gl.glTexParameteriv(arg0, arg1, arg2);
-      if (checkForErrors) {
-         GLSupport.checkAndPrintGLError(gl);
-      }
-   }
-
-   public void glTexStorage1D(int arg0, int arg1, int arg2, int arg3) {
-      System.out.println(
-         "glTexStorage1D(" + arg0 + "," + arg1 + "," + arg2 + "," + arg3 + ")");
-      gl.glTexStorage1D(arg0, arg1, arg2, arg3);
-      if (checkForErrors) {
-         GLSupport.checkAndPrintGLError(gl);
-      }
-   }
-
-   public void glTexStorage2D(
-      int arg0, int arg1, int arg2, int arg3, int arg4) {
-      System.out.println(
-         "glTexStorage2D(" + arg0 + "," + arg1 + "," + arg2 + "," + arg3 + ","
-            + arg4 + ")");
-      gl.glTexStorage2D(arg0, arg1, arg2, arg3, arg4);
-      if (checkForErrors) {
-         GLSupport.checkAndPrintGLError(gl);
-      }
-   }
-
-   public void glTexStorage3D(
-      int arg0, int arg1, int arg2, int arg3, int arg4, int arg5) {
-      System.out.println(
-         "glTexStorage3D(" + arg0 + "," + arg1 + "," + arg2 + "," + arg3 + ","
-            + arg4 + "," + arg5 + ")");
-      gl.glTexStorage3D(arg0, arg1, arg2, arg3, arg4, arg5);
-      if (checkForErrors) {
-         GLSupport.checkAndPrintGLError(gl);
-      }
-   }
-
-   public void glTexSubImage1D(
-      int arg0, int arg1, int arg2, int arg3, int arg4, int arg5, Buffer arg6) {
-      System.out.println(
-         "glTexSubImage1D(" + arg0 + "," + arg1 + "," + arg2 + "," + arg3 + ","
-            + arg4 + "," + arg5 + "," + arg6 + ")");
-      gl.glTexSubImage1D(arg0, arg1, arg2, arg3, arg4, arg5, arg6);
-      if (checkForErrors) {
-         GLSupport.checkAndPrintGLError(gl);
-      }
-   }
-
-   public void glTexSubImage1D(
-      int arg0, int arg1, int arg2, int arg3, int arg4, int arg5, long arg6) {
-      System.out.println(
-         "glTexSubImage1D(" + arg0 + "," + arg1 + "," + arg2 + "," + arg3 + ","
-            + arg4 + "," + arg5 + "," + arg6 + ")");
-      gl.glTexSubImage1D(arg0, arg1, arg2, arg3, arg4, arg5, arg6);
-      if (checkForErrors) {
-         GLSupport.checkAndPrintGLError(gl);
-      }
-   }
-
-   public void glTexSubImage2D(
-      int arg0, int arg1, int arg2, int arg3, int arg4, int arg5, int arg6,
-      int arg7, Buffer arg8) {
-      gl.glTexSubImage2D(arg0, arg1, arg2, arg3, arg4, arg5, arg6, arg7, arg8);
-      if (checkForErrors) {
-         GLSupport.checkAndPrintGLError(gl);
-      }
-   }
-
-   public void glTexSubImage2D(
-      int arg0, int arg1, int arg2, int arg3, int arg4, int arg5, int arg6,
-      int arg7, long arg8) {
-      gl.glTexSubImage2D(arg0, arg1, arg2, arg3, arg4, arg5, arg6, arg7, arg8);
-      if (checkForErrors) {
-         GLSupport.checkAndPrintGLError(gl);
-      }
-   }
-
-   public void glTexSubImage3D(
-      int arg0, int arg1, int arg2, int arg3, int arg4, int arg5, int arg6,
-      int arg7, int arg8, int arg9, Buffer arg10) {
-      gl.glTexSubImage3D(
-         arg0, arg1, arg2, arg3, arg4, arg5, arg6, arg7, arg8, arg9, arg10);
-      if (checkForErrors) {
-         GLSupport.checkAndPrintGLError(gl);
-      }
-   }
-
-   public void glTexSubImage3D(
-      int arg0, int arg1, int arg2, int arg3, int arg4, int arg5, int arg6,
-      int arg7, int arg8, int arg9, long arg10) {
-      gl.glTexSubImage3D(
-         arg0, arg1, arg2, arg3, arg4, arg5, arg6, arg7, arg8, arg9, arg10);
-      if (checkForErrors) {
-         GLSupport.checkAndPrintGLError(gl);
-      }
-   }
-
-   public void glTextureBufferRangeEXT(
-      int arg0, int arg1, int arg2, int arg3, long arg4, long arg5) {
-      // XXX not implemented
-   }
-
-   public void glTextureImage2DMultisampleCoverageNV(
-      int arg0, int arg1, int arg2, int arg3, int arg4, int arg5, int arg6,
-      boolean arg7) {
-      gl.glTextureImage2DMultisampleCoverageNV(
-         arg0, arg1, arg2, arg3, arg4, arg5, arg6, arg7);
-      if (checkForErrors) {
-         GLSupport.checkAndPrintGLError(gl);
-      }
-   }
-
-   public void glTextureImage2DMultisampleNV(
-      int arg0, int arg1, int arg2, int arg3, int arg4, int arg5,
-      boolean arg6) {
-      gl.glTextureImage2DMultisampleNV(
-         arg0, arg1, arg2, arg3, arg4, arg5, arg6);
-      if (checkForErrors) {
-         GLSupport.checkAndPrintGLError(gl);
-      }
-   }
-
-   public void glTextureImage3DMultisampleCoverageNV(
-      int arg0, int arg1, int arg2, int arg3, int arg4, int arg5, int arg6,
-      int arg7, boolean arg8) {
-      gl.glTextureImage3DMultisampleCoverageNV(
-         arg0, arg1, arg2, arg3, arg4, arg5, arg6, arg7, arg8);
-      if (checkForErrors) {
-         GLSupport.checkAndPrintGLError(gl);
-      }
-   }
-
-   public void glTextureImage3DMultisampleNV(
-      int arg0, int arg1, int arg2, int arg3, int arg4, int arg5, int arg6,
-      boolean arg7) {
-      gl.glTextureImage3DMultisampleNV(
-         arg0, arg1, arg2, arg3, arg4, arg5, arg6, arg7);
-      if (checkForErrors) {
-         GLSupport.checkAndPrintGLError(gl);
-      }
-   }
-
-   public void glTextureStorage1D(
-      int arg0, int arg1, int arg2, int arg3, int arg4) {
-      // XXX not implemented
-   }
-
-   public void glTextureStorage2D(
-      int arg0, int arg1, int arg2, int arg3, int arg4, int arg5) {
-      // XXX not implemented
-   }
-
-   public void glTextureStorage3D(
-      int arg0, int arg1, int arg2, int arg3, int arg4, int arg5, int arg6) {
-      // XXX not implemented
-   }
-
-   public void glTransformFeedbackVaryings(
-      int arg0, int arg1, String[] arg2, int arg3) {
-      System.out.println(
-         "glTransformFeedbackVaryings(" + arg0 + "," + arg1 + "," + arg2 + ","
-            + arg3 + ")");
-      gl.glTransformFeedbackVaryings(arg0, arg1, arg2, arg3);
-      if (checkForErrors) {
-         GLSupport.checkAndPrintGLError(gl);
-      }
-   }
-
-   public void glUniform(GLUniformData arg0) {
-      System.out.println("glUniform(" + arg0 + ")");
-      gl.glUniform(arg0);
-      if (checkForErrors) {
-         GLSupport.checkAndPrintGLError(gl);
-      }
-   }
-
-   public void glUniform1f(int arg0, float arg1) {
-      System.out.println("glUniform1f(" + arg0 + "," + arg1 + ")");
-      gl.glUniform1f(arg0, arg1);
-      if (checkForErrors) {
-         GLSupport.checkAndPrintGLError(gl);
-      }
-   }
-
-   public void glUniform1fv(int arg0, int arg1, float[] arg2, int arg3) {
-      System.out.println(
-         "glUniform1fv(" + arg0 + "," + arg1 + "," + arg2 + "," + arg3 + ")");
-      gl.glUniform1fv(arg0, arg1, arg2, arg3);
-      if (checkForErrors) {
-         GLSupport.checkAndPrintGLError(gl);
-      }
-   }
-
-   public void glUniform1fv(int arg0, int arg1, FloatBuffer arg2) {
-      System.out
-      .println("glUniform1fv(" + arg0 + "," + arg1 + "," + arg2 + ")");
-      gl.glUniform1fv(arg0, arg1, arg2);
-      if (checkForErrors) {
-         GLSupport.checkAndPrintGLError(gl);
-      }
-   }
-
-   public void glUniform1i(int arg0, int arg1) {
-      System.out.println("glUniform1i(" + arg0 + "," + arg1 + ")");
-      gl.glUniform1i(arg0, arg1);
-      if (checkForErrors) {
-         GLSupport.checkAndPrintGLError(gl);
-      }
-   }
-
-   public void glUniform1iv(int arg0, int arg1, int[] arg2, int arg3) {
-      System.out.println(
-         "glUniform1iv(" + arg0 + "," + arg1 + "," + arg2 + "," + arg3 + ")");
-      gl.glUniform1iv(arg0, arg1, arg2, arg3);
-      if (checkForErrors) {
-         GLSupport.checkAndPrintGLError(gl);
-      }
-   }
-
-   public void glUniform1iv(int arg0, int arg1, IntBuffer arg2) {
-      System.out
-      .println("glUniform1iv(" + arg0 + "," + arg1 + "," + arg2 + ")");
-      gl.glUniform1iv(arg0, arg1, arg2);
-      if (checkForErrors) {
-         GLSupport.checkAndPrintGLError(gl);
-      }
-   }
-
-   public void glUniform1ui(int arg0, int arg1) {
-      System.out.println("glUniform1ui(" + arg0 + "," + arg1 + ")");
-      gl.glUniform1ui(arg0, arg1);
-      if (checkForErrors) {
-         GLSupport.checkAndPrintGLError(gl);
-      }
-   }
-
-   public void glUniform1uiv(int arg0, int arg1, int[] arg2, int arg3) {
-      System.out.println(
-         "glUniform1uiv(" + arg0 + "," + arg1 + "," + arg2 + "," + arg3 + ")");
-      gl.glUniform1uiv(arg0, arg1, arg2, arg3);
-      if (checkForErrors) {
-         GLSupport.checkAndPrintGLError(gl);
-      }
-   }
-
-   public void glUniform1uiv(int arg0, int arg1, IntBuffer arg2) {
-      System.out
-      .println("glUniform1uiv(" + arg0 + "," + arg1 + "," + arg2 + ")");
-      gl.glUniform1uiv(arg0, arg1, arg2);
-      if (checkForErrors) {
-         GLSupport.checkAndPrintGLError(gl);
-      }
-   }
-
-   public void glUniform2f(int arg0, float arg1, float arg2) {
-      System.out.println("glUniform2f(" + arg0 + "," + arg1 + "," + arg2 + ")");
-      gl.glUniform2f(arg0, arg1, arg2);
-      if (checkForErrors) {
-         GLSupport.checkAndPrintGLError(gl);
-      }
-   }
-
-   public void glUniform2fv(int arg0, int arg1, float[] arg2, int arg3) {
-      System.out.println(
-         "glUniform2fv(" + arg0 + "," + arg1 + "," + arg2 + "," + arg3 + ")");
-      gl.glUniform2fv(arg0, arg1, arg2, arg3);
-      if (checkForErrors) {
-         GLSupport.checkAndPrintGLError(gl);
-      }
-   }
-
-   public void glUniform2fv(int arg0, int arg1, FloatBuffer arg2) {
-      System.out
-      .println("glUniform2fv(" + arg0 + "," + arg1 + "," + arg2 + ")");
-      gl.glUniform2fv(arg0, arg1, arg2);
-      if (checkForErrors) {
-         GLSupport.checkAndPrintGLError(gl);
-      }
-   }
-
-   public void glUniform2i(int arg0, int arg1, int arg2) {
-      System.out.println("glUniform2i(" + arg0 + "," + arg1 + "," + arg2 + ")");
-      gl.glUniform2i(arg0, arg1, arg2);
-      if (checkForErrors) {
-         GLSupport.checkAndPrintGLError(gl);
-      }
-   }
-
-   public void glUniform2iv(int arg0, int arg1, int[] arg2, int arg3) {
-      System.out.println(
-         "glUniform2iv(" + arg0 + "," + arg1 + "," + arg2 + "," + arg3 + ")");
-      gl.glUniform2iv(arg0, arg1, arg2, arg3);
-      if (checkForErrors) {
-         GLSupport.checkAndPrintGLError(gl);
-      }
-   }
-
-   public void glUniform2iv(int arg0, int arg1, IntBuffer arg2) {
-      System.out
-      .println("glUniform2iv(" + arg0 + "," + arg1 + "," + arg2 + ")");
-      gl.glUniform2iv(arg0, arg1, arg2);
-      if (checkForErrors) {
-         GLSupport.checkAndPrintGLError(gl);
-      }
-   }
-
-   public void glUniform2ui(int arg0, int arg1, int arg2) {
-      System.out
-      .println("glUniform2ui(" + arg0 + "," + arg1 + "," + arg2 + ")");
-      gl.glUniform2ui(arg0, arg1, arg2);
-      if (checkForErrors) {
-         GLSupport.checkAndPrintGLError(gl);
-      }
-   }
-
-   public void glUniform2uiv(int arg0, int arg1, int[] arg2, int arg3) {
-      System.out.println(
-         "glUniform2uiv(" + arg0 + "," + arg1 + "," + arg2 + "," + arg3 + ")");
-      gl.glUniform2uiv(arg0, arg1, arg2, arg3);
-      if (checkForErrors) {
-         GLSupport.checkAndPrintGLError(gl);
-      }
-   }
-
-   public void glUniform2uiv(int arg0, int arg1, IntBuffer arg2) {
-      System.out
-      .println("glUniform2uiv(" + arg0 + "," + arg1 + "," + arg2 + ")");
-      gl.glUniform2uiv(arg0, arg1, arg2);
-      if (checkForErrors) {
-         GLSupport.checkAndPrintGLError(gl);
-      }
-   }
-
-   public void glUniform3f(int arg0, float arg1, float arg2, float arg3) {
-      System.out.println(
-         "glUniform3f(" + arg0 + "," + arg1 + "," + arg2 + "," + arg3 + ")");
-      gl.glUniform3f(arg0, arg1, arg2, arg3);
-      if (checkForErrors) {
-         GLSupport.checkAndPrintGLError(gl);
-      }
-   }
-
-   public void glUniform3fv(int arg0, int arg1, float[] arg2, int arg3) {
-      System.out.println(
-         "glUniform3fv(" + arg0 + "," + arg1 + "," + arg2 + "," + arg3 + ")");
-      gl.glUniform3fv(arg0, arg1, arg2, arg3);
-      if (checkForErrors) {
-         GLSupport.checkAndPrintGLError(gl);
-      }
-   }
-
-   public void glUniform3fv(int arg0, int arg1, FloatBuffer arg2) {
-      System.out
-      .println("glUniform3fv(" + arg0 + "," + arg1 + "," + arg2 + ")");
-      gl.glUniform3fv(arg0, arg1, arg2);
-      if (checkForErrors) {
-         GLSupport.checkAndPrintGLError(gl);
-      }
-   }
-
-   public void glUniform3i(int arg0, int arg1, int arg2, int arg3) {
-      System.out.println(
-         "glUniform3i(" + arg0 + "," + arg1 + "," + arg2 + "," + arg3 + ")");
-      gl.glUniform3i(arg0, arg1, arg2, arg3);
-      if (checkForErrors) {
-         GLSupport.checkAndPrintGLError(gl);
-      }
-   }
-
-   public void glUniform3iv(int arg0, int arg1, int[] arg2, int arg3) {
-      System.out.println(
-         "glUniform3iv(" + arg0 + "," + arg1 + "," + arg2 + "," + arg3 + ")");
-      gl.glUniform3iv(arg0, arg1, arg2, arg3);
-      if (checkForErrors) {
-         GLSupport.checkAndPrintGLError(gl);
-      }
-   }
-
-   public void glUniform3iv(int arg0, int arg1, IntBuffer arg2) {
-      System.out
-      .println("glUniform3iv(" + arg0 + "," + arg1 + "," + arg2 + ")");
-      gl.glUniform3iv(arg0, arg1, arg2);
-      if (checkForErrors) {
-         GLSupport.checkAndPrintGLError(gl);
-      }
-   }
-
-   public void glUniform3ui(int arg0, int arg1, int arg2, int arg3) {
-      System.out.println(
-         "glUniform3ui(" + arg0 + "," + arg1 + "," + arg2 + "," + arg3 + ")");
-      gl.glUniform3ui(arg0, arg1, arg2, arg3);
-      if (checkForErrors) {
-         GLSupport.checkAndPrintGLError(gl);
-      }
-   }
-
-   public void glUniform3uiv(int arg0, int arg1, int[] arg2, int arg3) {
-      System.out.println(
-         "glUniform3uiv(" + arg0 + "," + arg1 + "," + arg2 + "," + arg3 + ")");
-      gl.glUniform3uiv(arg0, arg1, arg2, arg3);
-      if (checkForErrors) {
-         GLSupport.checkAndPrintGLError(gl);
-      }
-   }
-
-   public void glUniform3uiv(int arg0, int arg1, IntBuffer arg2) {
-      System.out
-      .println("glUniform3uiv(" + arg0 + "," + arg1 + "," + arg2 + ")");
-      gl.glUniform3uiv(arg0, arg1, arg2);
-      if (checkForErrors) {
-         GLSupport.checkAndPrintGLError(gl);
-      }
-   }
-
-   public void glUniform4f(
-      int arg0, float arg1, float arg2, float arg3, float arg4) {
-      System.out.println(
-         "glUniform4f(" + arg0 + "," + arg1 + "," + arg2 + "," + arg3 + ","
-            + arg4 + ")");
-      gl.glUniform4f(arg0, arg1, arg2, arg3, arg4);
-      if (checkForErrors) {
-         GLSupport.checkAndPrintGLError(gl);
-      }
-   }
-
-   public void glUniform4fv(int arg0, int arg1, float[] arg2, int arg3) {
-      System.out.println(
-         "glUniform4fv(" + arg0 + "," + arg1 + "," + arg2 + "," + arg3 + ")");
-      gl.glUniform4fv(arg0, arg1, arg2, arg3);
-      if (checkForErrors) {
-         GLSupport.checkAndPrintGLError(gl);
-      }
-   }
-
-   public void glUniform4fv(int arg0, int arg1, FloatBuffer arg2) {
-      System.out
-      .println("glUniform4fv(" + arg0 + "," + arg1 + "," + arg2 + ")");
-      gl.glUniform4fv(arg0, arg1, arg2);
-      if (checkForErrors) {
-         GLSupport.checkAndPrintGLError(gl);
-      }
-   }
-
-   public void glUniform4i(int arg0, int arg1, int arg2, int arg3, int arg4) {
-      System.out.println(
-         "glUniform4i(" + arg0 + "," + arg1 + "," + arg2 + "," + arg3 + ","
-            + arg4 + ")");
-      gl.glUniform4i(arg0, arg1, arg2, arg3, arg4);
-      if (checkForErrors) {
-         GLSupport.checkAndPrintGLError(gl);
-      }
-   }
-
-   public void glUniform4iv(int arg0, int arg1, int[] arg2, int arg3) {
-      System.out.println(
-         "glUniform4iv(" + arg0 + "," + arg1 + "," + arg2 + "," + arg3 + ")");
-      gl.glUniform4iv(arg0, arg1, arg2, arg3);
-      if (checkForErrors) {
-         GLSupport.checkAndPrintGLError(gl);
-      }
-   }
-
-   public void glUniform4iv(int arg0, int arg1, IntBuffer arg2) {
-      System.out
-      .println("glUniform4iv(" + arg0 + "," + arg1 + "," + arg2 + ")");
-      gl.glUniform4iv(arg0, arg1, arg2);
-      if (checkForErrors) {
-         GLSupport.checkAndPrintGLError(gl);
-      }
-   }
-
-   public void glUniform4ui(int arg0, int arg1, int arg2, int arg3, int arg4) {
-      System.out.println(
-         "glUniform4ui(" + arg0 + "," + arg1 + "," + arg2 + "," + arg3 + ","
-            + arg4 + ")");
-      gl.glUniform4ui(arg0, arg1, arg2, arg3, arg4);
-      if (checkForErrors) {
-         GLSupport.checkAndPrintGLError(gl);
-      }
-   }
-
-   public void glUniform4uiv(int arg0, int arg1, int[] arg2, int arg3) {
-      System.out.println(
-         "glUniform4uiv(" + arg0 + "," + arg1 + "," + arg2 + "," + arg3 + ")");
-      gl.glUniform4uiv(arg0, arg1, arg2, arg3);
-      if (checkForErrors) {
-         GLSupport.checkAndPrintGLError(gl);
-      }
-   }
-
-   public void glUniform4uiv(int arg0, int arg1, IntBuffer arg2) {
-      System.out
-      .println("glUniform4uiv(" + arg0 + "," + arg1 + "," + arg2 + ")");
-      gl.glUniform4uiv(arg0, arg1, arg2);
-      if (checkForErrors) {
-         GLSupport.checkAndPrintGLError(gl);
-      }
-   }
-
-   public void glUniformBlockBinding(int arg0, int arg1, int arg2) {
-      System.out.println(
-         "glUniformBlockBinding(" + arg0 + "," + arg1 + "," + arg2 + ")");
-      gl.glUniformBlockBinding(arg0, arg1, arg2);
-      if (checkForErrors) {
-         GLSupport.checkAndPrintGLError(gl);
-      }
-   }
-
-   public void glUniformMatrix2fv(
-      int arg0, int arg1, boolean arg2, float[] arg3, int arg4) {
-      System.out.println(
-         "glUniformMatrix2fv(" + arg0 + "," + arg1 + "," + arg2 + "," + arg3
-         + "," + arg4 + ")");
-      gl.glUniformMatrix2fv(arg0, arg1, arg2, arg3, arg4);
-      if (checkForErrors) {
-         GLSupport.checkAndPrintGLError(gl);
-      }
-   }
-
-   public void glUniformMatrix2fv(
-      int arg0, int arg1, boolean arg2, FloatBuffer arg3) {
-      System.out.println(
-         "glUniformMatrix2fv(" + arg0 + "," + arg1 + "," + arg2 + "," + arg3
-         + ")");
-      gl.glUniformMatrix2fv(arg0, arg1, arg2, arg3);
-      if (checkForErrors) {
-         GLSupport.checkAndPrintGLError(gl);
-      }
-   }
-
-   public void glUniformMatrix2x3fv(
-      int arg0, int arg1, boolean arg2, float[] arg3, int arg4) {
-      System.out.println(
-         "glUniformMatrix2x3fv(" + arg0 + "," + arg1 + "," + arg2 + "," + arg3
-         + "," + arg4 + ")");
-      gl.glUniformMatrix2x3fv(arg0, arg1, arg2, arg3, arg4);
-      if (checkForErrors) {
-         GLSupport.checkAndPrintGLError(gl);
-      }
-   }
-
-   public void glUniformMatrix2x3fv(
-      int arg0, int arg1, boolean arg2, FloatBuffer arg3) {
-      System.out.println(
-         "glUniformMatrix2x3fv(" + arg0 + "," + arg1 + "," + arg2 + "," + arg3
-         + ")");
-      gl.glUniformMatrix2x3fv(arg0, arg1, arg2, arg3);
-      if (checkForErrors) {
-         GLSupport.checkAndPrintGLError(gl);
-      }
-   }
-
-   public void glUniformMatrix2x4fv(
-      int arg0, int arg1, boolean arg2, float[] arg3, int arg4) {
-      System.out.println(
-         "glUniformMatrix2x4fv(" + arg0 + "," + arg1 + "," + arg2 + "," + arg3
-         + "," + arg4 + ")");
-      gl.glUniformMatrix2x4fv(arg0, arg1, arg2, arg3, arg4);
-      if (checkForErrors) {
-         GLSupport.checkAndPrintGLError(gl);
-      }
-   }
-
-   public void glUniformMatrix2x4fv(
-      int arg0, int arg1, boolean arg2, FloatBuffer arg3) {
-      System.out.println(
-         "glUniformMatrix2x4fv(" + arg0 + "," + arg1 + "," + arg2 + "," + arg3
-         + ")");
-      gl.glUniformMatrix2x4fv(arg0, arg1, arg2, arg3);
-      if (checkForErrors) {
-         GLSupport.checkAndPrintGLError(gl);
-      }
-   }
-
-   public void glUniformMatrix3fv(
-      int arg0, int arg1, boolean arg2, float[] arg3, int arg4) {
-      System.out.println(
-         "glUniformMatrix3fv(" + arg0 + "," + arg1 + "," + arg2 + "," + arg3
-         + "," + arg4 + ")");
-      gl.glUniformMatrix3fv(arg0, arg1, arg2, arg3, arg4);
-      if (checkForErrors) {
-         GLSupport.checkAndPrintGLError(gl);
-      }
-   }
-
-   public void glUniformMatrix3fv(
-      int arg0, int arg1, boolean arg2, FloatBuffer arg3) {
-      System.out.println(
-         "glUniformMatrix3fv(" + arg0 + "," + arg1 + "," + arg2 + "," + arg3
-         + ")");
-      gl.glUniformMatrix3fv(arg0, arg1, arg2, arg3);
-      if (checkForErrors) {
-         GLSupport.checkAndPrintGLError(gl);
-      }
-   }
-
-   public void glUniformMatrix3x2fv(
-      int arg0, int arg1, boolean arg2, float[] arg3, int arg4) {
-      System.out.println(
-         "glUniformMatrix3x2fv(" + arg0 + "," + arg1 + "," + arg2 + "," + arg3
-         + "," + arg4 + ")");
-      gl.glUniformMatrix3x2fv(arg0, arg1, arg2, arg3, arg4);
-      if (checkForErrors) {
-         GLSupport.checkAndPrintGLError(gl);
-      }
-   }
-
-   public void glUniformMatrix3x2fv(
-      int arg0, int arg1, boolean arg2, FloatBuffer arg3) {
-      System.out.println(
-         "glUniformMatrix3x2fv(" + arg0 + "," + arg1 + "," + arg2 + "," + arg3
-         + ")");
-      gl.glUniformMatrix3x2fv(arg0, arg1, arg2, arg3);
-      if (checkForErrors) {
-         GLSupport.checkAndPrintGLError(gl);
-      }
-   }
-
-   public void glUniformMatrix3x4fv(
-      int arg0, int arg1, boolean arg2, float[] arg3, int arg4) {
-      System.out.println(
-         "glUniformMatrix3x4fv(" + arg0 + "," + arg1 + "," + arg2 + "," + arg3
-         + "," + arg4 + ")");
-      gl.glUniformMatrix3x4fv(arg0, arg1, arg2, arg3, arg4);
-      if (checkForErrors) {
-         GLSupport.checkAndPrintGLError(gl);
-      }
-   }
-
-   public void glUniformMatrix3x4fv(
-      int arg0, int arg1, boolean arg2, FloatBuffer arg3) {
-      System.out.println(
-         "glUniformMatrix3x4fv(" + arg0 + "," + arg1 + "," + arg2 + "," + arg3
-         + ")");
-      gl.glUniformMatrix3x4fv(arg0, arg1, arg2, arg3);
-      if (checkForErrors) {
-         GLSupport.checkAndPrintGLError(gl);
-      }
-   }
-
-   public void glUniformMatrix4fv(
-      int arg0, int arg1, boolean arg2, float[] arg3, int arg4) {
-      System.out.println(
-         "glUniformMatrix4fv(" + arg0 + "," + arg1 + "," + arg2 + "," + arg3
-         + "," + arg4 + ")");
-      gl.glUniformMatrix4fv(arg0, arg1, arg2, arg3, arg4);
-      if (checkForErrors) {
-         GLSupport.checkAndPrintGLError(gl);
-      }
-   }
-
-   public void glUniformMatrix4fv(
-      int arg0, int arg1, boolean arg2, FloatBuffer arg3) {
-      System.out.println(
-         "glUniformMatrix4fv(" + arg0 + "," + arg1 + "," + arg2 + "," + arg3
-         + ")");
-      gl.glUniformMatrix4fv(arg0, arg1, arg2, arg3);
-      if (checkForErrors) {
-         GLSupport.checkAndPrintGLError(gl);
-      }
-   }
-
-   public void glUniformMatrix4x2fv(
-      int arg0, int arg1, boolean arg2, float[] arg3, int arg4) {
-      System.out.println(
-         "glUniformMatrix4x2fv(" + arg0 + "," + arg1 + "," + arg2 + "," + arg3
-         + "," + arg4 + ")");
-      gl.glUniformMatrix4x2fv(arg0, arg1, arg2, arg3, arg4);
-      if (checkForErrors) {
-         GLSupport.checkAndPrintGLError(gl);
-      }
-   }
-
-   public void glUniformMatrix4x2fv(
-      int arg0, int arg1, boolean arg2, FloatBuffer arg3) {
-      System.out.println(
-         "glUniformMatrix4x2fv(" + arg0 + "," + arg1 + "," + arg2 + "," + arg3
-         + ")");
-      gl.glUniformMatrix4x2fv(arg0, arg1, arg2, arg3);
-      if (checkForErrors) {
-         GLSupport.checkAndPrintGLError(gl);
-      }
-   }
-
-   public void glUniformMatrix4x3fv(
-      int arg0, int arg1, boolean arg2, float[] arg3, int arg4) {
-      System.out.println(
-         "glUniformMatrix4x3fv(" + arg0 + "," + arg1 + "," + arg2 + "," + arg3
-         + "," + arg4 + ")");
-      gl.glUniformMatrix4x3fv(arg0, arg1, arg2, arg3, arg4);
-      if (checkForErrors) {
-         GLSupport.checkAndPrintGLError(gl);
-      }
-   }
-
-   public void glUniformMatrix4x3fv(
-      int arg0, int arg1, boolean arg2, FloatBuffer arg3) {
-      System.out.println(
-         "glUniformMatrix4x3fv(" + arg0 + "," + arg1 + "," + arg2 + "," + arg3
-         + ")");
-      gl.glUniformMatrix4x3fv(arg0, arg1, arg2, arg3);
-      if (checkForErrors) {
-         GLSupport.checkAndPrintGLError(gl);
-      }
-   }
-
-   public void glUniformui64NV(int arg0, long arg1) {
-      System.out.println("glUniformui64NV(" + arg0 + "," + arg1 + ")");
-      gl.glUniformui64NV(arg0, arg1);
-      if (checkForErrors) {
-         GLSupport.checkAndPrintGLError(gl);
-      }
-   }
-
-   public void glUniformui64vNV(int arg0, int arg1, long[] arg2, int arg3) {
-      System.out.println(
-         "glUniformui64vNV(" + arg0 + "," + arg1 + "," + arg2 + "," + arg3
-         + ")");
-      gl.glUniformui64vNV(arg0, arg1, arg2, arg3);
-      if (checkForErrors) {
-         GLSupport.checkAndPrintGLError(gl);
-      }
-   }
-
-   public void glUniformui64vNV(int arg0, int arg1, LongBuffer arg2) {
-      System.out
-      .println("glUniformui64vNV(" + arg0 + "," + arg1 + "," + arg2 + ")");
-      gl.glUniformui64vNV(arg0, arg1, arg2);
-      if (checkForErrors) {
-         GLSupport.checkAndPrintGLError(gl);
-      }
-   }
-
-   public boolean glUnmapBuffer(int arg0) {
-      System.out.println("glUnmapBuffer(" + arg0 + ")");
-      boolean out = gl.glUnmapBuffer(arg0);
-      if (checkForErrors) {
-         GLSupport.checkAndPrintGLError(gl);
-      }
-      return out;
-   }
-
-   public void glUseProgram(int arg0) {
-      System.out.println("glUseProgram(" + arg0 + ")");
-      gl.glUseProgram(arg0);
-      if (checkForErrors) {
-         GLSupport.checkAndPrintGLError(gl);
-      }
-   }
-
-   public void glValidateProgram(int arg0) {
-      System.out.println("glValidateProgram(" + arg0 + ")");
-      gl.glValidateProgram(arg0);
-      if (checkForErrors) {
-         GLSupport.checkAndPrintGLError(gl);
-      }
-   }
-
-   public void glVertexArrayBindVertexBufferEXT(
-      int arg0, int arg1, int arg2, long arg3, int arg4) {
-      System.out.println(
-         "glVertexArrayBindVertexBufferEXT(" + arg0 + "," + arg1 + "," + arg2
-         + "," + arg3 + "," + arg4 + ")");
-      // XXX not implemented
-   }
-
-   public void glVertexArrayVertexAttribBindingEXT(
-      int arg0, int arg1, int arg2) {
-      // XXX not implemented
-   }
-
-   public void glVertexArrayVertexAttribFormatEXT(
-      int arg0, int arg1, int arg2, int arg3, boolean arg4, int arg5) {
-      // XXX not implemented
-   }
-
-   public void glVertexArrayVertexAttribIFormatEXT(
-      int arg0, int arg1, int arg2, int arg3, int arg4) {
-      // XXX not implemented
-   }
-
-   public void glVertexArrayVertexAttribLFormatEXT(
-      int arg0, int arg1, int arg2, int arg3, int arg4) {
-      // XXX not implemented
-   }
-
-   public void glVertexArrayVertexBindingDivisorEXT(
-      int arg0, int arg1, int arg2) {
-      // XXX not implemented
-   }
-
-   public void glVertexAttrib1d(int arg0, double arg1) {
-      System.out.println("glVertexAttrib1d(" + arg0 + "," + arg1 + ")");
-      gl.glVertexAttrib1d(arg0, arg1);
-      if (checkForErrors) {
-         GLSupport.checkAndPrintGLError(gl);
-      }
-   }
-
-   public void glVertexAttrib1dv(int arg0, double[] arg1, int arg2) {
-      System.out
-      .println("glVertexAttrib1dv(" + arg0 + "," + arg1 + "," + arg2 + ")");
-      gl.glVertexAttrib1dv(arg0, arg1, arg2);
-      if (checkForErrors) {
-         GLSupport.checkAndPrintGLError(gl);
-      }
-   }
-
-   public void glVertexAttrib1dv(int arg0, DoubleBuffer arg1) {
-      System.out.println("glVertexAttrib1dv(" + arg0 + "," + arg1 + ")");
-      gl.glVertexAttrib1dv(arg0, arg1);
-      if (checkForErrors) {
-         GLSupport.checkAndPrintGLError(gl);
-      }
-   }
-
-   public void glVertexAttrib1f(int arg0, float arg1) {
-      System.out.println("glVertexAttrib1f(" + arg0 + "," + arg1 + ")");
-      gl.glVertexAttrib1f(arg0, arg1);
-      if (checkForErrors) {
-         GLSupport.checkAndPrintGLError(gl);
-      }
-   }
-
-   public void glVertexAttrib1fv(int arg0, float[] arg1, int arg2) {
-      System.out
-      .println("glVertexAttrib1fv(" + arg0 + "," + arg1 + "," + arg2 + ")");
-      gl.glVertexAttrib1fv(arg0, arg1, arg2);
-      if (checkForErrors) {
-         GLSupport.checkAndPrintGLError(gl);
-      }
-   }
-
-   public void glVertexAttrib1fv(int arg0, FloatBuffer arg1) {
-      System.out.println("glVertexAttrib1fv(" + arg0 + "," + arg1 + ")");
-      gl.glVertexAttrib1fv(arg0, arg1);
-      if (checkForErrors) {
-         GLSupport.checkAndPrintGLError(gl);
-      }
-   }
-
-   public void glVertexAttrib1s(int arg0, short arg1) {
-      System.out.println("glVertexAttrib1s(" + arg0 + "," + arg1 + ")");
-      gl.glVertexAttrib1s(arg0, arg1);
-      if (checkForErrors) {
-         GLSupport.checkAndPrintGLError(gl);
-      }
-   }
-
-   public void glVertexAttrib1sv(int arg0, short[] arg1, int arg2) {
-      System.out
-      .println("glVertexAttrib1sv(" + arg0 + "," + arg1 + "," + arg2 + ")");
-      gl.glVertexAttrib1sv(arg0, arg1, arg2);
-      if (checkForErrors) {
-         GLSupport.checkAndPrintGLError(gl);
-      }
-   }
-
-   public void glVertexAttrib1sv(int arg0, ShortBuffer arg1) {
-      System.out.println("glVertexAttrib1sv(" + arg0 + "," + arg1 + ")");
-      gl.glVertexAttrib1sv(arg0, arg1);
-      if (checkForErrors) {
-         GLSupport.checkAndPrintGLError(gl);
-      }
-   }
-
-   public void glVertexAttrib2d(int arg0, double arg1, double arg2) {
-      System.out
-      .println("glVertexAttrib2d(" + arg0 + "," + arg1 + "," + arg2 + ")");
-      gl.glVertexAttrib2d(arg0, arg1, arg2);
-      if (checkForErrors) {
-         GLSupport.checkAndPrintGLError(gl);
-      }
-   }
-
-   public void glVertexAttrib2dv(int arg0, double[] arg1, int arg2) {
-      System.out
-      .println("glVertexAttrib2dv(" + arg0 + "," + arg1 + "," + arg2 + ")");
-      gl.glVertexAttrib2dv(arg0, arg1, arg2);
-      if (checkForErrors) {
-         GLSupport.checkAndPrintGLError(gl);
-      }
-   }
-
-   public void glVertexAttrib2dv(int arg0, DoubleBuffer arg1) {
-      System.out.println("glVertexAttrib2dv(" + arg0 + "," + arg1 + ")");
-      gl.glVertexAttrib2dv(arg0, arg1);
-      if (checkForErrors) {
-         GLSupport.checkAndPrintGLError(gl);
-      }
-   }
-
-   public void glVertexAttrib2f(int arg0, float arg1, float arg2) {
-      System.out
-      .println("glVertexAttrib2f(" + arg0 + "," + arg1 + "," + arg2 + ")");
-      gl.glVertexAttrib2f(arg0, arg1, arg2);
-      if (checkForErrors) {
-         GLSupport.checkAndPrintGLError(gl);
-      }
-   }
-
-   public void glVertexAttrib2fv(int arg0, float[] arg1, int arg2) {
-      System.out
-      .println("glVertexAttrib2fv(" + arg0 + "," + arg1 + "," + arg2 + ")");
-      gl.glVertexAttrib2fv(arg0, arg1, arg2);
-      if (checkForErrors) {
-         GLSupport.checkAndPrintGLError(gl);
-      }
-   }
-
-   public void glVertexAttrib2fv(int arg0, FloatBuffer arg1) {
-      System.out.println("glVertexAttrib2fv(" + arg0 + "," + arg1 + ")");
-      gl.glVertexAttrib2fv(arg0, arg1);
-      if (checkForErrors) {
-         GLSupport.checkAndPrintGLError(gl);
-      }
-   }
-
-   public void glVertexAttrib2s(int arg0, short arg1, short arg2) {
-      System.out
-      .println("glVertexAttrib2s(" + arg0 + "," + arg1 + "," + arg2 + ")");
-      gl.glVertexAttrib2s(arg0, arg1, arg2);
-      if (checkForErrors) {
-         GLSupport.checkAndPrintGLError(gl);
-      }
-   }
-
-   public void glVertexAttrib2sv(int arg0, short[] arg1, int arg2) {
-      System.out
-      .println("glVertexAttrib2sv(" + arg0 + "," + arg1 + "," + arg2 + ")");
-      gl.glVertexAttrib2sv(arg0, arg1, arg2);
-      if (checkForErrors) {
-         GLSupport.checkAndPrintGLError(gl);
-      }
-   }
-
-   public void glVertexAttrib2sv(int arg0, ShortBuffer arg1) {
-      System.out.println("glVertexAttrib2sv(" + arg0 + "," + arg1 + ")");
-      gl.glVertexAttrib2sv(arg0, arg1);
-      if (checkForErrors) {
-         GLSupport.checkAndPrintGLError(gl);
-      }
-   }
-
-   public void glVertexAttrib3d(
-      int arg0, double arg1, double arg2, double arg3) {
-      System.out.println(
-         "glVertexAttrib3d(" + arg0 + "," + arg1 + "," + arg2 + "," + arg3
-         + ")");
-      gl.glVertexAttrib3d(arg0, arg1, arg2, arg3);
-      if (checkForErrors) {
-         GLSupport.checkAndPrintGLError(gl);
-      }
-   }
-
-   public void glVertexAttrib3dv(int arg0, double[] arg1, int arg2) {
-      System.out
-      .println("glVertexAttrib3dv(" + arg0 + "," + arg1 + "," + arg2 + ")");
-      gl.glVertexAttrib3dv(arg0, arg1, arg2);
-      if (checkForErrors) {
-         GLSupport.checkAndPrintGLError(gl);
-      }
-   }
-
-   public void glVertexAttrib3dv(int arg0, DoubleBuffer arg1) {
-      System.out.println("glVertexAttrib3dv(" + arg0 + "," + arg1 + ")");
-      gl.glVertexAttrib3dv(arg0, arg1);
-      if (checkForErrors) {
-         GLSupport.checkAndPrintGLError(gl);
-      }
-   }
-
-   public void glVertexAttrib3f(int arg0, float arg1, float arg2, float arg3) {
-      System.out.println(
-         "glVertexAttrib3f(" + arg0 + "," + arg1 + "," + arg2 + "," + arg3
-         + ")");
-      gl.glVertexAttrib3f(arg0, arg1, arg2, arg3);
-      if (checkForErrors) {
-         GLSupport.checkAndPrintGLError(gl);
-      }
-   }
-
-   public void glVertexAttrib3fv(int arg0, float[] arg1, int arg2) {
-      System.out
-      .println("glVertexAttrib3fv(" + arg0 + "," + arg1 + "," + arg2 + ")");
-      gl.glVertexAttrib3fv(arg0, arg1, arg2);
-      if (checkForErrors) {
-         GLSupport.checkAndPrintGLError(gl);
-      }
-   }
-
-   public void glVertexAttrib3fv(int arg0, FloatBuffer arg1) {
-      System.out.println("glVertexAttrib3fv(" + arg0 + "," + arg1 + ")");
-      gl.glVertexAttrib3fv(arg0, arg1);
-      if (checkForErrors) {
-         GLSupport.checkAndPrintGLError(gl);
-      }
-   }
-
-   public void glVertexAttrib3s(int arg0, short arg1, short arg2, short arg3) {
-      System.out.println(
-         "glVertexAttrib3s(" + arg0 + "," + arg1 + "," + arg2 + "," + arg3
-         + ")");
-      gl.glVertexAttrib3s(arg0, arg1, arg2, arg3);
-      if (checkForErrors) {
-         GLSupport.checkAndPrintGLError(gl);
-      }
-   }
-
-   public void glVertexAttrib3sv(int arg0, short[] arg1, int arg2) {
-      System.out
-      .println("glVertexAttrib3sv(" + arg0 + "," + arg1 + "," + arg2 + ")");
-      gl.glVertexAttrib3sv(arg0, arg1, arg2);
-      if (checkForErrors) {
-         GLSupport.checkAndPrintGLError(gl);
-      }
-   }
-
-   public void glVertexAttrib3sv(int arg0, ShortBuffer arg1) {
-      System.out.println("glVertexAttrib3sv(" + arg0 + "," + arg1 + ")");
-      gl.glVertexAttrib3sv(arg0, arg1);
-      if (checkForErrors) {
-         GLSupport.checkAndPrintGLError(gl);
-      }
-   }
-
-   public void glVertexAttrib4Nbv(int arg0, byte[] arg1, int arg2) {
-      System.out
-      .println("glVertexAttrib4Nbv(" + arg0 + "," + arg1 + "," + arg2 + ")");
-      gl.glVertexAttrib4Nbv(arg0, arg1, arg2);
-      if (checkForErrors) {
-         GLSupport.checkAndPrintGLError(gl);
-      }
-   }
-
-   public void glVertexAttrib4Nbv(int arg0, ByteBuffer arg1) {
-      System.out.println("glVertexAttrib4Nbv(" + arg0 + "," + arg1 + ")");
-      gl.glVertexAttrib4Nbv(arg0, arg1);
-      if (checkForErrors) {
-         GLSupport.checkAndPrintGLError(gl);
-      }
-   }
-
-   public void glVertexAttrib4Niv(int arg0, int[] arg1, int arg2) {
-      System.out
-      .println("glVertexAttrib4Niv(" + arg0 + "," + arg1 + "," + arg2 + ")");
-      gl.glVertexAttrib4Niv(arg0, arg1, arg2);
-      if (checkForErrors) {
-         GLSupport.checkAndPrintGLError(gl);
-      }
-   }
-
-   public void glVertexAttrib4Niv(int arg0, IntBuffer arg1) {
-      System.out.println("glVertexAttrib4Niv(" + arg0 + "," + arg1 + ")");
-      gl.glVertexAttrib4Niv(arg0, arg1);
-      if (checkForErrors) {
-         GLSupport.checkAndPrintGLError(gl);
-      }
-   }
-
-   public void glVertexAttrib4Nsv(int arg0, short[] arg1, int arg2) {
-      System.out
-      .println("glVertexAttrib4Nsv(" + arg0 + "," + arg1 + "," + arg2 + ")");
-      gl.glVertexAttrib4Nsv(arg0, arg1, arg2);
-      if (checkForErrors) {
-         GLSupport.checkAndPrintGLError(gl);
-      }
-   }
-
-   public void glVertexAttrib4Nsv(int arg0, ShortBuffer arg1) {
-      System.out.println("glVertexAttrib4Nsv(" + arg0 + "," + arg1 + ")");
-      gl.glVertexAttrib4Nsv(arg0, arg1);
-      if (checkForErrors) {
-         GLSupport.checkAndPrintGLError(gl);
-      }
-   }
-
-   public void glVertexAttrib4Nub(
-      int arg0, byte arg1, byte arg2, byte arg3, byte arg4) {
-      System.out.println(
-         "glVertexAttrib4Nub(" + arg0 + "," + arg1 + "," + arg2 + "," + arg3
-         + "," + arg4 + ")");
-      gl.glVertexAttrib4Nub(arg0, arg1, arg2, arg3, arg4);
-      if (checkForErrors) {
-         GLSupport.checkAndPrintGLError(gl);
-      }
-   }
-
-   public void glVertexAttrib4Nubv(int arg0, byte[] arg1, int arg2) {
-      System.out.println(
-         "glVertexAttrib4Nubv(" + arg0 + "," + arg1 + "," + arg2 + ")");
-      gl.glVertexAttrib4Nubv(arg0, arg1, arg2);
-      if (checkForErrors) {
-         GLSupport.checkAndPrintGLError(gl);
-      }
-   }
-
-   public void glVertexAttrib4Nubv(int arg0, ByteBuffer arg1) {
-      System.out.println("glVertexAttrib4Nubv(" + arg0 + "," + arg1 + ")");
-      gl.glVertexAttrib4Nubv(arg0, arg1);
-      if (checkForErrors) {
-         GLSupport.checkAndPrintGLError(gl);
-      }
-   }
-
-   public void glVertexAttrib4Nuiv(int arg0, int[] arg1, int arg2) {
-      System.out.println(
-         "glVertexAttrib4Nuiv(" + arg0 + "," + arg1 + "," + arg2 + ")");
-      gl.glVertexAttrib4Nuiv(arg0, arg1, arg2);
-      if (checkForErrors) {
-         GLSupport.checkAndPrintGLError(gl);
-      }
-   }
-
-   public void glVertexAttrib4Nuiv(int arg0, IntBuffer arg1) {
-      System.out.println("glVertexAttrib4Nuiv(" + arg0 + "," + arg1 + ")");
-      gl.glVertexAttrib4Nuiv(arg0, arg1);
-      if (checkForErrors) {
-         GLSupport.checkAndPrintGLError(gl);
-      }
-   }
-
-   public void glVertexAttrib4Nusv(int arg0, short[] arg1, int arg2) {
-      System.out.println(
-         "glVertexAttrib4Nusv(" + arg0 + "," + arg1 + "," + arg2 + ")");
-      gl.glVertexAttrib4Nusv(arg0, arg1, arg2);
-      if (checkForErrors) {
-         GLSupport.checkAndPrintGLError(gl);
-      }
-   }
-
-   public void glVertexAttrib4Nusv(int arg0, ShortBuffer arg1) {
-      System.out.println("glVertexAttrib4Nusv(" + arg0 + "," + arg1 + ")");
-      gl.glVertexAttrib4Nusv(arg0, arg1);
-      if (checkForErrors) {
-         GLSupport.checkAndPrintGLError(gl);
-      }
-   }
-
-   public void glVertexAttrib4bv(int arg0, byte[] arg1, int arg2) {
-      System.out
-      .println("glVertexAttrib4bv(" + arg0 + "," + arg1 + "," + arg2 + ")");
-      gl.glVertexAttrib4bv(arg0, arg1, arg2);
-      if (checkForErrors) {
-         GLSupport.checkAndPrintGLError(gl);
-      }
-   }
-
-   public void glVertexAttrib4bv(int arg0, ByteBuffer arg1) {
-      System.out.println("glVertexAttrib4bv(" + arg0 + "," + arg1 + ")");
-      gl.glVertexAttrib4bv(arg0, arg1);
-      if (checkForErrors) {
-         GLSupport.checkAndPrintGLError(gl);
-      }
-   }
-
-   public void glVertexAttrib4d(
-      int arg0, double arg1, double arg2, double arg3, double arg4) {
-      System.out.println(
-         "glVertexAttrib4d(" + arg0 + "," + arg1 + "," + arg2 + "," + arg3 + ","
-            + arg4 + ")");
-      gl.glVertexAttrib4d(arg0, arg1, arg2, arg3, arg4);
-      if (checkForErrors) {
-         GLSupport.checkAndPrintGLError(gl);
-      }
-   }
-
-   public void glVertexAttrib4dv(int arg0, double[] arg1, int arg2) {
-      System.out
-      .println("glVertexAttrib4dv(" + arg0 + "," + arg1 + "," + arg2 + ")");
-      gl.glVertexAttrib4dv(arg0, arg1, arg2);
-      if (checkForErrors) {
-         GLSupport.checkAndPrintGLError(gl);
-      }
-   }
-
-   public void glVertexAttrib4dv(int arg0, DoubleBuffer arg1) {
-      System.out.println("glVertexAttrib4dv(" + arg0 + "," + arg1 + ")");
-      gl.glVertexAttrib4dv(arg0, arg1);
-      if (checkForErrors) {
-         GLSupport.checkAndPrintGLError(gl);
-      }
-   }
-
-   public void glVertexAttrib4f(
-      int arg0, float arg1, float arg2, float arg3, float arg4) {
-      System.out.println(
-         "glVertexAttrib4f(" + arg0 + "," + arg1 + "," + arg2 + "," + arg3 + ","
-            + arg4 + ")");
-      gl.glVertexAttrib4f(arg0, arg1, arg2, arg3, arg4);
-      if (checkForErrors) {
-         GLSupport.checkAndPrintGLError(gl);
-      }
-   }
-
-   public void glVertexAttrib4fv(int arg0, float[] arg1, int arg2) {
-      System.out
-      .println("glVertexAttrib4fv(" + arg0 + "," + arg1 + "," + arg2 + ")");
-      gl.glVertexAttrib4fv(arg0, arg1, arg2);
-      if (checkForErrors) {
-         GLSupport.checkAndPrintGLError(gl);
-      }
-   }
-
-   public void glVertexAttrib4fv(int arg0, FloatBuffer arg1) {
-      System.out.println("glVertexAttrib4fv(" + arg0 + "," + arg1 + ")");
-      gl.glVertexAttrib4fv(arg0, arg1);
-      if (checkForErrors) {
-         GLSupport.checkAndPrintGLError(gl);
-      }
-   }
-
-   public void glVertexAttrib4iv(int arg0, int[] arg1, int arg2) {
-      System.out
-      .println("glVertexAttrib4iv(" + arg0 + "," + arg1 + "," + arg2 + ")");
-      gl.glVertexAttrib4iv(arg0, arg1, arg2);
-      if (checkForErrors) {
-         GLSupport.checkAndPrintGLError(gl);
-      }
-   }
-
-   public void glVertexAttrib4iv(int arg0, IntBuffer arg1) {
-      System.out.println("glVertexAttrib4iv(" + arg0 + "," + arg1 + ")");
-      gl.glVertexAttrib4iv(arg0, arg1);
-      if (checkForErrors) {
-         GLSupport.checkAndPrintGLError(gl);
-      }
-   }
-
-   public void glVertexAttrib4s(
-      int arg0, short arg1, short arg2, short arg3, short arg4) {
-      System.out.println(
-         "glVertexAttrib4s(" + arg0 + "," + arg1 + "," + arg2 + "," + arg3 + ","
-            + arg4 + ")");
-      gl.glVertexAttrib4s(arg0, arg1, arg2, arg3, arg4);
-      if (checkForErrors) {
-         GLSupport.checkAndPrintGLError(gl);
-      }
-   }
-
-   public void glVertexAttrib4sv(int arg0, short[] arg1, int arg2) {
-      System.out
-      .println("glVertexAttrib4sv(" + arg0 + "," + arg1 + "," + arg2 + ")");
-      gl.glVertexAttrib4sv(arg0, arg1, arg2);
-      if (checkForErrors) {
-         GLSupport.checkAndPrintGLError(gl);
-      }
-   }
-
-   public void glVertexAttrib4sv(int arg0, ShortBuffer arg1) {
-      System.out.println("glVertexAttrib4sv(" + arg0 + "," + arg1 + ")");
-      gl.glVertexAttrib4sv(arg0, arg1);
-      if (checkForErrors) {
-         GLSupport.checkAndPrintGLError(gl);
-      }
-   }
-
-   public void glVertexAttrib4ubv(int arg0, byte[] arg1, int arg2) {
-      System.out
-      .println("glVertexAttrib4ubv(" + arg0 + "," + arg1 + "," + arg2 + ")");
-      gl.glVertexAttrib4ubv(arg0, arg1, arg2);
-      if (checkForErrors) {
-         GLSupport.checkAndPrintGLError(gl);
-      }
-   }
-
-   public void glVertexAttrib4ubv(int arg0, ByteBuffer arg1) {
-      System.out.println("glVertexAttrib4ubv(" + arg0 + "," + arg1 + ")");
-      gl.glVertexAttrib4ubv(arg0, arg1);
-      if (checkForErrors) {
-         GLSupport.checkAndPrintGLError(gl);
-      }
-   }
-
-   public void glVertexAttrib4uiv(int arg0, int[] arg1, int arg2) {
-      System.out
-      .println("glVertexAttrib4uiv(" + arg0 + "," + arg1 + "," + arg2 + ")");
-      gl.glVertexAttrib4uiv(arg0, arg1, arg2);
-      if (checkForErrors) {
-         GLSupport.checkAndPrintGLError(gl);
-      }
-   }
-
-   public void glVertexAttrib4uiv(int arg0, IntBuffer arg1) {
-      System.out.println("glVertexAttrib4uiv(" + arg0 + "," + arg1 + ")");
-      gl.glVertexAttrib4uiv(arg0, arg1);
-      if (checkForErrors) {
-         GLSupport.checkAndPrintGLError(gl);
-      }
-   }
-
-   public void glVertexAttrib4usv(int arg0, short[] arg1, int arg2) {
-      System.out
-      .println("glVertexAttrib4usv(" + arg0 + "," + arg1 + "," + arg2 + ")");
-      gl.glVertexAttrib4usv(arg0, arg1, arg2);
-      if (checkForErrors) {
-         GLSupport.checkAndPrintGLError(gl);
-      }
-   }
-
-   public void glVertexAttrib4usv(int arg0, ShortBuffer arg1) {
-      System.out.println("glVertexAttrib4usv(" + arg0 + "," + arg1 + ")");
-      gl.glVertexAttrib4usv(arg0, arg1);
-      if (checkForErrors) {
-         GLSupport.checkAndPrintGLError(gl);
-      }
-   }
-
-   public void glVertexAttribDivisor(int arg0, int arg1) {
-      System.out.println("glVertexAttribDivisor(" + arg0 + "," + arg1 + ")");
-      gl.glVertexAttribDivisor(arg0, arg1);
-      if (checkForErrors) {
-         GLSupport.checkAndPrintGLError(gl);
-      }
-   }
-
-   public void glVertexAttribFormatNV(
-      int arg0, int arg1, int arg2, boolean arg3, int arg4) {
-      System.out.println(
-         "glVertexAttribFormatNV(" + arg0 + "," + arg1 + "," + arg2 + "," + arg3
-         + "," + arg4 + ")");
-      gl.glVertexAttribFormatNV(arg0, arg1, arg2, arg3, arg4);
-      if (checkForErrors) {
-         GLSupport.checkAndPrintGLError(gl);
-      }
-   }
-
-   public void glVertexAttribI1i(int arg0, int arg1) {
-      System.out.println("glVertexAttribI1i(" + arg0 + "," + arg1 + ")");
-      gl.glVertexAttribI1i(arg0, arg1);
-      if (checkForErrors) {
-         GLSupport.checkAndPrintGLError(gl);
-      }
-   }
-
-   public void glVertexAttribI1iv(int arg0, int[] arg1, int arg2) {
-      System.out
-      .println("glVertexAttribI1iv(" + arg0 + "," + arg1 + "," + arg2 + ")");
-      gl.glVertexAttribI1iv(arg0, arg1, arg2);
-      if (checkForErrors) {
-         GLSupport.checkAndPrintGLError(gl);
-      }
-   }
-
-   public void glVertexAttribI1iv(int arg0, IntBuffer arg1) {
-      System.out.println("glVertexAttribI1iv(" + arg0 + "," + arg1 + ")");
-      gl.glVertexAttribI1iv(arg0, arg1);
-      if (checkForErrors) {
-         GLSupport.checkAndPrintGLError(gl);
-      }
-   }
-
-   public void glVertexAttribI1ui(int arg0, int arg1) {
-      System.out.println("glVertexAttribI1ui(" + arg0 + "," + arg1 + ")");
-      gl.glVertexAttribI1ui(arg0, arg1);
-      if (checkForErrors) {
-         GLSupport.checkAndPrintGLError(gl);
-      }
-   }
-
-   public void glVertexAttribI1uiv(int arg0, int[] arg1, int arg2) {
-      System.out.println(
-         "glVertexAttribI1uiv(" + arg0 + "," + arg1 + "," + arg2 + ")");
-      gl.glVertexAttribI1uiv(arg0, arg1, arg2);
-      if (checkForErrors) {
-         GLSupport.checkAndPrintGLError(gl);
-      }
-   }
-
-   public void glVertexAttribI1uiv(int arg0, IntBuffer arg1) {
-      System.out.println("glVertexAttribI1uiv(" + arg0 + "," + arg1 + ")");
-      gl.glVertexAttribI1uiv(arg0, arg1);
-      if (checkForErrors) {
-         GLSupport.checkAndPrintGLError(gl);
-      }
-   }
-
-   public void glVertexAttribI2i(int arg0, int arg1, int arg2) {
-      System.out
-      .println("glVertexAttribI2i(" + arg0 + "," + arg1 + "," + arg2 + ")");
-      gl.glVertexAttribI2i(arg0, arg1, arg2);
-      if (checkForErrors) {
-         GLSupport.checkAndPrintGLError(gl);
-      }
-   }
-
-   public void glVertexAttribI2iv(int arg0, int[] arg1, int arg2) {
-      System.out
-      .println("glVertexAttribI2iv(" + arg0 + "," + arg1 + "," + arg2 + ")");
-      gl.glVertexAttribI2iv(arg0, arg1, arg2);
-      if (checkForErrors) {
-         GLSupport.checkAndPrintGLError(gl);
-      }
-   }
-
-   public void glVertexAttribI2iv(int arg0, IntBuffer arg1) {
-      System.out.println("glVertexAttribI2iv(" + arg0 + "," + arg1 + ")");
-      gl.glVertexAttribI2iv(arg0, arg1);
-      if (checkForErrors) {
-         GLSupport.checkAndPrintGLError(gl);
-      }
-   }
-
-   public void glVertexAttribI2ui(int arg0, int arg1, int arg2) {
-      System.out
-      .println("glVertexAttribI2ui(" + arg0 + "," + arg1 + "," + arg2 + ")");
-      gl.glVertexAttribI2ui(arg0, arg1, arg2);
-      if (checkForErrors) {
-         GLSupport.checkAndPrintGLError(gl);
-      }
-   }
-
-   public void glVertexAttribI2uiv(int arg0, int[] arg1, int arg2) {
-      System.out.println(
-         "glVertexAttribI2uiv(" + arg0 + "," + arg1 + "," + arg2 + ")");
-      gl.glVertexAttribI2uiv(arg0, arg1, arg2);
-      if (checkForErrors) {
-         GLSupport.checkAndPrintGLError(gl);
-      }
-   }
-
-   public void glVertexAttribI2uiv(int arg0, IntBuffer arg1) {
-      System.out.println("glVertexAttribI2uiv(" + arg0 + "," + arg1 + ")");
-      gl.glVertexAttribI2uiv(arg0, arg1);
-      if (checkForErrors) {
-         GLSupport.checkAndPrintGLError(gl);
-      }
-   }
-
-   public void glVertexAttribI3i(int arg0, int arg1, int arg2, int arg3) {
-      System.out.println(
-         "glVertexAttribI3i(" + arg0 + "," + arg1 + "," + arg2 + "," + arg3
-         + ")");
-      gl.glVertexAttribI3i(arg0, arg1, arg2, arg3);
-      if (checkForErrors) {
-         GLSupport.checkAndPrintGLError(gl);
-      }
-   }
-
-   public void glVertexAttribI3iv(int arg0, int[] arg1, int arg2) {
-      System.out
-      .println("glVertexAttribI3iv(" + arg0 + "," + arg1 + "," + arg2 + ")");
-      gl.glVertexAttribI3iv(arg0, arg1, arg2);
-      if (checkForErrors) {
-         GLSupport.checkAndPrintGLError(gl);
-      }
-   }
-
-   public void glVertexAttribI3iv(int arg0, IntBuffer arg1) {
-      System.out.println("glVertexAttribI3iv(" + arg0 + "," + arg1 + ")");
-      gl.glVertexAttribI3iv(arg0, arg1);
-      if (checkForErrors) {
-         GLSupport.checkAndPrintGLError(gl);
-      }
-   }
-
-   public void glVertexAttribI3ui(int arg0, int arg1, int arg2, int arg3) {
-      System.out.println(
-         "glVertexAttribI3ui(" + arg0 + "," + arg1 + "," + arg2 + "," + arg3
-         + ")");
-      gl.glVertexAttribI3ui(arg0, arg1, arg2, arg3);
-      if (checkForErrors) {
-         GLSupport.checkAndPrintGLError(gl);
-      }
-   }
-
-   public void glVertexAttribI3uiv(int arg0, int[] arg1, int arg2) {
-      System.out.println(
-         "glVertexAttribI3uiv(" + arg0 + "," + arg1 + "," + arg2 + ")");
-      gl.glVertexAttribI3uiv(arg0, arg1, arg2);
-      if (checkForErrors) {
-         GLSupport.checkAndPrintGLError(gl);
-      }
-   }
-
-   public void glVertexAttribI3uiv(int arg0, IntBuffer arg1) {
-      System.out.println("glVertexAttribI3uiv(" + arg0 + "," + arg1 + ")");
-      gl.glVertexAttribI3uiv(arg0, arg1);
-      if (checkForErrors) {
-         GLSupport.checkAndPrintGLError(gl);
-      }
-   }
-
-   public void glVertexAttribI4bv(int arg0, byte[] arg1, int arg2) {
-      System.out
-      .println("glVertexAttribI4bv(" + arg0 + "," + arg1 + "," + arg2 + ")");
-      gl.glVertexAttribI4bv(arg0, arg1, arg2);
-      if (checkForErrors) {
-         GLSupport.checkAndPrintGLError(gl);
-      }
-   }
-
-   public void glVertexAttribI4bv(int arg0, ByteBuffer arg1) {
-      System.out.println("glVertexAttribI4bv(" + arg0 + "," + arg1 + ")");
-      gl.glVertexAttribI4bv(arg0, arg1);
-      if (checkForErrors) {
-         GLSupport.checkAndPrintGLError(gl);
-      }
-   }
-
-   public void glVertexAttribI4i(
-      int arg0, int arg1, int arg2, int arg3, int arg4) {
-      System.out.println(
-         "glVertexAttribI4i(" + arg0 + "," + arg1 + "," + arg2 + "," + arg3
-         + "," + arg4 + ")");
-      gl.glVertexAttribI4i(arg0, arg1, arg2, arg3, arg4);
-      if (checkForErrors) {
-         GLSupport.checkAndPrintGLError(gl);
-      }
-   }
-
-   public void glVertexAttribI4iv(int arg0, int[] arg1, int arg2) {
-      System.out
-      .println("glVertexAttribI4iv(" + arg0 + "," + arg1 + "," + arg2 + ")");
-      gl.glVertexAttribI4iv(arg0, arg1, arg2);
-      if (checkForErrors) {
-         GLSupport.checkAndPrintGLError(gl);
-      }
-   }
-
-   public void glVertexAttribI4iv(int arg0, IntBuffer arg1) {
-      System.out.println("glVertexAttribI4iv(" + arg0 + "," + arg1 + ")");
-      gl.glVertexAttribI4iv(arg0, arg1);
-      if (checkForErrors) {
-         GLSupport.checkAndPrintGLError(gl);
-      }
-   }
-
-   public void glVertexAttribI4sv(int arg0, short[] arg1, int arg2) {
-      System.out
-      .println("glVertexAttribI4sv(" + arg0 + "," + arg1 + "," + arg2 + ")");
-      gl.glVertexAttribI4sv(arg0, arg1, arg2);
-      if (checkForErrors) {
-         GLSupport.checkAndPrintGLError(gl);
-      }
-   }
-
-   public void glVertexAttribI4sv(int arg0, ShortBuffer arg1) {
-      System.out.println("glVertexAttribI4sv(" + arg0 + "," + arg1 + ")");
-      gl.glVertexAttribI4sv(arg0, arg1);
-      if (checkForErrors) {
-         GLSupport.checkAndPrintGLError(gl);
-      }
-   }
-
-   public void glVertexAttribI4ubv(int arg0, byte[] arg1, int arg2) {
-      System.out.println(
-         "glVertexAttribI4ubv(" + arg0 + "," + arg1 + "," + arg2 + ")");
-      gl.glVertexAttribI4ubv(arg0, arg1, arg2);
-      if (checkForErrors) {
-         GLSupport.checkAndPrintGLError(gl);
-      }
-   }
-
-   public void glVertexAttribI4ubv(int arg0, ByteBuffer arg1) {
-      System.out.println("glVertexAttribI4ubv(" + arg0 + "," + arg1 + ")");
-      gl.glVertexAttribI4ubv(arg0, arg1);
-      if (checkForErrors) {
-         GLSupport.checkAndPrintGLError(gl);
-      }
-   }
-
-   public void glVertexAttribI4ui(
-      int arg0, int arg1, int arg2, int arg3, int arg4) {
-      System.out.println(
-         "glVertexAttribI4ui(" + arg0 + "," + arg1 + "," + arg2 + "," + arg3
-         + "," + arg4 + ")");
-      gl.glVertexAttribI4ui(arg0, arg1, arg2, arg3, arg4);
-      if (checkForErrors) {
-         GLSupport.checkAndPrintGLError(gl);
-      }
-   }
-
-   public void glVertexAttribI4uiv(int arg0, int[] arg1, int arg2) {
-      System.out.println(
-         "glVertexAttribI4uiv(" + arg0 + "," + arg1 + "," + arg2 + ")");
-      gl.glVertexAttribI4uiv(arg0, arg1, arg2);
-      if (checkForErrors) {
-         GLSupport.checkAndPrintGLError(gl);
-      }
-   }
-
-   public void glVertexAttribI4uiv(int arg0, IntBuffer arg1) {
-      System.out.println("glVertexAttribI4uiv(" + arg0 + "," + arg1 + ")");
-      gl.glVertexAttribI4uiv(arg0, arg1);
-      if (checkForErrors) {
-         GLSupport.checkAndPrintGLError(gl);
-      }
-   }
-
-   public void glVertexAttribI4usv(int arg0, short[] arg1, int arg2) {
-      System.out.println(
-         "glVertexAttribI4usv(" + arg0 + "," + arg1 + "," + arg2 + ")");
-      gl.glVertexAttribI4usv(arg0, arg1, arg2);
-      if (checkForErrors) {
-         GLSupport.checkAndPrintGLError(gl);
-      }
-   }
-
-   public void glVertexAttribI4usv(int arg0, ShortBuffer arg1) {
-      System.out.println("glVertexAttribI4usv(" + arg0 + "," + arg1 + ")");
-      gl.glVertexAttribI4usv(arg0, arg1);
-      if (checkForErrors) {
-         GLSupport.checkAndPrintGLError(gl);
-      }
-   }
-
-   public void glVertexAttribIFormatNV(int arg0, int arg1, int arg2, int arg3) {
-      System.out.println(
-         "glVertexAttribIFormatNV(" + arg0 + "," + arg1 + "," + arg2 + ","
-            + arg3 + ")");
-      gl.glVertexAttribIFormatNV(arg0, arg1, arg2, arg3);
-      if (checkForErrors) {
-         GLSupport.checkAndPrintGLError(gl);
-      }
-   }
-
-   public void glVertexAttribIPointer(
-      int arg0, int arg1, int arg2, int arg3, long arg4) {
-      System.out.println(
-         "glVertexAttribIPointer(" + arg0 + "," + arg1 + "," + arg2 + "," + arg3
-         + "," + arg4 + ")");
-      gl.glVertexAttribIPointer(arg0, arg1, arg2, arg3, arg4);
-      if (checkForErrors) {
-         GLSupport.checkAndPrintGLError(gl);
-      }
-   }
-
-   public void glVertexAttribP1ui(int arg0, int arg1, boolean arg2, int arg3) {
-      System.out.println(
-         "glVertexAttribP1ui(" + arg0 + "," + arg1 + "," + arg2 + "," + arg3
-         + ")");
-      gl.glVertexAttribP1ui(arg0, arg1, arg2, arg3);
-      if (checkForErrors) {
-         GLSupport.checkAndPrintGLError(gl);
-      }
-   }
-
-   public void glVertexAttribP1uiv(
-      int arg0, int arg1, boolean arg2, int[] arg3, int arg4) {
-      System.out.println(
-         "glVertexAttribP1uiv(" + arg0 + "," + arg1 + "," + arg2 + "," + arg3
-         + "," + arg4 + ")");
-      gl.glVertexAttribP1uiv(arg0, arg1, arg2, arg3, arg4);
-      if (checkForErrors) {
-         GLSupport.checkAndPrintGLError(gl);
-      }
-   }
-
-   public void glVertexAttribP1uiv(
-      int arg0, int arg1, boolean arg2, IntBuffer arg3) {
-      System.out.println(
-         "glVertexAttribP1uiv(" + arg0 + "," + arg1 + "," + arg2 + "," + arg3
-         + ")");
-      gl.glVertexAttribP1uiv(arg0, arg1, arg2, arg3);
-      if (checkForErrors) {
-         GLSupport.checkAndPrintGLError(gl);
-      }
-   }
-
-   public void glVertexAttribP2ui(int arg0, int arg1, boolean arg2, int arg3) {
-      System.out.println(
-         "glVertexAttribP2ui(" + arg0 + "," + arg1 + "," + arg2 + "," + arg3
-         + ")");
-      gl.glVertexAttribP2ui(arg0, arg1, arg2, arg3);
-      if (checkForErrors) {
-         GLSupport.checkAndPrintGLError(gl);
-      }
-   }
-
-   public void glVertexAttribP2uiv(
-      int arg0, int arg1, boolean arg2, int[] arg3, int arg4) {
-      System.out.println(
-         "glVertexAttribP2uiv(" + arg0 + "," + arg1 + "," + arg2 + "," + arg3
-         + "," + arg4 + ")");
-      gl.glVertexAttribP2uiv(arg0, arg1, arg2, arg3, arg4);
-      if (checkForErrors) {
-         GLSupport.checkAndPrintGLError(gl);
-      }
-   }
-
-   public void glVertexAttribP2uiv(
-      int arg0, int arg1, boolean arg2, IntBuffer arg3) {
-      System.out.println(
-         "glVertexAttribP2uiv(" + arg0 + "," + arg1 + "," + arg2 + "," + arg3
-         + ")");
-      gl.glVertexAttribP2uiv(arg0, arg1, arg2, arg3);
-      if (checkForErrors) {
-         GLSupport.checkAndPrintGLError(gl);
-      }
-   }
-
-   public void glVertexAttribP3ui(int arg0, int arg1, boolean arg2, int arg3) {
-      System.out.println(
-         "glVertexAttribP3ui(" + arg0 + "," + arg1 + "," + arg2 + "," + arg3
-         + ")");
-      gl.glVertexAttribP3ui(arg0, arg1, arg2, arg3);
-      if (checkForErrors) {
-         GLSupport.checkAndPrintGLError(gl);
-      }
-   }
-
-   public void glVertexAttribP3uiv(
-      int arg0, int arg1, boolean arg2, int[] arg3, int arg4) {
-      System.out.println(
-         "glVertexAttribP3uiv(" + arg0 + "," + arg1 + "," + arg2 + "," + arg3
-         + "," + arg4 + ")");
-      gl.glVertexAttribP3uiv(arg0, arg1, arg2, arg3, arg4);
-      if (checkForErrors) {
-         GLSupport.checkAndPrintGLError(gl);
-      }
-   }
-
-   public void glVertexAttribP3uiv(
-      int arg0, int arg1, boolean arg2, IntBuffer arg3) {
-      System.out.println(
-         "glVertexAttribP3uiv(" + arg0 + "," + arg1 + "," + arg2 + "," + arg3
-         + ")");
-      gl.glVertexAttribP3uiv(arg0, arg1, arg2, arg3);
-      if (checkForErrors) {
-         GLSupport.checkAndPrintGLError(gl);
-      }
-   }
-
-   public void glVertexAttribP4ui(int arg0, int arg1, boolean arg2, int arg3) {
-      System.out.println(
-         "glVertexAttribP4ui(" + arg0 + "," + arg1 + "," + arg2 + "," + arg3
-         + ")");
-      gl.glVertexAttribP4ui(arg0, arg1, arg2, arg3);
-      if (checkForErrors) {
-         GLSupport.checkAndPrintGLError(gl);
-      }
-   }
-
-   public void glVertexAttribP4uiv(
-      int arg0, int arg1, boolean arg2, int[] arg3, int arg4) {
-      System.out.println(
-         "glVertexAttribP4uiv(" + arg0 + "," + arg1 + "," + arg2 + "," + arg3
-         + "," + arg4 + ")");
-      gl.glVertexAttribP4uiv(arg0, arg1, arg2, arg3, arg4);
-      if (checkForErrors) {
-         GLSupport.checkAndPrintGLError(gl);
-      }
-   }
-
-   public void glVertexAttribP4uiv(
-      int arg0, int arg1, boolean arg2, IntBuffer arg3) {
-      System.out.println(
-         "glVertexAttribP4uiv(" + arg0 + "," + arg1 + "," + arg2 + "," + arg3
-         + ")");
-      gl.glVertexAttribP4uiv(arg0, arg1, arg2, arg3);
-      if (checkForErrors) {
-         GLSupport.checkAndPrintGLError(gl);
-      }
-   }
-
-   public void glVertexAttribPointer(GLArrayData arg0) {
-      System.out.println("glVertexAttribPointer(" + arg0 + ")");
-      gl.glVertexAttribPointer(arg0);
-      if (checkForErrors) {
-         GLSupport.checkAndPrintGLError(gl);
-      }
-   }
-
-   public void glVertexAttribPointer(
-      int arg0, int arg1, int arg2, boolean arg3, int arg4, long arg5) {
-      System.out.println(
-         "glVertexAttribPointer(" + arg0 + "," + arg1 + "," + arg2 + "," + arg3
-         + "," + arg4 + "," + arg5 + ")");
-      gl.glVertexAttribPointer(arg0, arg1, arg2, arg3, arg4, arg5);
-      if (checkForErrors) {
-         GLSupport.checkAndPrintGLError(gl);
-      }
-   }
-
-   public void glVertexFormatNV(int arg0, int arg1, int arg2) {
-      System.out
-      .println("glVertexFormatNV(" + arg0 + "," + arg1 + "," + arg2 + ")");
-      gl.glVertexFormatNV(arg0, arg1, arg2);
-      if (checkForErrors) {
-         GLSupport.checkAndPrintGLError(gl);
-      }
-   }
-
-   public void glVertexP2ui(int arg0, int arg1) {
-      // XXX not implemented
-   }
-
-   public void glVertexP2uiv(int arg0, int[] arg1, int arg2) {
-      // XXX not implemented
-   }
-
-   public void glVertexP2uiv(int arg0, IntBuffer arg1) {
-      // XXX not implemented
-   }
-
-   public void glVertexP3ui(int arg0, int arg1) {
-      // XXX not implemented
-   }
-
-   public void glVertexP3uiv(int arg0, int[] arg1, int arg2) {
-      // XXX not implemented
-   }
-
-   public void glVertexP3uiv(int arg0, IntBuffer arg1) {
-      // XXX not implemented
-   }
-
-   public void glVertexP4ui(int arg0, int arg1) {
-      // XXX not implemented
-   }
-
-   public void glVertexP4uiv(int arg0, int[] arg1, int arg2) {
-      // XXX not implemented
-   }
-
-   public void glVertexP4uiv(int arg0, IntBuffer arg1) {
-      // XXX not implemented
-   }
-
-   public void glViewport(int arg0, int arg1, int arg2, int arg3) {
-      // XXX not implemented
-   }
-
-   public void glWaitSync(long arg0, int arg1, long arg2) {
-      System.out.println("glWaitSync(" + arg0 + "," + arg1 + "," + arg2 + ")");
-      gl.glWaitSync(arg0, arg1, arg2);
-      if (checkForErrors) {
-         GLSupport.checkAndPrintGLError(gl);
-      }
-   }
-
-   public boolean isGL() {
-      boolean out = gl.isGL();
-      if (checkForErrors) {
-         GLSupport.checkAndPrintGLError(gl);
-      }
-      return out;
-   }
-
-   public boolean isGL4bc() {
-      boolean out = gl.isGL4bc();
-      if (checkForErrors) {
-         GLSupport.checkAndPrintGLError(gl);
-      }
-      return out;
-   }
-
-   public boolean isGL4() {
-      boolean out = gl.isGL4();
-      if (checkForErrors) {
-         GLSupport.checkAndPrintGLError(gl);
-      }
-      return out;
-   }
-
-   public boolean isGL3bc() {
-      boolean out = gl.isGL3bc();
-      if (checkForErrors) {
-         GLSupport.checkAndPrintGLError(gl);
-      }
-      return out;
-   }
-
-   public boolean isGL3() {
-      boolean out = gl.isGL3();
-      if (checkForErrors) {
-         GLSupport.checkAndPrintGLError(gl);
-      }
-      return out;
-   }
-
-   public boolean isGL2() {
-      boolean out = gl.isGL2();
-      if (checkForErrors) {
-         GLSupport.checkAndPrintGLError(gl);
-      }
-      return out;
-   }
-
-   public boolean isGLES1() {
-      boolean out = gl.isGLES1();
-      if (checkForErrors) {
-         GLSupport.checkAndPrintGLError(gl);
-      }
-      return out;
-   }
-
-   public boolean isGLES2() {
-      boolean out = gl.isGLES2();
-      if (checkForErrors) {
-         GLSupport.checkAndPrintGLError(gl);
-      }
-      return out;
-   }
-
-   public boolean isGLES3() {
-      boolean out = gl.isGLES3();
-      if (checkForErrors) {
-         GLSupport.checkAndPrintGLError(gl);
-      }
-      return out;
-   }
-
-   public boolean isGLES() {
-      boolean out = gl.isGLES();
-      if (checkForErrors) {
-         GLSupport.checkAndPrintGLError(gl);
-      }
-      return out;
-   }
-
-   public boolean isGL2ES1() {
-      boolean out = gl.isGL2ES1();
-      if (checkForErrors) {
-         GLSupport.checkAndPrintGLError(gl);
-      }
-      return out;
-   }
-
-   public boolean isGL2ES2() {
-      boolean out = gl.isGL2ES2();
-      if (checkForErrors) {
-         GLSupport.checkAndPrintGLError(gl);
-      }
-      return out;
-   }
-
-   public boolean isGL2ES3() {
-      boolean out = gl.isGL2ES3();
-      if (checkForErrors) {
-         GLSupport.checkAndPrintGLError(gl);
-      }
-      return out;
-   }
-
-   public boolean isGL3ES3() {
-      boolean out = gl.isGL3ES3();
-      if (checkForErrors) {
-         GLSupport.checkAndPrintGLError(gl);
-      }
-      return out;
-   }
-
-   public boolean isGL4ES3() {
-      boolean out = gl.isGL4ES3();
-      if (checkForErrors) {
-         GLSupport.checkAndPrintGLError(gl);
-      }
-      return out;
-   }
-
-   public boolean isGL2GL3() {
-      boolean out = gl.isGL2GL3();
-      if (checkForErrors) {
-         GLSupport.checkAndPrintGLError(gl);
-      }
-      return out;
-   }
-
-   public boolean isGL4core() {
-      boolean out = gl.isGL4core();
-      if (checkForErrors) {
-         GLSupport.checkAndPrintGLError(gl);
-      }
-      return out;
-   }
-
-   public boolean isGL3core() {
-      boolean out = gl.isGL3core();
-      if (checkForErrors) {
-         GLSupport.checkAndPrintGLError(gl);
-      }
-      return out;
-   }
-
-   public boolean isGLcore() {
-      boolean out = gl.isGLcore();
-      if (checkForErrors) {
-         GLSupport.checkAndPrintGLError(gl);
-      }
-      return out;
-   }
-
-   public boolean isGLES2Compatible() {
-      boolean out = gl.isGLES2Compatible();
-      if (checkForErrors) {
-         GLSupport.checkAndPrintGLError(gl);
-      }
-      return out;
-   }
-
-   public boolean isGLES3Compatible() {
-      boolean out = gl.isGLES3Compatible();
-      if (checkForErrors) {
-         GLSupport.checkAndPrintGLError(gl);
-      }
-      return out;
-   }
-
-   public boolean hasGLSL() {
-      boolean out = gl.hasGLSL();
-      if (checkForErrors) {
-         GLSupport.checkAndPrintGLError(gl);
-      }
-      return out;
-   }
-
-   public boolean isFunctionAvailable(String glFunctionName) {
-      boolean out = gl.isFunctionAvailable(glFunctionName);
-      if (checkForErrors) {
-         GLSupport.checkAndPrintGLError(gl);
-      }
-      return out;
-   }
-
-   public boolean isExtensionAvailable(String glExtensionName) {
-      boolean out = gl.isExtensionAvailable(glExtensionName);
-      if (checkForErrors) {
-         GLSupport.checkAndPrintGLError(gl);
-      }
-      return out;
-   }
-
-   public boolean hasBasicFBOSupport() {
-      boolean out = gl.hasBasicFBOSupport();
-      if (checkForErrors) {
-         GLSupport.checkAndPrintGLError(gl);
-      }
-      return out;
-   }
-
-   public boolean hasFullFBOSupport() {
-      boolean out = gl.hasFullFBOSupport();
-      if (checkForErrors) {
-         GLSupport.checkAndPrintGLError(gl);
-      }
-      return out;
-   }
-
-   public boolean isNPOTTextureAvailable() {
-      boolean out = gl.isNPOTTextureAvailable();
-      if (checkForErrors) {
-         GLSupport.checkAndPrintGLError(gl);
-      }
-      return out;
-   }
-
-   public boolean isPBOPackBound() {
-      boolean out = gl.isPBOPackBound();
-      if (checkForErrors) {
-         GLSupport.checkAndPrintGLError(gl);
-      }
-      return out;
-   }
-
-   public boolean isPBOUnpackBound() {
-      boolean out = gl.isPBOUnpackBound();
-      if (checkForErrors) {
-         GLSupport.checkAndPrintGLError(gl);
-      }
-      return out;
-   }
-
-   public boolean isTextureFormatBGRA8888Available() {
-      boolean out = gl.isTextureFormatBGRA8888Available();
-      if (checkForErrors) {
-         GLSupport.checkAndPrintGLError(gl);
-      }
-      return out;
-   }
-
-   public void setSwapInterval(int interval) {
-      gl.setSwapInterval(interval);
-      if (checkForErrors) {
-         GLSupport.checkAndPrintGLError(gl);
-      }
-   }
-
-   public GLBufferStorage mapBuffer(int target, int access) throws GLException {
-      GLBufferStorage out = gl.mapBuffer(target, access);
-      if (checkForErrors) {
-         GLSupport.checkAndPrintGLError(gl);
-      }
-      return out;
-   }
-
-   public GLBufferStorage mapBufferRange(
-      int target, long offset, long length, int access) throws GLException {
-      GLBufferStorage out = gl.mapBufferRange(target, offset, length, access);
-      if (checkForErrors) {
-         GLSupport.checkAndPrintGLError(gl);
-      }
-      return out;
-   }
-
-   public boolean isVBOArrayBound() {
-      boolean out = gl.isVBOArrayBound();
-      if (checkForErrors) {
-         GLSupport.checkAndPrintGLError(gl);
-      }
-      return out;
-   }
-
-   public boolean isVBOElementArrayBound() {
-      boolean out = gl.isVBOElementArrayBound();
-      if (checkForErrors) {
-         GLSupport.checkAndPrintGLError(gl);
-      }
-      return out;
-   }
-
-   public boolean glIsPBOPackBound() {
-      return false;
-   }
-
-   public boolean glIsPBOUnpackBound() {
-      return false;
-   }
-
-   public int glGetBoundBuffer(int target) {
-      return 0;
-   }
-
-   public long glGetBufferSize(int bufferName) {
-      return 0;
-   }
-
-   public boolean glIsVBOArrayBound() {
-      return false;
-   }
-
-   public boolean glIsVBOElementArrayBound() {
-      return false;
-   }
-
-   public void glActiveShaderProgram(int arg0, int arg1) {
-      // XXX not implemented gl.glActiveShaderProgram(arg0, arg1);
-   }
-
-   public void glApplyFramebufferAttachmentCMAAINTEL() {
-      // XXX not implemented gl.glApplyFramebufferAttachmentCMAAINTEL();
-   }
-
-   public void glBeginQueryIndexed(int arg0, int arg1, int arg2) {
-      // XXX not implemented gl.glBeginQueryIndexed(arg0, arg1, arg2);
-   }
-
-   public void glBindImageTexture(
-      int arg0, int arg1, int arg2, boolean arg3, int arg4, int arg5,
-      int arg6) {
-      // XXX not implemented gl.glBindImageTexture(arg0, arg1, arg2, arg3, arg4, arg5, arg6);
-   }
-
-   public void glBindProgramPipeline(int arg0) {
-      // XXX not implemented gl.glBindProgramPipeline(arg0);
-   }
-
-   public void glBindTransformFeedback(int arg0, int arg1) {
-      // XXX not implemented gl.glBindTransformFeedback(arg0, arg1);
-   }
-
-   public void glBindVertexBuffer(int arg0, int arg1, long arg2, int arg3) {
-      // XXX not implemented gl.glBindVertexBuffer(arg0, arg1, arg2, arg3);
-   }
-
-   public void glBlendBarrier() {
-      // XXX not implemented gl.glBlendBarrier();
-   }
-
-   public void glBlendEquationSeparatei(int arg0, int arg1, int arg2) {
-      // XXX not implemented gl.glBlendEquationSeparatei(arg0, arg1, arg2);
-   }
-
-   public void glBlendEquationi(int arg0, int arg1) {
-      // XXX not implemented gl.glBlendEquationi(arg0, arg1);
-   }
-
-   public void glBlendFuncSeparatei(
-      int arg0, int arg1, int arg2, int arg3, int arg4) {
-      // XXX not implemented gl.glBlendFuncSeparatei(arg0, arg1, arg2, arg3, arg4);
-   }
-
-   public void glBlendFunci(int arg0, int arg1, int arg2) {
-      // XXX not implemented gl.glBlendFunci(arg0, arg1, arg2);
-   }
-
-   public void glBufferPageCommitmentARB(
-      int arg0, long arg1, long arg2, boolean arg3) {
-      // XXX not implemented gl.glBufferPageCommitmentARB(arg0, arg1, arg2, arg3);
-   }
-
-   public void glClearBufferData(
-      int arg0, int arg1, int arg2, int arg3, Buffer arg4) {
-      // XXX not implemented gl.glClearBufferData(arg0, arg1, arg2, arg3, arg4);
-   }
-
-   public void glClearBufferSubData(
-      int arg0, int arg1, long arg2, long arg3, int arg4, int arg5,
-      Buffer arg6) {
-      // XXX not implemented gl.glClearBufferSubData(arg0, arg1, arg2, arg3, arg4, arg5, arg6);
-   }
-
-   public void glCopyImageSubData(
-      int arg0, int arg1, int arg2, int arg3, int arg4, int arg5, int arg6,
-      int arg7, int arg8, int arg9, int arg10, int arg11, int arg12, int arg13,
-      int arg14) {
-      // XXX not implemented  gl.glCopyImageSubData(
-      // XXX not implemented       arg0, arg1, arg2, arg3, arg4, arg5, arg6, arg7, arg8, arg9, arg10,
-      // XXX not implemented       arg11, arg12, arg13, arg14);
-   }
-
-   public int glCreateShaderProgramv(int arg0, int arg1, String[] arg2) {
-      // XXX not implemented  return gl.glCreateShaderProgramv(arg0, arg1, arg2);
-      return -1;
-   }
-
-   public void glDeleteProgramPipelines(int arg0, int[] arg1, int arg2) {
-      // XXX not implemented gl.glDeleteProgramPipelines(arg0, arg1, arg2);
-   }
-
-   public void glDeleteProgramPipelines(int arg0, IntBuffer arg1) {
-      // XXX not implemented gl.glDeleteProgramPipelines(arg0, arg1);
-   }
-
-   public void glDeleteTransformFeedbacks(int arg0, int[] arg1, int arg2) {
-      // XXX not implemented gl.glDeleteTransformFeedbacks(arg0, arg1, arg2);
-   }
-
-   public void glDeleteTransformFeedbacks(int arg0, IntBuffer arg1) {
-      // XXX not implemented  gl.glDeleteTransformFeedbacks(arg0, arg1);
-   }
-
-   public void glDepthRangeArrayv(int arg0, int arg1, double[] arg2, int arg3) {
-      // XXX not implemented    gl.glDepthRangeArrayv(arg0, arg1, arg2, arg3);
-   }
-
-   public void glDepthRangeArrayv(int arg0, int arg1, DoubleBuffer arg2) {
-      // XXX not implemented    gl.glDepthRangeArrayv(arg0, arg1, arg2);
-   }
-
-   public void glDepthRangeIndexed(int arg0, double arg1, double arg2) {
-      // XXX not implemented    gl.glDepthRangeIndexed(arg0, arg1, arg2);
-   }
-
-   public void glDispatchCompute(int arg0, int arg1, int arg2) {
-      // XXX not implemented   gl.glDispatchCompute(arg0, arg1, arg2);
-   }
-
-   public void glDispatchComputeIndirect(long arg0) {
-      // XXX not implemented  gl.glDispatchComputeIndirect(arg0);
-   }
-
-   public void glDrawArraysIndirect(int arg0, Buffer arg1) {
-      // XXX not implemented   gl.glDrawArraysIndirect(arg0, arg1);
-   }
-
-   public void glDrawArraysIndirect(int arg0, long arg1) {
-      // XXX not implemented  gl.glDrawArraysIndirect(arg0, arg1);
-   }
-
-   public void glDrawArraysInstancedBaseInstance(
-      int arg0, int arg1, int arg2, int arg3, int arg4) {
-      // XXX not implemented   gl.glDrawArraysInstancedBaseInstance(arg0, arg1, arg2, arg3, arg4);
-   }
-
-   public void glDrawElementsBaseVertex(
-      int arg0, int arg1, int arg2, Buffer arg3, int arg4) {
-      // XXX not implemented    gl.glDrawElementsBaseVertex(arg0, arg1, arg2, arg3, arg4);
-   }
-
-   public void glDrawElementsIndirect(int arg0, int arg1, Buffer arg2) {
-      // XXX not implemented    gl.glDrawElementsIndirect(arg0, arg1, arg2);
-   }
-
-   public void glDrawElementsIndirect(int arg0, int arg1, long arg2) {
-      // XXX not implemented    gl.glDrawElementsIndirect(arg0, arg1, arg2);
-   }
-
-   public void glDrawElementsInstancedBaseInstance(
-      int arg0, int arg1, int arg2, long arg3, int arg4, int arg5) {
-      // XXX not implemented   gl.glDrawElementsInstancedBaseInstance(
-      // XXX not implemented       arg0, arg1, arg2, arg3, arg4, arg5);
-   }
-
-   public void glDrawElementsInstancedBaseVertex(
-      int arg0, int arg1, int arg2, Buffer arg3, int arg4, int arg5) {
-      // XXX not implemented     gl.glDrawElementsInstancedBaseVertex(arg0, arg1, arg2, arg3, arg4, arg5);
-   }
-
-   public void glDrawElementsInstancedBaseVertexBaseInstance(
-      int arg0, int arg1, int arg2, long arg3, int arg4, int arg5, int arg6) {
-      // XXX not implemented      gl.glDrawElementsInstancedBaseVertexBaseInstance(
-      // XXX not implemented         arg0, arg1, arg2, arg3, arg4, arg5, arg6);
-   }
-
-   public void glDrawRangeElementsBaseVertex(
-      int arg0, int arg1, int arg2, int arg3, int arg4, Buffer arg5, int arg6) {
-      // XXX not implemented  // XXX not implemented  gl.glDrawRangeElementsBaseVertex(
-      // XXX not implemented          arg0, arg1, arg2, arg3, arg4, arg5, arg6);
-   }
-
-   public void glDrawTransformFeedback(int arg0, int arg1) {
-      // XXX not implemented  gl.glDrawTransformFeedback(arg0, arg1);
-   }
-
-   public void glDrawTransformFeedbackInstanced(int arg0, int arg1, int arg2) {
-      // XXX not implemented  gl.glDrawTransformFeedbackInstanced(arg0, arg1, arg2);
-   }
-
-   public void glDrawTransformFeedbackStream(int arg0, int arg1, int arg2) {
-      // XXX not implemented  gl.glDrawTransformFeedbackStream(arg0, arg1, arg2);
-   }
-
-   public void glDrawTransformFeedbackStreamInstanced(
-      int arg0, int arg1, int arg2, int arg3) {
-      // XXX not implemented  gl.glDrawTransformFeedbackStreamInstanced(arg0, arg1, arg2, arg3);
-   }
-
-   public void glEndQueryIndexed(int arg0, int arg1) {
-      // XXX not implemented  gl.glEndQueryIndexed(arg0, arg1);
-   }
-
-   public void glFramebufferParameteri(int arg0, int arg1, int arg2) {
-      // XXX not implemented  gl.glFramebufferParameteri(arg0, arg1, arg2);
-   }
-
-   public void glFramebufferTextureEXT(int arg0, int arg1, int arg2, int arg3) {
-      // XXX not implemented  gl.glFramebufferTextureEXT(arg0, arg1, arg2, arg3);
-   }
-
-   public void glGenProgramPipelines(int arg0, int[] arg1, int arg2) {
-      // XXX not implemented  gl.glGenProgramPipelines(arg0, arg1, arg2);
-   }
-
-   public void glGenProgramPipelines(int arg0, IntBuffer arg1) {
-      // XXX not implemented  gl.glGenProgramPipelines(arg0, arg1);
-   }
-
-   public void glGenTransformFeedbacks(int arg0, int[] arg1, int arg2) {
-      // XXX not implemented  gl.glGenTransformFeedbacks(arg0, arg1, arg2);
-   }
-
-   public void glGenTransformFeedbacks(int arg0, IntBuffer arg1) {
-      // XXX not implemented  gl.glGenTransformFeedbacks(arg0, arg1);
-   }
-
-   public void glGetActiveAtomicCounterBufferiv(
-      int arg0, int arg1, int arg2, int[] arg3, int arg4) {
-      // XXX not implemented  gl.glGetActiveAtomicCounterBufferiv(arg0, arg1, arg2, arg3, arg4);
-   }
-
-   public void glGetActiveAtomicCounterBufferiv(
-      int arg0, int arg1, int arg2, IntBuffer arg3) {
-      // XXX not implemented  gl.glGetActiveAtomicCounterBufferiv(arg0, arg1, arg2, arg3);
-   }
-
-   public void glGetActiveSubroutineName(
-      int arg0, int arg1, int arg2, int arg3, int[] arg4, int arg5, byte[] arg6,
-      int arg7) {
-      // XXX not implemented  gl.glGetActiveSubroutineName(
-      // XXX not implemented          arg0, arg1, arg2, arg3, arg4, arg5, arg6, arg7);
-   }
-
-   public void glGetActiveSubroutineName(
-      int arg0, int arg1, int arg2, int arg3, IntBuffer arg4, ByteBuffer arg5) {
-      // XXX not implemented  gl.glGetActiveSubroutineName(arg0, arg1, arg2, arg3, arg4, arg5);
-   }
-
-   public void glGetActiveSubroutineUniformName(
-      int arg0, int arg1, int arg2, int arg3, int[] arg4, int arg5, byte[] arg6,
-      int arg7) {
-      // XXX not implemented  gl.glGetActiveSubroutineUniformName(
-      // XXX not implemented          arg0, arg1, arg2, arg3, arg4, arg5, arg6, arg7);
-   }
-
-   public void glGetActiveSubroutineUniformName(
-      int arg0, int arg1, int arg2, int arg3, IntBuffer arg4, ByteBuffer arg5) {
-      // XXX not implemented  gl.glGetActiveSubroutineUniformName(arg0, arg1, arg2, arg3, arg4, arg5);
-   }
-
-   public void glGetActiveSubroutineUniformiv(
-      int arg0, int arg1, int arg2, int arg3, int[] arg4, int arg5) {
-      // XXX not implemented  gl.glGetActiveSubroutineUniformiv(arg0, arg1, arg2, arg3, arg4, arg5);
-   }
-
-   public void glGetActiveSubroutineUniformiv(
-      int arg0, int arg1, int arg2, int arg3, IntBuffer arg4) {
-      // XXX not implemented  gl.glGetActiveSubroutineUniformiv(arg0, arg1, arg2, arg3, arg4);
-   }
-
-   public void glGetDoublei_v(int arg0, int arg1, double[] arg2, int arg3) {
-      // XXX not implemented  gl.glGetDoublei_v(arg0, arg1, arg2, arg3);
-   }
-
-   public void glGetDoublei_v(int arg0, int arg1, DoubleBuffer arg2) {
-      // XXX not implemented  gl.glGetDoublei_v(arg0, arg1, arg2);
-   }
-
-   public void glGetFloati_v(int arg0, int arg1, float[] arg2, int arg3) {
-      // XXX not implemented  gl.glGetFloati_v(arg0, arg1, arg2, arg3);
-   }
-
-   public void glGetFloati_v(int arg0, int arg1, FloatBuffer arg2) {
-      // XXX not implemented  gl.glGetFloati_v(arg0, arg1, arg2);
-   }
-
-   public void glGetFramebufferParameteriv(
-      int arg0, int arg1, int[] arg2, int arg3) {
-      // XXX not implemented  gl.glGetFramebufferParameteriv(arg0, arg1, arg2, arg3);
-   }
-
-   public void glGetFramebufferParameteriv(int arg0, int arg1, IntBuffer arg2) {
-      // XXX not implemented  gl.glGetFramebufferParameteriv(arg0, arg1, arg2);
-   }
-
-   public void glGetInternalformati64v(
-      int arg0, int arg1, int arg2, int arg3, long[] arg4, int arg5) {
-      // XXX not implemented  gl.glGetInternalformati64v(arg0, arg1, arg2, arg3, arg4, arg5);
-   }
-
-   public void glGetInternalformati64v(
-      int arg0, int arg1, int arg2, int arg3, LongBuffer arg4) {
-      // XXX not implemented  gl.glGetInternalformati64v(arg0, arg1, arg2, arg3, arg4);
-   }
-
-   public void glGetProgramInterfaceiv(
-      int arg0, int arg1, int arg2, int[] arg3, int arg4) {
-      // XXX not implemented  gl.glGetProgramInterfaceiv(arg0, arg1, arg2, arg3, arg4);
-   }
-
-   public void glGetProgramInterfaceiv(
-      int arg0, int arg1, int arg2, IntBuffer arg3) {
-      // XXX not implemented  gl.glGetProgramInterfaceiv(arg0, arg1, arg2, arg3);
-   }
-
-   public void glGetProgramPipelineInfoLog(
-      int arg0, int arg1, int[] arg2, int arg3, byte[] arg4, int arg5) {
-      // XXX not implemented  gl.glGetProgramPipelineInfoLog(arg0, arg1, arg2, arg3, arg4, arg5);
-   }
-
-   public void glGetProgramPipelineInfoLog(
-      int arg0, int arg1, IntBuffer arg2, ByteBuffer arg3) {
-      // XXX not implemented  gl.glGetProgramPipelineInfoLog(arg0, arg1, arg2, arg3);
-   }
-
-   public void glGetProgramPipelineiv(
-      int arg0, int arg1, int[] arg2, int arg3) {
-      // XXX not implemented  gl.glGetProgramPipelineiv(arg0, arg1, arg2, arg3);
-   }
-
-   public void glGetProgramPipelineiv(int arg0, int arg1, IntBuffer arg2) {
-      // XXX not implemented  gl.glGetProgramPipelineiv(arg0, arg1, arg2);
-   }
-
-   public int glGetProgramResourceIndex(
-      int arg0, int arg1, byte[] arg2, int arg3) {
-      return -1; // XXX not implemented  gl.glGetProgramResourceIndex(arg0, arg1, arg2, arg3);
-   }
-
-   public int glGetProgramResourceIndex(int arg0, int arg1, ByteBuffer arg2) {
-      return -1; // XXX not implemented  gl.glGetProgramResourceIndex(arg0, arg1, arg2);
-   }
-
-   public int glGetProgramResourceLocation(
-      int arg0, int arg1, byte[] arg2, int arg3) {
-      return -1; // XXX not implemented  gl.glGetProgramResourceLocation(arg0, arg1, arg2, arg3);
-   }
-
-   public int glGetProgramResourceLocation(
-      int arg0, int arg1, ByteBuffer arg2) {
-      return -1; // XXX not implemented  gl.glGetProgramResourceLocation(arg0, arg1, arg2);
-   }
-
-   public void glGetProgramResourceName(
-      int arg0, int arg1, int arg2, int arg3, int[] arg4, int arg5, byte[] arg6,
-      int arg7) {
-      // XXX not implemented  gl.glGetProgramResourceName(
-      // XXX not implemented          arg0, arg1, arg2, arg3, arg4, arg5, arg6, arg7);
-   }
-
-   public void glGetProgramResourceName(
-      int arg0, int arg1, int arg2, int arg3, IntBuffer arg4, ByteBuffer arg5) {
-      // XXX not implemented  gl.glGetProgramResourceName(arg0, arg1, arg2, arg3, arg4, arg5);
-   }
-
-   public void glGetProgramResourceiv(
-      int arg0, int arg1, int arg2, int arg3, int[] arg4, int arg5, int arg6,
-      int[] arg7, int arg8, int[] arg9, int arg10) {
-      // XXX not implemented  gl.glGetProgramResourceiv(
-      // XXX not implemented          arg0, arg1, arg2, arg3, arg4, arg5, arg6, arg7, arg8, arg9, arg10);
-   }
-
-   public void glGetProgramResourceiv(
-      int arg0, int arg1, int arg2, int arg3, IntBuffer arg4, int arg5,
-      IntBuffer arg6, IntBuffer arg7) {
-      // XXX not implemented  gl.glGetProgramResourceiv(arg0, arg1, arg2, arg3, arg4, arg5, arg6, arg7);
-   }
-
-   public void glGetProgramStageiv(
-      int arg0, int arg1, int arg2, int[] arg3, int arg4) {
-      // XXX not implemented  gl.glGetProgramStageiv(arg0, arg1, arg2, arg3, arg4);
-   }
-
-   public void glGetProgramStageiv(
-      int arg0, int arg1, int arg2, IntBuffer arg3) {
-      // XXX not implemented  gl.glGetProgramStageiv(arg0, arg1, arg2, arg3);
-   }
-
-   public void glGetQueryIndexediv(
-      int arg0, int arg1, int arg2, int[] arg3, int arg4) {
-      // XXX not implemented  gl.glGetQueryIndexediv(arg0, arg1, arg2, arg3, arg4);
-   }
-
-   public void glGetQueryIndexediv(
-      int arg0, int arg1, int arg2, IntBuffer arg3) {
-      // XXX not implemented  gl.glGetQueryIndexediv(arg0, arg1, arg2, arg3);
-   }
-
-   public int glGetSubroutineIndex(int arg0, int arg1, String arg2) {
-      return -1; // XXX not implemented  gl.glGetSubroutineIndex(arg0, arg1, arg2);
-   }
-
-   public int glGetSubroutineUniformLocation(int arg0, int arg1, String arg2) {
-      return -1; // XXX not implemented  gl.glGetSubroutineUniformLocation(arg0, arg1, arg2);
-   }
-
-   public void glGetUniformSubroutineuiv(
-      int arg0, int arg1, int[] arg2, int arg3) {
-      // XXX not implemented  gl.glGetUniformSubroutineuiv(arg0, arg1, arg2, arg3);
-   }
-
-   public void glGetUniformSubroutineuiv(int arg0, int arg1, IntBuffer arg2) {
-      // XXX not implemented  gl.glGetUniformSubroutineuiv(arg0, arg1, arg2);
-   }
-
-   public void glGetUniformdv(int arg0, int arg1, double[] arg2, int arg3) {
-      // XXX not implemented  gl.glGetUniformdv(arg0, arg1, arg2, arg3);
-   }
-
-   public void glGetUniformdv(int arg0, int arg1, DoubleBuffer arg2) {
-      // XXX not implemented  gl.glGetUniformdv(arg0, arg1, arg2);
-   }
-
-   public void glGetVertexAttribLdv(
-      int arg0, int arg1, double[] arg2, int arg3) {
-      // XXX not implemented  gl.glGetVertexAttribLdv(arg0, arg1, arg2, arg3);
-   }
-
-   public void glGetVertexAttribLdv(int arg0, int arg1, DoubleBuffer arg2) {
-      // XXX not implemented  gl.glGetVertexAttribLdv(arg0, arg1, arg2);
-   }
-
-   public void glInvalidateBufferData(int arg0) {
-      // XXX not implemented  gl.glInvalidateBufferData(arg0);
-   }
-
-   public void glInvalidateBufferSubData(int arg0, long arg1, long arg2) {
-      // XXX not implemented  gl.glInvalidateBufferSubData(arg0, arg1, arg2);
-   }
-
-   public void glInvalidateFramebuffer(
-      int arg0, int arg1, int[] arg2, int arg3) {
-      // XXX not implemented  gl.glInvalidateFramebuffer(arg0, arg1, arg2, arg3);
-   }
-
-   public void glInvalidateFramebuffer(int arg0, int arg1, IntBuffer arg2) {
-      // XXX not implemented  gl.glInvalidateFramebuffer(arg0, arg1, arg2);
-   }
-
-   public void glInvalidateSubFramebuffer(
-      int arg0, int arg1, int[] arg2, int arg3, int arg4, int arg5, int arg6,
-      int arg7) {
-      // XXX not implemented  gl.glInvalidateSubFramebuffer(
-      // XXX not implemented          arg0, arg1, arg2, arg3, arg4, arg5, arg6, arg7);
-   }
-
-   public void glInvalidateSubFramebuffer(
-      int arg0, int arg1, IntBuffer arg2, int arg3, int arg4, int arg5,
-      int arg6) {
-      // XXX not implemented  gl.glInvalidateSubFramebuffer(arg0, arg1, arg2, arg3, arg4, arg5, arg6);
-   }
-
-   public void glInvalidateTexImage(int arg0, int arg1) {
-      // XXX not implemented  gl.glInvalidateTexImage(arg0, arg1);
-   }
-
-   public void glInvalidateTexSubImage(
-      int arg0, int arg1, int arg2, int arg3, int arg4, int arg5, int arg6,
-      int arg7) {
-      // XXX not implemented  gl.glInvalidateTexSubImage(
-      // XXX not implemented          arg0, arg1, arg2, arg3, arg4, arg5, arg6, arg7);
-   }
-
-   public boolean glIsProgramPipeline(int arg0) {
-      return false; // XXX not implemented  gl.glIsProgramPipeline(arg0);
-   }
-
-   public boolean glIsTransformFeedback(int arg0) {
-      return false; // XXX not implemented  gl.glIsTransformFeedback(arg0);
-   }
-
-   public void glMemoryBarrier(int arg0) {
-      // XXX not implemented  gl.glMemoryBarrier(arg0);
-   }
-
-   public void glMemoryBarrierByRegion(int arg0) {
-      // XXX not implemented  gl.glMemoryBarrierByRegion(arg0);
-   }
-
-   public void glMinSampleShading(float arg0) {
-      // XXX not implemented  gl.glMinSampleShading(arg0);
-   }
-
-   public void glMultiDrawArraysIndirect(
-      int arg0, long arg1, int arg2, int arg3) {
-      // XXX not implemented  gl.glMultiDrawArraysIndirect(arg0, arg1, arg2, arg3);
-   }
-
-   public void glMultiDrawElementsIndirect(
-      int arg0, int arg1, Buffer arg2, int arg3, int arg4) {
-      // XXX not implemented  gl.glMultiDrawElementsIndirect(arg0, arg1, arg2, arg3, arg4);
-   }
-
-   public void glNamedBufferPageCommitmentARB(
-      int arg0, long arg1, long arg2, boolean arg3) {
-      // XXX not implemented  gl.glNamedBufferPageCommitmentARB(arg0, arg1, arg2, arg3);
-   }
-
-   public void glNamedBufferPageCommitmentEXT(
-      int arg0, long arg1, long arg2, boolean arg3) {
-      // XXX not implemented  gl.glNamedBufferPageCommitmentEXT(arg0, arg1, arg2, arg3);
-   }
-
-   public void glPatchParameterfv(int arg0, float[] arg1, int arg2) {
-      // XXX not implemented  gl.glPatchParameterfv(arg0, arg1, arg2);
-   }
-
-   public void glPatchParameterfv(int arg0, FloatBuffer arg1) {
-      // XXX not implemented  gl.glPatchParameterfv(arg0, arg1);
-   }
-
-   public void glPatchParameteri(int arg0, int arg1) {
-      // XXX not implemented  gl.glPatchParameteri(arg0, arg1);
-   }
-
-   public void glPauseTransformFeedback() {
-      // XXX not implemented  gl.glPauseTransformFeedback();
-   }
-
-   public void glPrimitiveBoundingBox(
-      float arg0, float arg1, float arg2, float arg3, float arg4, float arg5,
-      float arg6, float arg7) {
-      // XXX not implemented  gl.glPrimitiveBoundingBox(arg0, arg1, arg2, arg3, arg4, arg5, arg6, arg7);
-   }
-
-   public void glProgramParameteri(int arg0, int arg1, int arg2) {
-      // XXX not implemented  gl.glProgramParameteri(arg0, arg1, arg2);
-   }
-
-   public void glProgramUniform1d(int arg0, int arg1, double arg2) {
-      // XXX not implemented  gl.glProgramUniform1d(arg0, arg1, arg2);
-   }
-
-   public void glProgramUniform1dv(
-      int arg0, int arg1, int arg2, double[] arg3, int arg4) {
-      // XXX not implemented  gl.glProgramUniform1dv(arg0, arg1, arg2, arg3, arg4);
-   }
-
-   public void glProgramUniform1dv(
-      int arg0, int arg1, int arg2, DoubleBuffer arg3) {
-      // XXX not implemented  gl.glProgramUniform1dv(arg0, arg1, arg2, arg3);
-   }
-
-   public void glProgramUniform1f(int arg0, int arg1, float arg2) {
-      // XXX not implemented  gl.glProgramUniform1f(arg0, arg1, arg2);
-   }
-
-   public void glProgramUniform1fv(
-      int arg0, int arg1, int arg2, float[] arg3, int arg4) {
-      // XXX not implemented  gl.glProgramUniform1fv(arg0, arg1, arg2, arg3, arg4);
-   }
-
-   public void glProgramUniform1fv(
-      int arg0, int arg1, int arg2, FloatBuffer arg3) {
-      // XXX not implemented  gl.glProgramUniform1fv(arg0, arg1, arg2, arg3);
-   }
-
-   public void glProgramUniform1i(int arg0, int arg1, int arg2) {
-      // XXX not implemented  gl.glProgramUniform1i(arg0, arg1, arg2);
-   }
-
-   public void glProgramUniform1iv(
-      int arg0, int arg1, int arg2, int[] arg3, int arg4) {
-      // XXX not implemented  gl.glProgramUniform1iv(arg0, arg1, arg2, arg3, arg4);
-   }
-
-   public void glProgramUniform1iv(
-      int arg0, int arg1, int arg2, IntBuffer arg3) {
-      // XXX not implemented  gl.glProgramUniform1iv(arg0, arg1, arg2, arg3);
-   }
-
-   public void glProgramUniform1ui(int arg0, int arg1, int arg2) {
-      // XXX not implemented  gl.glProgramUniform1ui(arg0, arg1, arg2);
-   }
-
-   public void glProgramUniform1uiv(
-      int arg0, int arg1, int arg2, int[] arg3, int arg4) {
-      // XXX not implemented  gl.glProgramUniform1uiv(arg0, arg1, arg2, arg3, arg4);
-   }
-
-   public void glProgramUniform1uiv(
-      int arg0, int arg1, int arg2, IntBuffer arg3) {
-      // XXX not implemented  gl.glProgramUniform1uiv(arg0, arg1, arg2, arg3);
-   }
-
-   public void glProgramUniform2d(
-      int arg0, int arg1, double arg2, double arg3) {
-      // XXX not implemented  gl.glProgramUniform2d(arg0, arg1, arg2, arg3);
-   }
-
-   public void glProgramUniform2dv(
-      int arg0, int arg1, int arg2, double[] arg3, int arg4) {
-      // XXX not implemented  gl.glProgramUniform2dv(arg0, arg1, arg2, arg3, arg4);
-   }
-
-   public void glProgramUniform2dv(
-      int arg0, int arg1, int arg2, DoubleBuffer arg3) {
-      // XXX not implemented  gl.glProgramUniform2dv(arg0, arg1, arg2, arg3);
-   }
-
-   public void glProgramUniform2f(int arg0, int arg1, float arg2, float arg3) {
-      // XXX not implemented  gl.glProgramUniform2f(arg0, arg1, arg2, arg3);
-   }
-
-   public void glProgramUniform2fv(
-      int arg0, int arg1, int arg2, float[] arg3, int arg4) {
-      // XXX not implemented  gl.glProgramUniform2fv(arg0, arg1, arg2, arg3, arg4);
-   }
-
-   public void glProgramUniform2fv(
-      int arg0, int arg1, int arg2, FloatBuffer arg3) {
-      // XXX not implemented  gl.glProgramUniform2fv(arg0, arg1, arg2, arg3);
-   }
-
-   public void glProgramUniform2i(int arg0, int arg1, int arg2, int arg3) {
-      // XXX not implemented  gl.glProgramUniform2i(arg0, arg1, arg2, arg3);
-   }
-
-   public void glProgramUniform2iv(
-      int arg0, int arg1, int arg2, int[] arg3, int arg4) {
-      // XXX not implemented  gl.glProgramUniform2iv(arg0, arg1, arg2, arg3, arg4);
-   }
-
-   public void glProgramUniform2iv(
-      int arg0, int arg1, int arg2, IntBuffer arg3) {
-      // XXX not implemented  gl.glProgramUniform2iv(arg0, arg1, arg2, arg3);
-   }
-
-   public void glProgramUniform2ui(int arg0, int arg1, int arg2, int arg3) {
-      // XXX not implemented  gl.glProgramUniform2ui(arg0, arg1, arg2, arg3);
-   }
-
-   public void glProgramUniform2uiv(
-      int arg0, int arg1, int arg2, int[] arg3, int arg4) {
-      // XXX not implemented  gl.glProgramUniform2uiv(arg0, arg1, arg2, arg3, arg4);
-   }
-
-   public void glProgramUniform2uiv(
-      int arg0, int arg1, int arg2, IntBuffer arg3) {
-      // XXX not implemented       gl.glProgramUniform2uiv(arg0, arg1, arg2, arg3);
-   }
-
-   public void glProgramUniform3d(
-      int arg0, int arg1, double arg2, double arg3, double arg4) {
-      // XXX not implemented       gl.glProgramUniform3d(arg0, arg1, arg2, arg3, arg4);
-   }
-
-   public void glProgramUniform3dv(
-      int arg0, int arg1, int arg2, double[] arg3, int arg4) {
-      // XXX not implemented       gl.glProgramUniform3dv(arg0, arg1, arg2, arg3, arg4);
-   }
-
-   public void glProgramUniform3dv(
-      int arg0, int arg1, int arg2, DoubleBuffer arg3) {
-      // XXX not implemented       gl.glProgramUniform3dv(arg0, arg1, arg2, arg3);
-   }
-
-   public void glProgramUniform3f(
-      int arg0, int arg1, float arg2, float arg3, float arg4) {
-      // XXX not implemented       gl.glProgramUniform3f(arg0, arg1, arg2, arg3, arg4);
-   }
-
-   public void glProgramUniform3fv(
-      int arg0, int arg1, int arg2, float[] arg3, int arg4) {
-      // XXX not implemented       gl.glProgramUniform3fv(arg0, arg1, arg2, arg3, arg4);
-   }
-
-   public void glProgramUniform3fv(
-      int arg0, int arg1, int arg2, FloatBuffer arg3) {
-      // XXX not implemented       gl.glProgramUniform3fv(arg0, arg1, arg2, arg3);
-   }
-
-   public void glProgramUniform3i(
-      int arg0, int arg1, int arg2, int arg3, int arg4) {
-      // XXX not implemented       gl.glProgramUniform3i(arg0, arg1, arg2, arg3, arg4);
-   }
-
-   public void glProgramUniform3iv(
-      int arg0, int arg1, int arg2, int[] arg3, int arg4) {
-      // XXX not implemented       gl.glProgramUniform3iv(arg0, arg1, arg2, arg3, arg4);
-   }
-
-   public void glProgramUniform3iv(
-      int arg0, int arg1, int arg2, IntBuffer arg3) {
-      // XXX not implemented       gl.glProgramUniform3iv(arg0, arg1, arg2, arg3);
-   }
-
-   public void glProgramUniform3ui(
-      int arg0, int arg1, int arg2, int arg3, int arg4) {
-      // XXX not implemented       gl.glProgramUniform3ui(arg0, arg1, arg2, arg3, arg4);
-   }
-
-   public void glProgramUniform3uiv(
-      int arg0, int arg1, int arg2, int[] arg3, int arg4) {
-      // XXX not implemented       gl.glProgramUniform3uiv(arg0, arg1, arg2, arg3, arg4);
-   }
-
-   public void glProgramUniform3uiv(
-      int arg0, int arg1, int arg2, IntBuffer arg3) {
-      // XXX not implemented       gl.glProgramUniform3uiv(arg0, arg1, arg2, arg3);
-   }
-
-   public void glProgramUniform4d(
-      int arg0, int arg1, double arg2, double arg3, double arg4, double arg5) {
-      // XXX not implemented       gl.glProgramUniform4d(arg0, arg1, arg2, arg3, arg4, arg5);
-   }
-
-   public void glProgramUniform4dv(
-      int arg0, int arg1, int arg2, double[] arg3, int arg4) {
-      // XXX not implemented       gl.glProgramUniform4dv(arg0, arg1, arg2, arg3, arg4);
-   }
-
-   public void glProgramUniform4dv(
-      int arg0, int arg1, int arg2, DoubleBuffer arg3) {
-      // XXX not implemented       gl.glProgramUniform4dv(arg0, arg1, arg2, arg3);
-   }
-
-   public void glProgramUniform4f(
-      int arg0, int arg1, float arg2, float arg3, float arg4, float arg5) {
-      // XXX not implemented       gl.glProgramUniform4f(arg0, arg1, arg2, arg3, arg4, arg5);
-   }
-
-   public void glProgramUniform4fv(
-      int arg0, int arg1, int arg2, float[] arg3, int arg4) {
-      // XXX not implemented       gl.glProgramUniform4fv(arg0, arg1, arg2, arg3, arg4);
-   }
-
-   public void glProgramUniform4fv(
-      int arg0, int arg1, int arg2, FloatBuffer arg3) {
-      // XXX not implemented       gl.glProgramUniform4fv(arg0, arg1, arg2, arg3);
-   }
-
-   public void glProgramUniform4i(
-      int arg0, int arg1, int arg2, int arg3, int arg4, int arg5) {
-      // XXX not implemented       gl.glProgramUniform4i(arg0, arg1, arg2, arg3, arg4, arg5);
-   }
-
-   public void glProgramUniform4iv(
-      int arg0, int arg1, int arg2, int[] arg3, int arg4) {
-      // XXX not implemented       gl.glProgramUniform4iv(arg0, arg1, arg2, arg3, arg4);
-   }
-
-   public void glProgramUniform4iv(
-      int arg0, int arg1, int arg2, IntBuffer arg3) {
-      // XXX not implemented       gl.glProgramUniform4iv(arg0, arg1, arg2, arg3);
-   }
-
-   public void glProgramUniform4ui(
-      int arg0, int arg1, int arg2, int arg3, int arg4, int arg5) {
-      // XXX not implemented       gl.glProgramUniform4ui(arg0, arg1, arg2, arg3, arg4, arg5);
-   }
-
-   public void glProgramUniform4uiv(
-      int arg0, int arg1, int arg2, int[] arg3, int arg4) {
-      // XXX not implemented       gl.glProgramUniform4uiv(arg0, arg1, arg2, arg3, arg4);
-   }
-
-   public void glProgramUniform4uiv(
-      int arg0, int arg1, int arg2, IntBuffer arg3) {
-      // XXX not implemented       gl.glProgramUniform4uiv(arg0, arg1, arg2, arg3);
-   }
-
-   public void glProgramUniformMatrix2dv(
-      int arg0, int arg1, int arg2, boolean arg3, double[] arg4, int arg5) {
-      // XXX not implemented       gl.glProgramUniformMatrix2dv(arg0, arg1, arg2, arg3, arg4, arg5);
-   }
-
-   public void glProgramUniformMatrix2dv(
-      int arg0, int arg1, int arg2, boolean arg3, DoubleBuffer arg4) {
-      // XXX not implemented       gl.glProgramUniformMatrix2dv(arg0, arg1, arg2, arg3, arg4);
-   }
-
-   public void glProgramUniformMatrix2fv(
-      int arg0, int arg1, int arg2, boolean arg3, float[] arg4, int arg5) {
-      // XXX not implemented       gl.glProgramUniformMatrix2fv(arg0, arg1, arg2, arg3, arg4, arg5);
-   }
-
-   public void glProgramUniformMatrix2fv(
-      int arg0, int arg1, int arg2, boolean arg3, FloatBuffer arg4) {
-      // XXX not implemented       gl.glProgramUniformMatrix2fv(arg0, arg1, arg2, arg3, arg4);
-   }
-
-   public void glProgramUniformMatrix2x3dv(
-      int arg0, int arg1, int arg2, boolean arg3, double[] arg4, int arg5) {
-      // XXX not implemented       gl.glProgramUniformMatrix2x3dv(arg0, arg1, arg2, arg3, arg4, arg5);
-   }
-
-   public void glProgramUniformMatrix2x3dv(
-      int arg0, int arg1, int arg2, boolean arg3, DoubleBuffer arg4) {
-      // XXX not implemented       gl.glProgramUniformMatrix2x3dv(arg0, arg1, arg2, arg3, arg4);
-   }
-
-   public void glProgramUniformMatrix2x3fv(
-      int arg0, int arg1, int arg2, boolean arg3, float[] arg4, int arg5) {
-      // XXX not implemented       gl.glProgramUniformMatrix2x3fv(arg0, arg1, arg2, arg3, arg4, arg5);
-   }
-
-   public void glProgramUniformMatrix2x3fv(
-      int arg0, int arg1, int arg2, boolean arg3, FloatBuffer arg4) {
-      // XXX not implemented       gl.glProgramUniformMatrix2x3fv(arg0, arg1, arg2, arg3, arg4);
-   }
-
-   public void glProgramUniformMatrix2x4dv(
-      int arg0, int arg1, int arg2, boolean arg3, double[] arg4, int arg5) {
-      // XXX not implemented       gl.glProgramUniformMatrix2x4dv(arg0, arg1, arg2, arg3, arg4, arg5);
-   }
-
-   public void glProgramUniformMatrix2x4dv(
-      int arg0, int arg1, int arg2, boolean arg3, DoubleBuffer arg4) {
-      // XXX not implemented       gl.glProgramUniformMatrix2x4dv(arg0, arg1, arg2, arg3, arg4);
-   }
-
-   public void glProgramUniformMatrix2x4fv(
-      int arg0, int arg1, int arg2, boolean arg3, float[] arg4, int arg5) {
-      // XXX not implemented       gl.glProgramUniformMatrix2x4fv(arg0, arg1, arg2, arg3, arg4, arg5);
-   }
-
-   public void glProgramUniformMatrix2x4fv(
-      int arg0, int arg1, int arg2, boolean arg3, FloatBuffer arg4) {
-      // XXX not implemented       gl.glProgramUniformMatrix2x4fv(arg0, arg1, arg2, arg3, arg4);
-   }
-
-   public void glProgramUniformMatrix3dv(
-      int arg0, int arg1, int arg2, boolean arg3, double[] arg4, int arg5) {
-      // XXX not implemented       gl.glProgramUniformMatrix3dv(arg0, arg1, arg2, arg3, arg4, arg5);
-   }
-
-   public void glProgramUniformMatrix3dv(
-      int arg0, int arg1, int arg2, boolean arg3, DoubleBuffer arg4) {
-      // XXX not implemented       gl.glProgramUniformMatrix3dv(arg0, arg1, arg2, arg3, arg4);
-   }
-
-   public void glProgramUniformMatrix3fv(
-      int arg0, int arg1, int arg2, boolean arg3, float[] arg4, int arg5) {
-      // XXX not implemented       gl.glProgramUniformMatrix3fv(arg0, arg1, arg2, arg3, arg4, arg5);
-   }
-
-   public void glProgramUniformMatrix3fv(
-      int arg0, int arg1, int arg2, boolean arg3, FloatBuffer arg4) {
-      // XXX not implemented       gl.glProgramUniformMatrix3fv(arg0, arg1, arg2, arg3, arg4);
-   }
-
-   public void glProgramUniformMatrix3x2dv(
-      int arg0, int arg1, int arg2, boolean arg3, double[] arg4, int arg5) {
-      // XXX not implemented       gl.glProgramUniformMatrix3x2dv(arg0, arg1, arg2, arg3, arg4, arg5);
-   }
-
-   public void glProgramUniformMatrix3x2dv(
-      int arg0, int arg1, int arg2, boolean arg3, DoubleBuffer arg4) {
-      // XXX not implemented       gl.glProgramUniformMatrix3x2dv(arg0, arg1, arg2, arg3, arg4);
-   }
-
-   public void glProgramUniformMatrix3x2fv(
-      int arg0, int arg1, int arg2, boolean arg3, float[] arg4, int arg5) {
-      // XXX not implemented       gl.glProgramUniformMatrix3x2fv(arg0, arg1, arg2, arg3, arg4, arg5);
-   }
-
-   public void glProgramUniformMatrix3x2fv(
-      int arg0, int arg1, int arg2, boolean arg3, FloatBuffer arg4) {
-      // XXX not implemented       gl.glProgramUniformMatrix3x2fv(arg0, arg1, arg2, arg3, arg4);
-   }
-
-   public void glProgramUniformMatrix3x4dv(
-      int arg0, int arg1, int arg2, boolean arg3, double[] arg4, int arg5) {
-      // XXX not implemented       gl.glProgramUniformMatrix3x4dv(arg0, arg1, arg2, arg3, arg4, arg5);
-   }
-
-   public void glProgramUniformMatrix3x4dv(
-      int arg0, int arg1, int arg2, boolean arg3, DoubleBuffer arg4) {
-      // XXX not implemented       gl.glProgramUniformMatrix3x4dv(arg0, arg1, arg2, arg3, arg4);
-   }
-
-   public void glProgramUniformMatrix3x4fv(
-      int arg0, int arg1, int arg2, boolean arg3, float[] arg4, int arg5) {
-      // XXX not implemented       gl.glProgramUniformMatrix3x4fv(arg0, arg1, arg2, arg3, arg4, arg5);
-   }
-
-   public void glProgramUniformMatrix3x4fv(
-      int arg0, int arg1, int arg2, boolean arg3, FloatBuffer arg4) {
-      // XXX not implemented       gl.glProgramUniformMatrix3x4fv(arg0, arg1, arg2, arg3, arg4);
-   }
-
-   public void glProgramUniformMatrix4dv(
-      int arg0, int arg1, int arg2, boolean arg3, double[] arg4, int arg5) {
-      // XXX not implemented       gl.glProgramUniformMatrix4dv(arg0, arg1, arg2, arg3, arg4, arg5);
-   }
-
-   public void glProgramUniformMatrix4dv(
-      int arg0, int arg1, int arg2, boolean arg3, DoubleBuffer arg4) {
-      // XXX not implemented       gl.glProgramUniformMatrix4dv(arg0, arg1, arg2, arg3, arg4);
-   }
-
-   public void glProgramUniformMatrix4fv(
-      int arg0, int arg1, int arg2, boolean arg3, float[] arg4, int arg5) {
-      // XXX not implemented       gl.glProgramUniformMatrix4fv(arg0, arg1, arg2, arg3, arg4, arg5);
-   }
-
-   public void glProgramUniformMatrix4fv(
-      int arg0, int arg1, int arg2, boolean arg3, FloatBuffer arg4) {
-      // XXX not implemented       gl.glProgramUniformMatrix4fv(arg0, arg1, arg2, arg3, arg4);
-   }
-
-   public void glProgramUniformMatrix4x2dv(
-      int arg0, int arg1, int arg2, boolean arg3, double[] arg4, int arg5) {
-      // XXX not implemented       gl.glProgramUniformMatrix4x2dv(arg0, arg1, arg2, arg3, arg4, arg5);
-   }
-
-   public void glProgramUniformMatrix4x2dv(
-      int arg0, int arg1, int arg2, boolean arg3, DoubleBuffer arg4) {
-      // XXX not implemented       gl.glProgramUniformMatrix4x2dv(arg0, arg1, arg2, arg3, arg4);
-   }
-
-   public void glProgramUniformMatrix4x2fv(
-      int arg0, int arg1, int arg2, boolean arg3, float[] arg4, int arg5) {
-      // XXX not implemented       gl.glProgramUniformMatrix4x2fv(arg0, arg1, arg2, arg3, arg4, arg5);
-   }
-
-   public void glProgramUniformMatrix4x2fv(
-      int arg0, int arg1, int arg2, boolean arg3, FloatBuffer arg4) {
-      // XXX not implemented       gl.glProgramUniformMatrix4x2fv(arg0, arg1, arg2, arg3, arg4);
-   }
-
-   public void glProgramUniformMatrix4x3dv(
-      int arg0, int arg1, int arg2, boolean arg3, double[] arg4, int arg5) {
-      // XXX not implemented       gl.glProgramUniformMatrix4x3dv(arg0, arg1, arg2, arg3, arg4, arg5);
-   }
-
-   public void glProgramUniformMatrix4x3dv(
-      int arg0, int arg1, int arg2, boolean arg3, DoubleBuffer arg4) {
-      // XXX not implemented       gl.glProgramUniformMatrix4x3dv(arg0, arg1, arg2, arg3, arg4);
-   }
-
-   public void glProgramUniformMatrix4x3fv(
-      int arg0, int arg1, int arg2, boolean arg3, float[] arg4, int arg5) {
-      // XXX not implemented       gl.glProgramUniformMatrix4x3fv(arg0, arg1, arg2, arg3, arg4, arg5);
-   }
-
-   public void glProgramUniformMatrix4x3fv(
-      int arg0, int arg1, int arg2, boolean arg3, FloatBuffer arg4) {
-      // XXX not implemented       gl.glProgramUniformMatrix4x3fv(arg0, arg1, arg2, arg3, arg4);
-   }
-
-   public void glResumeTransformFeedback() {
-      // XXX not implemented       gl.glResumeTransformFeedback();
-   }
-
-   public void glScissorArrayv(int arg0, int arg1, int[] arg2, int arg3) {
-      // XXX not implemented       gl.glScissorArrayv(arg0, arg1, arg2, arg3);
-   }
-
-   public void glScissorArrayv(int arg0, int arg1, IntBuffer arg2) {
-      // XXX not implemented       gl.glScissorArrayv(arg0, arg1, arg2);
-   }
-
-   public void glScissorIndexed(
-      int arg0, int arg1, int arg2, int arg3, int arg4) {
-      // XXX not implemented       gl.glScissorIndexed(arg0, arg1, arg2, arg3, arg4);
-   }
-
-   public void glScissorIndexedv(int arg0, int[] arg1, int arg2) {
-      // XXX not implemented       gl.glScissorIndexedv(arg0, arg1, arg2);
-   }
-
-   public void glScissorIndexedv(int arg0, IntBuffer arg1) {
-      // XXX not implemented       gl.glScissorIndexedv(arg0, arg1);
-   }
-
-   public void glTexBufferRange(
-      int arg0, int arg1, int arg2, long arg3, long arg4) {
-      // XXX not implemented       gl.glTexBufferRange(arg0, arg1, arg2, arg3, arg4);
-   }
-
-   public void glTexPageCommitmentARB(
-      int arg0, int arg1, int arg2, int arg3, int arg4, int arg5, int arg6,
-      int arg7, boolean arg8) {
-      // XXX not implemented       gl.glTexPageCommitmentARB(
-      // XXX not implemented          arg0, arg1, arg2, arg3, arg4, arg5, arg6, arg7, arg8);
-   }
-
-   public void glTexStorage2DMultisample(
-      int arg0, int arg1, int arg2, int arg3, int arg4, boolean arg5) {
-      // XXX not implemented       gl.glTexStorage2DMultisample(arg0, arg1, arg2, arg3, arg4, arg5);
-   }
-
-   public void glTexStorage3DMultisample(
-      int arg0, int arg1, int arg2, int arg3, int arg4, int arg5,
-      boolean arg6) {
-      // XXX not implemented       gl.glTexStorage3DMultisample(arg0, arg1, arg2, arg3, arg4, arg5, arg6);
-   }
-
-   public void glTextureStorage1DEXT(
-      int arg0, int arg1, int arg2, int arg3, int arg4) {
-      // XXX not implemented       gl.glTextureStorage1DEXT(arg0, arg1, arg2, arg3, arg4);
-   }
-
-   public void glTextureStorage2DEXT(
-      int arg0, int arg1, int arg2, int arg3, int arg4, int arg5) {
-      // XXX not implemented       gl.glTextureStorage2DEXT(arg0, arg1, arg2, arg3, arg4, arg5);
-   }
-
-   public void glTextureStorage3DEXT(
-      int arg0, int arg1, int arg2, int arg3, int arg4, int arg5, int arg6) {
-      // XXX not implemented       gl.glTextureStorage3DEXT(arg0, arg1, arg2, arg3, arg4, arg5, arg6);
-   }
-
-   public void glUniform1d(int arg0, double arg1) {
-      // XXX not implemented       gl.glUniform1d(arg0, arg1);
-   }
-
-   public void glUniform1dv(int arg0, int arg1, double[] arg2, int arg3) {
-      // XXX not implemented       gl.glUniform1dv(arg0, arg1, arg2, arg3);
-   }
-
-   public void glUniform1dv(int arg0, int arg1, DoubleBuffer arg2) {
-      // XXX not implemented       gl.glUniform1dv(arg0, arg1, arg2);
-   }
-
-   public void glUniform2d(int arg0, double arg1, double arg2) {
-      // XXX not implemented       gl.glUniform2d(arg0, arg1, arg2);
-   }
-
-   public void glUniform2dv(int arg0, int arg1, double[] arg2, int arg3) {
-      // XXX not implemented       gl.glUniform2dv(arg0, arg1, arg2, arg3);
-   }
-
-   public void glUniform2dv(int arg0, int arg1, DoubleBuffer arg2) {
-      // XXX not implemented       gl.glUniform2dv(arg0, arg1, arg2);
-   }
-
-   public void glUniform3d(int arg0, double arg1, double arg2, double arg3) {
-      // XXX not implemented       gl.glUniform3d(arg0, arg1, arg2, arg3);
-   }
-
-   public void glUniform3dv(int arg0, int arg1, double[] arg2, int arg3) {
-      // XXX not implemented       gl.glUniform3dv(arg0, arg1, arg2, arg3);
-   }
-
-   public void glUniform3dv(int arg0, int arg1, DoubleBuffer arg2) {
-      // XXX not implemented       gl.glUniform3dv(arg0, arg1, arg2);
-   }
-
-   public void glUniform4d(
-      int arg0, double arg1, double arg2, double arg3, double arg4) {
-      // XXX not implemented       gl.glUniform4d(arg0, arg1, arg2, arg3, arg4);
-   }
-
-   public void glUniform4dv(int arg0, int arg1, double[] arg2, int arg3) {
-      // XXX not implemented       gl.glUniform4dv(arg0, arg1, arg2, arg3);
-   }
-
-   public void glUniform4dv(int arg0, int arg1, DoubleBuffer arg2) {
-      // XXX not implemented       gl.glUniform4dv(arg0, arg1, arg2);
-   }
-
-   public void glUniformMatrix2dv(
-      int arg0, int arg1, boolean arg2, double[] arg3, int arg4) {
-      // XXX not implemented       gl.glUniformMatrix2dv(arg0, arg1, arg2, arg3, arg4);
-   }
-
-   public void glUniformMatrix2dv(
-      int arg0, int arg1, boolean arg2, DoubleBuffer arg3) {
-      // XXX not implemented       gl.glUniformMatrix2dv(arg0, arg1, arg2, arg3);
-   }
-
-   public void glUniformMatrix2x3dv(
-      int arg0, int arg1, boolean arg2, double[] arg3, int arg4) {
-      // XXX not implemented       gl.glUniformMatrix2x3dv(arg0, arg1, arg2, arg3, arg4);
-   }
-
-   public void glUniformMatrix2x3dv(
-      int arg0, int arg1, boolean arg2, DoubleBuffer arg3) {
-      // XXX not implemented       gl.glUniformMatrix2x3dv(arg0, arg1, arg2, arg3);
-   }
-
-   public void glUniformMatrix2x4dv(
-      int arg0, int arg1, boolean arg2, double[] arg3, int arg4) {
-      // XXX not implemented       gl.glUniformMatrix2x4dv(arg0, arg1, arg2, arg3, arg4);
-   }
-
-   public void glUniformMatrix2x4dv(
-      int arg0, int arg1, boolean arg2, DoubleBuffer arg3) {
-      // XXX not implemented       gl.glUniformMatrix2x4dv(arg0, arg1, arg2, arg3);
-   }
-
-   public void glUniformMatrix3dv(
-      int arg0, int arg1, boolean arg2, double[] arg3, int arg4) {
-      // XXX not implemented       gl.glUniformMatrix3dv(arg0, arg1, arg2, arg3, arg4);
-   }
-
-   public void glUniformMatrix3dv(
-      int arg0, int arg1, boolean arg2, DoubleBuffer arg3) {
-      // XXX not implemented       gl.glUniformMatrix3dv(arg0, arg1, arg2, arg3);
-   }
-
-   public void glUniformMatrix3x2dv(
-      int arg0, int arg1, boolean arg2, double[] arg3, int arg4) {
-      // XXX not implemented       gl.glUniformMatrix3x2dv(arg0, arg1, arg2, arg3, arg4);
-   }
-
-   public void glUniformMatrix3x2dv(
-      int arg0, int arg1, boolean arg2, DoubleBuffer arg3) {
-      // XXX not implemented       gl.glUniformMatrix3x2dv(arg0, arg1, arg2, arg3);
-   }
-
-   public void glUniformMatrix3x4dv(
-      int arg0, int arg1, boolean arg2, double[] arg3, int arg4) {
-      // XXX not implemented       gl.glUniformMatrix3x4dv(arg0, arg1, arg2, arg3, arg4);
-   }
-
-   public void glUniformMatrix3x4dv(
-      int arg0, int arg1, boolean arg2, DoubleBuffer arg3) {
-      // XXX not implemented       gl.glUniformMatrix3x4dv(arg0, arg1, arg2, arg3);
-   }
-
-   public void glUniformMatrix4dv(
-      int arg0, int arg1, boolean arg2, double[] arg3, int arg4) {
-      // XXX not implemented       gl.glUniformMatrix4dv(arg0, arg1, arg2, arg3, arg4);
-   }
-
-   public void glUniformMatrix4dv(
-      int arg0, int arg1, boolean arg2, DoubleBuffer arg3) {
-      // XXX not implemented       gl.glUniformMatrix4dv(arg0, arg1, arg2, arg3);
-   }
-
-   public void glUniformMatrix4x2dv(
-      int arg0, int arg1, boolean arg2, double[] arg3, int arg4) {
-      // XXX not implemented       gl.glUniformMatrix4x2dv(arg0, arg1, arg2, arg3, arg4);
-   }
-
-   public void glUniformMatrix4x2dv(
-      int arg0, int arg1, boolean arg2, DoubleBuffer arg3) {
-      // XXX not implemented       gl.glUniformMatrix4x2dv(arg0, arg1, arg2, arg3);
-   }
-
-   public void glUniformMatrix4x3dv(
-      int arg0, int arg1, boolean arg2, double[] arg3, int arg4) {
-      // XXX not implemented       gl.glUniformMatrix4x3dv(arg0, arg1, arg2, arg3, arg4);
-   }
-
-   public void glUniformMatrix4x3dv(
-      int arg0, int arg1, boolean arg2, DoubleBuffer arg3) {
-      // XXX not implemented       gl.glUniformMatrix4x3dv(arg0, arg1, arg2, arg3);
-   }
-
-   public void glUniformSubroutinesuiv(
-      int arg0, int arg1, int[] arg2, int arg3) {
-      // XXX not implemented       gl.glUniformSubroutinesuiv(arg0, arg1, arg2, arg3);
-   }
-
-   public void glUniformSubroutinesuiv(int arg0, int arg1, IntBuffer arg2) {
-      // XXX not implemented       gl.glUniformSubroutinesuiv(arg0, arg1, arg2);
-   }
-
-   public void glUseProgramStages(int arg0, int arg1, int arg2) {
-      // XXX not implemented       gl.glUseProgramStages(arg0, arg1, arg2);
-   }
-
-   public void glValidateProgramPipeline(int arg0) {
-      // XXX not implemented       gl.glValidateProgramPipeline(arg0);
-   }
-
-   public void glVertexAttribBinding(int arg0, int arg1) {
-      // XXX not implemented       gl.glVertexAttribBinding(arg0, arg1);
-   }
-
-   public void glVertexAttribFormat(
-      int arg0, int arg1, int arg2, boolean arg3, int arg4) {
-      // XXX not implemented       gl.glVertexAttribFormat(arg0, arg1, arg2, arg3, arg4);
-   }
-
-   public void glVertexAttribIFormat(int arg0, int arg1, int arg2, int arg3) {
-      // XXX not implemented       gl.glVertexAttribIFormat(arg0, arg1, arg2, arg3);
-   }
-
-   public void glVertexAttribL1d(int arg0, double arg1) {
-      // XXX not implemented       gl.glVertexAttribL1d(arg0, arg1);
-   }
-
-   public void glVertexAttribL1dv(int arg0, double[] arg1, int arg2) {
-      // XXX not implemented       gl.glVertexAttribL1dv(arg0, arg1, arg2);
-   }
-
-   public void glVertexAttribL1dv(int arg0, DoubleBuffer arg1) {
-      // XXX not implemented       gl.glVertexAttribL1dv(arg0, arg1);
-   }
-
-   public void glVertexAttribL2d(int arg0, double arg1, double arg2) {
-      // XXX not implemented       gl.glVertexAttribL2d(arg0, arg1, arg2);
-   }
-
-   public void glVertexAttribL2dv(int arg0, double[] arg1, int arg2) {
-      // XXX not implemented       gl.glVertexAttribL2dv(arg0, arg1, arg2);
-   }
-
-   public void glVertexAttribL2dv(int arg0, DoubleBuffer arg1) {
-      // XXX not implemented       gl.glVertexAttribL2dv(arg0, arg1);
-   }
-
-   public void glVertexAttribL3d(
-      int arg0, double arg1, double arg2, double arg3) {
-      // XXX not implemented       gl.glVertexAttribL3d(arg0, arg1, arg2, arg3);
-   }
-
-   public void glVertexAttribL3dv(int arg0, double[] arg1, int arg2) {
-      // XXX not implemented       gl.glVertexAttribL3dv(arg0, arg1, arg2);
-   }
-
-   public void glVertexAttribL3dv(int arg0, DoubleBuffer arg1) {
-      // XXX not implemented       gl.glVertexAttribL3dv(arg0, arg1);
-   }
-
-   public void glVertexAttribL4d(
-      int arg0, double arg1, double arg2, double arg3, double arg4) {
-      // XXX not implemented       gl.glVertexAttribL4d(arg0, arg1, arg2, arg3, arg4);
-   }
-
-   public void glVertexAttribL4dv(int arg0, double[] arg1, int arg2) {
-      // XXX not implemented       gl.glVertexAttribL4dv(arg0, arg1, arg2);
-   }
-
-   public void glVertexAttribL4dv(int arg0, DoubleBuffer arg1) {
-      // XXX not implemented       gl.glVertexAttribL4dv(arg0, arg1);
-   }
-
-   public void glVertexAttribLPointer(
-      int arg0, int arg1, int arg2, int arg3, long arg4) {
-      // XXX not implemented       gl.glVertexAttribLPointer(arg0, arg1, arg2, arg3, arg4);
-   }
-
-   public void glVertexBindingDivisor(int arg0, int arg1) {
-      // XXX not implemented       gl.glVertexBindingDivisor(arg0, arg1);
-   }
-
-   public void glViewportArrayv(int arg0, int arg1, float[] arg2, int arg3) {
-      // XXX not implemented       gl.glViewportArrayv(arg0, arg1, arg2, arg3);
-   }
-
-   public void glViewportArrayv(int arg0, int arg1, FloatBuffer arg2) {
-      // XXX not implemented       gl.glViewportArrayv(arg0, arg1, arg2);
-   }
-
-   public void glViewportIndexedf(
-      int arg0, float arg1, float arg2, float arg3, float arg4) {
-      // XXX not implemented       gl.glViewportIndexedf(arg0, arg1, arg2, arg3, arg4);
-   }
-
-   public void glViewportIndexedfv(int arg0, float[] arg1, int arg2) {
-      // XXX not implemented       gl.glViewportIndexedfv(arg0, arg1, arg2);
-   }
-
-   public void glViewportIndexedfv(int arg0, FloatBuffer arg1) {
-      // XXX not implemented       gl.glViewportIndexedfv(arg0, arg1);
-   }
-
-   public boolean isGLES31Compatible() {
-      // XXX not implemented return gl.isGLES31Compatible();
-      return false;
-   }
-
-   public boolean isGLES32Compatible() {
-      // XXX not implemented  return gl.isGLES32Compatible();
-      return false;
-   }
-
-}
-=======
 package maspack.render.GL.GL3;
 
 import java.nio.Buffer;
@@ -15771,5 +7883,4 @@
       return false;
    }
 
-}
->>>>>>> a6c4383b
+}