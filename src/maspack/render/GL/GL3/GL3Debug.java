--- conflicted
+++ resolved
@@ -1,4 +1,3 @@
-<<<<<<< HEAD
 package maspack.render.GL.GL3;
 
 import java.nio.Buffer;
@@ -33,3958 +32,6 @@
 
 import com.jogamp.common.nio.PointerBuffer;
 
-public class GL3Debug implements GL3 {
-
-   GL3 gl;
-   
-   public GL3Debug(GL3 gl) {
-      this.gl = gl;
-   }
-   
-   public GL getDownstreamGL() throws GLException {
-      return gl.getDownstreamGL();
-   }
-
-   public GL getRootGL() throws GLException {
-      return gl.getRootGL();
-   }
-
-   public GL getGL() throws GLException {
-      return gl.getGL();
-   }
-
-   public GL4bc getGL4bc() throws GLException {
-      return gl.getGL4bc();
-   }
-
-   public GL4 getGL4() throws GLException {
-      return gl.getGL4();
-   }
-
-   public GL3bc getGL3bc() throws GLException {
-      return gl.getGL3bc();
-   }
-
-   public GL3 getGL3() throws GLException {
-      return gl.getGL3();
-   }
-
-   public GL2 getGL2() throws GLException {
-      return gl.getGL2();
-   }
-
-   public GLES1 getGLES1() throws GLException {
-      return gl.getGLES1();
-   }
-
-   public GLES2 getGLES2() throws GLException {
-      return gl.getGLES2();
-   }
-
-   public GLES3 getGLES3() throws GLException {
-      return gl.getGLES3();
-   }
-
-   public GL2ES1 getGL2ES1() throws GLException {
-      return gl.getGL2ES1();
-   }
-
-   public GL2ES2 getGL2ES2() throws GLException {
-      return gl.getGL2ES2();
-   }
-
-   public GL2ES3 getGL2ES3() throws GLException {
-      return gl.getGL2ES3();
-   }
-
-   public GL3ES3 getGL3ES3() throws GLException {
-      return gl.getGL3ES3();
-   }
-
-   public GL4ES3 getGL4ES3() throws GLException {
-      return gl.getGL4ES3();
-   }
-
-   public GL2GL3 getGL2GL3() throws GLException {
-      return gl.getGL2GL3();
-   }
-
-   public GLProfile getGLProfile() {
-      return gl.getGLProfile();
-   }
-
-   public GLContext getContext() {
-      return gl.getContext();
-   }
-
-   public int getMaxRenderbufferSamples() {
-      return gl.getMaxRenderbufferSamples();
-   }
-
-   public int getSwapInterval() {
-      return gl.getSwapInterval();
-   }
-
-   public Object getPlatformGLExtensions() {
-      return gl.getPlatformGLExtensions();
-   }
-
-   public Object getExtension(String extensionName) {
-      return gl.getExtension(extensionName);
-   }
-
-   public int getBoundBuffer(int target) {
-      return gl.getBoundBuffer(target);
-   }
-
-   public GLBufferStorage getBufferStorage(int bufferName) {
-      return gl.getBufferStorage(bufferName);
-   }
-
-   public int getBoundFramebuffer(int target) {
-      return gl.getBoundFramebuffer(target);
-   }
-
-   public int getDefaultDrawFramebuffer() {
-      return gl.getDefaultDrawFramebuffer();
-   }
-
-   public int getDefaultReadFramebuffer() {
-      return gl.getDefaultReadFramebuffer();
-   }
-
-   public int getDefaultReadBuffer() {
-      return gl.getDefaultReadBuffer();
-   }
-
-   public void glActiveTexture(int arg0) {
-      System.out.println("glActiveTexture(" + arg0 + ")");
-      gl.glActiveTexture(arg0);
-   }
-
-   public void glAttachShader(int arg0, int arg1) {
-      System.out.println("glAttachShader(" + arg0 + "," + arg1 + ")");
-      gl.glAttachShader(arg0, arg1);
-   }
-
-   public void glBeginConditionalRender(int arg0, int arg1) {
-      System.out.println("glBeginConditionalRender(" + arg0 + "," + arg1 + ")");
-      gl.glBeginConditionalRender(arg0, arg1);
-   }
-
-   public void glBeginQuery(int arg0, int arg1) {
-      System.out.println("glBeginQuery(" + arg0 + "," + arg1 + ")");
-      gl.glBeginQuery(arg0, arg1);
-   }
-
-   public void glBeginTransformFeedback(int arg0) {
-      System.out.println("glBeginTransformFeedback(" + arg0 + ")");
-      gl.glBeginTransformFeedback(arg0);
-   }
-
-   public void glBindAttribLocation(int arg0, int arg1, String arg2) {
-      System.out.println("glBindAttribLocation(" + arg0 + "," + arg1 + "," + arg2 + ")");
-      gl.glBindAttribLocation(arg0, arg1, arg2);
-   }
-
-   public void glBindBuffer(int arg0, int arg1) {
-      System.out.println("glBindBuffer(" + arg0 + "," + arg1 + ")");
-      gl.glBindBuffer(arg0, arg1);
-   }
-
-   public void glBindBufferBase(int arg0, int arg1, int arg2) {
-      System.out.println("glBindBufferBase(" + arg0 + "," + arg1 + "," + arg2 + ")");
-      gl.glBindBufferBase(arg0, arg1, arg2);
-   }
-
-   public void glBindBufferRange(
-      int arg0, int arg1, int arg2, long arg3, long arg4) {
-      System.out.println("glBindBufferRange(" + arg0 + "," + arg1 + "," + arg2 + "," + arg3 + "," + arg4 + ")");
-      gl.glBindBufferRange(arg0, arg1, arg2, arg3, arg4);
-   }
-
-   public void glBindFragDataLocation(int arg0, int arg1, String arg2) {
-      System.out.println("glBindFragDataLocation(" + arg0 + "," + arg1 + "," + arg2 + ")");
-      gl.glBindFragDataLocation(arg0, arg1, arg2);
-   }
-
-   public void glBindFragDataLocationIndexed(
-      int arg0, int arg1, int arg2, String arg3) {
-      System.out.println("glBindFragDataLocationIndexed(" + arg0 + "," + arg1 + "," + arg2 + "," + arg3 + ")");
-      gl.glBindFragDataLocationIndexed(arg0, arg1, arg2, arg3);
-   }
-
-   public void glBindFramebuffer(int arg0, int arg1) {
-      System.out.println("glBindFramebuffer(" + arg0 + "," + arg1 + ")");
-      gl.glBindFramebuffer(arg0, arg1);
-   }
-
-   public void glBindRenderbuffer(int arg0, int arg1) {
-      System.out.println("glBindRenderbuffer(" + arg0 + "," + arg1 + ")");
-      gl.glBindRenderbuffer(arg0, arg1);
-   }
-
-   public void glBindSampler(int arg0, int arg1) {
-      System.out.println("glBindSampler(" + arg0 + "," + arg1 + ")");
-      gl.glBindSampler(arg0, arg1);
-   }
-
-   public void glBindTexture(int arg0, int arg1) {
-      System.out.println("glBindTexture(" + arg0 + "," + arg1 + ")");
-      gl.glBindTexture(arg0, arg1);
-   }
-
-   public void glBindVertexArray(int arg0) {
-      System.out.println("glBindVertexArray(" + arg0 + ")");
-      gl.glBindVertexArray(arg0);
-   }
-
-   public void glBlendColor(float arg0, float arg1, float arg2, float arg3) {
-      System.out.println("glBlendColor(" + arg0 + "," + arg1 + "," + arg2 + "," + arg3 + ")");
-      gl.glBlendColor(arg0, arg1, arg2, arg3);
-   }
-
-   public void glBlendEquation(int arg0) {
-      System.out.println("glBlendEquation(" + arg0 + ")");
-      gl.glBlendEquation(arg0);
-   }
-
-   public void glBlendEquationSeparate(int arg0, int arg1) {
-      System.out.println("glBlendEquationSeparate(" + arg0 + "," + arg1 + ")");
-      gl.glBlendEquationSeparate(arg0, arg1);
-   }
-
-   public void glBlendFunc(int arg0, int arg1) {
-      System.out.println("glBlendFunc(" + arg0 + "," + arg1 + ")");
-      gl.glBlendFunc(arg0, arg1);
-   }
-
-   public void glBlendFuncSeparate(int arg0, int arg1, int arg2, int arg3) {
-      System.out.println("glBlendFuncSeparate(" + arg0 + "," + arg1 + "," + arg2 + "," + arg3 + ")");
-      gl.glBlendFuncSeparate(arg0, arg1, arg2, arg3);
-   }
-
-   public void glBlitFramebuffer(
-      int arg0, int arg1, int arg2, int arg3, int arg4, int arg5, int arg6,
-      int arg7, int arg8, int arg9) {
-      System.out.println("glBlitFramebuffer(" + arg0 + "," + arg1 + "," + arg2 + "," + arg3 + "," 
-         + arg4 + "," + arg5 + "," + arg6 + "," + arg7 + "," + arg8 + "," + arg9 +")");
-      gl.glBlitFramebuffer(
-         arg0, arg1, arg2, arg3, arg4, arg5, arg6, arg7, arg8, arg9);
-   }
-
-   public void glBufferAddressRangeNV(
-      int arg0, int arg1, long arg2, long arg3) {
-      System.out.println("glBufferAddressRangeNV(" + arg0 + "," + arg1 + "," + arg2 + "," + arg3 + ")");
-      gl.glBufferAddressRangeNV(arg0, arg1, arg2, arg3);
-   }
-
-   public void glBufferData(int arg0, long arg1, Buffer arg2, int arg3) {
-      System.out.println("glBufferData(" + arg0 + "," + arg1 + "," + arg2 + "," + arg3 + ")");
-      gl.glBufferData(arg0, arg1, arg2, arg3);
-   }
-
-   public void glBufferSubData(int arg0, long arg1, long arg2, Buffer arg3) {
-      System.out.println("glBufferSubData(" + arg0 + "," + arg1 + "," + arg2 + "," + arg3 + ")");
-      gl.glBufferSubData(arg0, arg1, arg2, arg3);
-   }
-
-   public int glCheckFramebufferStatus(int arg0) {
-      System.out.println("glCheckFramebufferStatus(" + arg0 + ")");
-      return gl.glCheckFramebufferStatus(arg0);
-   }
-
-   public void glClampColor(int arg0, int arg1) {
-      System.out.println("glClampColor(" + arg0 + "," + arg1 + ")");
-      gl.glClampColor(arg0, arg1);
-   }
-
-   public void glClear(int arg0) {
-      System.out.println("glClear(" + arg0 + ")");
-      gl.glClear(arg0);
-   }
-
-   public void glClearBufferfi(int arg0, int arg1, float arg2, int arg3) {
-      System.out.println("glClearBufferfi(" + arg0 + "," + arg1 + "," + arg2 + "," + arg3 + ")");
-      gl.glClearBufferfi(arg0, arg1, arg2, arg3);
-   }
-
-   public void glClearBufferfv(int arg0, int arg1, float[] arg2, int arg3) {
-      System.out.println("glClearBufferfv(" + arg0 + "," + arg1 + "," + arg2 + "," + arg3 + ")");
-      gl.glClearBufferfv(arg0, arg1, arg2, arg3);
-   }
-
-   public void glClearBufferfv(int arg0, int arg1, FloatBuffer arg2) {
-      System.out.println("glClearBufferfv(" + arg0 + "," + arg1 + "," + arg2 + ")");
-      gl.glClearBufferfv(arg0, arg1, arg2);
-   }
-
-   public void glClearBufferiv(int arg0, int arg1, int[] arg2, int arg3) {
-      System.out.println("glClearBufferiv(" + arg0 + "," + arg1 + "," + arg2 + "," + arg3 + ")");
-      gl.glClearBufferiv(arg0, arg1, arg2, arg3);
-   }
-
-   public void glClearBufferiv(int arg0, int arg1, IntBuffer arg2) {
-      System.out.println("glClearBufferiv(" + arg0 + "," + arg1 + "," + arg2 + ")");
-      gl.glClearBufferiv(arg0, arg1, arg2);
-   }
-
-   public void glClearBufferuiv(int arg0, int arg1, int[] arg2, int arg3) {
-      System.out.println("glClearBufferuiv(" + arg0 + "," + arg1 + "," + arg2 + "," + arg3 + ")");
-      gl.glClearBufferuiv(arg0, arg1, arg2, arg3);
-   }
-
-   public void glClearBufferuiv(int arg0, int arg1, IntBuffer arg2) {
-      System.out.println("glClearBufferuiv(" + arg0 + "," + arg1 + "," + arg2 + ")");
-      gl.glClearBufferuiv(arg0, arg1, arg2);
-   }
-
-   public void glClearColor(float arg0, float arg1, float arg2, float arg3) {
-      System.out.println("glClearColor(" + arg0 + "," + arg1 + "," + arg2 + "," + arg3 + ")");
-      gl.glClearColor(arg0, arg1, arg2, arg3);
-   }
-
-   public void glClearDepth(double arg0) {
-      System.out.println("glClearDepth(" + arg0 + ")");
-      gl.glClearDepth(arg0);
-   }
-
-   public void glClearDepthf(float arg0) {
-      System.out.println("glClearDepthf(" + arg0 + ")");
-      gl.glClearDepthf(arg0);
-   }
-
-   public void glClearNamedBufferDataEXT(
-      int arg0, int arg1, int arg2, int arg3, Buffer arg4) {
-      System.out.println("glClearNamedBufferDataEXT(" + arg0 + "," + arg1 + "," + arg2 + "," + arg3 + "," + arg4 + ")");
-      gl.glClearNamedBufferDataEXT(arg0, arg1, arg2, arg3, arg4);
-   }
-
-   public void glClearNamedBufferSubDataEXT(
-      int arg0, int arg1, int arg2, int arg3, long arg4, long arg5,
-      Buffer arg6) {
-      gl.glClearNamedBufferSubDataEXT(arg0, arg1, arg2, arg3, arg4, arg5, arg6);
-   }
-
-   public void glClearStencil(int arg0) {
-      System.out.println("glClearStencil(" + arg0 + ")");
-      gl.glClearStencil(arg0);
-   }
-
-   public int glClientWaitSync(long arg0, int arg1, long arg2) {
-      System.out.println("glClientWaitSync(" + arg0 + "," + arg1 + "," + arg2 + ")");
-      return gl.glClientWaitSync(arg0, arg1, arg2);
-   }
-
-   public void glColorFormatNV(int arg0, int arg1, int arg2) {
-      System.out.println("glColorFormatNV(" + arg0 + "," + arg1 + "," + arg2 + ")");
-      gl.glColorFormatNV(arg0, arg1, arg2);
-   }
-
-   public void glColorMask(
-      boolean arg0, boolean arg1, boolean arg2, boolean arg3) {
-      System.out.println("glColorMask(" + arg0 + "," + arg1 + "," + arg2 + "," + arg3 + ")");
-      gl.glColorMask(arg0, arg1, arg2, arg3);
-   }
-
-   public void glColorMaski(
-      int arg0, boolean arg1, boolean arg2, boolean arg3, boolean arg4) {
-      System.out.println("glColorMaski(" + arg0 + "," + arg1 + "," + arg2 + "," + arg3 + "," + arg4 + ")");
-      gl.glColorMaski(arg0, arg1, arg2, arg3, arg4);
-   }
-
-   public void glColorP3ui(int arg0, int arg1) {
-      System.out.println("glColorP3ui(" + arg0 + "," + arg1 + ")");
-      gl.glColorP3ui(arg0, arg1);
-   }
-
-   public void glColorP3uiv(int arg0, int[] arg1, int arg2) {
-      System.out.println("glColorP3uiv(" + arg0 + "," + arg1 + "," + arg2 + ")");
-      gl.glColorP3uiv(arg0, arg1, arg2);
-   }
-
-   public void glColorP3uiv(int arg0, IntBuffer arg1) {
-      System.out.println("glColorP3uiv(" + arg0 + "," + arg1 + ")");
-      gl.glColorP3uiv(arg0, arg1);
-   }
-
-   public void glColorP4ui(int arg0, int arg1) {
-      System.out.println("glColorP4ui(" + arg0 + "," + arg1 + ")");
-      gl.glColorP4ui(arg0, arg1);
-   }
-
-   public void glColorP4uiv(int arg0, int[] arg1, int arg2) {
-      System.out.println("glColorP4uiv(" + arg0 + "," + arg1 + "," + arg2 + ")");
-      gl.glColorP4uiv(arg0, arg1, arg2);
-   }
-
-   public void glColorP4uiv(int arg0, IntBuffer arg1) {
-      System.out.println("glColorP4uiv(" + arg0 + "," + arg1 + ")");
-      gl.glColorP4uiv(arg0, arg1);
-   }
-
-   public void glCompileShader(int arg0) {
-      System.out.println("glCompileShader(" + arg0 + ")");
-      gl.glCompileShader(arg0);
-   }
-
-   public void glCompileShaderIncludeARB(
-      int arg0, int arg1, String[] arg2, int[] arg3, int arg4) {
-      System.out.println("glCompileShaderIncludeARB(" + arg0 + "," + arg1 + "," + arg2 + "," + arg3 + "," + arg4 + ")");
-      gl.glCompileShaderIncludeARB(arg0, arg1, arg2, arg3, arg4);
-   }
-
-   public void glCompileShaderIncludeARB(
-      int arg0, int arg1, String[] arg2, IntBuffer arg3) {
-      System.out.println("glCompileShaderIncludeARB(" + arg0 + "," + arg1 + "," + arg2 + "," + arg3 + ")");
-      gl.glCompileShaderIncludeARB(arg0, arg1, arg2, arg3);
-   }
-
-   public void glCompressedTexImage1D(
-      int arg0, int arg1, int arg2, int arg3, int arg4, int arg5, Buffer arg6) {
-      System.out.println("glCompressedTexImage1D(" + arg0 + "," + arg1 + "," + arg2 + "," + arg3 + "," + arg4 + "," + arg5 + "," + arg6 + ")");
-      gl.glCompressedTexImage1D(arg0, arg1, arg2, arg3, arg4, arg5, arg6);
-   }
-
-   public void glCompressedTexImage1D(
-      int arg0, int arg1, int arg2, int arg3, int arg4, int arg5, long arg6) {
-      System.out.println("glCompressedTexImage1D(" + arg0 + "," + arg1 + "," + arg2 + "," + arg3 + "," + arg4 + "," + arg5 + "," + arg6 + ")");
-      gl.glCompressedTexImage1D(arg0, arg1, arg2, arg3, arg4, arg5, arg6);
-   }
-
-   public void glCompressedTexImage2D(
-      int arg0, int arg1, int arg2, int arg3, int arg4, int arg5, int arg6,
-      Buffer arg7) {
-      System.out.println("glCompressedTexImage2D(" + arg0 + "," + arg1 + "," + arg2 + "," + arg3 + "," + arg4 + "," + arg5 + "," + arg6 + "," + arg7 + ")");
-      gl.glCompressedTexImage2D(arg0, arg1, arg2, arg3, arg4, arg5, arg6, arg7);
-   }
-
-   public void glCompressedTexImage2D(
-      int arg0, int arg1, int arg2, int arg3, int arg4, int arg5, int arg6,
-      long arg7) {
-      System.out.println("glCompressedTexImage2D(" + arg0 + "," + arg1 + "," + arg2 + "," + arg3 + "," + arg4 + "," + arg5 + "," + arg6 + "," + arg7 + ")");
-      gl.glCompressedTexImage2D(arg0, arg1, arg2, arg3, arg4, arg5, arg6, arg7);
-   }
-
-   public void glCompressedTexImage3D(
-      int arg0, int arg1, int arg2, int arg3, int arg4, int arg5, int arg6,
-      int arg7, Buffer arg8) {
-      System.out.println("glCompressedTexImage3D(" + arg0 + "," + arg1 + "," + arg2 + "," + arg3 + "," + arg4 + "," + arg5 + "," + arg6 + "," + arg7 + "," + arg8 + ")");
-      gl.glCompressedTexImage3D(
-         arg0, arg1, arg2, arg3, arg4, arg5, arg6, arg7, arg8);
-   }
-
-   public void glCompressedTexImage3D(
-      int arg0, int arg1, int arg2, int arg3, int arg4, int arg5, int arg6,
-      int arg7, long arg8) {
-      System.out.println("glCompressedTexImage3D(" + arg0 + "," + arg1 + "," + arg2 + "," + arg3 + "," + arg4 + "," + arg5 + "," + arg6 + "," + arg7 + "," + arg8 + ")");
-      gl.glCompressedTexImage3D(
-         arg0, arg1, arg2, arg3, arg4, arg5, arg6, arg7, arg8);
-   }
-
-   public void glCompressedTexSubImage1D(
-      int arg0, int arg1, int arg2, int arg3, int arg4, int arg5, Buffer arg6) {
-      System.out.println("glCompressedTexSubImage1D(" + arg0 + "," + arg1 + "," + arg2 + "," + arg3 + "," + arg4 + "," + arg5 + "," + arg6 + ")");
-      gl.glCompressedTexSubImage1D(arg0, arg1, arg2, arg3, arg4, arg5, arg6);
-   }
-
-   public void glCompressedTexSubImage1D(
-      int arg0, int arg1, int arg2, int arg3, int arg4, int arg5, long arg6) {
-      System.out.println("glCompressedTexSubImage1D(" + arg0 + "," + arg1 + "," + arg2 + "," + arg3 + "," + arg4 + "," + arg5 + "," + arg6 + ")");
-      gl.glCompressedTexSubImage1D(arg0, arg1, arg2, arg3, arg4, arg5, arg6);
-   }
-
-   public void glCompressedTexSubImage2D(
-      int arg0, int arg1, int arg2, int arg3, int arg4, int arg5, int arg6,
-      int arg7, Buffer arg8) {
-      System.out.println("glCompressedTexSubImage2D(" + arg0 + "," + arg1 + "," + arg2 + "," + arg3 + "," + arg4 + "," + arg5 + "," + arg6 + "," + arg7 + "," + arg8 + ")");
-      gl.glCompressedTexSubImage2D(
-         arg0, arg1, arg2, arg3, arg4, arg5, arg6, arg7, arg8);
-   }
-
-   public void glCompressedTexSubImage2D(
-      int arg0, int arg1, int arg2, int arg3, int arg4, int arg5, int arg6,
-      int arg7, long arg8) {
-      System.out.println("glCompressedTexSubImage2D(" + arg0 + "," + arg1 + "," + arg2 + "," + arg3 + "," + arg4 + "," + arg5 + "," + arg6 + "," + arg7 + "," + arg8 + ")");
-      gl.glCompressedTexSubImage2D(
-         arg0, arg1, arg2, arg3, arg4, arg5, arg6, arg7, arg8);
-   }
-
-   public void glCompressedTexSubImage3D(
-      int arg0, int arg1, int arg2, int arg3, int arg4, int arg5, int arg6,
-      int arg7, int arg8, int arg9, Buffer arg10) {
-      System.out.println("glCompressedTexSubImage3D(" + arg0 + "," + arg1 + "," + arg2 + "," + arg3 + "," + arg4 + "," + arg5 + "," + arg6 + "," + arg7 + "," + arg8 + "," + arg9 + "," + arg10 + ")");
-      gl.glCompressedTexSubImage3D(
-         arg0, arg1, arg2, arg3, arg4, arg5, arg6, arg7, arg8, arg9, arg10);
-   }
-
-   public void glCompressedTexSubImage3D(
-      int arg0, int arg1, int arg2, int arg3, int arg4, int arg5, int arg6,
-      int arg7, int arg8, int arg9, long arg10) {
-      System.out.println("glCompressedTexSubImage3D(" + arg0 + "," + arg1 + "," + arg2 + "," + arg3 + "," + arg4 + "," + arg5 + "," + arg6 + "," + arg7 + "," + arg8 + "," + arg9 + "," + arg10 + ")");
-      gl.glCompressedTexSubImage3D(
-         arg0, arg1, arg2, arg3, arg4, arg5, arg6, arg7, arg8, arg9, arg10);
-   }
-
-   public void glCopyBufferSubData(
-      int arg0, int arg1, long arg2, long arg3, long arg4) {
-      System.out.println("glCopyBufferSubData(" + arg0 + "," + arg1 + "," + arg2 + "," + arg3 + "," + arg4 + ")");
-      gl.glCopyBufferSubData(arg0, arg1, arg2, arg3, arg4);
-   }
-
-   public void glCopyTexImage1D(
-      int arg0, int arg1, int arg2, int arg3, int arg4, int arg5, int arg6) {
-      System.out.println("glCopyTexImage1D(" + arg0 + "," + arg1 + "," + arg2 + "," + arg3 + "," + arg4 + "," + arg5 + "," + arg6 + ")");
-      gl.glCopyTexImage1D(arg0, arg1, arg2, arg3, arg4, arg5, arg6);
-   }
-
-   public void glCopyTexImage2D(
-      int arg0, int arg1, int arg2, int arg3, int arg4, int arg5, int arg6,
-      int arg7) {
-      System.out.println("glCopyTexImage2D(" + arg0 + "," + arg1 + "," + arg2 + "," + arg3 + "," + arg4 + "," + arg5 + "," + arg6 + "," + arg7 + ")");
-      gl.glCopyTexImage2D(arg0, arg1, arg2, arg3, arg4, arg5, arg6, arg7);
-   }
-
-   public void glCopyTexSubImage1D(
-      int arg0, int arg1, int arg2, int arg3, int arg4, int arg5) {
-      System.out.println("glCopyTexSubImage1D(" + arg0 + "," + arg1 + "," + arg2 + "," + arg3 + "," + arg4 + "," + arg5 + ")");
-      gl.glCopyTexSubImage1D(arg0, arg1, arg2, arg3, arg4, arg5);
-   }
-
-   public void glCopyTexSubImage2D(
-      int arg0, int arg1, int arg2, int arg3, int arg4, int arg5, int arg6,
-      int arg7) {
-      System.out.println("glCopyTexSubImage2D(" + arg0 + "," + arg1 + "," + arg2 + "," + arg3 + "," + arg4 + "," + arg5 + "," + arg6 + "," + arg7 + ")");
-      gl.glCopyTexSubImage2D(arg0, arg1, arg2, arg3, arg4, arg5, arg6, arg7);
-   }
-
-   public void glCopyTexSubImage3D(
-      int arg0, int arg1, int arg2, int arg3, int arg4, int arg5, int arg6,
-      int arg7, int arg8) {
-      System.out.println("glCopyTexSubImage3D(" + arg0 + "," + arg1 + "," + arg2 + "," + arg3 + "," + arg4 + "," + arg5 + "," + arg6 + "," + arg7 + "," + arg8 + ")");
-      gl.glCopyTexSubImage3D(
-         arg0, arg1, arg2, arg3, arg4, arg5, arg6, arg7, arg8);
-   }
-
-   public int glCreateProgram() {
-      System.out.println("glCreateProgram()");
-      return gl.glCreateProgram();
-   }
-
-   public int glCreateShader(int arg0) {
-      System.out.println("glCreateShader(" + arg0 + ")");
-      return gl.glCreateShader(arg0);
-   }
-
-   public long glCreateSyncFromCLeventARB(long arg0, long arg1, int arg2) {
-      System.out.println("glCreateSyncFromCLeventARB(" + arg0 + "," + arg1 + "," + arg2 + ")");
-      return gl.glCreateSyncFromCLeventARB(arg0, arg1, arg2);
-   }
-
-   public void glCullFace(int arg0) {
-      System.out.println("glCullFace(" + arg0 + ")");
-      gl.glCullFace(arg0);
-   }
-
-   public void glDebugMessageControl(
-      int arg0, int arg1, int arg2, int arg3, int[] arg4, int arg5,
-      boolean arg6) {
-      System.out.println("glDebugMessageControl(" + arg0 + "," + arg1 + "," + arg2 + "," + arg3 + "," + arg4 + "," + arg5 + "," + arg6 + ")");
-      gl.glDebugMessageControl(arg0, arg1, arg2, arg3, arg4, arg5, arg6);
-   }
-
-   public void glDebugMessageControl(
-      int arg0, int arg1, int arg2, int arg3, IntBuffer arg4, boolean arg5) {
-      System.out.println("glDebugMessageControl(" + arg0 + "," + arg1 + "," + arg2 + "," + arg3 + "," + arg4 + "," + arg5 + ")");
-      gl.glDebugMessageControl(arg0, arg1, arg2, arg3, arg4, arg5);
-   }
-
-   public void glDebugMessageEnableAMD(
-      int arg0, int arg1, int arg2, int[] arg3, int arg4, boolean arg5) {
-      System.out.println("glDebugMessageEnableAMD(" + arg0 + "," + arg1 + "," + arg2 + "," + arg3 + "," + arg4 + "," + arg5 + ")");
-      gl.glDebugMessageEnableAMD(arg0, arg1, arg2, arg3, arg4, arg5);
-   }
-
-   public void glDebugMessageEnableAMD(
-      int arg0, int arg1, int arg2, IntBuffer arg3, boolean arg4) {
-      System.out.println("glDebugMessageEnableAMD(" + arg0 + "," + arg1 + "," + arg2 + "," + arg3 + "," + arg4 + ")");
-      gl.glDebugMessageEnableAMD(arg0, arg1, arg2, arg3, arg4);
-   }
-
-   public void glDebugMessageInsert(
-      int arg0, int arg1, int arg2, int arg3, int arg4, String arg5) {
-      System.out.println("glDebugMessageInsert(" + arg0 + "," + arg1 + "," + arg2 + "," + arg3 + "," + arg4 + "," + arg5 + ")");
-      gl.glDebugMessageInsert(arg0, arg1, arg2, arg3, arg4, arg5);
-   }
-
-   public void glDebugMessageInsertAMD(
-      int arg0, int arg1, int arg2, int arg3, String arg4) {
-      System.out.println("glDebugMessageInsertAMD(" + arg0 + "," + arg1 + "," + arg2 + "," + arg3 + "," + arg4 + ")");
-      gl.glDebugMessageInsertAMD(arg0, arg1, arg2, arg3, arg4);
-   }
-
-   public void glDeleteBuffers(int arg0, int[] arg1, int arg2) {
-      System.out.println("glDeleteBuffers(" + arg0 + "," + arg1 + "," + arg2 + ")");
-      gl.glDeleteBuffers(arg0, arg1, arg2);
-   }
-
-   public void glDeleteBuffers(int arg0, IntBuffer arg1) {
-      System.out.println("glDeleteBuffers(" + arg0 + "," + arg1 + ")");
-      gl.glDeleteBuffers(arg0, arg1);
-   }
-
-   public void glDeleteFramebuffers(int arg0, int[] arg1, int arg2) {
-      System.out.println("glDeleteFramebuffers(" + arg0 + "," + arg1 + "," + arg2 + ")");
-      gl.glDeleteFramebuffers(arg0, arg1, arg2);
-   }
-
-   public void glDeleteFramebuffers(int arg0, IntBuffer arg1) {
-      System.out.println("glDeleteFramebuffers(" + arg0 + "," + arg1 + ")");
-      gl.glDeleteFramebuffers(arg0, arg1);
-   }
-
-   public void glDeleteNamedStringARB(int arg0, String arg1) {
-      System.out.println("glDeleteNamedStringARB(" + arg0 + "," + arg1 + ")");
-      gl.glDeleteNamedStringARB(arg0, arg1);
-   }
-
-   public void glDeleteProgram(int arg0) {
-      System.out.println("glDeleteProgram(" + arg0 + ")");
-      gl.glDeleteProgram(arg0);
-   }
-
-   public void glDeleteQueries(int arg0, int[] arg1, int arg2) {
-      System.out.println("glDeleteQueries(" + arg0 + "," + arg1 + "," + arg2 + ")");
-      gl.glDeleteQueries(arg0, arg1, arg2);
-   }
-
-   public void glDeleteQueries(int arg0, IntBuffer arg1) {
-      System.out.println("glDeleteQueries(" + arg0 + "," + arg1 + ")");
-      gl.glDeleteQueries(arg0, arg1);
-   }
-
-   public void glDeleteRenderbuffers(int arg0, int[] arg1, int arg2) {
-      System.out.println("glDeleteRenderbuffers(" + arg0 + "," + arg1 + "," + arg2 + ")");
-      gl.glDeleteRenderbuffers(arg0, arg1, arg2);
-   }
-
-   public void glDeleteRenderbuffers(int arg0, IntBuffer arg1) {
-      System.out.println("glDeleteRenderbuffers(" + arg0 + "," + arg1 + ")");
-      gl.glDeleteRenderbuffers(arg0, arg1);
-   }
-
-   public void glDeleteSamplers(int arg0, int[] arg1, int arg2) {
-      System.out.println("glDeleteSamplers(" + arg0 + "," + arg1 + "," + arg2 + ")");
-      gl.glDeleteSamplers(arg0, arg1, arg2);
-   }
-
-   public void glDeleteSamplers(int arg0, IntBuffer arg1) {
-      System.out.println("glDeleteSamplers(" + arg0 + "," + arg1 + ")");
-      gl.glDeleteSamplers(arg0, arg1);
-   }
-
-   public void glDeleteShader(int arg0) {
-      System.out.println("glDeleteShader(" + arg0 + ")");
-      gl.glDeleteShader(arg0);
-   }
-
-   public void glDeleteSync(long arg0) {
-      System.out.println("glDeleteSync(" + arg0 + ")");
-      gl.glDeleteSync(arg0);
-   }
-
-   public void glDeleteTextures(int arg0, int[] arg1, int arg2) {
-      System.out.println("glDeleteTextures(" + arg0 + "," + arg1 + "," + arg2 + ")");
-      gl.glDeleteTextures(arg0, arg1, arg2);
-   }
-
-   public void glDeleteTextures(int arg0, IntBuffer arg1) {
-      System.out.println("glDeleteTextures(" + arg0 + "," + arg1 + ")");
-      gl.glDeleteTextures(arg0, arg1);
-   }
-
-   public void glDeleteVertexArrays(int arg0, int[] arg1, int arg2) {
-      System.out.println("glDeleteVertexArrays(" + arg0 + "," + arg1 + "," + arg2 + ")");
-      gl.glDeleteVertexArrays(arg0, arg1, arg2);
-   }
-
-   public void glDeleteVertexArrays(int arg0, IntBuffer arg1) {
-      System.out.println("glDeleteVertexArrays(" + arg0 + "," + arg1 + ")");
-      gl.glDeleteVertexArrays(arg0, arg1);
-   }
-
-   public void glDepthFunc(int arg0) {
-      System.out.println("glDepthFunc(" + arg0 + ")");
-      gl.glDepthFunc(arg0);
-   }
-
-   public void glDepthMask(boolean arg0) {
-      System.out.println("glDepthMask(" + arg0 + ")");
-      gl.glDepthMask(arg0);
-   }
-
-   public void glDepthRange(double arg0, double arg1) {
-      System.out.println("glDepthRange(" + arg0 + "," + arg1 + ")");
-      gl.glDepthRange(arg0, arg1);
-   }
-
-   public void glDepthRangef(float arg0, float arg1) {
-      System.out.println("glDepthRangef(" + arg0 + "," + arg1 + ")");
-      gl.glDepthRangef(arg0, arg1);
-   }
-
-   public void glDetachShader(int arg0, int arg1) {
-      System.out.println("glDetachShader(" + arg0 + "," + arg1 + ")");
-      gl.glDetachShader(arg0, arg1);
-   }
-
-   public void glDisable(int arg0) {
-      System.out.println("glDisable(" + arg0 + ")");
-      gl.glDisable(arg0);
-   }
-
-   public void glDisableClientState(int arg0) {
-      System.out.println("glDisableClientState(" + arg0 + ")");
-      gl.glDisableClientState(arg0);
-   }
-
-   public void glDisableVertexAttribArray(int arg0) {
-      System.out.println("glDisableVertexAttribArray(" + arg0 + ")");
-      gl.glDisableVertexAttribArray(arg0);
-   }
-
-   public void glDisablei(int arg0, int arg1) {
-      System.out.println("glDisablei(" + arg0 + "," + arg1 + ")");
-      gl.glDisablei(arg0, arg1);
-   }
-
-   public void glDrawArrays(int arg0, int arg1, int arg2) {
-      System.out.println("glDrawArrays(" + arg0 + "," + arg1 + "," + arg2 + ")");
-      gl.glDrawArrays(arg0, arg1, arg2);
-   }
-
-   public void glDrawArraysInstanced(int arg0, int arg1, int arg2, int arg3) {
-      System.out.println("glDrawArraysInstanced(" + arg0 + "," + arg1 + "," + arg2 + "," + arg3 + ")");
-      gl.glDrawArraysInstanced(arg0, arg1, arg2, arg3);
-   }
-
-   public void glDrawBuffer(int arg0) {
-      System.out.println("glDrawBuffer(" + arg0 + ")");
-      gl.glDrawBuffer(arg0);
-   }
-
-   public void glDrawBuffers(int arg0, int[] arg1, int arg2) {
-      System.out.println("glDrawBuffers(" + arg0 + "," + arg1 + "," + arg2 + ")");
-      gl.glDrawBuffers(arg0, arg1, arg2);
-   }
-
-   public void glDrawBuffers(int arg0, IntBuffer arg1) {
-      System.out.println("glDrawBuffers(" + arg0 + "," + arg1 + ")");
-      gl.glDrawBuffers(arg0, arg1);
-   }
-
-   public void glDrawElements(int arg0, int arg1, int arg2, long arg3) {
-      System.out.println("glDrawElements(" + arg0 + "," + arg1 + "," + arg2 + "," + arg3 + ")");
-      gl.glDrawElements(arg0, arg1, arg2, arg3);
-   }
-
-   public void glDrawElementsBaseVertex(
-      int arg0, int arg1, int arg2, long arg3, int arg4) {
-      System.out.println("glDrawElementsBaseVertex(" + arg0 + "," + arg1 + "," + arg2 + "," + arg3 + "," + arg4 + ")");
-      gl.glDrawElementsBaseVertex(arg0, arg1, arg2, arg3, arg4);
-   }
-
-   public void glDrawElementsInstanced(
-      int arg0, int arg1, int arg2, long arg3, int arg4) {
-      System.out.println("glDrawElementsInstanced(" + arg0 + "," + arg1 + "," + arg2 + "," + arg3 + "," + arg4 + ")");
-      gl.glDrawElementsInstanced(arg0, arg1, arg2, arg3, arg4);
-   }
-
-   public void glDrawElementsInstancedBaseVertex(
-      int arg0, int arg1, int arg2, long arg3, int arg4, int arg5) {
-      System.out.println("glDrawElementsInstancedBaseVertex(" + arg0 + "," + arg1 + "," + arg2 + "," + arg3 + "," + arg4 + "," + arg5 + ")");
-      gl.glDrawElementsInstancedBaseVertex(arg0, arg1, arg2, arg3, arg4, arg5);
-   }
-
-   public void glDrawRangeElements(
-      int arg0, int arg1, int arg2, int arg3, int arg4, long arg5) {
-      System.out.println("glDrawRangeElements(" + arg0 + "," + arg1 + "," + arg2 + "," + arg3 + "," + arg4 + "," + arg5 + ")");
-      gl.glDrawRangeElements(arg0, arg1, arg2, arg3, arg4, arg5);
-   }
-
-   public void glDrawRangeElementsBaseVertex(
-      int arg0, int arg1, int arg2, int arg3, int arg4, long arg5, int arg6) {
-      System.out.println("glDrawRangeElementsBaseVertex(" + arg0 + "," + arg1 + "," + arg2 + "," + arg3 + "," + arg4 + "," + arg5 + "," + arg6 + ")");
-      gl.glDrawRangeElementsBaseVertex(
-         arg0, arg1, arg2, arg3, arg4, arg5, arg6);
-   }
-
-   public void glEdgeFlagFormatNV(int arg0) {
-      System.out.println("glEdgeFlagFormatNV(" + arg0 + ")");
-      gl.glEdgeFlagFormatNV(arg0);
-   }
-
-   public void glEnable(int arg0) {
-      System.out.println("glEnable(" + arg0 + ")");
-      gl.glEnable(arg0);
-   }
-
-   public void glEnableClientState(int arg0) {
-      System.out.println("glEnableClientState(" + arg0 + ")");
-      gl.glEnableClientState(arg0);
-   }
-
-   public void glEnableVertexAttribArray(int arg0) {
-      System.out.println("glEnableVertexAttribArray(" + arg0 + ")");
-      gl.glEnableVertexAttribArray(arg0);
-   }
-
-   public void glEnablei(int arg0, int arg1) {
-      System.out.println("glEnablei(" + arg0 + "," + arg1 + ")");
-      gl.glEnablei(arg0, arg1);
-   }
-
-   public void glEndConditionalRender() {
-      System.out.println("glEndConditionalRender()");
-      gl.glEndConditionalRender();
-   }
-
-   public void glEndQuery(int arg0) {
-      System.out.println("glEndQuery(" + arg0 + ")");
-      gl.glEndQuery(arg0);
-   }
-
-   public void glEndTransformFeedback() {
-      System.out.println("glEndTransformFeedback()");
-      gl.glEndTransformFeedback();
-   }
-
-   public long glFenceSync(int arg0, int arg1) {
-      System.out.println("glFenceSync(" + arg0 + "," + arg1 + ")");
-      return gl.glFenceSync(arg0, arg1);
-   }
-
-   public void glFinish() {
-      System.out.println("glFinish()");
-      gl.glFinish();
-   }
-
-   public void glFlush() {
-      System.out.println("glFlush()");
-      gl.glFlush();
-   }
-
-   public void glFlushMappedBufferRange(int arg0, long arg1, long arg2) {
-      System.out.println("glFlushMappedBufferRange(" + arg0 + "," + arg1 + "," + arg2 + ")");
-      gl.glFlushMappedBufferRange(arg0, arg1, arg2);
-   }
-
-   public void glFogCoordFormatNV(int arg0, int arg1) {
-      System.out.println("glFogCoordFormatNV(" + arg0 + "," + arg1 + ")");
-      gl.glFogCoordFormatNV(arg0, arg1);
-   }
-
-   public void glFramebufferRenderbuffer(
-      int arg0, int arg1, int arg2, int arg3) {
-      System.out.println("glFramebufferRenderbuffer(" + arg0 + "," + arg1 + "," + arg2 + "," + arg3 + ")");
-      gl.glFramebufferRenderbuffer(arg0, arg1, arg2, arg3);
-   }
-
-   public void glFramebufferTexture(int arg0, int arg1, int arg2, int arg3) {
-      System.out.println("glFramebufferTexture(" + arg0 + "," + arg1 + "," + arg2 + "," + arg3 + ")");
-      gl.glFramebufferTexture(arg0, arg1, arg2, arg3);
-   }
-
-   public void glFramebufferTexture1D(
-      int arg0, int arg1, int arg2, int arg3, int arg4) {
-      System.out.println("glFramebufferTexture1D(" + arg0 + "," + arg1 + "," + arg2 + "," + arg3 + "," + arg4 + ")");
-      gl.glFramebufferTexture1D(arg0, arg1, arg2, arg3, arg4);
-   }
-
-   public void glFramebufferTexture2D(
-      int arg0, int arg1, int arg2, int arg3, int arg4) {
-      System.out.println("glFramebufferTexture2D(" + arg0 + "," + arg1 + "," + arg2 + "," + arg3 + "," + arg4 + ")");
-      gl.glFramebufferTexture2D(arg0, arg1, arg2, arg3, arg4);
-   }
-
-   public void glFramebufferTexture3D(
-      int arg0, int arg1, int arg2, int arg3, int arg4, int arg5) {
-      System.out.println("glFramebufferTexture3D(" + arg0 + "," + arg1 + "," + arg2 + "," + arg3 + "," + arg4 + "," + arg5 + ")");
-      gl.glFramebufferTexture3D(arg0, arg1, arg2, arg3, arg4, arg5);
-   }
-
-   public void glFramebufferTextureARB(int arg0, int arg1, int arg2, int arg3) {
-      System.out.println("glFramebufferTextureARB(" + arg0 + "," + arg1 + "," + arg2 + "," + arg3 + ")");
-      gl.glFramebufferTextureARB(arg0, arg1, arg2, arg3);
-   }
-
-   public void glFramebufferTextureFaceARB(
-      int arg0, int arg1, int arg2, int arg3, int arg4) {
-      System.out.println("glFramebufferTextureFaceARB(" + arg0 + "," + arg1 + "," + arg2 + "," + arg3 + "," + arg4 + ")");
-      gl.glFramebufferTextureFaceARB(arg0, arg1, arg2, arg3, arg4);
-   }
-
-   public void glFramebufferTextureLayer(
-      int arg0, int arg1, int arg2, int arg3, int arg4) {
-      System.out.println("glFramebufferTextureLayer(" + arg0 + "," + arg1 + "," + arg2 + "," + arg3 + "," + arg4 + ")");
-      gl.glFramebufferTextureLayer(arg0, arg1, arg2, arg3, arg4);
-   }
-
-   public void glFramebufferTextureLayerARB(
-      int arg0, int arg1, int arg2, int arg3, int arg4) {
-      System.out.println("glFramebufferTextureLayerARB(" + arg0 + "," + arg1 + "," + arg2 + "," + arg3 + "," + arg4 + ")");
-      gl.glFramebufferTextureLayerARB(arg0, arg1, arg2, arg3, arg4);
-   }
-
-   public void glFrontFace(int arg0) {
-      System.out.println("glFrontFace(" + arg0 + ")");
-      gl.glFrontFace(arg0);
-   }
-
-   public void glGenBuffers(int arg0, int[] arg1, int arg2) {
-      System.out.println("glGenBuffers(" + arg0 + "," + arg1 + "," + arg2 + ")");
-      gl.glGenBuffers(arg0, arg1, arg2);
-   }
-
-   public void glGenBuffers(int arg0, IntBuffer arg1) {
-      System.out.println("glGenBuffers(" + arg0 + "," + arg1 + ")");
-      gl.glGenBuffers(arg0, arg1);
-   }
-
-   public void glGenFramebuffers(int arg0, int[] arg1, int arg2) {
-      System.out.println("glGenFramebuffers(" + arg0 + "," + arg1 + "," + arg2 + ")");
-      gl.glGenFramebuffers(arg0, arg1, arg2);
-   }
-
-   public void glGenFramebuffers(int arg0, IntBuffer arg1) {
-      System.out.println("glGenFramebuffers(" + arg0 + "," + arg1 + ")");
-      gl.glGenFramebuffers(arg0, arg1);
-   }
-
-   public void glGenQueries(int arg0, int[] arg1, int arg2) {
-      System.out.println("glGenQueries(" + arg0 + "," + arg1 + "," + arg2 + ")");
-      gl.glGenQueries(arg0, arg1, arg2);
-   }
-
-   public void glGenQueries(int arg0, IntBuffer arg1) {
-      System.out.println("glGenQueries(" + arg0 + "," + arg1 + ")");
-      gl.glGenQueries(arg0, arg1);
-   }
-
-   public void glGenRenderbuffers(int arg0, int[] arg1, int arg2) {
-      System.out.println("glGenRenderbuffers(" + arg0 + "," + arg1 + "," + arg2 + ")");
-      gl.glGenRenderbuffers(arg0, arg1, arg2);
-   }
-
-   public void glGenRenderbuffers(int arg0, IntBuffer arg1) {
-      System.out.println("glGenRenderbuffers(" + arg0 + "," + arg1 + ")");
-      gl.glGenRenderbuffers(arg0, arg1);
-   }
-
-   public void glGenSamplers(int arg0, int[] arg1, int arg2) {
-      System.out.println("glGenSamplers(" + arg0 + "," + arg1 + "," + arg2 + ")");
-      gl.glGenSamplers(arg0, arg1, arg2);
-   }
-
-   public void glGenSamplers(int arg0, IntBuffer arg1) {
-      System.out.println("glGenSamplers(" + arg0 + "," + arg1 + ")");
-      gl.glGenSamplers(arg0, arg1);
-   }
-
-   public void glGenTextures(int arg0, int[] arg1, int arg2) {
-      System.out.println("glGenTextures(" + arg0 + "," + arg1 + "," + arg2 + ")");
-      gl.glGenTextures(arg0, arg1, arg2);
-   }
-
-   public void glGenTextures(int arg0, IntBuffer arg1) {
-      System.out.println("glGenTextures(" + arg0 + "," + arg1 + ")");
-      gl.glGenTextures(arg0, arg1);
-   }
-
-   public void glGenVertexArrays(int arg0, int[] arg1, int arg2) {
-      System.out.println("glGenVertexArrays(" + arg0 + "," + arg1 + "," + arg2 + ")");
-      gl.glGenVertexArrays(arg0, arg1, arg2);
-   }
-
-   public void glGenVertexArrays(int arg0, IntBuffer arg1) {
-      System.out.println("glGenVertexArrays(" + arg0 + "," + arg1 + ")");
-      gl.glGenVertexArrays(arg0, arg1);
-   }
-
-   public void glGenerateMipmap(int arg0) {
-      System.out.println("glGenerateMipmap(" + arg0 + ")");
-      gl.glGenerateMipmap(arg0);
-   }
-
-   public void glGetActiveAttrib(
-      int arg0, int arg1, int arg2, int[] arg3, int arg4, int[] arg5, int arg6,
-      int[] arg7, int arg8, byte[] arg9, int arg10) {
-      gl.glGetActiveAttrib(
-         arg0, arg1, arg2, arg3, arg4, arg5, arg6, arg7, arg8, arg9, arg10);
-   }
-
-   public void glGetActiveAttrib(
-      int arg0, int arg1, int arg2, IntBuffer arg3, IntBuffer arg4,
-      IntBuffer arg5, ByteBuffer arg6) {
-      gl.glGetActiveAttrib(arg0, arg1, arg2, arg3, arg4, arg5, arg6);
-   }
-
-   public void glGetActiveUniform(
-      int arg0, int arg1, int arg2, int[] arg3, int arg4, int[] arg5, int arg6,
-      int[] arg7, int arg8, byte[] arg9, int arg10) {
-      gl.glGetActiveUniform(
-         arg0, arg1, arg2, arg3, arg4, arg5, arg6, arg7, arg8, arg9, arg10);
-   }
-
-   public void glGetActiveUniform(
-      int arg0, int arg1, int arg2, IntBuffer arg3, IntBuffer arg4,
-      IntBuffer arg5, ByteBuffer arg6) {
-      gl.glGetActiveUniform(arg0, arg1, arg2, arg3, arg4, arg5, arg6);
-   }
-
-   public void glGetActiveUniformBlockName(
-      int arg0, int arg1, int arg2, int[] arg3, int arg4, byte[] arg5,
-      int arg6) {
-      gl.glGetActiveUniformBlockName(arg0, arg1, arg2, arg3, arg4, arg5, arg6);
-   }
-
-   public void glGetActiveUniformBlockName(
-      int arg0, int arg1, int arg2, IntBuffer arg3, ByteBuffer arg4) {
-      System.out.println("glGetActiveUniformBlockName(" + arg0 + "," + arg1 + "," + arg2 + "," + arg3 + "," + arg4 + ")");
-      gl.glGetActiveUniformBlockName(arg0, arg1, arg2, arg3, arg4);
-   }
-
-   public void glGetActiveUniformBlockiv(
-      int arg0, int arg1, int arg2, int[] arg3, int arg4) {
-      System.out.println("glGetActiveUniformBlockiv(" + arg0 + "," + arg1 + "," + arg2 + "," + arg3 + "," + arg4 + ")");
-      gl.glGetActiveUniformBlockiv(arg0, arg1, arg2, arg3, arg4);
-   }
-
-   public void glGetActiveUniformBlockiv(
-      int arg0, int arg1, int arg2, IntBuffer arg3) {
-      System.out.println("glGetActiveUniformBlockiv(" + arg0 + "," + arg1 + "," + arg2 + "," + arg3 + ")");
-      gl.glGetActiveUniformBlockiv(arg0, arg1, arg2, arg3);
-   }
-
-   public void glGetActiveUniformName(
-      int arg0, int arg1, int arg2, int[] arg3, int arg4, byte[] arg5,
-      int arg6) {
-      gl.glGetActiveUniformName(arg0, arg1, arg2, arg3, arg4, arg5, arg6);
-   }
-
-   public void glGetActiveUniformName(
-      int arg0, int arg1, int arg2, IntBuffer arg3, ByteBuffer arg4) {
-      System.out.println("glGetActiveUniformName(" + arg0 + "," + arg1 + "," + arg2 + "," + arg3 + "," + arg4 + ")");
-      gl.glGetActiveUniformName(arg0, arg1, arg2, arg3, arg4);
-   }
-
-   public void glGetActiveUniformsiv(
-      int arg0, int arg1, int[] arg2, int arg3, int arg4, int[] arg5,
-      int arg6) {
-      gl.glGetActiveUniformsiv(arg0, arg1, arg2, arg3, arg4, arg5, arg6);
-   }
-
-   public void glGetActiveUniformsiv(
-      int arg0, int arg1, IntBuffer arg2, int arg3, IntBuffer arg4) {
-      System.out.println("glGetActiveUniformsiv(" + arg0 + "," + arg1 + "," + arg2 + "," + arg3 + "," + arg4 + ")");
-      gl.glGetActiveUniformsiv(arg0, arg1, arg2, arg3, arg4);
-   }
-
-   public void glGetAttachedShaders(
-      int arg0, int arg1, int[] arg2, int arg3, int[] arg4, int arg5) {
-      System.out.println("glGetAttachedShaders(" + arg0 + "," + arg1 + "," + arg2 + "," + arg3 + "," + arg4 + "," + arg5 + ")");
-      gl.glGetAttachedShaders(arg0, arg1, arg2, arg3, arg4, arg5);
-   }
-
-   public void glGetAttachedShaders(
-      int arg0, int arg1, IntBuffer arg2, IntBuffer arg3) {
-      System.out.println("glGetAttachedShaders(" + arg0 + "," + arg1 + "," + arg2 + "," + arg3 + ")");
-      gl.glGetAttachedShaders(arg0, arg1, arg2, arg3);
-   }
-
-   public int glGetAttribLocation(int arg0, String arg1) {
-      System.out.println("glGetAttribLocation(" + arg0 + "," + arg1 + ")");
-      return gl.glGetAttribLocation(arg0, arg1);
-   }
-
-   public void glGetBooleani_v(int arg0, int arg1, byte[] arg2, int arg3) {
-      System.out.println("glGetBooleani_v(" + arg0 + "," + arg1 + "," + arg2 + "," + arg3 + ")");
-      gl.glGetBooleani_v(arg0, arg1, arg2, arg3);
-   }
-
-   public void glGetBooleani_v(int arg0, int arg1, ByteBuffer arg2) {
-      System.out.println("glGetBooleani_v(" + arg0 + "," + arg1 + "," + arg2 + ")");
-      gl.glGetBooleani_v(arg0, arg1, arg2);
-   }
-
-   public void glGetBooleanv(int arg0, byte[] arg1, int arg2) {
-      System.out.println("glGetBooleanv(" + arg0 + "," + arg1 + "," + arg2 + ")");
-      gl.glGetBooleanv(arg0, arg1, arg2);
-   }
-
-   public void glGetBooleanv(int arg0, ByteBuffer arg1) {
-      System.out.println("glGetBooleanv(" + arg0 + "," + arg1 + ")");
-      gl.glGetBooleanv(arg0, arg1);
-   }
-
-   @Deprecated
-   public int glGetBoundBuffer(int target) {
-      System.out.println("glGetBoundBuffer(" + target + ")");
-      return gl.glGetBoundBuffer(target);
-   }
-
-   public void glGetBufferParameteri64v(
-      int arg0, int arg1, long[] arg2, int arg3) {
-      System.out.println("glGetBufferParameteri64v(" + arg0 + "," + arg1 + "," + arg2 + "," + arg3 + ")");
-      gl.glGetBufferParameteri64v(arg0, arg1, arg2, arg3);
-   }
-
-   public void glGetBufferParameteri64v(int arg0, int arg1, LongBuffer arg2) {
-      System.out.println("glGetBufferParameteri64v(" + arg0 + "," + arg1 + "," + arg2 + ")");
-      gl.glGetBufferParameteri64v(arg0, arg1, arg2);
-   }
-
-   public void glGetBufferParameteriv(
-      int arg0, int arg1, int[] arg2, int arg3) {
-      System.out.println("glGetBufferParameteriv(" + arg0 + "," + arg1 + "," + arg2 + "," + arg3 + ")");
-      gl.glGetBufferParameteriv(arg0, arg1, arg2, arg3);
-   }
-
-   public void glGetBufferParameteriv(int arg0, int arg1, IntBuffer arg2) {
-      System.out.println("glGetBufferParameteriv(" + arg0 + "," + arg1 + "," + arg2 + ")");
-      gl.glGetBufferParameteriv(arg0, arg1, arg2);
-   }
-
-   public void glGetBufferParameterui64vNV(
-      int arg0, int arg1, long[] arg2, int arg3) {
-      System.out.println("glGetBufferParameterui64vNV(" + arg0 + "," + arg1 + "," + arg2 + "," + arg3 + ")");
-      gl.glGetBufferParameterui64vNV(arg0, arg1, arg2, arg3);
-   }
-
-   public void glGetBufferParameterui64vNV(
-      int arg0, int arg1, LongBuffer arg2) {
-      System.out.println("glGetBufferParameterui64vNV(" + arg0 + "," + arg1 + "," + arg2 + ")");
-      gl.glGetBufferParameterui64vNV(arg0, arg1, arg2);
-   }
-
-   @Deprecated
-   public long glGetBufferSize(int bufferName) {
-      System.out.println("glGetBufferSize(" + bufferName + ")");
-      return gl.glGetBufferSize(bufferName);
-   }
-
-   public void glGetBufferSubData(int arg0, long arg1, long arg2, Buffer arg3) {
-      System.out.println("glGetBufferSubData(" + arg0 + "," + arg1 + "," + arg2 + "," + arg3 + ")");
-      gl.glGetBufferSubData(arg0, arg1, arg2, arg3);
-   }
-
-   public void glGetCompressedTexImage(int arg0, int arg1, Buffer arg2) {
-      System.out.println("glGetCompressedTexImage(" + arg0 + "," + arg1 + "," + arg2 + ")");
-      gl.glGetCompressedTexImage(arg0, arg1, arg2);
-   }
-
-   public void glGetCompressedTexImage(int arg0, int arg1, long arg2) {
-      System.out.println("glGetCompressedTexImage(" + arg0 + "," + arg1 + "," + arg2 + ")");
-      gl.glGetCompressedTexImage(arg0, arg1, arg2);
-   }
-
-   public int glGetDebugMessageLog(
-      int arg0, int arg1, int[] arg2, int arg3, int[] arg4, int arg5,
-      int[] arg6, int arg7, int[] arg8, int arg9, int[] arg10, int arg11,
-      byte[] arg12, int arg13) {
-      return gl.glGetDebugMessageLog(
-         arg0, arg1, arg2, arg3, arg4, arg5, arg6, arg7, arg8, arg9, arg10,
-         arg11, arg12, arg13);
-   }
-
-   public int glGetDebugMessageLog(
-      int arg0, int arg1, IntBuffer arg2, IntBuffer arg3, IntBuffer arg4,
-      IntBuffer arg5, IntBuffer arg6, ByteBuffer arg7) {
-      return gl
-         .glGetDebugMessageLog(arg0, arg1, arg2, arg3, arg4, arg5, arg6, arg7);
-   }
-
-   public int glGetDebugMessageLogAMD(
-      int arg0, int arg1, int[] arg2, int arg3, int[] arg4, int arg5,
-      int[] arg6, int arg7, int[] arg8, int arg9, byte[] arg10, int arg11) {
-      return gl.glGetDebugMessageLogAMD(
-         arg0, arg1, arg2, arg3, arg4, arg5, arg6, arg7, arg8, arg9, arg10,
-         arg11);
-   }
-
-   public int glGetDebugMessageLogAMD(
-      int arg0, int arg1, IntBuffer arg2, IntBuffer arg3, IntBuffer arg4,
-      IntBuffer arg5, ByteBuffer arg6) {
-      return gl
-         .glGetDebugMessageLogAMD(arg0, arg1, arg2, arg3, arg4, arg5, arg6);
-   }
-
-   public void glGetDoublev(int arg0, double[] arg1, int arg2) {
-      System.out.println("glGetDoublev(" + arg0 + "," + arg1 + "," + arg2 + ")");
-      gl.glGetDoublev(arg0, arg1, arg2);
-   }
-
-   public void glGetDoublev(int arg0, DoubleBuffer arg1) {
-      System.out.println("glGetDoublev(" + arg0 + "," + arg1 + ")");
-      gl.glGetDoublev(arg0, arg1);
-   }
-
-   public int glGetError() {
-      System.out.println("glGetError()");
-      return gl.glGetError();
-   }
-
-   public void glGetFloatv(int arg0, float[] arg1, int arg2) {
-      System.out.println("glGetFloatv(" + arg0 + "," + arg1 + "," + arg2 + ")");
-      gl.glGetFloatv(arg0, arg1, arg2);
-   }
-
-   public void glGetFloatv(int arg0, FloatBuffer arg1) {
-      System.out.println("glGetFloatv(" + arg0 + "," + arg1 + ")");
-      gl.glGetFloatv(arg0, arg1);
-   }
-
-   public int glGetFragDataIndex(int arg0, String arg1) {
-      System.out.println("glGetFragDataIndex(" + arg0 + "," + arg1 + ")");
-      return gl.glGetFragDataIndex(arg0, arg1);
-   }
-
-   public int glGetFragDataLocation(int arg0, String arg1) {
-      System.out.println("glGetFragDataLocation(" + arg0 + "," + arg1 + ")");
-      return gl.glGetFragDataLocation(arg0, arg1);
-   }
-
-   public void glGetFramebufferAttachmentParameteriv(
-      int arg0, int arg1, int arg2, int[] arg3, int arg4) {
-      System.out.println("glGetFramebufferAttachmentParameteriv(" + arg0 + "," + arg1 + "," + arg2 + "," + arg3 + "," + arg4 + ")");
-      gl.glGetFramebufferAttachmentParameteriv(arg0, arg1, arg2, arg3, arg4);
-   }
-
-   public void glGetFramebufferAttachmentParameteriv(
-      int arg0, int arg1, int arg2, IntBuffer arg3) {
-      System.out.println("glGetFramebufferAttachmentParameteriv(" + arg0 + "," + arg1 + "," + arg2 + "," + arg3 + ")");
-      gl.glGetFramebufferAttachmentParameteriv(arg0, arg1, arg2, arg3);
-   }
-
-   public int glGetGraphicsResetStatus() {
-      System.out.println("glGetGraphicsResetStatus()");
-      return gl.glGetGraphicsResetStatus();
-   }
-
-   public void glGetInteger64i_v(int arg0, int arg1, long[] arg2, int arg3) {
-      System.out.println("glGetInteger64i_v(" + arg0 + "," + arg1 + "," + arg2 + "," + arg3 + ")");
-      gl.glGetInteger64i_v(arg0, arg1, arg2, arg3);
-   }
-
-   public void glGetInteger64i_v(int arg0, int arg1, LongBuffer arg2) {
-      System.out.println("glGetInteger64i_v(" + arg0 + "," + arg1 + "," + arg2 + ")");
-      gl.glGetInteger64i_v(arg0, arg1, arg2);
-   }
-
-   public void glGetInteger64v(int arg0, long[] arg1, int arg2) {
-      System.out.println("glGetInteger64v(" + arg0 + "," + arg1 + "," + arg2 + ")");
-      gl.glGetInteger64v(arg0, arg1, arg2);
-   }
-
-   public void glGetInteger64v(int arg0, LongBuffer arg1) {
-      System.out.println("glGetInteger64v(" + arg0 + "," + arg1 + ")");
-      gl.glGetInteger64v(arg0, arg1);
-   }
-
-   public void glGetIntegeri_v(int arg0, int arg1, int[] arg2, int arg3) {
-      System.out.println("glGetIntegeri_v(" + arg0 + "," + arg1 + "," + arg2 + "," + arg3 + ")");
-      gl.glGetIntegeri_v(arg0, arg1, arg2, arg3);
-   }
-
-   public void glGetIntegeri_v(int arg0, int arg1, IntBuffer arg2) {
-      System.out.println("glGetIntegeri_v(" + arg0 + "," + arg1 + "," + arg2 + ")");
-      gl.glGetIntegeri_v(arg0, arg1, arg2);
-   }
-
-   public void glGetIntegerui64i_vNV(
-      int arg0, int arg1, long[] arg2, int arg3) {
-      System.out.println("glGetIntegerui64i_vNV(" + arg0 + "," + arg1 + "," + arg2 + "," + arg3 + ")");
-      gl.glGetIntegerui64i_vNV(arg0, arg1, arg2, arg3);
-   }
-
-   public void glGetIntegerui64i_vNV(int arg0, int arg1, LongBuffer arg2) {
-      System.out.println("glGetIntegerui64i_vNV(" + arg0 + "," + arg1 + "," + arg2 + ")");
-      gl.glGetIntegerui64i_vNV(arg0, arg1, arg2);
-   }
-
-   public void glGetIntegerui64vNV(int arg0, long[] arg1, int arg2) {
-      System.out.println("glGetIntegerui64vNV(" + arg0 + "," + arg1 + "," + arg2 + ")");
-      gl.glGetIntegerui64vNV(arg0, arg1, arg2);
-   }
-
-   public void glGetIntegerui64vNV(int arg0, LongBuffer arg1) {
-      System.out.println("glGetIntegerui64vNV(" + arg0 + "," + arg1 + ")");
-      gl.glGetIntegerui64vNV(arg0, arg1);
-   }
-
-   public void glGetIntegerv(int arg0, int[] arg1, int arg2) {
-      System.out.println("glGetIntegerv(" + arg0 + "," + arg1 + "," + arg2 + ")");
-      gl.glGetIntegerv(arg0, arg1, arg2);
-   }
-
-   public void glGetIntegerv(int arg0, IntBuffer arg1) {
-      System.out.println("glGetIntegerv(" + arg0 + "," + arg1 + ")");
-      gl.glGetIntegerv(arg0, arg1);
-   }
-
-   public void glGetInternalformativ(
-      int arg0, int arg1, int arg2, int arg3, int[] arg4, int arg5) {
-      System.out.println("glGetInternalformativ(" + arg0 + "," + arg1 + "," + arg2 + "," + arg3 + "," + arg4 + "," + arg5 + ")");
-      gl.glGetInternalformativ(arg0, arg1, arg2, arg3, arg4, arg5);
-   }
-
-   public void glGetInternalformativ(
-      int arg0, int arg1, int arg2, int arg3, IntBuffer arg4) {
-      System.out.println("glGetInternalformativ(" + arg0 + "," + arg1 + "," + arg2 + "," + arg3 + "," + arg4 + ")");
-      gl.glGetInternalformativ(arg0, arg1, arg2, arg3, arg4);
-   }
-
-   public void glGetMultisamplefv(int arg0, int arg1, float[] arg2, int arg3) {
-      System.out.println("glGetMultisamplefv(" + arg0 + "," + arg1 + "," + arg2 + "," + arg3 + ")");
-      gl.glGetMultisamplefv(arg0, arg1, arg2, arg3);
-   }
-
-   public void glGetMultisamplefv(int arg0, int arg1, FloatBuffer arg2) {
-      System.out.println("glGetMultisamplefv(" + arg0 + "," + arg1 + "," + arg2 + ")");
-      gl.glGetMultisamplefv(arg0, arg1, arg2);
-   }
-
-   public void glGetNamedBufferParameterui64vNV(
-      int arg0, int arg1, long[] arg2, int arg3) {
-      System.out.println("glGetNamedBufferParameterui64vNV(" + arg0 + "," + arg1 + "," + arg2 + "," + arg3 + ")");
-      gl.glGetNamedBufferParameterui64vNV(arg0, arg1, arg2, arg3);
-   }
-
-   public void glGetNamedBufferParameterui64vNV(
-      int arg0, int arg1, LongBuffer arg2) {
-      System.out.println("glGetNamedBufferParameterui64vNV(" + arg0 + "," + arg1 + "," + arg2 + ")");
-      gl.glGetNamedBufferParameterui64vNV(arg0, arg1, arg2);
-   }
-
-   public void glGetNamedFramebufferParameterivEXT(
-      int arg0, int arg1, int[] arg2, int arg3) {
-      System.out.println("glGetNamedFramebufferParameterivEXT(" + arg0 + "," + arg1 + "," + arg2 + "," + arg3 + ")");
-      gl.glGetNamedFramebufferParameterivEXT(arg0, arg1, arg2, arg3);
-   }
-
-   public void glGetNamedFramebufferParameterivEXT(
-      int arg0, int arg1, IntBuffer arg2) {
-      System.out.println("glGetNamedFramebufferParameterivEXT(" + arg0 + "," + arg1 + "," + arg2 + ")");
-      gl.glGetNamedFramebufferParameterivEXT(arg0, arg1, arg2);
-   }
-
-   public void glGetNamedStringARB(
-      int arg0, String arg1, int arg2, int[] arg3, int arg4, byte[] arg5,
-      int arg6) {
-      gl.glGetNamedStringARB(arg0, arg1, arg2, arg3, arg4, arg5, arg6);
-   }
-
-   public void glGetNamedStringARB(
-      int arg0, String arg1, int arg2, IntBuffer arg3, ByteBuffer arg4) {
-      System.out.println("glGetNamedStringARB(" + arg0 + "," + arg1 + "," + arg2 + "," + arg3 + "," + arg4 + ")");
-      gl.glGetNamedStringARB(arg0, arg1, arg2, arg3, arg4);
-   }
-
-   public void glGetNamedStringivARB(
-      int arg0, String arg1, int arg2, int[] arg3, int arg4) {
-      System.out.println("glGetNamedStringivARB(" + arg0 + "," + arg1 + "," + arg2 + "," + arg3 + "," + arg4 + ")");
-      gl.glGetNamedStringivARB(arg0, arg1, arg2, arg3, arg4);
-   }
-
-   public void glGetNamedStringivARB(
-      int arg0, String arg1, int arg2, IntBuffer arg3) {
-      System.out.println("glGetNamedStringivARB(" + arg0 + "," + arg1 + "," + arg2 + "," + arg3 + ")");
-      gl.glGetNamedStringivARB(arg0, arg1, arg2, arg3);
-   }
-
-   public void glGetObjectLabel(
-      int arg0, int arg1, int arg2, int[] arg3, int arg4, byte[] arg5,
-      int arg6) {
-      gl.glGetObjectLabel(arg0, arg1, arg2, arg3, arg4, arg5, arg6);
-   }
-
-   public void glGetObjectLabel(
-      int arg0, int arg1, int arg2, IntBuffer arg3, ByteBuffer arg4) {
-      System.out.println("glGetObjectLabel(" + arg0 + "," + arg1 + "," + arg2 + "," + arg3 + "," + arg4 + ")");
-      gl.glGetObjectLabel(arg0, arg1, arg2, arg3, arg4);
-   }
-
-   public void glGetObjectPtrLabel(
-      Buffer arg0, int arg1, int[] arg2, int arg3, byte[] arg4, int arg5) {
-      System.out.println("glGetObjectPtrLabel(" + arg0 + "," + arg1 + "," + arg2 + "," + arg3 + "," + arg4 + "," + arg5 + ")");
-      gl.glGetObjectPtrLabel(arg0, arg1, arg2, arg3, arg4, arg5);
-   }
-
-   public void glGetObjectPtrLabel(
-      Buffer arg0, int arg1, IntBuffer arg2, ByteBuffer arg3) {
-      System.out.println("glGetObjectPtrLabel(" + arg0 + "," + arg1 + "," + arg2 + "," + arg3 + ")");
-      gl.glGetObjectPtrLabel(arg0, arg1, arg2, arg3);
-   }
-
-   public void glGetProgramBinary(
-      int arg0, int arg1, int[] arg2, int arg3, int[] arg4, int arg5,
-      Buffer arg6) {
-      gl.glGetProgramBinary(arg0, arg1, arg2, arg3, arg4, arg5, arg6);
-   }
-
-   public void glGetProgramBinary(
-      int arg0, int arg1, IntBuffer arg2, IntBuffer arg3, Buffer arg4) {
-      System.out.println("glGetProgramBinary(" + arg0 + "," + arg1 + "," + arg2 + "," + arg3 + "," + arg4 + ")");
-      gl.glGetProgramBinary(arg0, arg1, arg2, arg3, arg4);
-   }
-
-   public void glGetProgramInfoLog(
-      int arg0, int arg1, int[] arg2, int arg3, byte[] arg4, int arg5) {
-      System.out.println("glGetProgramInfoLog(" + arg0 + "," + arg1 + "," + arg2 + "," + arg3 + "," + arg4 + "," + arg5 + ")");
-      gl.glGetProgramInfoLog(arg0, arg1, arg2, arg3, arg4, arg5);
-   }
-
-   public void glGetProgramInfoLog(
-      int arg0, int arg1, IntBuffer arg2, ByteBuffer arg3) {
-      System.out.println("glGetProgramInfoLog(" + arg0 + "," + arg1 + "," + arg2 + "," + arg3 + ")");
-      gl.glGetProgramInfoLog(arg0, arg1, arg2, arg3);
-   }
-
-   public void glGetProgramiv(int arg0, int arg1, int[] arg2, int arg3) {
-      System.out.println("glGetProgramiv(" + arg0 + "," + arg1 + "," + arg2 + "," + arg3 + ")");
-      gl.glGetProgramiv(arg0, arg1, arg2, arg3);
-   }
-
-   public void glGetProgramiv(int arg0, int arg1, IntBuffer arg2) {
-      System.out.println("glGetProgramiv(" + arg0 + "," + arg1 + "," + arg2 + ")");
-      gl.glGetProgramiv(arg0, arg1, arg2);
-   }
-
-   public void glGetQueryObjecti64v(int arg0, int arg1, long[] arg2, int arg3) {
-      System.out.println("glGetQueryObjecti64v(" + arg0 + "," + arg1 + "," + arg2 + "," + arg3 + ")");
-      gl.glGetQueryObjecti64v(arg0, arg1, arg2, arg3);
-   }
-
-   public void glGetQueryObjecti64v(int arg0, int arg1, LongBuffer arg2) {
-      System.out.println("glGetQueryObjecti64v(" + arg0 + "," + arg1 + "," + arg2 + ")");
-      gl.glGetQueryObjecti64v(arg0, arg1, arg2);
-   }
-
-   public void glGetQueryObjectiv(int arg0, int arg1, int[] arg2, int arg3) {
-      System.out.println("glGetQueryObjectiv(" + arg0 + "," + arg1 + "," + arg2 + "," + arg3 + ")");
-      gl.glGetQueryObjectiv(arg0, arg1, arg2, arg3);
-   }
-
-   public void glGetQueryObjectiv(int arg0, int arg1, IntBuffer arg2) {
-      System.out.println("glGetQueryObjectiv(" + arg0 + "," + arg1 + "," + arg2 + ")");
-      gl.glGetQueryObjectiv(arg0, arg1, arg2);
-   }
-
-   public void glGetQueryObjectui64v(
-      int arg0, int arg1, long[] arg2, int arg3) {
-      System.out.println("glGetQueryObjectui64v(" + arg0 + "," + arg1 + "," + arg2 + "," + arg3 + ")");
-      gl.glGetQueryObjectui64v(arg0, arg1, arg2, arg3);
-   }
-
-   public void glGetQueryObjectui64v(int arg0, int arg1, LongBuffer arg2) {
-      System.out.println("glGetQueryObjectui64v(" + arg0 + "," + arg1 + "," + arg2 + ")");
-      gl.glGetQueryObjectui64v(arg0, arg1, arg2);
-   }
-
-   public void glGetQueryObjectuiv(int arg0, int arg1, int[] arg2, int arg3) {
-      System.out.println("glGetQueryObjectuiv(" + arg0 + "," + arg1 + "," + arg2 + "," + arg3 + ")");
-      gl.glGetQueryObjectuiv(arg0, arg1, arg2, arg3);
-   }
-
-   public void glGetQueryObjectuiv(int arg0, int arg1, IntBuffer arg2) {
-      System.out.println("glGetQueryObjectuiv(" + arg0 + "," + arg1 + "," + arg2 + ")");
-      gl.glGetQueryObjectuiv(arg0, arg1, arg2);
-   }
-
-   public void glGetQueryiv(int arg0, int arg1, int[] arg2, int arg3) {
-      System.out.println("glGetQueryiv(" + arg0 + "," + arg1 + "," + arg2 + "," + arg3 + ")");
-      gl.glGetQueryiv(arg0, arg1, arg2, arg3);
-   }
-
-   public void glGetQueryiv(int arg0, int arg1, IntBuffer arg2) {
-      System.out.println("glGetQueryiv(" + arg0 + "," + arg1 + "," + arg2 + ")");
-      gl.glGetQueryiv(arg0, arg1, arg2);
-   }
-
-   public void glGetRenderbufferParameteriv(
-      int arg0, int arg1, int[] arg2, int arg3) {
-      System.out.println("glGetRenderbufferParameteriv(" + arg0 + "," + arg1 + "," + arg2 + "," + arg3 + ")");
-      gl.glGetRenderbufferParameteriv(arg0, arg1, arg2, arg3);
-   }
-
-   public void glGetRenderbufferParameteriv(
-      int arg0, int arg1, IntBuffer arg2) {
-      System.out.println("glGetRenderbufferParameteriv(" + arg0 + "," + arg1 + "," + arg2 + ")");
-      gl.glGetRenderbufferParameteriv(arg0, arg1, arg2);
-   }
-
-   public void glGetSamplerParameterIiv(
-      int arg0, int arg1, int[] arg2, int arg3) {
-      System.out.println("glGetSamplerParameterIiv(" + arg0 + "," + arg1 + "," + arg2 + "," + arg3 + ")");
-      gl.glGetSamplerParameterIiv(arg0, arg1, arg2, arg3);
-   }
-
-   public void glGetSamplerParameterIiv(int arg0, int arg1, IntBuffer arg2) {
-      System.out.println("glGetSamplerParameterIiv(" + arg0 + "," + arg1 + "," + arg2 + ")");
-      gl.glGetSamplerParameterIiv(arg0, arg1, arg2);
-   }
-
-   public void glGetSamplerParameterIuiv(
-      int arg0, int arg1, int[] arg2, int arg3) {
-      System.out.println("glGetSamplerParameterIuiv(" + arg0 + "," + arg1 + "," + arg2 + "," + arg3 + ")");
-      gl.glGetSamplerParameterIuiv(arg0, arg1, arg2, arg3);
-   }
-
-   public void glGetSamplerParameterIuiv(int arg0, int arg1, IntBuffer arg2) {
-      System.out.println("glGetSamplerParameterIuiv(" + arg0 + "," + arg1 + "," + arg2 + ")");
-      gl.glGetSamplerParameterIuiv(arg0, arg1, arg2);
-   }
-
-   public void glGetSamplerParameterfv(
-      int arg0, int arg1, float[] arg2, int arg3) {
-      System.out.println("glGetSamplerParameterfv(" + arg0 + "," + arg1 + "," + arg2 + "," + arg3 + ")");
-      gl.glGetSamplerParameterfv(arg0, arg1, arg2, arg3);
-   }
-
-   public void glGetSamplerParameterfv(int arg0, int arg1, FloatBuffer arg2) {
-      System.out.println("glGetSamplerParameterfv(" + arg0 + "," + arg1 + "," + arg2 + ")");
-      gl.glGetSamplerParameterfv(arg0, arg1, arg2);
-   }
-
-   public void glGetSamplerParameteriv(
-      int arg0, int arg1, int[] arg2, int arg3) {
-      System.out.println("glGetSamplerParameteriv(" + arg0 + "," + arg1 + "," + arg2 + "," + arg3 + ")");
-      gl.glGetSamplerParameteriv(arg0, arg1, arg2, arg3);
-   }
-
-   public void glGetSamplerParameteriv(int arg0, int arg1, IntBuffer arg2) {
-      System.out.println("glGetSamplerParameteriv(" + arg0 + "," + arg1 + "," + arg2 + ")");
-      gl.glGetSamplerParameteriv(arg0, arg1, arg2);
-   }
-
-   public void glGetShaderInfoLog(
-      int arg0, int arg1, int[] arg2, int arg3, byte[] arg4, int arg5) {
-      System.out.println("glGetShaderInfoLog(" + arg0 + "," + arg1 + "," + arg2 + "," + arg3 + "," + arg4 + "," + arg5 + ")");
-      gl.glGetShaderInfoLog(arg0, arg1, arg2, arg3, arg4, arg5);
-   }
-
-   public void glGetShaderInfoLog(
-      int arg0, int arg1, IntBuffer arg2, ByteBuffer arg3) {
-      System.out.println("glGetShaderInfoLog(" + arg0 + "," + arg1 + "," + arg2 + "," + arg3 + ")");
-      gl.glGetShaderInfoLog(arg0, arg1, arg2, arg3);
-   }
-
-   public void glGetShaderPrecisionFormat(
-      int arg0, int arg1, int[] arg2, int arg3, int[] arg4, int arg5) {
-      System.out.println("glGetShaderPrecisionFormat(" + arg0 + "," + arg1 + "," + arg2 + "," + arg3 + "," + arg4 + "," + arg5 + ")");
-      gl.glGetShaderPrecisionFormat(arg0, arg1, arg2, arg3, arg4, arg5);
-   }
-
-   public void glGetShaderPrecisionFormat(
-      int arg0, int arg1, IntBuffer arg2, IntBuffer arg3) {
-      System.out.println("glGetShaderPrecisionFormat(" + arg0 + "," + arg1 + "," + arg2 + "," + arg3 + ")");
-      gl.glGetShaderPrecisionFormat(arg0, arg1, arg2, arg3);
-   }
-
-   public void glGetShaderSource(
-      int arg0, int arg1, int[] arg2, int arg3, byte[] arg4, int arg5) {
-      System.out.println("glGetShaderSource(" + arg0 + "," + arg1 + "," + arg2 + "," + arg3 + "," + arg4 + "," + arg5 + ")");
-      gl.glGetShaderSource(arg0, arg1, arg2, arg3, arg4, arg5);
-   }
-
-   public void glGetShaderSource(
-      int arg0, int arg1, IntBuffer arg2, ByteBuffer arg3) {
-      System.out.println("glGetShaderSource(" + arg0 + "," + arg1 + "," + arg2 + "," + arg3 + ")");
-      gl.glGetShaderSource(arg0, arg1, arg2, arg3);
-   }
-
-   public void glGetShaderiv(int arg0, int arg1, int[] arg2, int arg3) {
-      System.out.println("glGetShaderiv(" + arg0 + "," + arg1 + "," + arg2 + "," + arg3 + ")");
-      gl.glGetShaderiv(arg0, arg1, arg2, arg3);
-   }
-
-   public void glGetShaderiv(int arg0, int arg1, IntBuffer arg2) {
-      System.out.println("glGetShaderiv(" + arg0 + "," + arg1 + "," + arg2 + ")");
-      gl.glGetShaderiv(arg0, arg1, arg2);
-   }
-
-   public String glGetString(int arg0) {
-      System.out.println("glGetString(" + arg0 + ")");
-      return gl.glGetString(arg0);
-   }
-
-   public String glGetStringi(int arg0, int arg1) {
-      System.out.println("glGetStringi(" + arg0 + "," + arg1 + ")");
-      return gl.glGetStringi(arg0, arg1);
-   }
-
-   public void glGetSynciv(
-      long arg0, int arg1, int arg2, int[] arg3, int arg4, int[] arg5,
-      int arg6) {
-      gl.glGetSynciv(arg0, arg1, arg2, arg3, arg4, arg5, arg6);
-   }
-
-   public void glGetSynciv(
-      long arg0, int arg1, int arg2, IntBuffer arg3, IntBuffer arg4) {
-      System.out.println("glGetSynciv(" + arg0 + "," + arg1 + "," + arg2 + "," + arg3 + "," + arg4 + ")");
-      gl.glGetSynciv(arg0, arg1, arg2, arg3, arg4);
-   }
-
-   public void glGetTexImage(
-      int arg0, int arg1, int arg2, int arg3, Buffer arg4) {
-      System.out.println("glGetTexImage(" + arg0 + "," + arg1 + "," + arg2 + "," + arg3 + "," + arg4 + ")");
-      gl.glGetTexImage(arg0, arg1, arg2, arg3, arg4);
-   }
-
-   public void glGetTexImage(
-      int arg0, int arg1, int arg2, int arg3, long arg4) {
-      System.out.println("glGetTexImage(" + arg0 + "," + arg1 + "," + arg2 + "," + arg3 + "," + arg4 + ")");
-      gl.glGetTexImage(arg0, arg1, arg2, arg3, arg4);
-   }
-
-   public void glGetTexLevelParameterfv(
-      int arg0, int arg1, int arg2, float[] arg3, int arg4) {
-      System.out.println("glGetTexLevelParameterfv(" + arg0 + "," + arg1 + "," + arg2 + "," + arg3 + "," + arg4 + ")");
-      gl.glGetTexLevelParameterfv(arg0, arg1, arg2, arg3, arg4);
-   }
-
-   public void glGetTexLevelParameterfv(
-      int arg0, int arg1, int arg2, FloatBuffer arg3) {
-      System.out.println("glGetTexLevelParameterfv(" + arg0 + "," + arg1 + "," + arg2 + "," + arg3 + ")");
-      gl.glGetTexLevelParameterfv(arg0, arg1, arg2, arg3);
-   }
-
-   public void glGetTexLevelParameteriv(
-      int arg0, int arg1, int arg2, int[] arg3, int arg4) {
-      System.out.println("glGetTexLevelParameteriv(" + arg0 + "," + arg1 + "," + arg2 + "," + arg3 + "," + arg4 + ")");
-      gl.glGetTexLevelParameteriv(arg0, arg1, arg2, arg3, arg4);
-   }
-
-   public void glGetTexLevelParameteriv(
-      int arg0, int arg1, int arg2, IntBuffer arg3) {
-      System.out.println("glGetTexLevelParameteriv(" + arg0 + "," + arg1 + "," + arg2 + "," + arg3 + ")");
-      gl.glGetTexLevelParameteriv(arg0, arg1, arg2, arg3);
-   }
-
-   public void glGetTexParameterIiv(int arg0, int arg1, int[] arg2, int arg3) {
-      System.out.println("glGetTexParameterIiv(" + arg0 + "," + arg1 + "," + arg2 + "," + arg3 + ")");
-      gl.glGetTexParameterIiv(arg0, arg1, arg2, arg3);
-   }
-
-   public void glGetTexParameterIiv(int arg0, int arg1, IntBuffer arg2) {
-      System.out.println("glGetTexParameterIiv(" + arg0 + "," + arg1 + "," + arg2 + ")");
-      gl.glGetTexParameterIiv(arg0, arg1, arg2);
-   }
-
-   public void glGetTexParameterIuiv(int arg0, int arg1, int[] arg2, int arg3) {
-      System.out.println("glGetTexParameterIuiv(" + arg0 + "," + arg1 + "," + arg2 + "," + arg3 + ")");
-      gl.glGetTexParameterIuiv(arg0, arg1, arg2, arg3);
-   }
-
-   public void glGetTexParameterIuiv(int arg0, int arg1, IntBuffer arg2) {
-      System.out.println("glGetTexParameterIuiv(" + arg0 + "," + arg1 + "," + arg2 + ")");
-      gl.glGetTexParameterIuiv(arg0, arg1, arg2);
-   }
-
-   public void glGetTexParameterfv(int arg0, int arg1, float[] arg2, int arg3) {
-      System.out.println("glGetTexParameterfv(" + arg0 + "," + arg1 + "," + arg2 + "," + arg3 + ")");
-      gl.glGetTexParameterfv(arg0, arg1, arg2, arg3);
-   }
-
-   public void glGetTexParameterfv(int arg0, int arg1, FloatBuffer arg2) {
-      System.out.println("glGetTexParameterfv(" + arg0 + "," + arg1 + "," + arg2 + ")");
-      gl.glGetTexParameterfv(arg0, arg1, arg2);
-   }
-
-   public void glGetTexParameteriv(int arg0, int arg1, int[] arg2, int arg3) {
-      System.out.println("glGetTexParameteriv(" + arg0 + "," + arg1 + "," + arg2 + "," + arg3 + ")");
-      gl.glGetTexParameteriv(arg0, arg1, arg2, arg3);
-   }
-
-   public void glGetTexParameteriv(int arg0, int arg1, IntBuffer arg2) {
-      System.out.println("glGetTexParameteriv(" + arg0 + "," + arg1 + "," + arg2 + ")");
-      gl.glGetTexParameteriv(arg0, arg1, arg2);
-   }
-
-   public void glGetTransformFeedbackVarying(
-      int arg0, int arg1, int arg2, int[] arg3, int arg4, int[] arg5, int arg6,
-      int[] arg7, int arg8, byte[] arg9, int arg10) {
-      gl.glGetTransformFeedbackVarying(
-         arg0, arg1, arg2, arg3, arg4, arg5, arg6, arg7, arg8, arg9, arg10);
-   }
-
-   public void glGetTransformFeedbackVarying(
-      int arg0, int arg1, int arg2, IntBuffer arg3, IntBuffer arg4,
-      IntBuffer arg5, ByteBuffer arg6) {
-      gl.glGetTransformFeedbackVarying(
-         arg0, arg1, arg2, arg3, arg4, arg5, arg6);
-   }
-
-   public int glGetUniformBlockIndex(int arg0, String arg1) {
-      System.out.println("glGetUniformBlockIndex(" + arg0 + "," + arg1 + ")");
-      return gl.glGetUniformBlockIndex(arg0, arg1);
-   }
-
-   public void glGetUniformIndices(
-      int arg0, int arg1, String[] arg2, int[] arg3, int arg4) {
-      System.out.println("glGetUniformIndices(" + arg0 + "," + arg1 + "," + arg2 + "," + arg3 + "," + arg4 + ")");
-      gl.glGetUniformIndices(arg0, arg1, arg2, arg3, arg4);
-   }
-
-   public void glGetUniformIndices(
-      int arg0, int arg1, String[] arg2, IntBuffer arg3) {
-      System.out.println("glGetUniformIndices(" + arg0 + "," + arg1 + "," + arg2 + "," + arg3 + ")");
-      gl.glGetUniformIndices(arg0, arg1, arg2, arg3);
-   }
-
-   public int glGetUniformLocation(int arg0, String arg1) {
-      System.out.println("glGetUniformLocation(" + arg0 + "," + arg1 + ")");
-      return gl.glGetUniformLocation(arg0, arg1);
-   }
-
-   public void glGetUniformfv(int arg0, int arg1, float[] arg2, int arg3) {
-      System.out.println("glGetUniformfv(" + arg0 + "," + arg1 + "," + arg2 + "," + arg3 + ")");
-      gl.glGetUniformfv(arg0, arg1, arg2, arg3);
-   }
-
-   public void glGetUniformfv(int arg0, int arg1, FloatBuffer arg2) {
-      System.out.println("glGetUniformfv(" + arg0 + "," + arg1 + "," + arg2 + ")");
-      gl.glGetUniformfv(arg0, arg1, arg2);
-   }
-
-   public void glGetUniformiv(int arg0, int arg1, int[] arg2, int arg3) {
-      System.out.println("glGetUniformiv(" + arg0 + "," + arg1 + "," + arg2 + "," + arg3 + ")");
-      gl.glGetUniformiv(arg0, arg1, arg2, arg3);
-   }
-
-   public void glGetUniformiv(int arg0, int arg1, IntBuffer arg2) {
-      System.out.println("glGetUniformiv(" + arg0 + "," + arg1 + "," + arg2 + ")");
-      gl.glGetUniformiv(arg0, arg1, arg2);
-   }
-
-   public void glGetUniformui64vNV(int arg0, int arg1, long[] arg2, int arg3) {
-      System.out.println("glGetUniformui64vNV(" + arg0 + "," + arg1 + "," + arg2 + "," + arg3 + ")");
-      gl.glGetUniformui64vNV(arg0, arg1, arg2, arg3);
-   }
-
-   public void glGetUniformui64vNV(int arg0, int arg1, LongBuffer arg2) {
-      System.out.println("glGetUniformui64vNV(" + arg0 + "," + arg1 + "," + arg2 + ")");
-      gl.glGetUniformui64vNV(arg0, arg1, arg2);
-   }
-
-   public void glGetUniformuiv(int arg0, int arg1, int[] arg2, int arg3) {
-      System.out.println("glGetUniformuiv(" + arg0 + "," + arg1 + "," + arg2 + "," + arg3 + ")");
-      gl.glGetUniformuiv(arg0, arg1, arg2, arg3);
-   }
-
-   public void glGetUniformuiv(int arg0, int arg1, IntBuffer arg2) {
-      System.out.println("glGetUniformuiv(" + arg0 + "," + arg1 + "," + arg2 + ")");
-      gl.glGetUniformuiv(arg0, arg1, arg2);
-   }
-
-   public void glGetVertexAttribIiv(int arg0, int arg1, int[] arg2, int arg3) {
-      System.out.println("glGetVertexAttribIiv(" + arg0 + "," + arg1 + "," + arg2 + "," + arg3 + ")");
-      gl.glGetVertexAttribIiv(arg0, arg1, arg2, arg3);
-   }
-
-   public void glGetVertexAttribIiv(int arg0, int arg1, IntBuffer arg2) {
-      System.out.println("glGetVertexAttribIiv(" + arg0 + "," + arg1 + "," + arg2 + ")");
-      gl.glGetVertexAttribIiv(arg0, arg1, arg2);
-   }
-
-   public void glGetVertexAttribIuiv(int arg0, int arg1, int[] arg2, int arg3) {
-      System.out.println("glGetVertexAttribIuiv(" + arg0 + "," + arg1 + "," + arg2 + "," + arg3 + ")");
-      gl.glGetVertexAttribIuiv(arg0, arg1, arg2, arg3);
-   }
-
-   public void glGetVertexAttribIuiv(int arg0, int arg1, IntBuffer arg2) {
-      System.out.println("glGetVertexAttribIuiv(" + arg0 + "," + arg1 + "," + arg2 + ")");
-      gl.glGetVertexAttribIuiv(arg0, arg1, arg2);
-   }
-
-   public void glGetVertexAttribdv(
-      int arg0, int arg1, double[] arg2, int arg3) {
-      System.out.println("glGetVertexAttribdv(" + arg0 + "," + arg1 + "," + arg2 + "," + arg3 + ")");
-      gl.glGetVertexAttribdv(arg0, arg1, arg2, arg3);
-   }
-
-   public void glGetVertexAttribdv(int arg0, int arg1, DoubleBuffer arg2) {
-      System.out.println("glGetVertexAttribdv(" + arg0 + "," + arg1 + "," + arg2 + ")");
-      gl.glGetVertexAttribdv(arg0, arg1, arg2);
-   }
-
-   public void glGetVertexAttribfv(int arg0, int arg1, float[] arg2, int arg3) {
-      System.out.println("glGetVertexAttribfv(" + arg0 + "," + arg1 + "," + arg2 + "," + arg3 + ")");
-      gl.glGetVertexAttribfv(arg0, arg1, arg2, arg3);
-   }
-
-   public void glGetVertexAttribfv(int arg0, int arg1, FloatBuffer arg2) {
-      System.out.println("glGetVertexAttribfv(" + arg0 + "," + arg1 + "," + arg2 + ")");
-      gl.glGetVertexAttribfv(arg0, arg1, arg2);
-   }
-
-   public void glGetVertexAttribiv(int arg0, int arg1, int[] arg2, int arg3) {
-      System.out.println("glGetVertexAttribiv(" + arg0 + "," + arg1 + "," + arg2 + "," + arg3 + ")");
-      gl.glGetVertexAttribiv(arg0, arg1, arg2, arg3);
-   }
-
-   public void glGetVertexAttribiv(int arg0, int arg1, IntBuffer arg2) {
-      System.out.println("glGetVertexAttribiv(" + arg0 + "," + arg1 + "," + arg2 + ")");
-      gl.glGetVertexAttribiv(arg0, arg1, arg2);
-   }
-
-   public void glGetnCompressedTexImage(
-      int arg0, int arg1, int arg2, Buffer arg3) {
-      System.out.println("glGetnCompressedTexImage(" + arg0 + "," + arg1 + "," + arg2 + "," + arg3 + ")");
-      gl.glGetnCompressedTexImage(arg0, arg1, arg2, arg3);
-   }
-
-   public void glGetnTexImage(
-      int arg0, int arg1, int arg2, int arg3, int arg4, Buffer arg5) {
-      System.out.println("glGetnTexImage(" + arg0 + "," + arg1 + "," + arg2 + "," + arg3 + "," + arg4 + "," + arg5 + ")");
-      gl.glGetnTexImage(arg0, arg1, arg2, arg3, arg4, arg5);
-   }
-
-   public void glGetnUniformdv(
-      int arg0, int arg1, int arg2, double[] arg3, int arg4) {
-      System.out.println("glGetnUniformdv(" + arg0 + "," + arg1 + "," + arg2 + "," + arg3 + "," + arg4 + ")");
-      gl.glGetnUniformdv(arg0, arg1, arg2, arg3, arg4);
-   }
-
-   public void glGetnUniformdv(
-      int arg0, int arg1, int arg2, DoubleBuffer arg3) {
-      System.out.println("glGetnUniformdv(" + arg0 + "," + arg1 + "," + arg2 + "," + arg3 + ")");
-      gl.glGetnUniformdv(arg0, arg1, arg2, arg3);
-   }
-
-   public void glGetnUniformfv(
-      int arg0, int arg1, int arg2, float[] arg3, int arg4) {
-      System.out.println("glGetnUniformfv(" + arg0 + "," + arg1 + "," + arg2 + "," + arg3 + "," + arg4 + ")");
-      gl.glGetnUniformfv(arg0, arg1, arg2, arg3, arg4);
-   }
-
-   public void glGetnUniformfv(int arg0, int arg1, int arg2, FloatBuffer arg3) {
-      System.out.println("glGetnUniformfv(" + arg0 + "," + arg1 + "," + arg2 + "," + arg3 + ")");
-      gl.glGetnUniformfv(arg0, arg1, arg2, arg3);
-   }
-
-   public void glGetnUniformiv(
-      int arg0, int arg1, int arg2, int[] arg3, int arg4) {
-      System.out.println("glGetnUniformiv(" + arg0 + "," + arg1 + "," + arg2 + "," + arg3 + "," + arg4 + ")");
-      gl.glGetnUniformiv(arg0, arg1, arg2, arg3, arg4);
-   }
-
-   public void glGetnUniformiv(int arg0, int arg1, int arg2, IntBuffer arg3) {
-      System.out.println("glGetnUniformiv(" + arg0 + "," + arg1 + "," + arg2 + "," + arg3 + ")");
-      gl.glGetnUniformiv(arg0, arg1, arg2, arg3);
-   }
-
-   public void glGetnUniformuiv(
-      int arg0, int arg1, int arg2, int[] arg3, int arg4) {
-      System.out.println("glGetnUniformuiv(" + arg0 + "," + arg1 + "," + arg2 + "," + arg3 + "," + arg4 + ")");
-      gl.glGetnUniformuiv(arg0, arg1, arg2, arg3, arg4);
-   }
-
-   public void glGetnUniformuiv(int arg0, int arg1, int arg2, IntBuffer arg3) {
-      System.out.println("glGetnUniformuiv(" + arg0 + "," + arg1 + "," + arg2 + "," + arg3 + ")");
-      gl.glGetnUniformuiv(arg0, arg1, arg2, arg3);
-   }
-
-   public void glHint(int arg0, int arg1) {
-      System.out.println("glHint(" + arg0 + "," + arg1 + ")");
-      gl.glHint(arg0, arg1);
-   }
-
-   public long glImportSyncEXT(int arg0, long arg1, int arg2) {
-      System.out.println("glImportSyncEXT(" + arg0 + "," + arg1 + "," + arg2 + ")");
-      return gl.glImportSyncEXT(arg0, arg1, arg2);
-   }
-
-   public void glIndexFormatNV(int arg0, int arg1) {
-      System.out.println("glIndexFormatNV(" + arg0 + "," + arg1 + ")");
-      gl.glIndexFormatNV(arg0, arg1);
-   }
-
-   public boolean glIsBuffer(int arg0) {
-      System.out.println("glIsBuffer(" + arg0 + ")");
-      return gl.glIsBuffer(arg0);
-   }
-
-   public boolean glIsBufferResidentNV(int arg0) {
-      System.out.println("glIsBufferResidentNV(" + arg0 + ")");
-      return gl.glIsBufferResidentNV(arg0);
-   }
-
-   public boolean glIsEnabled(int arg0) {
-      System.out.println("glIsEnabled(" + arg0 + ")");
-      return gl.glIsEnabled(arg0);
-   }
-
-   public boolean glIsEnabledi(int arg0, int arg1) {
-      System.out.println("glIsEnabledi(" + arg0 + "," + arg1 + ")");
-      return gl.glIsEnabledi(arg0, arg1);
-   }
-
-   public boolean glIsFramebuffer(int arg0) {
-      System.out.println("glIsFramebuffer(" + arg0 + ")");
-      return gl.glIsFramebuffer(arg0);
-   }
-
-   public boolean glIsNamedBufferResidentNV(int arg0) {
-      System.out.println("glIsNamedBufferResidentNV(" + arg0 + ")");
-      return gl.glIsNamedBufferResidentNV(arg0);
-   }
-
-   public boolean glIsNamedStringARB(int arg0, String arg1) {
-      System.out.println("glIsNamedStringARB(" + arg0 + "," + arg1 + ")");
-      return gl.glIsNamedStringARB(arg0, arg1);
-   }
-
-   @Deprecated
-   public boolean glIsPBOPackBound() {
-      System.out.println("glIsPBOPackBound()");
-      return gl.glIsPBOPackBound();
-   }
-
-   @Deprecated
-   public boolean glIsPBOUnpackBound() {
-      System.out.println("glIsPBOUnpackBound()");
-      return gl.glIsPBOUnpackBound();
-   }
-
-   public boolean glIsProgram(int arg0) {
-      System.out.println("glIsProgram(" + arg0 + ")");
-      return gl.glIsProgram(arg0);
-   }
-
-   public boolean glIsQuery(int arg0) {
-      System.out.println("glIsQuery(" + arg0 + ")");
-      return gl.glIsQuery(arg0);
-   }
-
-   public boolean glIsRenderbuffer(int arg0) {
-      System.out.println("glIsRenderbuffer(" + arg0 + ")");
-      return gl.glIsRenderbuffer(arg0);
-   }
-
-   public boolean glIsSampler(int arg0) {
-      System.out.println("glIsSampler(" + arg0 + ")");
-      return gl.glIsSampler(arg0);
-   }
-
-   public boolean glIsShader(int arg0) {
-      System.out.println("glIsShader(" + arg0 + ")");
-      return gl.glIsShader(arg0);
-   }
-
-   public boolean glIsSync(long arg0) {
-      System.out.println("glIsSync(" + arg0 + ")");
-      return gl.glIsSync(arg0);
-   }
-
-   public boolean glIsTexture(int arg0) {
-      System.out.println("glIsTexture(" + arg0 + ")");
-      return gl.glIsTexture(arg0);
-   }
-
-   @Deprecated
-   public boolean glIsVBOArrayBound() {
-      System.out.println("glIsVBOArrayBound()");
-      return gl.glIsVBOArrayBound();
-   }
-
-   @Deprecated
-   public boolean glIsVBOElementArrayBound() {
-      System.out.println("glIsVBOElementArrayBound()");
-      return gl.glIsVBOElementArrayBound();
-   }
-
-   public boolean glIsVertexArray(int arg0) {
-      System.out.println("glIsVertexArray(" + arg0 + ")");
-      return gl.glIsVertexArray(arg0);
-   }
-
-   public void glLineWidth(float arg0) {
-      System.out.println("glLineWidth(" + arg0 + ")");
-      gl.glLineWidth(arg0);
-   }
-
-   public void glLinkProgram(int arg0) {
-      System.out.println("glLinkProgram(" + arg0 + ")");
-      gl.glLinkProgram(arg0);
-   }
-
-   public void glLogicOp(int arg0) {
-      System.out.println("glLogicOp(" + arg0 + ")");
-      gl.glLogicOp(arg0);
-   }
-
-   public void glMakeBufferNonResidentNV(int arg0) {
-      System.out.println("glMakeBufferNonResidentNV(" + arg0 + ")");
-      gl.glMakeBufferNonResidentNV(arg0);
-   }
-
-   public void glMakeBufferResidentNV(int arg0, int arg1) {
-      System.out.println("glMakeBufferResidentNV(" + arg0 + "," + arg1 + ")");
-      gl.glMakeBufferResidentNV(arg0, arg1);
-   }
-
-   public void glMakeNamedBufferNonResidentNV(int arg0) {
-      System.out.println("glMakeNamedBufferNonResidentNV(" + arg0 + ")");
-      gl.glMakeNamedBufferNonResidentNV(arg0);
-   }
-
-   public void glMakeNamedBufferResidentNV(int arg0, int arg1) {
-      System.out.println("glMakeNamedBufferResidentNV(" + arg0 + "," + arg1 + ")");
-      gl.glMakeNamedBufferResidentNV(arg0, arg1);
-   }
-
-   public ByteBuffer glMapBuffer(int arg0, int arg1) {
-      System.out.println("glMapBuffer(" + arg0 + "," + arg1 + ")");
-      return gl.glMapBuffer(arg0, arg1);
-   }
-
-   public ByteBuffer glMapBufferRange(
-      int arg0, long arg1, long arg2, int arg3) {
-      System.out.println("glMapBufferRange(" + arg0 + "," + arg1 + "," + arg2 + "," + arg3 + ")");
-      return gl.glMapBufferRange(arg0, arg1, arg2, arg3);
-   }
-
-   public void glMultiDrawArrays(
-      int arg0, int[] arg1, int arg2, int[] arg3, int arg4, int arg5) {
-      System.out.println("glMultiDrawArrays(" + arg0 + "," + arg1 + "," + arg2 + "," + arg3 + "," + arg4 + "," + arg5 + ")");
-      gl.glMultiDrawArrays(arg0, arg1, arg2, arg3, arg4, arg5);
-   }
-
-   public void glMultiDrawArrays(
-      int arg0, IntBuffer arg1, IntBuffer arg2, int arg3) {
-      System.out.println("glMultiDrawArrays(" + arg0 + "," + arg1 + "," + arg2 + "," + arg3 + ")");
-      gl.glMultiDrawArrays(arg0, arg1, arg2, arg3);
-   }
-
-   public void glMultiDrawArraysIndirectAMD(
-      int arg0, Buffer arg1, int arg2, int arg3) {
-      System.out.println("glMultiDrawArraysIndirectAMD(" + arg0 + "," + arg1 + "," + arg2 + "," + arg3 + ")");
-      gl.glMultiDrawArraysIndirectAMD(arg0, arg1, arg2, arg3);
-   }
-
-   public void glMultiDrawElements(
-      int arg0, IntBuffer arg1, int arg2, PointerBuffer arg3, int arg4) {
-      System.out.println("glMultiDrawElements(" + arg0 + "," + arg1 + "," + arg2 + "," + arg3 + "," + arg4 + ")");
-      gl.glMultiDrawElements(arg0, arg1, arg2, arg3, arg4);
-   }
-
-   public void glMultiDrawElementsBaseVertex(
-      int arg0, IntBuffer arg1, int arg2, PointerBuffer arg3, int arg4,
-      IntBuffer arg5) {
-      gl.glMultiDrawElementsBaseVertex(arg0, arg1, arg2, arg3, arg4, arg5);
-   }
-
-   public void glMultiDrawElementsIndirectAMD(
-      int arg0, int arg1, Buffer arg2, int arg3, int arg4) {
-      System.out.println("glMultiDrawElementsIndirectAMD(" + arg0 + "," + arg1 + "," + arg2 + "," + arg3 + "," + arg4 + ")");
-      gl.glMultiDrawElementsIndirectAMD(arg0, arg1, arg2, arg3, arg4);
-   }
-
-   public void glMultiTexCoordP1ui(int arg0, int arg1, int arg2) {
-      System.out.println("glMultiTexCoordP1ui(" + arg0 + "," + arg1 + "," + arg2 + ")");
-      gl.glMultiTexCoordP1ui(arg0, arg1, arg2);
-   }
-
-   public void glMultiTexCoordP1uiv(int arg0, int arg1, int[] arg2, int arg3) {
-      System.out.println("glMultiTexCoordP1uiv(" + arg0 + "," + arg1 + "," + arg2 + "," + arg3 + ")");
-      gl.glMultiTexCoordP1uiv(arg0, arg1, arg2, arg3);
-   }
-
-   public void glMultiTexCoordP1uiv(int arg0, int arg1, IntBuffer arg2) {
-      System.out.println("glMultiTexCoordP1uiv(" + arg0 + "," + arg1 + "," + arg2 + ")");
-      gl.glMultiTexCoordP1uiv(arg0, arg1, arg2);
-   }
-
-   public void glMultiTexCoordP2ui(int arg0, int arg1, int arg2) {
-      System.out.println("glMultiTexCoordP2ui(" + arg0 + "," + arg1 + "," + arg2 + ")");
-      gl.glMultiTexCoordP2ui(arg0, arg1, arg2);
-   }
-
-   public void glMultiTexCoordP2uiv(int arg0, int arg1, int[] arg2, int arg3) {
-      System.out.println("glMultiTexCoordP2uiv(" + arg0 + "," + arg1 + "," + arg2 + "," + arg3 + ")");
-      gl.glMultiTexCoordP2uiv(arg0, arg1, arg2, arg3);
-   }
-
-   public void glMultiTexCoordP2uiv(int arg0, int arg1, IntBuffer arg2) {
-      System.out.println("glMultiTexCoordP2uiv(" + arg0 + "," + arg1 + "," + arg2 + ")");
-      gl.glMultiTexCoordP2uiv(arg0, arg1, arg2);
-   }
-
-   public void glMultiTexCoordP3ui(int arg0, int arg1, int arg2) {
-      System.out.println("glMultiTexCoordP3ui(" + arg0 + "," + arg1 + "," + arg2 + ")");
-      gl.glMultiTexCoordP3ui(arg0, arg1, arg2);
-   }
-
-   public void glMultiTexCoordP3uiv(int arg0, int arg1, int[] arg2, int arg3) {
-      System.out.println("glMultiTexCoordP3uiv(" + arg0 + "," + arg1 + "," + arg2 + "," + arg3 + ")");
-      gl.glMultiTexCoordP3uiv(arg0, arg1, arg2, arg3);
-   }
-
-   public void glMultiTexCoordP3uiv(int arg0, int arg1, IntBuffer arg2) {
-      System.out.println("glMultiTexCoordP3uiv(" + arg0 + "," + arg1 + "," + arg2 + ")");
-      gl.glMultiTexCoordP3uiv(arg0, arg1, arg2);
-   }
-
-   public void glMultiTexCoordP4ui(int arg0, int arg1, int arg2) {
-      System.out.println("glMultiTexCoordP4ui(" + arg0 + "," + arg1 + "," + arg2 + ")");
-      gl.glMultiTexCoordP4ui(arg0, arg1, arg2);
-   }
-
-   public void glMultiTexCoordP4uiv(int arg0, int arg1, int[] arg2, int arg3) {
-      System.out.println("glMultiTexCoordP4uiv(" + arg0 + "," + arg1 + "," + arg2 + "," + arg3 + ")");
-      gl.glMultiTexCoordP4uiv(arg0, arg1, arg2, arg3);
-   }
-
-   public void glMultiTexCoordP4uiv(int arg0, int arg1, IntBuffer arg2) {
-      System.out.println("glMultiTexCoordP4uiv(" + arg0 + "," + arg1 + "," + arg2 + ")");
-      gl.glMultiTexCoordP4uiv(arg0, arg1, arg2);
-   }
-
-   public void glNamedFramebufferParameteriEXT(int arg0, int arg1, int arg2) {
-      System.out.println("glNamedFramebufferParameteriEXT(" + arg0 + "," + arg1 + "," + arg2 + ")");
-      gl.glNamedFramebufferParameteriEXT(arg0, arg1, arg2);
-   }
-
-   public void glNamedStringARB(
-      int arg0, int arg1, String arg2, int arg3, String arg4) {
-      System.out.println("glNamedStringARB(" + arg0 + "," + arg1 + "," + arg2 + "," + arg3 + "," + arg4 + ")");
-      gl.glNamedStringARB(arg0, arg1, arg2, arg3, arg4);
-   }
-
-   public void glNormalFormatNV(int arg0, int arg1) {
-      System.out.println("glNormalFormatNV(" + arg0 + "," + arg1 + ")");
-      gl.glNormalFormatNV(arg0, arg1);
-   }
-
-   public void glNormalP3ui(int arg0, int arg1) {
-      System.out.println("glNormalP3ui(" + arg0 + "," + arg1 + ")");
-      gl.glNormalP3ui(arg0, arg1);
-   }
-
-   public void glNormalP3uiv(int arg0, int[] arg1, int arg2) {
-      System.out.println("glNormalP3uiv(" + arg0 + "," + arg1 + "," + arg2 + ")");
-      gl.glNormalP3uiv(arg0, arg1, arg2);
-   }
-
-   public void glNormalP3uiv(int arg0, IntBuffer arg1) {
-      System.out.println("glNormalP3uiv(" + arg0 + "," + arg1 + ")");
-      gl.glNormalP3uiv(arg0, arg1);
-   }
-
-   public void glObjectLabel(
-      int arg0, int arg1, int arg2, byte[] arg3, int arg4) {
-      System.out.println("glObjectLabel(" + arg0 + "," + arg1 + "," + arg2 + "," + arg3 + "," + arg4 + ")");
-      gl.glObjectLabel(arg0, arg1, arg2, arg3, arg4);
-   }
-
-   public void glObjectLabel(int arg0, int arg1, int arg2, ByteBuffer arg3) {
-      System.out.println("glObjectLabel(" + arg0 + "," + arg1 + "," + arg2 + "," + arg3 + ")");
-      gl.glObjectLabel(arg0, arg1, arg2, arg3);
-   }
-
-   public void glObjectPtrLabel(Buffer arg0, int arg1, byte[] arg2, int arg3) {
-      System.out.println("glObjectPtrLabel(" + arg0 + "," + arg1 + "," + arg2 + "," + arg3 + ")");
-      gl.glObjectPtrLabel(arg0, arg1, arg2, arg3);
-   }
-
-   public void glObjectPtrLabel(Buffer arg0, int arg1, ByteBuffer arg2) {
-      System.out.println("glObjectPtrLabel(" + arg0 + "," + arg1 + "," + arg2 + ")");
-      gl.glObjectPtrLabel(arg0, arg1, arg2);
-   }
-
-   public void glPixelStoref(int arg0, float arg1) {
-      System.out.println("glPixelStoref(" + arg0 + "," + arg1 + ")");
-      gl.glPixelStoref(arg0, arg1);
-   }
-
-   public void glPixelStorei(int arg0, int arg1) {
-      System.out.println("glPixelStorei(" + arg0 + "," + arg1 + ")");
-      gl.glPixelStorei(arg0, arg1);
-   }
-
-   public void glPointParameterf(int arg0, float arg1) {
-      System.out.println("glPointParameterf(" + arg0 + "," + arg1 + ")");
-      gl.glPointParameterf(arg0, arg1);
-   }
-
-   public void glPointParameterfv(int arg0, float[] arg1, int arg2) {
-      System.out.println("glPointParameterfv(" + arg0 + "," + arg1 + "," + arg2 + ")");
-      gl.glPointParameterfv(arg0, arg1, arg2);
-   }
-
-   public void glPointParameterfv(int arg0, FloatBuffer arg1) {
-      System.out.println("glPointParameterfv(" + arg0 + "," + arg1 + ")");
-      gl.glPointParameterfv(arg0, arg1);
-   }
-
-   public void glPointParameteri(int arg0, int arg1) {
-      System.out.println("glPointParameteri(" + arg0 + "," + arg1 + ")");
-      gl.glPointParameteri(arg0, arg1);
-   }
-
-   public void glPointParameteriv(int arg0, int[] arg1, int arg2) {
-      System.out.println("glPointParameteriv(" + arg0 + "," + arg1 + "," + arg2 + ")");
-      gl.glPointParameteriv(arg0, arg1, arg2);
-   }
-
-   public void glPointParameteriv(int arg0, IntBuffer arg1) {
-      System.out.println("glPointParameteriv(" + arg0 + "," + arg1 + ")");
-      gl.glPointParameteriv(arg0, arg1);
-   }
-
-   public void glPointSize(float arg0) {
-      System.out.println("glPointSize(" + arg0 + ")");
-      gl.glPointSize(arg0);
-   }
-
-   public void glPolygonMode(int arg0, int arg1) {
-      System.out.println("glPolygonMode(" + arg0 + "," + arg1 + ")");
-      gl.glPolygonMode(arg0, arg1);
-   }
-
-   public void glPolygonOffset(float arg0, float arg1) {
-      System.out.println("glPolygonOffset(" + arg0 + "," + arg1 + ")");
-      gl.glPolygonOffset(arg0, arg1);
-   }
-
-   public void glPopDebugGroup() {
-      System.out.println("glPopDebugGroup()");
-      gl.glPopDebugGroup();
-   }
-
-   public void glPrimitiveRestartIndex(int arg0) {
-      System.out.println("glPrimitiveRestartIndex(" + arg0 + ")");
-      gl.glPrimitiveRestartIndex(arg0);
-   }
-
-   public void glProgramBinary(int arg0, int arg1, Buffer arg2, int arg3) {
-      System.out.println("glProgramBinary(" + arg0 + "," + arg1 + "," + arg2 + "," + arg3 + ")");
-      gl.glProgramBinary(arg0, arg1, arg2, arg3);
-   }
-
-   public void glProgramParameteriARB(int arg0, int arg1, int arg2) {
-      System.out.println("glProgramParameteriARB(" + arg0 + "," + arg1 + "," + arg2 + ")");
-      gl.glProgramParameteriARB(arg0, arg1, arg2);
-   }
-
-   public void glProgramUniformui64NV(int arg0, int arg1, long arg2) {
-      System.out.println("glProgramUniformui64NV(" + arg0 + "," + arg1 + "," + arg2 + ")");
-      gl.glProgramUniformui64NV(arg0, arg1, arg2);
-   }
-
-   public void glProgramUniformui64vNV(
-      int arg0, int arg1, int arg2, long[] arg3, int arg4) {
-      System.out.println("glProgramUniformui64vNV(" + arg0 + "," + arg1 + "," + arg2 + "," + arg3 + "," + arg4 + ")");
-      gl.glProgramUniformui64vNV(arg0, arg1, arg2, arg3, arg4);
-   }
-
-   public void glProgramUniformui64vNV(
-      int arg0, int arg1, int arg2, LongBuffer arg3) {
-      System.out.println("glProgramUniformui64vNV(" + arg0 + "," + arg1 + "," + arg2 + "," + arg3 + ")");
-      gl.glProgramUniformui64vNV(arg0, arg1, arg2, arg3);
-   }
-
-   public void glProvokingVertex(int arg0) {
-      System.out.println("glProvokingVertex(" + arg0 + ")");
-      gl.glProvokingVertex(arg0);
-   }
-
-   public void glPushDebugGroup(
-      int arg0, int arg1, int arg2, byte[] arg3, int arg4) {
-      System.out.println("glPushDebugGroup(" + arg0 + "," + arg1 + "," + arg2 + "," + arg3 + "," + arg4 + ")");
-      gl.glPushDebugGroup(arg0, arg1, arg2, arg3, arg4);
-   }
-
-   public void glPushDebugGroup(int arg0, int arg1, int arg2, ByteBuffer arg3) {
-      System.out.println("glPushDebugGroup(" + arg0 + "," + arg1 + "," + arg2 + "," + arg3 + ")");
-      gl.glPushDebugGroup(arg0, arg1, arg2, arg3);
-   }
-
-   public void glQueryCounter(int arg0, int arg1) {
-      System.out.println("glQueryCounter(" + arg0 + "," + arg1 + ")");
-      gl.glQueryCounter(arg0, arg1);
-   }
-
-   public void glReadBuffer(int arg0) {
-      System.out.println("glReadBuffer(" + arg0 + ")");
-      gl.glReadBuffer(arg0);
-   }
-
-   public void glReadPixels(
-      int arg0, int arg1, int arg2, int arg3, int arg4, int arg5, Buffer arg6) {
-      System.out.println("glReadPixels(" + arg0 + "," + arg1 + "," + arg2 + "," + arg3 + "," + arg4 + "," + arg5 + "," + arg6 + ")");
-      gl.glReadPixels(arg0, arg1, arg2, arg3, arg4, arg5, arg6);
-   }
-
-   public void glReadPixels(
-      int arg0, int arg1, int arg2, int arg3, int arg4, int arg5, long arg6) {
-      System.out.println("glReadPixels(" + arg0 + "," + arg1 + "," + arg2 + "," + arg3 + "," + arg4 + "," + arg5 + "," + arg6 + ")");
-      gl.glReadPixels(arg0, arg1, arg2, arg3, arg4, arg5, arg6);
-   }
-
-   public void glReadnPixels(
-      int arg0, int arg1, int arg2, int arg3, int arg4, int arg5, int arg6,
-      Buffer arg7) {
-      gl.glReadnPixels(arg0, arg1, arg2, arg3, arg4, arg5, arg6, arg7);
-   }
-
-   public void glReleaseShaderCompiler() {
-      System.out.println("glReleaseShaderCompiler()");
-      gl.glReleaseShaderCompiler();
-   }
-
-   public void glRenderbufferStorage(int arg0, int arg1, int arg2, int arg3) {
-      System.out.println("glRenderbufferStorage(" + arg0 + "," + arg1 + "," + arg2 + "," + arg3 + ")");
-      gl.glRenderbufferStorage(arg0, arg1, arg2, arg3);
-   }
-
-   public void glRenderbufferStorageMultisample(
-      int arg0, int arg1, int arg2, int arg3, int arg4) {
-      System.out.println("glRenderbufferStorageMultisample(" + arg0 + "," + arg1 + "," + arg2 + "," + arg3 + "," + arg4 + ")");
-      gl.glRenderbufferStorageMultisample(arg0, arg1, arg2, arg3, arg4);
-   }
-
-   public void glSampleCoverage(float arg0, boolean arg1) {
-      System.out.println("glSampleCoverage(" + arg0 + "," + arg1 + ")");
-      gl.glSampleCoverage(arg0, arg1);
-   }
-
-   public void glSampleMaski(int arg0, int arg1) {
-      System.out.println("glSampleMaski(" + arg0 + "," + arg1 + ")");
-      gl.glSampleMaski(arg0, arg1);
-   }
-
-   public void glSamplerParameterIiv(int arg0, int arg1, int[] arg2, int arg3) {
-      System.out.println("glSamplerParameterIiv(" + arg0 + "," + arg1 + "," + arg2 + "," + arg3 + ")");
-      gl.glSamplerParameterIiv(arg0, arg1, arg2, arg3);
-   }
-
-   public void glSamplerParameterIiv(int arg0, int arg1, IntBuffer arg2) {
-      System.out.println("glSamplerParameterIiv(" + arg0 + "," + arg1 + "," + arg2 + ")");
-      gl.glSamplerParameterIiv(arg0, arg1, arg2);
-   }
-
-   public void glSamplerParameterIuiv(
-      int arg0, int arg1, int[] arg2, int arg3) {
-      System.out.println("glSamplerParameterIuiv(" + arg0 + "," + arg1 + "," + arg2 + "," + arg3 + ")");
-      gl.glSamplerParameterIuiv(arg0, arg1, arg2, arg3);
-   }
-
-   public void glSamplerParameterIuiv(int arg0, int arg1, IntBuffer arg2) {
-      System.out.println("glSamplerParameterIuiv(" + arg0 + "," + arg1 + "," + arg2 + ")");
-      gl.glSamplerParameterIuiv(arg0, arg1, arg2);
-   }
-
-   public void glSamplerParameterf(int arg0, int arg1, float arg2) {
-      System.out.println("glSamplerParameterf(" + arg0 + "," + arg1 + "," + arg2 + ")");
-      gl.glSamplerParameterf(arg0, arg1, arg2);
-   }
-
-   public void glSamplerParameterfv(
-      int arg0, int arg1, float[] arg2, int arg3) {
-      System.out.println("glSamplerParameterfv(" + arg0 + "," + arg1 + "," + arg2 + "," + arg3 + ")");
-      gl.glSamplerParameterfv(arg0, arg1, arg2, arg3);
-   }
-
-   public void glSamplerParameterfv(int arg0, int arg1, FloatBuffer arg2) {
-      System.out.println("glSamplerParameterfv(" + arg0 + "," + arg1 + "," + arg2 + ")");
-      gl.glSamplerParameterfv(arg0, arg1, arg2);
-   }
-
-   public void glSamplerParameteri(int arg0, int arg1, int arg2) {
-      System.out.println("glSamplerParameteri(" + arg0 + "," + arg1 + "," + arg2 + ")");
-      gl.glSamplerParameteri(arg0, arg1, arg2);
-   }
-
-   public void glSamplerParameteriv(int arg0, int arg1, int[] arg2, int arg3) {
-      System.out.println("glSamplerParameteriv(" + arg0 + "," + arg1 + "," + arg2 + "," + arg3 + ")");
-      gl.glSamplerParameteriv(arg0, arg1, arg2, arg3);
-   }
-
-   public void glSamplerParameteriv(int arg0, int arg1, IntBuffer arg2) {
-      System.out.println("glSamplerParameteriv(" + arg0 + "," + arg1 + "," + arg2 + ")");
-      gl.glSamplerParameteriv(arg0, arg1, arg2);
-   }
-
-   public void glScissor(int arg0, int arg1, int arg2, int arg3) {
-      System.out.println("glScissor(" + arg0 + "," + arg1 + "," + arg2 + "," + arg3 + ")");
-      gl.glScissor(arg0, arg1, arg2, arg3);
-   }
-
-   public void glSecondaryColorFormatNV(int arg0, int arg1, int arg2) {
-      System.out.println("glSecondaryColorFormatNV(" + arg0 + "," + arg1 + "," + arg2 + ")");
-      gl.glSecondaryColorFormatNV(arg0, arg1, arg2);
-   }
-
-   public void glSecondaryColorP3ui(int arg0, int arg1) {
-      System.out.println("glSecondaryColorP3ui(" + arg0 + "," + arg1 + ")");
-      gl.glSecondaryColorP3ui(arg0, arg1);
-   }
-
-   public void glSecondaryColorP3uiv(int arg0, int[] arg1, int arg2) {
-      System.out.println("glSecondaryColorP3uiv(" + arg0 + "," + arg1 + "," + arg2 + ")");
-      gl.glSecondaryColorP3uiv(arg0, arg1, arg2);
-   }
-
-   public void glSecondaryColorP3uiv(int arg0, IntBuffer arg1) {
-      System.out.println("glSecondaryColorP3uiv(" + arg0 + "," + arg1 + ")");
-      gl.glSecondaryColorP3uiv(arg0, arg1);
-   }
-
-   public void glSetMultisamplefvAMD(
-      int arg0, int arg1, float[] arg2, int arg3) {
-      System.out.println("glSetMultisamplefvAMD(" + arg0 + "," + arg1 + "," + arg2 + "," + arg3 + ")");
-      gl.glSetMultisamplefvAMD(arg0, arg1, arg2, arg3);
-   }
-
-   public void glSetMultisamplefvAMD(int arg0, int arg1, FloatBuffer arg2) {
-      System.out.println("glSetMultisamplefvAMD(" + arg0 + "," + arg1 + "," + arg2 + ")");
-      gl.glSetMultisamplefvAMD(arg0, arg1, arg2);
-   }
-
-   public void glShaderBinary(
-      int arg0, int[] arg1, int arg2, int arg3, Buffer arg4, int arg5) {
-      System.out.println("glShaderBinary(" + arg0 + "," + arg1 + "," + arg2 + "," + arg3 + "," + arg4 + "," + arg5 + ")");
-      gl.glShaderBinary(arg0, arg1, arg2, arg3, arg4, arg5);
-   }
-
-   public void glShaderBinary(
-      int arg0, IntBuffer arg1, int arg2, Buffer arg3, int arg4) {
-      System.out.println("glShaderBinary(" + arg0 + "," + arg1 + "," + arg2 + "," + arg3 + "," + arg4 + ")");
-      gl.glShaderBinary(arg0, arg1, arg2, arg3, arg4);
-   }
-
-   public void glShaderSource(
-      int arg0, int arg1, String[] arg2, int[] arg3, int arg4) {
-      System.out.println("glShaderSource(" + arg0 + "," + arg1 + "," + arg2 + "," + arg3 + "," + arg4 + ")");
-      gl.glShaderSource(arg0, arg1, arg2, arg3, arg4);
-   }
-
-   public void glShaderSource(
-      int arg0, int arg1, String[] arg2, IntBuffer arg3) {
-      System.out.println("glShaderSource(" + arg0 + "," + arg1 + "," + arg2 + "," + arg3 + ")");
-      gl.glShaderSource(arg0, arg1, arg2, arg3);
-   }
-
-   public void glStencilFunc(int arg0, int arg1, int arg2) {
-      System.out.println("glStencilFunc(" + arg0 + "," + arg1 + "," + arg2 + ")");
-      gl.glStencilFunc(arg0, arg1, arg2);
-   }
-
-   public void glStencilFuncSeparate(int arg0, int arg1, int arg2, int arg3) {
-      System.out.println("glStencilFuncSeparate(" + arg0 + "," + arg1 + "," + arg2 + "," + arg3 + ")");
-      gl.glStencilFuncSeparate(arg0, arg1, arg2, arg3);
-   }
-
-   public void glStencilMask(int arg0) {
-      System.out.println("glStencilMask(" + arg0 + ")");
-      gl.glStencilMask(arg0);
-   }
-
-   public void glStencilMaskSeparate(int arg0, int arg1) {
-      System.out.println("glStencilMaskSeparate(" + arg0 + "," + arg1 + ")");
-      gl.glStencilMaskSeparate(arg0, arg1);
-   }
-
-   public void glStencilOp(int arg0, int arg1, int arg2) {
-      System.out.println("glStencilOp(" + arg0 + "," + arg1 + "," + arg2 + ")");
-      gl.glStencilOp(arg0, arg1, arg2);
-   }
-
-   public void glStencilOpSeparate(int arg0, int arg1, int arg2, int arg3) {
-      System.out.println("glStencilOpSeparate(" + arg0 + "," + arg1 + "," + arg2 + "," + arg3 + ")");
-      gl.glStencilOpSeparate(arg0, arg1, arg2, arg3);
-   }
-
-   public void glStencilOpValueAMD(int arg0, int arg1) {
-      System.out.println("glStencilOpValueAMD(" + arg0 + "," + arg1 + ")");
-      gl.glStencilOpValueAMD(arg0, arg1);
-   }
-
-   public void glTessellationFactorAMD(float arg0) {
-      System.out.println("glTessellationFactorAMD(" + arg0 + ")");
-      gl.glTessellationFactorAMD(arg0);
-   }
-
-   public void glTessellationModeAMD(int arg0) {
-      System.out.println("glTessellationModeAMD(" + arg0 + ")");
-      gl.glTessellationModeAMD(arg0);
-   }
-
-   public void glTexBuffer(int arg0, int arg1, int arg2) {
-      System.out.println("glTexBuffer(" + arg0 + "," + arg1 + "," + arg2 + ")");
-      gl.glTexBuffer(arg0, arg1, arg2);
-   }
-
-   public void glTexCoordFormatNV(int arg0, int arg1, int arg2) {
-      System.out.println("glTexCoordFormatNV(" + arg0 + "," + arg1 + "," + arg2 + ")");
-      gl.glTexCoordFormatNV(arg0, arg1, arg2);
-   }
-
-   public void glTexCoordP1ui(int arg0, int arg1) {
-      System.out.println("glTexCoordP1ui(" + arg0 + "," + arg1 + ")");
-      gl.glTexCoordP1ui(arg0, arg1);
-   }
-
-   public void glTexCoordP1uiv(int arg0, int[] arg1, int arg2) {
-      System.out.println("glTexCoordP1uiv(" + arg0 + "," + arg1 + "," + arg2 + ")");
-      gl.glTexCoordP1uiv(arg0, arg1, arg2);
-   }
-
-   public void glTexCoordP1uiv(int arg0, IntBuffer arg1) {
-      System.out.println("glTexCoordP1uiv(" + arg0 + "," + arg1 + ")");
-      gl.glTexCoordP1uiv(arg0, arg1);
-   }
-
-   public void glTexCoordP2ui(int arg0, int arg1) {
-      System.out.println("glTexCoordP2ui(" + arg0 + "," + arg1 + ")");
-      gl.glTexCoordP2ui(arg0, arg1);
-   }
-
-   public void glTexCoordP2uiv(int arg0, int[] arg1, int arg2) {
-      System.out.println("glTexCoordP2uiv(" + arg0 + "," + arg1 + "," + arg2 + ")");
-      gl.glTexCoordP2uiv(arg0, arg1, arg2);
-   }
-
-   public void glTexCoordP2uiv(int arg0, IntBuffer arg1) {
-      System.out.println("glTexCoordP2uiv(" + arg0 + "," + arg1 + ")");
-      gl.glTexCoordP2uiv(arg0, arg1);
-   }
-
-   public void glTexCoordP3ui(int arg0, int arg1) {
-      System.out.println("glTexCoordP3ui(" + arg0 + "," + arg1 + ")");
-      gl.glTexCoordP3ui(arg0, arg1);
-   }
-
-   public void glTexCoordP3uiv(int arg0, int[] arg1, int arg2) {
-      System.out.println("glTexCoordP3uiv(" + arg0 + "," + arg1 + "," + arg2 + ")");
-      gl.glTexCoordP3uiv(arg0, arg1, arg2);
-   }
-
-   public void glTexCoordP3uiv(int arg0, IntBuffer arg1) {
-      System.out.println("glTexCoordP3uiv(" + arg0 + "," + arg1 + ")");
-      gl.glTexCoordP3uiv(arg0, arg1);
-   }
-
-   public void glTexCoordP4ui(int arg0, int arg1) {
-      System.out.println("glTexCoordP4ui(" + arg0 + "," + arg1 + ")");
-      gl.glTexCoordP4ui(arg0, arg1);
-   }
-
-   public void glTexCoordP4uiv(int arg0, int[] arg1, int arg2) {
-      System.out.println("glTexCoordP4uiv(" + arg0 + "," + arg1 + "," + arg2 + ")");
-      gl.glTexCoordP4uiv(arg0, arg1, arg2);
-   }
-
-   public void glTexCoordP4uiv(int arg0, IntBuffer arg1) {
-      System.out.println("glTexCoordP4uiv(" + arg0 + "," + arg1 + ")");
-      gl.glTexCoordP4uiv(arg0, arg1);
-   }
-
-   public void glTexImage1D(
-      int arg0, int arg1, int arg2, int arg3, int arg4, int arg5, int arg6,
-      Buffer arg7) {
-      gl.glTexImage1D(arg0, arg1, arg2, arg3, arg4, arg5, arg6, arg7);
-   }
-
-   public void glTexImage1D(
-      int arg0, int arg1, int arg2, int arg3, int arg4, int arg5, int arg6,
-      long arg7) {
-      gl.glTexImage1D(arg0, arg1, arg2, arg3, arg4, arg5, arg6, arg7);
-   }
-
-   public void glTexImage2D(
-      int arg0, int arg1, int arg2, int arg3, int arg4, int arg5, int arg6,
-      int arg7, Buffer arg8) {
-      gl.glTexImage2D(arg0, arg1, arg2, arg3, arg4, arg5, arg6, arg7, arg8);
-   }
-
-   public void glTexImage2D(
-      int arg0, int arg1, int arg2, int arg3, int arg4, int arg5, int arg6,
-      int arg7, long arg8) {
-      gl.glTexImage2D(arg0, arg1, arg2, arg3, arg4, arg5, arg6, arg7, arg8);
-   }
-
-   public void glTexImage2DMultisample(
-      int arg0, int arg1, int arg2, int arg3, int arg4, boolean arg5) {
-      System.out.println("glTexImage2DMultisample(" + arg0 + "," + arg1 + "," + arg2 + "," + arg3 + "," + arg4 + "," + arg5 + ")");
-      gl.glTexImage2DMultisample(arg0, arg1, arg2, arg3, arg4, arg5);
-   }
-
-   public void glTexImage2DMultisampleCoverageNV(
-      int arg0, int arg1, int arg2, int arg3, int arg4, int arg5,
-      boolean arg6) {
-      gl.glTexImage2DMultisampleCoverageNV(
-         arg0, arg1, arg2, arg3, arg4, arg5, arg6);
-   }
-
-   public void glTexImage3D(
-      int arg0, int arg1, int arg2, int arg3, int arg4, int arg5, int arg6,
-      int arg7, int arg8, Buffer arg9) {
-      gl.glTexImage3D(
-         arg0, arg1, arg2, arg3, arg4, arg5, arg6, arg7, arg8, arg9);
-   }
-
-   public void glTexImage3D(
-      int arg0, int arg1, int arg2, int arg3, int arg4, int arg5, int arg6,
-      int arg7, int arg8, long arg9) {
-      gl.glTexImage3D(
-         arg0, arg1, arg2, arg3, arg4, arg5, arg6, arg7, arg8, arg9);
-   }
-
-   public void glTexImage3DMultisample(
-      int arg0, int arg1, int arg2, int arg3, int arg4, int arg5,
-      boolean arg6) {
-      gl.glTexImage3DMultisample(arg0, arg1, arg2, arg3, arg4, arg5, arg6);
-   }
-
-   public void glTexImage3DMultisampleCoverageNV(
-      int arg0, int arg1, int arg2, int arg3, int arg4, int arg5, int arg6,
-      boolean arg7) {
-      gl.glTexImage3DMultisampleCoverageNV(
-         arg0, arg1, arg2, arg3, arg4, arg5, arg6, arg7);
-   }
-
-   public void glTexParameterIiv(int arg0, int arg1, int[] arg2, int arg3) {
-      System.out.println("glTexParameterIiv(" + arg0 + "," + arg1 + "," + arg2 + "," + arg3 + ")");
-      gl.glTexParameterIiv(arg0, arg1, arg2, arg3);
-   }
-
-   public void glTexParameterIiv(int arg0, int arg1, IntBuffer arg2) {
-      System.out.println("glTexParameterIiv(" + arg0 + "," + arg1 + "," + arg2 + ")");
-      gl.glTexParameterIiv(arg0, arg1, arg2);
-   }
-
-   public void glTexParameterIuiv(int arg0, int arg1, int[] arg2, int arg3) {
-      System.out.println("glTexParameterIuiv(" + arg0 + "," + arg1 + "," + arg2 + "," + arg3 + ")");
-      gl.glTexParameterIuiv(arg0, arg1, arg2, arg3);
-   }
-
-   public void glTexParameterIuiv(int arg0, int arg1, IntBuffer arg2) {
-      System.out.println("glTexParameterIuiv(" + arg0 + "," + arg1 + "," + arg2 + ")");
-      gl.glTexParameterIuiv(arg0, arg1, arg2);
-   }
-
-   public void glTexParameterf(int arg0, int arg1, float arg2) {
-      System.out.println("glTexParameterf(" + arg0 + "," + arg1 + "," + arg2 + ")");
-      gl.glTexParameterf(arg0, arg1, arg2);
-   }
-
-   public void glTexParameterfv(int arg0, int arg1, float[] arg2, int arg3) {
-      System.out.println("glTexParameterfv(" + arg0 + "," + arg1 + "," + arg2 + "," + arg3 + ")");
-      gl.glTexParameterfv(arg0, arg1, arg2, arg3);
-   }
-
-   public void glTexParameterfv(int arg0, int arg1, FloatBuffer arg2) {
-      System.out.println("glTexParameterfv(" + arg0 + "," + arg1 + "," + arg2 + ")");
-      gl.glTexParameterfv(arg0, arg1, arg2);
-   }
-
-   public void glTexParameteri(int arg0, int arg1, int arg2) {
-      System.out.println("glTexParameteri(" + arg0 + "," + arg1 + "," + arg2 + ")");
-      gl.glTexParameteri(arg0, arg1, arg2);
-   }
-
-   public void glTexParameteriv(int arg0, int arg1, int[] arg2, int arg3) {
-      System.out.println("glTexParameteriv(" + arg0 + "," + arg1 + "," + arg2 + "," + arg3 + ")");
-      gl.glTexParameteriv(arg0, arg1, arg2, arg3);
-   }
-
-   public void glTexParameteriv(int arg0, int arg1, IntBuffer arg2) {
-      System.out.println("glTexParameteriv(" + arg0 + "," + arg1 + "," + arg2 + ")");
-      gl.glTexParameteriv(arg0, arg1, arg2);
-   }
-
-   public void glTexStorage1D(int arg0, int arg1, int arg2, int arg3) {
-      System.out.println("glTexStorage1D(" + arg0 + "," + arg1 + "," + arg2 + "," + arg3 + ")");
-      gl.glTexStorage1D(arg0, arg1, arg2, arg3);
-   }
-
-   public void glTexStorage2D(
-      int arg0, int arg1, int arg2, int arg3, int arg4) {
-      System.out.println("glTexStorage2D(" + arg0 + "," + arg1 + "," + arg2 + "," + arg3 + "," + arg4 + ")");
-      gl.glTexStorage2D(arg0, arg1, arg2, arg3, arg4);
-   }
-
-   public void glTexStorage3D(
-      int arg0, int arg1, int arg2, int arg3, int arg4, int arg5) {
-      System.out.println("glTexStorage3D(" + arg0 + "," + arg1 + "," + arg2 + "," + arg3 + "," + arg4 + "," + arg5 + ")");
-      gl.glTexStorage3D(arg0, arg1, arg2, arg3, arg4, arg5);
-   }
-
-   public void glTexSubImage1D(
-      int arg0, int arg1, int arg2, int arg3, int arg4, int arg5, Buffer arg6) {
-      System.out.println("glTexSubImage1D(" + arg0 + "," + arg1 + "," + arg2 + "," + arg3 + "," + arg4 + "," + arg5 + "," + arg6 + ")");
-      gl.glTexSubImage1D(arg0, arg1, arg2, arg3, arg4, arg5, arg6);
-   }
-
-   public void glTexSubImage1D(
-      int arg0, int arg1, int arg2, int arg3, int arg4, int arg5, long arg6) {
-      System.out.println("glTexSubImage1D(" + arg0 + "," + arg1 + "," + arg2 + "," + arg3 + "," + arg4 + "," + arg5 + "," + arg6 + ")");
-      gl.glTexSubImage1D(arg0, arg1, arg2, arg3, arg4, arg5, arg6);
-   }
-
-   public void glTexSubImage2D(
-      int arg0, int arg1, int arg2, int arg3, int arg4, int arg5, int arg6,
-      int arg7, Buffer arg8) {
-      gl.glTexSubImage2D(arg0, arg1, arg2, arg3, arg4, arg5, arg6, arg7, arg8);
-   }
-
-   public void glTexSubImage2D(
-      int arg0, int arg1, int arg2, int arg3, int arg4, int arg5, int arg6,
-      int arg7, long arg8) {
-      gl.glTexSubImage2D(arg0, arg1, arg2, arg3, arg4, arg5, arg6, arg7, arg8);
-   }
-
-   public void glTexSubImage3D(
-      int arg0, int arg1, int arg2, int arg3, int arg4, int arg5, int arg6,
-      int arg7, int arg8, int arg9, Buffer arg10) {
-      gl.glTexSubImage3D(
-         arg0, arg1, arg2, arg3, arg4, arg5, arg6, arg7, arg8, arg9, arg10);
-   }
-
-   public void glTexSubImage3D(
-      int arg0, int arg1, int arg2, int arg3, int arg4, int arg5, int arg6,
-      int arg7, int arg8, int arg9, long arg10) {
-      gl.glTexSubImage3D(
-         arg0, arg1, arg2, arg3, arg4, arg5, arg6, arg7, arg8, arg9, arg10);
-   }
-
-   public void glTextureBufferRangeEXT(
-      int arg0, int arg1, int arg2, int arg3, long arg4, long arg5) {
-      System.out.println("glTextureBufferRangeEXT(" + arg0 + "," + arg1 + "," + arg2 + "," + arg3 + "," + arg4 + "," + arg5 + ")");
-      gl.glTextureBufferRangeEXT(arg0, arg1, arg2, arg3, arg4, arg5);
-   }
-
-   public void glTextureImage2DMultisampleCoverageNV(
-      int arg0, int arg1, int arg2, int arg3, int arg4, int arg5, int arg6,
-      boolean arg7) {
-      gl.glTextureImage2DMultisampleCoverageNV(
-         arg0, arg1, arg2, arg3, arg4, arg5, arg6, arg7);
-   }
-
-   public void glTextureImage2DMultisampleNV(
-      int arg0, int arg1, int arg2, int arg3, int arg4, int arg5,
-      boolean arg6) {
-      gl.glTextureImage2DMultisampleNV(
-         arg0, arg1, arg2, arg3, arg4, arg5, arg6);
-   }
-
-   public void glTextureImage3DMultisampleCoverageNV(
-      int arg0, int arg1, int arg2, int arg3, int arg4, int arg5, int arg6,
-      int arg7, boolean arg8) {
-      gl.glTextureImage3DMultisampleCoverageNV(
-         arg0, arg1, arg2, arg3, arg4, arg5, arg6, arg7, arg8);
-   }
-
-   public void glTextureImage3DMultisampleNV(
-      int arg0, int arg1, int arg2, int arg3, int arg4, int arg5, int arg6,
-      boolean arg7) {
-      gl.glTextureImage3DMultisampleNV(
-         arg0, arg1, arg2, arg3, arg4, arg5, arg6, arg7);
-   }
-
-   public void glTextureStorage1D(
-      int arg0, int arg1, int arg2, int arg3, int arg4) {
-      System.out.println("glTextureStorage1D(" + arg0 + "," + arg1 + "," + arg2 + "," + arg3 + "," + arg4 + ")");
-      gl.glTextureStorage1D(arg0, arg1, arg2, arg3, arg4);
-   }
-
-   public void glTextureStorage2D(
-      int arg0, int arg1, int arg2, int arg3, int arg4, int arg5) {
-      System.out.println("glTextureStorage2D(" + arg0 + "," + arg1 + "," + arg2 + "," + arg3 + "," + arg4 + "," + arg5 + ")");
-      gl.glTextureStorage2D(arg0, arg1, arg2, arg3, arg4, arg5);
-   }
-
-   public void glTextureStorage3D(
-      int arg0, int arg1, int arg2, int arg3, int arg4, int arg5, int arg6) {
-      System.out.println("glTextureStorage3D(" + arg0 + "," + arg1 + "," + arg2 + "," + arg3 + "," + arg4 + "," + arg5 + "," + arg6 + ")");
-      gl.glTextureStorage3D(arg0, arg1, arg2, arg3, arg4, arg5, arg6);
-   }
-
-   public void glTransformFeedbackVaryings(
-      int arg0, int arg1, String[] arg2, int arg3) {
-      System.out.println("glTransformFeedbackVaryings(" + arg0 + "," + arg1 + "," + arg2 + "," + arg3 + ")");
-      gl.glTransformFeedbackVaryings(arg0, arg1, arg2, arg3);
-   }
-
-   public void glUniform(GLUniformData arg0) {
-      System.out.println("glUniform(" + arg0 + ")");
-      gl.glUniform(arg0);
-   }
-
-   public void glUniform1f(int arg0, float arg1) {
-      System.out.println("glUniform1f(" + arg0 + "," + arg1 + ")");
-      gl.glUniform1f(arg0, arg1);
-   }
-
-   public void glUniform1fv(int arg0, int arg1, float[] arg2, int arg3) {
-      System.out.println("glUniform1fv(" + arg0 + "," + arg1 + "," + arg2 + "," + arg3 + ")");
-      gl.glUniform1fv(arg0, arg1, arg2, arg3);
-   }
-
-   public void glUniform1fv(int arg0, int arg1, FloatBuffer arg2) {
-      System.out.println("glUniform1fv(" + arg0 + "," + arg1 + "," + arg2 + ")");
-      gl.glUniform1fv(arg0, arg1, arg2);
-   }
-
-   public void glUniform1i(int arg0, int arg1) {
-      System.out.println("glUniform1i(" + arg0 + "," + arg1 + ")");
-      gl.glUniform1i(arg0, arg1);
-   }
-
-   public void glUniform1iv(int arg0, int arg1, int[] arg2, int arg3) {
-      System.out.println("glUniform1iv(" + arg0 + "," + arg1 + "," + arg2 + "," + arg3 + ")");
-      gl.glUniform1iv(arg0, arg1, arg2, arg3);
-   }
-
-   public void glUniform1iv(int arg0, int arg1, IntBuffer arg2) {
-      System.out.println("glUniform1iv(" + arg0 + "," + arg1 + "," + arg2 + ")");
-      gl.glUniform1iv(arg0, arg1, arg2);
-   }
-
-   public void glUniform1ui(int arg0, int arg1) {
-      System.out.println("glUniform1ui(" + arg0 + "," + arg1 + ")");
-      gl.glUniform1ui(arg0, arg1);
-   }
-
-   public void glUniform1uiv(int arg0, int arg1, int[] arg2, int arg3) {
-      System.out.println("glUniform1uiv(" + arg0 + "," + arg1 + "," + arg2 + "," + arg3 + ")");
-      gl.glUniform1uiv(arg0, arg1, arg2, arg3);
-   }
-
-   public void glUniform1uiv(int arg0, int arg1, IntBuffer arg2) {
-      System.out.println("glUniform1uiv(" + arg0 + "," + arg1 + "," + arg2 + ")");
-      gl.glUniform1uiv(arg0, arg1, arg2);
-   }
-
-   public void glUniform2f(int arg0, float arg1, float arg2) {
-      System.out.println("glUniform2f(" + arg0 + "," + arg1 + "," + arg2 + ")");
-      gl.glUniform2f(arg0, arg1, arg2);
-   }
-
-   public void glUniform2fv(int arg0, int arg1, float[] arg2, int arg3) {
-      System.out.println("glUniform2fv(" + arg0 + "," + arg1 + "," + arg2 + "," + arg3 + ")");
-      gl.glUniform2fv(arg0, arg1, arg2, arg3);
-   }
-
-   public void glUniform2fv(int arg0, int arg1, FloatBuffer arg2) {
-      System.out.println("glUniform2fv(" + arg0 + "," + arg1 + "," + arg2 + ")");
-      gl.glUniform2fv(arg0, arg1, arg2);
-   }
-
-   public void glUniform2i(int arg0, int arg1, int arg2) {
-      System.out.println("glUniform2i(" + arg0 + "," + arg1 + "," + arg2 + ")");
-      gl.glUniform2i(arg0, arg1, arg2);
-   }
-
-   public void glUniform2iv(int arg0, int arg1, int[] arg2, int arg3) {
-      System.out.println("glUniform2iv(" + arg0 + "," + arg1 + "," + arg2 + "," + arg3 + ")");
-      gl.glUniform2iv(arg0, arg1, arg2, arg3);
-   }
-
-   public void glUniform2iv(int arg0, int arg1, IntBuffer arg2) {
-      System.out.println("glUniform2iv(" + arg0 + "," + arg1 + "," + arg2 + ")");
-      gl.glUniform2iv(arg0, arg1, arg2);
-   }
-
-   public void glUniform2ui(int arg0, int arg1, int arg2) {
-      System.out.println("glUniform2ui(" + arg0 + "," + arg1 + "," + arg2 + ")");
-      gl.glUniform2ui(arg0, arg1, arg2);
-   }
-
-   public void glUniform2uiv(int arg0, int arg1, int[] arg2, int arg3) {
-      System.out.println("glUniform2uiv(" + arg0 + "," + arg1 + "," + arg2 + "," + arg3 + ")");
-      gl.glUniform2uiv(arg0, arg1, arg2, arg3);
-   }
-
-   public void glUniform2uiv(int arg0, int arg1, IntBuffer arg2) {
-      System.out.println("glUniform2uiv(" + arg0 + "," + arg1 + "," + arg2 + ")");
-      gl.glUniform2uiv(arg0, arg1, arg2);
-   }
-
-   public void glUniform3f(int arg0, float arg1, float arg2, float arg3) {
-      System.out.println("glUniform3f(" + arg0 + "," + arg1 + "," + arg2 + "," + arg3 + ")");
-      gl.glUniform3f(arg0, arg1, arg2, arg3);
-   }
-
-   public void glUniform3fv(int arg0, int arg1, float[] arg2, int arg3) {
-      System.out.println("glUniform3fv(" + arg0 + "," + arg1 + "," + arg2 + "," + arg3 + ")");
-      gl.glUniform3fv(arg0, arg1, arg2, arg3);
-   }
-
-   public void glUniform3fv(int arg0, int arg1, FloatBuffer arg2) {
-      System.out.println("glUniform3fv(" + arg0 + "," + arg1 + "," + arg2 + ")");
-      gl.glUniform3fv(arg0, arg1, arg2);
-   }
-
-   public void glUniform3i(int arg0, int arg1, int arg2, int arg3) {
-      System.out.println("glUniform3i(" + arg0 + "," + arg1 + "," + arg2 + "," + arg3 + ")");
-      gl.glUniform3i(arg0, arg1, arg2, arg3);
-   }
-
-   public void glUniform3iv(int arg0, int arg1, int[] arg2, int arg3) {
-      System.out.println("glUniform3iv(" + arg0 + "," + arg1 + "," + arg2 + "," + arg3 + ")");
-      gl.glUniform3iv(arg0, arg1, arg2, arg3);
-   }
-
-   public void glUniform3iv(int arg0, int arg1, IntBuffer arg2) {
-      System.out.println("glUniform3iv(" + arg0 + "," + arg1 + "," + arg2 + ")");
-      gl.glUniform3iv(arg0, arg1, arg2);
-   }
-
-   public void glUniform3ui(int arg0, int arg1, int arg2, int arg3) {
-      System.out.println("glUniform3ui(" + arg0 + "," + arg1 + "," + arg2 + "," + arg3 + ")");
-      gl.glUniform3ui(arg0, arg1, arg2, arg3);
-   }
-
-   public void glUniform3uiv(int arg0, int arg1, int[] arg2, int arg3) {
-      System.out.println("glUniform3uiv(" + arg0 + "," + arg1 + "," + arg2 + "," + arg3 + ")");
-      gl.glUniform3uiv(arg0, arg1, arg2, arg3);
-   }
-
-   public void glUniform3uiv(int arg0, int arg1, IntBuffer arg2) {
-      System.out.println("glUniform3uiv(" + arg0 + "," + arg1 + "," + arg2 + ")");
-      gl.glUniform3uiv(arg0, arg1, arg2);
-   }
-
-   public void glUniform4f(
-      int arg0, float arg1, float arg2, float arg3, float arg4) {
-      System.out.println("glUniform4f(" + arg0 + "," + arg1 + "," + arg2 + "," + arg3 + "," + arg4 + ")");
-      gl.glUniform4f(arg0, arg1, arg2, arg3, arg4);
-   }
-
-   public void glUniform4fv(int arg0, int arg1, float[] arg2, int arg3) {
-      System.out.println("glUniform4fv(" + arg0 + "," + arg1 + "," + arg2 + "," + arg3 + ")");
-      gl.glUniform4fv(arg0, arg1, arg2, arg3);
-   }
-
-   public void glUniform4fv(int arg0, int arg1, FloatBuffer arg2) {
-      System.out.println("glUniform4fv(" + arg0 + "," + arg1 + "," + arg2 + ")");
-      gl.glUniform4fv(arg0, arg1, arg2);
-   }
-
-   public void glUniform4i(int arg0, int arg1, int arg2, int arg3, int arg4) {
-      System.out.println("glUniform4i(" + arg0 + "," + arg1 + "," + arg2 + "," + arg3 + "," + arg4 + ")");
-      gl.glUniform4i(arg0, arg1, arg2, arg3, arg4);
-   }
-
-   public void glUniform4iv(int arg0, int arg1, int[] arg2, int arg3) {
-      System.out.println("glUniform4iv(" + arg0 + "," + arg1 + "," + arg2 + "," + arg3 + ")");
-      gl.glUniform4iv(arg0, arg1, arg2, arg3);
-   }
-
-   public void glUniform4iv(int arg0, int arg1, IntBuffer arg2) {
-      System.out.println("glUniform4iv(" + arg0 + "," + arg1 + "," + arg2 + ")");
-      gl.glUniform4iv(arg0, arg1, arg2);
-   }
-
-   public void glUniform4ui(int arg0, int arg1, int arg2, int arg3, int arg4) {
-      System.out.println("glUniform4ui(" + arg0 + "," + arg1 + "," + arg2 + "," + arg3 + "," + arg4 + ")");
-      gl.glUniform4ui(arg0, arg1, arg2, arg3, arg4);
-   }
-
-   public void glUniform4uiv(int arg0, int arg1, int[] arg2, int arg3) {
-      System.out.println("glUniform4uiv(" + arg0 + "," + arg1 + "," + arg2 + "," + arg3 + ")");
-      gl.glUniform4uiv(arg0, arg1, arg2, arg3);
-   }
-
-   public void glUniform4uiv(int arg0, int arg1, IntBuffer arg2) {
-      System.out.println("glUniform4uiv(" + arg0 + "," + arg1 + "," + arg2 + ")");
-      gl.glUniform4uiv(arg0, arg1, arg2);
-   }
-
-   public void glUniformBlockBinding(int arg0, int arg1, int arg2) {
-      System.out.println("glUniformBlockBinding(" + arg0 + "," + arg1 + "," + arg2 + ")");
-      gl.glUniformBlockBinding(arg0, arg1, arg2);
-   }
-
-   public void glUniformMatrix2fv(
-      int arg0, int arg1, boolean arg2, float[] arg3, int arg4) {
-      System.out.println("glUniformMatrix2fv(" + arg0 + "," + arg1 + "," + arg2 + "," + arg3 + "," + arg4 + ")");
-      gl.glUniformMatrix2fv(arg0, arg1, arg2, arg3, arg4);
-   }
-
-   public void glUniformMatrix2fv(
-      int arg0, int arg1, boolean arg2, FloatBuffer arg3) {
-      System.out.println("glUniformMatrix2fv(" + arg0 + "," + arg1 + "," + arg2 + "," + arg3 + ")");
-      gl.glUniformMatrix2fv(arg0, arg1, arg2, arg3);
-   }
-
-   public void glUniformMatrix2x3fv(
-      int arg0, int arg1, boolean arg2, float[] arg3, int arg4) {
-      System.out.println("glUniformMatrix2x3fv(" + arg0 + "," + arg1 + "," + arg2 + "," + arg3 + "," + arg4 + ")");
-      gl.glUniformMatrix2x3fv(arg0, arg1, arg2, arg3, arg4);
-   }
-
-   public void glUniformMatrix2x3fv(
-      int arg0, int arg1, boolean arg2, FloatBuffer arg3) {
-      System.out.println("glUniformMatrix2x3fv(" + arg0 + "," + arg1 + "," + arg2 + "," + arg3 + ")");
-      gl.glUniformMatrix2x3fv(arg0, arg1, arg2, arg3);
-   }
-
-   public void glUniformMatrix2x4fv(
-      int arg0, int arg1, boolean arg2, float[] arg3, int arg4) {
-      System.out.println("glUniformMatrix2x4fv(" + arg0 + "," + arg1 + "," + arg2 + "," + arg3 + "," + arg4 + ")");
-      gl.glUniformMatrix2x4fv(arg0, arg1, arg2, arg3, arg4);
-   }
-
-   public void glUniformMatrix2x4fv(
-      int arg0, int arg1, boolean arg2, FloatBuffer arg3) {
-      System.out.println("glUniformMatrix2x4fv(" + arg0 + "," + arg1 + "," + arg2 + "," + arg3 + ")");
-      gl.glUniformMatrix2x4fv(arg0, arg1, arg2, arg3);
-   }
-
-   public void glUniformMatrix3fv(
-      int arg0, int arg1, boolean arg2, float[] arg3, int arg4) {
-      System.out.println("glUniformMatrix3fv(" + arg0 + "," + arg1 + "," + arg2 + "," + arg3 + "," + arg4 + ")");
-      gl.glUniformMatrix3fv(arg0, arg1, arg2, arg3, arg4);
-   }
-
-   public void glUniformMatrix3fv(
-      int arg0, int arg1, boolean arg2, FloatBuffer arg3) {
-      System.out.println("glUniformMatrix3fv(" + arg0 + "," + arg1 + "," + arg2 + "," + arg3 + ")");
-      gl.glUniformMatrix3fv(arg0, arg1, arg2, arg3);
-   }
-
-   public void glUniformMatrix3x2fv(
-      int arg0, int arg1, boolean arg2, float[] arg3, int arg4) {
-      System.out.println("glUniformMatrix3x2fv(" + arg0 + "," + arg1 + "," + arg2 + "," + arg3 + "," + arg4 + ")");
-      gl.glUniformMatrix3x2fv(arg0, arg1, arg2, arg3, arg4);
-   }
-
-   public void glUniformMatrix3x2fv(
-      int arg0, int arg1, boolean arg2, FloatBuffer arg3) {
-      System.out.println("glUniformMatrix3x2fv(" + arg0 + "," + arg1 + "," + arg2 + "," + arg3 + ")");
-      gl.glUniformMatrix3x2fv(arg0, arg1, arg2, arg3);
-   }
-
-   public void glUniformMatrix3x4fv(
-      int arg0, int arg1, boolean arg2, float[] arg3, int arg4) {
-      System.out.println("glUniformMatrix3x4fv(" + arg0 + "," + arg1 + "," + arg2 + "," + arg3 + "," + arg4 + ")");
-      gl.glUniformMatrix3x4fv(arg0, arg1, arg2, arg3, arg4);
-   }
-
-   public void glUniformMatrix3x4fv(
-      int arg0, int arg1, boolean arg2, FloatBuffer arg3) {
-      System.out.println("glUniformMatrix3x4fv(" + arg0 + "," + arg1 + "," + arg2 + "," + arg3 + ")");
-      gl.glUniformMatrix3x4fv(arg0, arg1, arg2, arg3);
-   }
-
-   public void glUniformMatrix4fv(
-      int arg0, int arg1, boolean arg2, float[] arg3, int arg4) {
-      System.out.println("glUniformMatrix4fv(" + arg0 + "," + arg1 + "," + arg2 + "," + arg3 + "," + arg4 + ")");
-      gl.glUniformMatrix4fv(arg0, arg1, arg2, arg3, arg4);
-   }
-
-   public void glUniformMatrix4fv(
-      int arg0, int arg1, boolean arg2, FloatBuffer arg3) {
-      System.out.println("glUniformMatrix4fv(" + arg0 + "," + arg1 + "," + arg2 + "," + arg3 + ")");
-      gl.glUniformMatrix4fv(arg0, arg1, arg2, arg3);
-   }
-
-   public void glUniformMatrix4x2fv(
-      int arg0, int arg1, boolean arg2, float[] arg3, int arg4) {
-      System.out.println("glUniformMatrix4x2fv(" + arg0 + "," + arg1 + "," + arg2 + "," + arg3 + "," + arg4 + ")");
-      gl.glUniformMatrix4x2fv(arg0, arg1, arg2, arg3, arg4);
-   }
-
-   public void glUniformMatrix4x2fv(
-      int arg0, int arg1, boolean arg2, FloatBuffer arg3) {
-      System.out.println("glUniformMatrix4x2fv(" + arg0 + "," + arg1 + "," + arg2 + "," + arg3 + ")");
-      gl.glUniformMatrix4x2fv(arg0, arg1, arg2, arg3);
-   }
-
-   public void glUniformMatrix4x3fv(
-      int arg0, int arg1, boolean arg2, float[] arg3, int arg4) {
-      System.out.println("glUniformMatrix4x3fv(" + arg0 + "," + arg1 + "," + arg2 + "," + arg3 + "," + arg4 + ")");
-      gl.glUniformMatrix4x3fv(arg0, arg1, arg2, arg3, arg4);
-   }
-
-   public void glUniformMatrix4x3fv(
-      int arg0, int arg1, boolean arg2, FloatBuffer arg3) {
-      System.out.println("glUniformMatrix4x3fv(" + arg0 + "," + arg1 + "," + arg2 + "," + arg3 + ")");
-      gl.glUniformMatrix4x3fv(arg0, arg1, arg2, arg3);
-   }
-
-   public void glUniformui64NV(int arg0, long arg1) {
-      System.out.println("glUniformui64NV(" + arg0 + "," + arg1 + ")");
-      gl.glUniformui64NV(arg0, arg1);
-   }
-
-   public void glUniformui64vNV(int arg0, int arg1, long[] arg2, int arg3) {
-      System.out.println("glUniformui64vNV(" + arg0 + "," + arg1 + "," + arg2 + "," + arg3 + ")");
-      gl.glUniformui64vNV(arg0, arg1, arg2, arg3);
-   }
-
-   public void glUniformui64vNV(int arg0, int arg1, LongBuffer arg2) {
-      System.out.println("glUniformui64vNV(" + arg0 + "," + arg1 + "," + arg2 + ")");
-      gl.glUniformui64vNV(arg0, arg1, arg2);
-   }
-
-   public boolean glUnmapBuffer(int arg0) {
-      System.out.println("glUnmapBuffer(" + arg0 + ")");
-      return gl.glUnmapBuffer(arg0);
-   }
-
-   public void glUseProgram(int arg0) {
-      System.out.println("glUseProgram(" + arg0 + ")");
-      gl.glUseProgram(arg0);
-   }
-
-   public void glValidateProgram(int arg0) {
-      System.out.println("glValidateProgram(" + arg0 + ")");
-      gl.glValidateProgram(arg0);
-   }
-
-   public void glVertexArrayBindVertexBufferEXT(
-      int arg0, int arg1, int arg2, long arg3, int arg4) {
-      System.out.println("glVertexArrayBindVertexBufferEXT(" + arg0 + "," + arg1 + "," + arg2 + "," + arg3 + "," + arg4 + ")");
-      gl.glVertexArrayBindVertexBufferEXT(arg0, arg1, arg2, arg3, arg4);
-   }
-
-   public void glVertexArrayVertexAttribBindingEXT(
-      int arg0, int arg1, int arg2) {
-      System.out.println("glVertexArrayVertexAttribBindingEXT(" + arg0 + "," + arg1 + "," + arg2 + ")");
-      gl.glVertexArrayVertexAttribBindingEXT(arg0, arg1, arg2);
-   }
-
-   public void glVertexArrayVertexAttribFormatEXT(
-      int arg0, int arg1, int arg2, int arg3, boolean arg4, int arg5) {
-      System.out.println("glVertexArrayVertexAttribFormatEXT(" + arg0 + "," + arg1 + "," + arg2 + "," + arg3 + "," + arg4 + "," + arg5 + ")");
-      gl.glVertexArrayVertexAttribFormatEXT(arg0, arg1, arg2, arg3, arg4, arg5);
-   }
-
-   public void glVertexArrayVertexAttribIFormatEXT(
-      int arg0, int arg1, int arg2, int arg3, int arg4) {
-      System.out.println("glVertexArrayVertexAttribIFormatEXT(" + arg0 + "," + arg1 + "," + arg2 + "," + arg3 + "," + arg4 + ")");
-      gl.glVertexArrayVertexAttribIFormatEXT(arg0, arg1, arg2, arg3, arg4);
-   }
-
-   public void glVertexArrayVertexAttribLFormatEXT(
-      int arg0, int arg1, int arg2, int arg3, int arg4) {
-      System.out.println("glVertexArrayVertexAttribLFormatEXT(" + arg0 + "," + arg1 + "," + arg2 + "," + arg3 + "," + arg4 + ")");
-      gl.glVertexArrayVertexAttribLFormatEXT(arg0, arg1, arg2, arg3, arg4);
-   }
-
-   public void glVertexArrayVertexBindingDivisorEXT(
-      int arg0, int arg1, int arg2) {
-      System.out.println("glVertexArrayVertexBindingDivisorEXT(" + arg0 + "," + arg1 + "," + arg2 + ")");
-      gl.glVertexArrayVertexBindingDivisorEXT(arg0, arg1, arg2);
-   }
-
-   public void glVertexAttrib1d(int arg0, double arg1) {
-      System.out.println("glVertexAttrib1d(" + arg0 + "," + arg1 + ")");
-      gl.glVertexAttrib1d(arg0, arg1);
-   }
-
-   public void glVertexAttrib1dv(int arg0, double[] arg1, int arg2) {
-      System.out.println("glVertexAttrib1dv(" + arg0 + "," + arg1 + "," + arg2 + ")");
-      gl.glVertexAttrib1dv(arg0, arg1, arg2);
-   }
-
-   public void glVertexAttrib1dv(int arg0, DoubleBuffer arg1) {
-      System.out.println("glVertexAttrib1dv(" + arg0 + "," + arg1 + ")");
-      gl.glVertexAttrib1dv(arg0, arg1);
-   }
-
-   public void glVertexAttrib1f(int arg0, float arg1) {
-      System.out.println("glVertexAttrib1f(" + arg0 + "," + arg1 + ")");
-      gl.glVertexAttrib1f(arg0, arg1);
-   }
-
-   public void glVertexAttrib1fv(int arg0, float[] arg1, int arg2) {
-      System.out.println("glVertexAttrib1fv(" + arg0 + "," + arg1 + "," + arg2 + ")");
-      gl.glVertexAttrib1fv(arg0, arg1, arg2);
-   }
-
-   public void glVertexAttrib1fv(int arg0, FloatBuffer arg1) {
-      System.out.println("glVertexAttrib1fv(" + arg0 + "," + arg1 + ")");
-      gl.glVertexAttrib1fv(arg0, arg1);
-   }
-
-   public void glVertexAttrib1s(int arg0, short arg1) {
-      System.out.println("glVertexAttrib1s(" + arg0 + "," + arg1 + ")");
-      gl.glVertexAttrib1s(arg0, arg1);
-   }
-
-   public void glVertexAttrib1sv(int arg0, short[] arg1, int arg2) {
-      System.out.println("glVertexAttrib1sv(" + arg0 + "," + arg1 + "," + arg2 + ")");
-      gl.glVertexAttrib1sv(arg0, arg1, arg2);
-   }
-
-   public void glVertexAttrib1sv(int arg0, ShortBuffer arg1) {
-      System.out.println("glVertexAttrib1sv(" + arg0 + "," + arg1 + ")");
-      gl.glVertexAttrib1sv(arg0, arg1);
-   }
-
-   public void glVertexAttrib2d(int arg0, double arg1, double arg2) {
-      System.out.println("glVertexAttrib2d(" + arg0 + "," + arg1 + "," + arg2 + ")");
-      gl.glVertexAttrib2d(arg0, arg1, arg2);
-   }
-
-   public void glVertexAttrib2dv(int arg0, double[] arg1, int arg2) {
-      System.out.println("glVertexAttrib2dv(" + arg0 + "," + arg1 + "," + arg2 + ")");
-      gl.glVertexAttrib2dv(arg0, arg1, arg2);
-   }
-
-   public void glVertexAttrib2dv(int arg0, DoubleBuffer arg1) {
-      System.out.println("glVertexAttrib2dv(" + arg0 + "," + arg1 + ")");
-      gl.glVertexAttrib2dv(arg0, arg1);
-   }
-
-   public void glVertexAttrib2f(int arg0, float arg1, float arg2) {
-      System.out.println("glVertexAttrib2f(" + arg0 + "," + arg1 + "," + arg2 + ")");
-      gl.glVertexAttrib2f(arg0, arg1, arg2);
-   }
-
-   public void glVertexAttrib2fv(int arg0, float[] arg1, int arg2) {
-      System.out.println("glVertexAttrib2fv(" + arg0 + "," + arg1 + "," + arg2 + ")");
-      gl.glVertexAttrib2fv(arg0, arg1, arg2);
-   }
-
-   public void glVertexAttrib2fv(int arg0, FloatBuffer arg1) {
-      System.out.println("glVertexAttrib2fv(" + arg0 + "," + arg1 + ")");
-      gl.glVertexAttrib2fv(arg0, arg1);
-   }
-
-   public void glVertexAttrib2s(int arg0, short arg1, short arg2) {
-      System.out.println("glVertexAttrib2s(" + arg0 + "," + arg1 + "," + arg2 + ")");
-      gl.glVertexAttrib2s(arg0, arg1, arg2);
-   }
-
-   public void glVertexAttrib2sv(int arg0, short[] arg1, int arg2) {
-      System.out.println("glVertexAttrib2sv(" + arg0 + "," + arg1 + "," + arg2 + ")");
-      gl.glVertexAttrib2sv(arg0, arg1, arg2);
-   }
-
-   public void glVertexAttrib2sv(int arg0, ShortBuffer arg1) {
-      System.out.println("glVertexAttrib2sv(" + arg0 + "," + arg1 + ")");
-      gl.glVertexAttrib2sv(arg0, arg1);
-   }
-
-   public void glVertexAttrib3d(
-      int arg0, double arg1, double arg2, double arg3) {
-      System.out.println("glVertexAttrib3d(" + arg0 + "," + arg1 + "," + arg2 + "," + arg3 + ")");
-      gl.glVertexAttrib3d(arg0, arg1, arg2, arg3);
-   }
-
-   public void glVertexAttrib3dv(int arg0, double[] arg1, int arg2) {
-      System.out.println("glVertexAttrib3dv(" + arg0 + "," + arg1 + "," + arg2 + ")");
-      gl.glVertexAttrib3dv(arg0, arg1, arg2);
-   }
-
-   public void glVertexAttrib3dv(int arg0, DoubleBuffer arg1) {
-      System.out.println("glVertexAttrib3dv(" + arg0 + "," + arg1 + ")");
-      gl.glVertexAttrib3dv(arg0, arg1);
-   }
-
-   public void glVertexAttrib3f(int arg0, float arg1, float arg2, float arg3) {
-      System.out.println("glVertexAttrib3f(" + arg0 + "," + arg1 + "," + arg2 + "," + arg3 + ")");
-      gl.glVertexAttrib3f(arg0, arg1, arg2, arg3);
-   }
-
-   public void glVertexAttrib3fv(int arg0, float[] arg1, int arg2) {
-      System.out.println("glVertexAttrib3fv(" + arg0 + "," + arg1 + "," + arg2 + ")");
-      gl.glVertexAttrib3fv(arg0, arg1, arg2);
-   }
-
-   public void glVertexAttrib3fv(int arg0, FloatBuffer arg1) {
-      System.out.println("glVertexAttrib3fv(" + arg0 + "," + arg1 + ")");
-      gl.glVertexAttrib3fv(arg0, arg1);
-   }
-
-   public void glVertexAttrib3s(int arg0, short arg1, short arg2, short arg3) {
-      System.out.println("glVertexAttrib3s(" + arg0 + "," + arg1 + "," + arg2 + "," + arg3 + ")");
-      gl.glVertexAttrib3s(arg0, arg1, arg2, arg3);
-   }
-
-   public void glVertexAttrib3sv(int arg0, short[] arg1, int arg2) {
-      System.out.println("glVertexAttrib3sv(" + arg0 + "," + arg1 + "," + arg2 + ")");
-      gl.glVertexAttrib3sv(arg0, arg1, arg2);
-   }
-
-   public void glVertexAttrib3sv(int arg0, ShortBuffer arg1) {
-      System.out.println("glVertexAttrib3sv(" + arg0 + "," + arg1 + ")");
-      gl.glVertexAttrib3sv(arg0, arg1);
-   }
-
-   public void glVertexAttrib4Nbv(int arg0, byte[] arg1, int arg2) {
-      System.out.println("glVertexAttrib4Nbv(" + arg0 + "," + arg1 + "," + arg2 + ")");
-      gl.glVertexAttrib4Nbv(arg0, arg1, arg2);
-   }
-
-   public void glVertexAttrib4Nbv(int arg0, ByteBuffer arg1) {
-      System.out.println("glVertexAttrib4Nbv(" + arg0 + "," + arg1 + ")");
-      gl.glVertexAttrib4Nbv(arg0, arg1);
-   }
-
-   public void glVertexAttrib4Niv(int arg0, int[] arg1, int arg2) {
-      System.out.println("glVertexAttrib4Niv(" + arg0 + "," + arg1 + "," + arg2 + ")");
-      gl.glVertexAttrib4Niv(arg0, arg1, arg2);
-   }
-
-   public void glVertexAttrib4Niv(int arg0, IntBuffer arg1) {
-      System.out.println("glVertexAttrib4Niv(" + arg0 + "," + arg1 + ")");
-      gl.glVertexAttrib4Niv(arg0, arg1);
-   }
-
-   public void glVertexAttrib4Nsv(int arg0, short[] arg1, int arg2) {
-      System.out.println("glVertexAttrib4Nsv(" + arg0 + "," + arg1 + "," + arg2 + ")");
-      gl.glVertexAttrib4Nsv(arg0, arg1, arg2);
-   }
-
-   public void glVertexAttrib4Nsv(int arg0, ShortBuffer arg1) {
-      System.out.println("glVertexAttrib4Nsv(" + arg0 + "," + arg1 + ")");
-      gl.glVertexAttrib4Nsv(arg0, arg1);
-   }
-
-   public void glVertexAttrib4Nub(
-      int arg0, byte arg1, byte arg2, byte arg3, byte arg4) {
-      System.out.println("glVertexAttrib4Nub(" + arg0 + "," + arg1 + "," + arg2 + "," + arg3 + "," + arg4 + ")");
-      gl.glVertexAttrib4Nub(arg0, arg1, arg2, arg3, arg4);
-   }
-
-   public void glVertexAttrib4Nubv(int arg0, byte[] arg1, int arg2) {
-      System.out.println("glVertexAttrib4Nubv(" + arg0 + "," + arg1 + "," + arg2 + ")");
-      gl.glVertexAttrib4Nubv(arg0, arg1, arg2);
-   }
-
-   public void glVertexAttrib4Nubv(int arg0, ByteBuffer arg1) {
-      System.out.println("glVertexAttrib4Nubv(" + arg0 + "," + arg1 + ")");
-      gl.glVertexAttrib4Nubv(arg0, arg1);
-   }
-
-   public void glVertexAttrib4Nuiv(int arg0, int[] arg1, int arg2) {
-      System.out.println("glVertexAttrib4Nuiv(" + arg0 + "," + arg1 + "," + arg2 + ")");
-      gl.glVertexAttrib4Nuiv(arg0, arg1, arg2);
-   }
-
-   public void glVertexAttrib4Nuiv(int arg0, IntBuffer arg1) {
-      System.out.println("glVertexAttrib4Nuiv(" + arg0 + "," + arg1 + ")");
-      gl.glVertexAttrib4Nuiv(arg0, arg1);
-   }
-
-   public void glVertexAttrib4Nusv(int arg0, short[] arg1, int arg2) {
-      System.out.println("glVertexAttrib4Nusv(" + arg0 + "," + arg1 + "," + arg2 + ")");
-      gl.glVertexAttrib4Nusv(arg0, arg1, arg2);
-   }
-
-   public void glVertexAttrib4Nusv(int arg0, ShortBuffer arg1) {
-      System.out.println("glVertexAttrib4Nusv(" + arg0 + "," + arg1 + ")");
-      gl.glVertexAttrib4Nusv(arg0, arg1);
-   }
-
-   public void glVertexAttrib4bv(int arg0, byte[] arg1, int arg2) {
-      System.out.println("glVertexAttrib4bv(" + arg0 + "," + arg1 + "," + arg2 + ")");
-      gl.glVertexAttrib4bv(arg0, arg1, arg2);
-   }
-
-   public void glVertexAttrib4bv(int arg0, ByteBuffer arg1) {
-      System.out.println("glVertexAttrib4bv(" + arg0 + "," + arg1 + ")");
-      gl.glVertexAttrib4bv(arg0, arg1);
-   }
-
-   public void glVertexAttrib4d(
-      int arg0, double arg1, double arg2, double arg3, double arg4) {
-      System.out.println("glVertexAttrib4d(" + arg0 + "," + arg1 + "," + arg2 + "," + arg3 + "," + arg4 + ")");
-      gl.glVertexAttrib4d(arg0, arg1, arg2, arg3, arg4);
-   }
-
-   public void glVertexAttrib4dv(int arg0, double[] arg1, int arg2) {
-      System.out.println("glVertexAttrib4dv(" + arg0 + "," + arg1 + "," + arg2 + ")");
-      gl.glVertexAttrib4dv(arg0, arg1, arg2);
-   }
-
-   public void glVertexAttrib4dv(int arg0, DoubleBuffer arg1) {
-      System.out.println("glVertexAttrib4dv(" + arg0 + "," + arg1 + ")");
-      gl.glVertexAttrib4dv(arg0, arg1);
-   }
-
-   public void glVertexAttrib4f(
-      int arg0, float arg1, float arg2, float arg3, float arg4) {
-      System.out.println("glVertexAttrib4f(" + arg0 + "," + arg1 + "," + arg2 + "," + arg3 + "," + arg4 + ")");
-      gl.glVertexAttrib4f(arg0, arg1, arg2, arg3, arg4);
-   }
-
-   public void glVertexAttrib4fv(int arg0, float[] arg1, int arg2) {
-      System.out.println("glVertexAttrib4fv(" + arg0 + "," + arg1 + "," + arg2 + ")");
-      gl.glVertexAttrib4fv(arg0, arg1, arg2);
-   }
-
-   public void glVertexAttrib4fv(int arg0, FloatBuffer arg1) {
-      System.out.println("glVertexAttrib4fv(" + arg0 + "," + arg1 + ")");
-      gl.glVertexAttrib4fv(arg0, arg1);
-   }
-
-   public void glVertexAttrib4iv(int arg0, int[] arg1, int arg2) {
-      System.out.println("glVertexAttrib4iv(" + arg0 + "," + arg1 + "," + arg2 + ")");
-      gl.glVertexAttrib4iv(arg0, arg1, arg2);
-   }
-
-   public void glVertexAttrib4iv(int arg0, IntBuffer arg1) {
-      System.out.println("glVertexAttrib4iv(" + arg0 + "," + arg1 + ")");
-      gl.glVertexAttrib4iv(arg0, arg1);
-   }
-
-   public void glVertexAttrib4s(
-      int arg0, short arg1, short arg2, short arg3, short arg4) {
-      System.out.println("glVertexAttrib4s(" + arg0 + "," + arg1 + "," + arg2 + "," + arg3 + "," + arg4 + ")");
-      gl.glVertexAttrib4s(arg0, arg1, arg2, arg3, arg4);
-   }
-
-   public void glVertexAttrib4sv(int arg0, short[] arg1, int arg2) {
-      System.out.println("glVertexAttrib4sv(" + arg0 + "," + arg1 + "," + arg2 + ")");
-      gl.glVertexAttrib4sv(arg0, arg1, arg2);
-   }
-
-   public void glVertexAttrib4sv(int arg0, ShortBuffer arg1) {
-      System.out.println("glVertexAttrib4sv(" + arg0 + "," + arg1 + ")");
-      gl.glVertexAttrib4sv(arg0, arg1);
-   }
-
-   public void glVertexAttrib4ubv(int arg0, byte[] arg1, int arg2) {
-      System.out.println("glVertexAttrib4ubv(" + arg0 + "," + arg1 + "," + arg2 + ")");
-      gl.glVertexAttrib4ubv(arg0, arg1, arg2);
-   }
-
-   public void glVertexAttrib4ubv(int arg0, ByteBuffer arg1) {
-      System.out.println("glVertexAttrib4ubv(" + arg0 + "," + arg1 + ")");
-      gl.glVertexAttrib4ubv(arg0, arg1);
-   }
-
-   public void glVertexAttrib4uiv(int arg0, int[] arg1, int arg2) {
-      System.out.println("glVertexAttrib4uiv(" + arg0 + "," + arg1 + "," + arg2 + ")");
-      gl.glVertexAttrib4uiv(arg0, arg1, arg2);
-   }
-
-   public void glVertexAttrib4uiv(int arg0, IntBuffer arg1) {
-      System.out.println("glVertexAttrib4uiv(" + arg0 + "," + arg1 + ")");
-      gl.glVertexAttrib4uiv(arg0, arg1);
-   }
-
-   public void glVertexAttrib4usv(int arg0, short[] arg1, int arg2) {
-      System.out.println("glVertexAttrib4usv(" + arg0 + "," + arg1 + "," + arg2 + ")");
-      gl.glVertexAttrib4usv(arg0, arg1, arg2);
-   }
-
-   public void glVertexAttrib4usv(int arg0, ShortBuffer arg1) {
-      System.out.println("glVertexAttrib4usv(" + arg0 + "," + arg1 + ")");
-      gl.glVertexAttrib4usv(arg0, arg1);
-   }
-
-   public void glVertexAttribDivisor(int arg0, int arg1) {
-      System.out.println("glVertexAttribDivisor(" + arg0 + "," + arg1 + ")");
-      gl.glVertexAttribDivisor(arg0, arg1);
-   }
-
-   public void glVertexAttribFormatNV(
-      int arg0, int arg1, int arg2, boolean arg3, int arg4) {
-      System.out.println("glVertexAttribFormatNV(" + arg0 + "," + arg1 + "," + arg2 + "," + arg3 + "," + arg4 + ")");
-      gl.glVertexAttribFormatNV(arg0, arg1, arg2, arg3, arg4);
-   }
-
-   public void glVertexAttribI1i(int arg0, int arg1) {
-      System.out.println("glVertexAttribI1i(" + arg0 + "," + arg1 + ")");
-      gl.glVertexAttribI1i(arg0, arg1);
-   }
-
-   public void glVertexAttribI1iv(int arg0, int[] arg1, int arg2) {
-      System.out.println("glVertexAttribI1iv(" + arg0 + "," + arg1 + "," + arg2 + ")");
-      gl.glVertexAttribI1iv(arg0, arg1, arg2);
-   }
-
-   public void glVertexAttribI1iv(int arg0, IntBuffer arg1) {
-      System.out.println("glVertexAttribI1iv(" + arg0 + "," + arg1 + ")");
-      gl.glVertexAttribI1iv(arg0, arg1);
-   }
-
-   public void glVertexAttribI1ui(int arg0, int arg1) {
-      System.out.println("glVertexAttribI1ui(" + arg0 + "," + arg1 + ")");
-      gl.glVertexAttribI1ui(arg0, arg1);
-   }
-
-   public void glVertexAttribI1uiv(int arg0, int[] arg1, int arg2) {
-      System.out.println("glVertexAttribI1uiv(" + arg0 + "," + arg1 + "," + arg2 + ")");
-      gl.glVertexAttribI1uiv(arg0, arg1, arg2);
-   }
-
-   public void glVertexAttribI1uiv(int arg0, IntBuffer arg1) {
-      System.out.println("glVertexAttribI1uiv(" + arg0 + "," + arg1 + ")");
-      gl.glVertexAttribI1uiv(arg0, arg1);
-   }
-
-   public void glVertexAttribI2i(int arg0, int arg1, int arg2) {
-      System.out.println("glVertexAttribI2i(" + arg0 + "," + arg1 + "," + arg2 + ")");
-      gl.glVertexAttribI2i(arg0, arg1, arg2);
-   }
-
-   public void glVertexAttribI2iv(int arg0, int[] arg1, int arg2) {
-      System.out.println("glVertexAttribI2iv(" + arg0 + "," + arg1 + "," + arg2 + ")");
-      gl.glVertexAttribI2iv(arg0, arg1, arg2);
-   }
-
-   public void glVertexAttribI2iv(int arg0, IntBuffer arg1) {
-      System.out.println("glVertexAttribI2iv(" + arg0 + "," + arg1 + ")");
-      gl.glVertexAttribI2iv(arg0, arg1);
-   }
-
-   public void glVertexAttribI2ui(int arg0, int arg1, int arg2) {
-      System.out.println("glVertexAttribI2ui(" + arg0 + "," + arg1 + "," + arg2 + ")");
-      gl.glVertexAttribI2ui(arg0, arg1, arg2);
-   }
-
-   public void glVertexAttribI2uiv(int arg0, int[] arg1, int arg2) {
-      System.out.println("glVertexAttribI2uiv(" + arg0 + "," + arg1 + "," + arg2 + ")");
-      gl.glVertexAttribI2uiv(arg0, arg1, arg2);
-   }
-
-   public void glVertexAttribI2uiv(int arg0, IntBuffer arg1) {
-      System.out.println("glVertexAttribI2uiv(" + arg0 + "," + arg1 + ")");
-      gl.glVertexAttribI2uiv(arg0, arg1);
-   }
-
-   public void glVertexAttribI3i(int arg0, int arg1, int arg2, int arg3) {
-      System.out.println("glVertexAttribI3i(" + arg0 + "," + arg1 + "," + arg2 + "," + arg3 + ")");
-      gl.glVertexAttribI3i(arg0, arg1, arg2, arg3);
-   }
-
-   public void glVertexAttribI3iv(int arg0, int[] arg1, int arg2) {
-      System.out.println("glVertexAttribI3iv(" + arg0 + "," + arg1 + "," + arg2 + ")");
-      gl.glVertexAttribI3iv(arg0, arg1, arg2);
-   }
-
-   public void glVertexAttribI3iv(int arg0, IntBuffer arg1) {
-      System.out.println("glVertexAttribI3iv(" + arg0 + "," + arg1 + ")");
-      gl.glVertexAttribI3iv(arg0, arg1);
-   }
-
-   public void glVertexAttribI3ui(int arg0, int arg1, int arg2, int arg3) {
-      System.out.println("glVertexAttribI3ui(" + arg0 + "," + arg1 + "," + arg2 + "," + arg3 + ")");
-      gl.glVertexAttribI3ui(arg0, arg1, arg2, arg3);
-   }
-
-   public void glVertexAttribI3uiv(int arg0, int[] arg1, int arg2) {
-      System.out.println("glVertexAttribI3uiv(" + arg0 + "," + arg1 + "," + arg2 + ")");
-      gl.glVertexAttribI3uiv(arg0, arg1, arg2);
-   }
-
-   public void glVertexAttribI3uiv(int arg0, IntBuffer arg1) {
-      System.out.println("glVertexAttribI3uiv(" + arg0 + "," + arg1 + ")");
-      gl.glVertexAttribI3uiv(arg0, arg1);
-   }
-
-   public void glVertexAttribI4bv(int arg0, byte[] arg1, int arg2) {
-      System.out.println("glVertexAttribI4bv(" + arg0 + "," + arg1 + "," + arg2 + ")");
-      gl.glVertexAttribI4bv(arg0, arg1, arg2);
-   }
-
-   public void glVertexAttribI4bv(int arg0, ByteBuffer arg1) {
-      System.out.println("glVertexAttribI4bv(" + arg0 + "," + arg1 + ")");
-      gl.glVertexAttribI4bv(arg0, arg1);
-   }
-
-   public void glVertexAttribI4i(
-      int arg0, int arg1, int arg2, int arg3, int arg4) {
-      System.out.println("glVertexAttribI4i(" + arg0 + "," + arg1 + "," + arg2 + "," + arg3 + "," + arg4 + ")");
-      gl.glVertexAttribI4i(arg0, arg1, arg2, arg3, arg4);
-   }
-
-   public void glVertexAttribI4iv(int arg0, int[] arg1, int arg2) {
-      System.out.println("glVertexAttribI4iv(" + arg0 + "," + arg1 + "," + arg2 + ")");
-      gl.glVertexAttribI4iv(arg0, arg1, arg2);
-   }
-
-   public void glVertexAttribI4iv(int arg0, IntBuffer arg1) {
-      System.out.println("glVertexAttribI4iv(" + arg0 + "," + arg1 + ")");
-      gl.glVertexAttribI4iv(arg0, arg1);
-   }
-
-   public void glVertexAttribI4sv(int arg0, short[] arg1, int arg2) {
-      System.out.println("glVertexAttribI4sv(" + arg0 + "," + arg1 + "," + arg2 + ")");
-      gl.glVertexAttribI4sv(arg0, arg1, arg2);
-   }
-
-   public void glVertexAttribI4sv(int arg0, ShortBuffer arg1) {
-      System.out.println("glVertexAttribI4sv(" + arg0 + "," + arg1 + ")");
-      gl.glVertexAttribI4sv(arg0, arg1);
-   }
-
-   public void glVertexAttribI4ubv(int arg0, byte[] arg1, int arg2) {
-      System.out.println("glVertexAttribI4ubv(" + arg0 + "," + arg1 + "," + arg2 + ")");
-      gl.glVertexAttribI4ubv(arg0, arg1, arg2);
-   }
-
-   public void glVertexAttribI4ubv(int arg0, ByteBuffer arg1) {
-      System.out.println("glVertexAttribI4ubv(" + arg0 + "," + arg1 + ")");
-      gl.glVertexAttribI4ubv(arg0, arg1);
-   }
-
-   public void glVertexAttribI4ui(
-      int arg0, int arg1, int arg2, int arg3, int arg4) {
-      System.out.println("glVertexAttribI4ui(" + arg0 + "," + arg1 + "," + arg2 + "," + arg3 + "," + arg4 + ")");
-      gl.glVertexAttribI4ui(arg0, arg1, arg2, arg3, arg4);
-   }
-
-   public void glVertexAttribI4uiv(int arg0, int[] arg1, int arg2) {
-      System.out.println("glVertexAttribI4uiv(" + arg0 + "," + arg1 + "," + arg2 + ")");
-      gl.glVertexAttribI4uiv(arg0, arg1, arg2);
-   }
-
-   public void glVertexAttribI4uiv(int arg0, IntBuffer arg1) {
-      System.out.println("glVertexAttribI4uiv(" + arg0 + "," + arg1 + ")");
-      gl.glVertexAttribI4uiv(arg0, arg1);
-   }
-
-   public void glVertexAttribI4usv(int arg0, short[] arg1, int arg2) {
-      System.out.println("glVertexAttribI4usv(" + arg0 + "," + arg1 + "," + arg2 + ")");
-      gl.glVertexAttribI4usv(arg0, arg1, arg2);
-   }
-
-   public void glVertexAttribI4usv(int arg0, ShortBuffer arg1) {
-      System.out.println("glVertexAttribI4usv(" + arg0 + "," + arg1 + ")");
-      gl.glVertexAttribI4usv(arg0, arg1);
-   }
-
-   public void glVertexAttribIFormatNV(int arg0, int arg1, int arg2, int arg3) {
-      System.out.println("glVertexAttribIFormatNV(" + arg0 + "," + arg1 + "," + arg2 + "," + arg3 + ")");
-      gl.glVertexAttribIFormatNV(arg0, arg1, arg2, arg3);
-   }
-
-   public void glVertexAttribIPointer(
-      int arg0, int arg1, int arg2, int arg3, long arg4) {
-      System.out.println("glVertexAttribIPointer(" + arg0 + "," + arg1 + "," + arg2 + "," + arg3 + "," + arg4 + ")");
-      gl.glVertexAttribIPointer(arg0, arg1, arg2, arg3, arg4);
-   }
-
-   public void glVertexAttribP1ui(int arg0, int arg1, boolean arg2, int arg3) {
-      System.out.println("glVertexAttribP1ui(" + arg0 + "," + arg1 + "," + arg2 + "," + arg3 + ")");
-      gl.glVertexAttribP1ui(arg0, arg1, arg2, arg3);
-   }
-
-   public void glVertexAttribP1uiv(
-      int arg0, int arg1, boolean arg2, int[] arg3, int arg4) {
-      System.out.println("glVertexAttribP1uiv(" + arg0 + "," + arg1 + "," + arg2 + "," + arg3 + "," + arg4 + ")");
-      gl.glVertexAttribP1uiv(arg0, arg1, arg2, arg3, arg4);
-   }
-
-   public void glVertexAttribP1uiv(
-      int arg0, int arg1, boolean arg2, IntBuffer arg3) {
-      System.out.println("glVertexAttribP1uiv(" + arg0 + "," + arg1 + "," + arg2 + "," + arg3 + ")");
-      gl.glVertexAttribP1uiv(arg0, arg1, arg2, arg3);
-   }
-
-   public void glVertexAttribP2ui(int arg0, int arg1, boolean arg2, int arg3) {
-      System.out.println("glVertexAttribP2ui(" + arg0 + "," + arg1 + "," + arg2 + "," + arg3 + ")");
-      gl.glVertexAttribP2ui(arg0, arg1, arg2, arg3);
-   }
-
-   public void glVertexAttribP2uiv(
-      int arg0, int arg1, boolean arg2, int[] arg3, int arg4) {
-      System.out.println("glVertexAttribP2uiv(" + arg0 + "," + arg1 + "," + arg2 + "," + arg3 + "," + arg4 + ")");
-      gl.glVertexAttribP2uiv(arg0, arg1, arg2, arg3, arg4);
-   }
-
-   public void glVertexAttribP2uiv(
-      int arg0, int arg1, boolean arg2, IntBuffer arg3) {
-      System.out.println("glVertexAttribP2uiv(" + arg0 + "," + arg1 + "," + arg2 + "," + arg3 + ")");
-      gl.glVertexAttribP2uiv(arg0, arg1, arg2, arg3);
-   }
-
-   public void glVertexAttribP3ui(int arg0, int arg1, boolean arg2, int arg3) {
-      System.out.println("glVertexAttribP3ui(" + arg0 + "," + arg1 + "," + arg2 + "," + arg3 + ")");
-      gl.glVertexAttribP3ui(arg0, arg1, arg2, arg3);
-   }
-
-   public void glVertexAttribP3uiv(
-      int arg0, int arg1, boolean arg2, int[] arg3, int arg4) {
-      System.out.println("glVertexAttribP3uiv(" + arg0 + "," + arg1 + "," + arg2 + "," + arg3 + "," + arg4 + ")");
-      gl.glVertexAttribP3uiv(arg0, arg1, arg2, arg3, arg4);
-   }
-
-   public void glVertexAttribP3uiv(
-      int arg0, int arg1, boolean arg2, IntBuffer arg3) {
-      System.out.println("glVertexAttribP3uiv(" + arg0 + "," + arg1 + "," + arg2 + "," + arg3 + ")");
-      gl.glVertexAttribP3uiv(arg0, arg1, arg2, arg3);
-   }
-
-   public void glVertexAttribP4ui(int arg0, int arg1, boolean arg2, int arg3) {
-      System.out.println("glVertexAttribP4ui(" + arg0 + "," + arg1 + "," + arg2 + "," + arg3 + ")");
-      gl.glVertexAttribP4ui(arg0, arg1, arg2, arg3);
-   }
-
-   public void glVertexAttribP4uiv(
-      int arg0, int arg1, boolean arg2, int[] arg3, int arg4) {
-      System.out.println("glVertexAttribP4uiv(" + arg0 + "," + arg1 + "," + arg2 + "," + arg3 + "," + arg4 + ")");
-      gl.glVertexAttribP4uiv(arg0, arg1, arg2, arg3, arg4);
-   }
-
-   public void glVertexAttribP4uiv(
-      int arg0, int arg1, boolean arg2, IntBuffer arg3) {
-      System.out.println("glVertexAttribP4uiv(" + arg0 + "," + arg1 + "," + arg2 + "," + arg3 + ")");
-      gl.glVertexAttribP4uiv(arg0, arg1, arg2, arg3);
-   }
-
-   public void glVertexAttribPointer(GLArrayData arg0) {
-      System.out.println("glVertexAttribPointer(" + arg0 + ")");
-      gl.glVertexAttribPointer(arg0);
-   }
-
-   public void glVertexAttribPointer(
-      int arg0, int arg1, int arg2, boolean arg3, int arg4, long arg5) {
-      System.out.println("glVertexAttribPointer(" + arg0 + "," + arg1 + "," + arg2 + "," + arg3 + "," + arg4 + "," + arg5 + ")");
-      gl.glVertexAttribPointer(arg0, arg1, arg2, arg3, arg4, arg5);
-   }
-
-   public void glVertexFormatNV(int arg0, int arg1, int arg2) {
-      System.out.println("glVertexFormatNV(" + arg0 + "," + arg1 + "," + arg2 + ")");
-      gl.glVertexFormatNV(arg0, arg1, arg2);
-   }
-
-   public void glVertexP2ui(int arg0, int arg1) {
-      System.out.println("glVertexP2ui(" + arg0 + "," + arg1 + ")");
-      gl.glVertexP2ui(arg0, arg1);
-   }
-
-   public void glVertexP2uiv(int arg0, int[] arg1, int arg2) {
-      System.out.println("glVertexP2uiv(" + arg0 + "," + arg1 + "," + arg2 + ")");
-      gl.glVertexP2uiv(arg0, arg1, arg2);
-   }
-
-   public void glVertexP2uiv(int arg0, IntBuffer arg1) {
-      System.out.println("glVertexP2uiv(" + arg0 + "," + arg1 + ")");
-      gl.glVertexP2uiv(arg0, arg1);
-   }
-
-   public void glVertexP3ui(int arg0, int arg1) {
-      System.out.println("glVertexP3ui(" + arg0 + "," + arg1 + ")");
-      gl.glVertexP3ui(arg0, arg1);
-   }
-
-   public void glVertexP3uiv(int arg0, int[] arg1, int arg2) {
-      System.out.println("glVertexP3uiv(" + arg0 + "," + arg1 + "," + arg2 + ")");
-      gl.glVertexP3uiv(arg0, arg1, arg2);
-   }
-
-   public void glVertexP3uiv(int arg0, IntBuffer arg1) {
-      System.out.println("glVertexP3uiv(" + arg0 + "," + arg1 + ")");
-      gl.glVertexP3uiv(arg0, arg1);
-   }
-
-   public void glVertexP4ui(int arg0, int arg1) {
-      System.out.println("glVertexP4ui(" + arg0 + "," + arg1 + ")");
-      gl.glVertexP4ui(arg0, arg1);
-   }
-
-   public void glVertexP4uiv(int arg0, int[] arg1, int arg2) {
-      System.out.println("glVertexP4uiv(" + arg0 + "," + arg1 + "," + arg2 + ")");
-      gl.glVertexP4uiv(arg0, arg1, arg2);
-   }
-
-   public void glVertexP4uiv(int arg0, IntBuffer arg1) {
-      System.out.println("glVertexP4uiv(" + arg0 + "," + arg1 + ")");
-      gl.glVertexP4uiv(arg0, arg1);
-   }
-
-   public void glViewport(int arg0, int arg1, int arg2, int arg3) {
-      System.out.println("glViewport(" + arg0 + "," + arg1 + "," + arg2 + "," + arg3 + ")");
-      gl.glViewport(arg0, arg1, arg2, arg3);
-   }
-
-   public void glWaitSync(long arg0, int arg1, long arg2) {
-      System.out.println("glWaitSync(" + arg0 + "," + arg1 + "," + arg2 + ")");
-      gl.glWaitSync(arg0, arg1, arg2);
-   }
-
-   public boolean isGL() {
-      return gl.isGL();
-   }
-
-   public boolean isGL4bc() {
-      return gl.isGL4bc();
-   }
-
-   public boolean isGL4() {
-      return gl.isGL4();
-   }
-
-   public boolean isGL3bc() {
-      return gl.isGL3bc();
-   }
-
-   public boolean isGL3() {
-      return gl.isGL3();
-   }
-
-   public boolean isGL2() {
-      return gl.isGL2();
-   }
-
-   public boolean isGLES1() {
-      return gl.isGLES1();
-   }
-
-   public boolean isGLES2() {
-      return gl.isGLES2();
-   }
-
-   public boolean isGLES3() {
-      return gl.isGLES3();
-   }
-
-   public boolean isGLES() {
-      return gl.isGLES();
-   }
-
-   public boolean isGL2ES1() {
-      return gl.isGL2ES1();
-   }
-
-   public boolean isGL2ES2() {
-      return gl.isGL2ES2();
-   }
-
-   public boolean isGL2ES3() {
-      return gl.isGL2ES3();
-   }
-
-   public boolean isGL3ES3() {
-      return gl.isGL3ES3();
-   }
-
-   public boolean isGL4ES3() {
-      return gl.isGL4ES3();
-   }
-
-   public boolean isGL2GL3() {
-      return gl.isGL2GL3();
-   }
-
-   public boolean isGL4core() {
-      return gl.isGL4core();
-   }
-
-   public boolean isGL3core() {
-      return gl.isGL3core();
-   }
-
-   public boolean isGLcore() {
-      return gl.isGLcore();
-   }
-
-   public boolean isGLES2Compatible() {
-      return gl.isGLES2Compatible();
-   }
-
-   public boolean isGLES3Compatible() {
-      return gl.isGLES3Compatible();
-   }
-
-   public boolean hasGLSL() {
-      return gl.hasGLSL();
-   }
-
-   public boolean isFunctionAvailable(String glFunctionName) {
-      return gl.isFunctionAvailable(glFunctionName);
-   }
-
-   public boolean isExtensionAvailable(String glExtensionName) {
-      return gl.isExtensionAvailable(glExtensionName);
-   }
-
-   public boolean hasBasicFBOSupport() {
-      return gl.hasBasicFBOSupport();
-   }
-
-   public boolean hasFullFBOSupport() {
-      return gl.hasFullFBOSupport();
-   }
-
-   public boolean isNPOTTextureAvailable() {
-      return gl.isNPOTTextureAvailable();
-   }
-
-   public boolean isPBOPackBound() {
-      return gl.isPBOPackBound();
-   }
-
-   public boolean isPBOUnpackBound() {
-      return gl.isPBOUnpackBound();
-   }
-
-   public boolean isTextureFormatBGRA8888Available() {
-      return gl.isTextureFormatBGRA8888Available();
-   }
-
-   public void setSwapInterval(int interval) {
-      gl.setSwapInterval(interval);
-   }
-
-   public GLBufferStorage mapBuffer(int target, int access) throws GLException {
-      return gl.mapBuffer(target, access);
-   }
-
-   public GLBufferStorage mapBufferRange(
-      int target, long offset, long length, int access) throws GLException {
-      return gl.mapBufferRange(target, offset, length, access);
-   }
-
-   public boolean isVBOArrayBound() {
-      return gl.isVBOArrayBound();
-   }
-
-   public boolean isVBOElementArrayBound() {
-      return gl.isVBOElementArrayBound();
-   }
-   
-   
-}
-=======
-package maspack.render.GL.GL3;
-
-import java.nio.Buffer;
-import java.nio.ByteBuffer;
-import java.nio.DoubleBuffer;
-import java.nio.FloatBuffer;
-import java.nio.IntBuffer;
-import java.nio.LongBuffer;
-import java.nio.ShortBuffer;
-
-import javax.media.opengl.GL;
-import javax.media.opengl.GL2;
-import javax.media.opengl.GL2ES1;
-import javax.media.opengl.GL2ES2;
-import javax.media.opengl.GL2ES3;
-import javax.media.opengl.GL2GL3;
-import javax.media.opengl.GL3;
-import javax.media.opengl.GL3ES3;
-import javax.media.opengl.GL3bc;
-import javax.media.opengl.GL4;
-import javax.media.opengl.GL4ES3;
-import javax.media.opengl.GL4bc;
-import javax.media.opengl.GLArrayData;
-import javax.media.opengl.GLBufferStorage;
-import javax.media.opengl.GLContext;
-import javax.media.opengl.GLES1;
-import javax.media.opengl.GLES2;
-import javax.media.opengl.GLES3;
-import javax.media.opengl.GLException;
-import javax.media.opengl.GLProfile;
-import javax.media.opengl.GLUniformData;
-
-import com.jogamp.common.nio.PointerBuffer;
-
 import maspack.render.GL.GLSupport;
 
 public class GL3Debug implements GL3 {
@@ -10879,5 +6926,4 @@
       return false;
    }
 
-}
->>>>>>> 3dbfcf79
+}