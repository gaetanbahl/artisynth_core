<<<<<<< HEAD
package maspack.render.GL.GL3;

import java.nio.ByteBuffer;
import java.util.Arrays;

import javax.media.opengl.GL;
import javax.media.opengl.GL3;

import maspack.render.GL.GLSupport;
import maspack.util.BufferUtilities;

public class GL3LinesVertexBuffer extends GL3ResourceBase {

   VertexBufferObject vbo;
   ByteBuffer buff;

   GL3VertexAttributeArrayInfo radAttr;
   GL3VertexAttributeArrayInfo bscaleAttr;
   GL3VertexAttributeArrayInfo tscaleAttr;

   // track version numbers so we can detect what has changed since last use
   float lastLineRadius;
   float[] lastBottomScaleOffset;
   float[] lastTopScaleOffset;
   private static final float[] NO_SCALE_OFFSET_BOTTOM = {1f, 0f, 0f, 0f};
   private static final float[] NO_SCALE_OFFSET_TOP = {1f, 0f, 0f, 1f};

   private GL3LinesVertexBuffer(VertexBufferObject vbo, 
      GL3VertexAttributeInfo radAttr,
      GL3VertexAttributeInfo bscaleAttr, GL3VertexAttributeInfo tscaleAttr) {

      this.vbo = vbo.acquire ();  // hold on to VBO

      int FLOAT_SIZE = GL3AttributeStorage.FLOAT.width ();
      int FLOAT_4_SIZE = GL3AttributeStorage.FLOAT_4.width ();
      int stride = FLOAT_SIZE + 2*FLOAT_4_SIZE;

      this.radAttr = new GL3VertexAttributeArrayInfo (radAttr, 
         GL3AttributeStorage.FLOAT, 0, stride, 1);
      this.bscaleAttr = new GL3VertexAttributeArrayInfo (bscaleAttr, 
         GL3AttributeStorage.FLOAT_4, FLOAT_SIZE, stride, 1);
      this.tscaleAttr = new GL3VertexAttributeArrayInfo (tscaleAttr, 
         GL3AttributeStorage.FLOAT_4, FLOAT_SIZE+FLOAT_4_SIZE, stride, 1);

      lastLineRadius = 0;
      lastBottomScaleOffset = null;
      lastTopScaleOffset = null;
      
      buff = BufferUtilities.newNativeByteBuffer(9*GLSupport.FLOAT_SIZE);
      
   }
   
   private static float[] copyOf(float[] array) {
      if (array == null) {
         return null;
      }
      return Arrays.copyOf (array, array.length);
   }

   public boolean maybeUpdate(GL3 gl, float lineRadius, float[] bottomScaleOffset, float[] topScaleOffset) {
      boolean updated = maybeUpdateLine (gl, lineRadius, bottomScaleOffset, topScaleOffset);
      if (updated) {
         lastLineRadius = lineRadius;
         lastBottomScaleOffset = copyOf (bottomScaleOffset);
         lastTopScaleOffset = copyOf (topScaleOffset);
      }
      return updated;
   }

   private static boolean arraysEqual(float[] a1, float[] a2) {
      if (a1 == a2) {
         return true;
      }
      if (a1 == null || a2 == null) {
         return false;
      }
      if (a1.length != a2.length) {
         return false;
      }
      for (int i=0; i<a1.length; ++i) {
         if ( a1[i] != a2[i] ) {
            return false;
         }
      }
      return true;
   }

   protected boolean maybeUpdateLine(GL3 gl, float lineRadius, 
      float[] bottomScaleOffset, float[] topScaleOffset) {

      boolean updated = false;

      if (lastLineRadius != lineRadius || 
         !arraysEqual(lastBottomScaleOffset, bottomScaleOffset)
         || !arraysEqual(lastTopScaleOffset, topScaleOffset)) {

         fillLineVBO(gl, lineRadius, bottomScaleOffset, topScaleOffset); 
         updated = true;
      }
      return updated;
   }

   private void fillLineVBO(GL3 gl, float lineRadius, 
      float[] bottomScaleOffset, float[] topScaleOffset) {

      // length info
      buff.putFloat(lineRadius);

      // offset for bottom
      if (bottomScaleOffset == null) {
         bottomScaleOffset = NO_SCALE_OFFSET_BOTTOM;
      }
      buff.putFloat (bottomScaleOffset[0]);
      buff.putFloat (bottomScaleOffset[1]);
      buff.putFloat (bottomScaleOffset[2]);
      buff.putFloat (bottomScaleOffset[3]);

      // top offset
      if (topScaleOffset == null) {
         topScaleOffset = NO_SCALE_OFFSET_TOP;
      }
      buff.putFloat (topScaleOffset[0]);
      buff.putFloat (topScaleOffset[1]);
      buff.putFloat (topScaleOffset[2]);
      buff.putFloat (topScaleOffset[3]);

      // line information
      buff.flip();
      gl.glBindVertexArray (0); // unbind any existing VAOs
      vbo.fill(gl, buff, GL.GL_DYNAMIC_DRAW);
   }

   public void bind(GL3 gl, int numInstances) {
      vbo.bind (gl);
      radAttr.bind (gl);
      radAttr.bindDivisor (gl, numInstances);
      bscaleAttr.bind (gl);
      bscaleAttr.bindDivisor (gl, numInstances);
      tscaleAttr.bind (gl);
      tscaleAttr.bindDivisor (gl, numInstances);
   }

   @Override
   public boolean isValid () {
      if (vbo == null) {
         return false;
      }
      return vbo.isValid ();
   }

   @Override
   public void dispose (GL3 gl) {
      if (vbo != null) {
         vbo.releaseDispose (gl);
         vbo = null;
      }

      lastLineRadius = 0;
      lastBottomScaleOffset = null;
      lastTopScaleOffset = null;
      BufferUtilities.freeDirectBuffer (buff);
      buff = null;
   }
   
   @Override
   public boolean isDisposed () {
      return (vbo == null);
   }
   
   @Override
   public GL3LinesVertexBuffer acquire () {
      return (GL3LinesVertexBuffer)super.acquire ();
   }

   public static GL3LinesVertexBuffer generate (GL3 gl, GL3VertexAttributeInfo radAttr,
      GL3VertexAttributeInfo bscaleAttr, GL3VertexAttributeInfo tscaleAttr) {
      
      VertexBufferObject vbo = VertexBufferObject.generate(gl);
      
      GL3LinesVertexBuffer lbuff = new GL3LinesVertexBuffer (vbo, radAttr, bscaleAttr, tscaleAttr);
      lbuff.fillLineVBO (gl, 1, null, null);
      return lbuff;
   }



}
=======
package maspack.render.GL.GL3;

import java.nio.ByteBuffer;
import java.util.Arrays;

import com.jogamp.opengl.GL;
import com.jogamp.opengl.GL3;

import maspack.render.GL.GLSupport;
import maspack.util.BufferUtilities;

public class GL3LinesVertexBuffer extends GL3ResourceBase {

   VertexBufferObject vbo;
   ByteBuffer buff;

   GL3VertexAttributeArrayInfo radAttr;
   GL3VertexAttributeArrayInfo bscaleAttr;
   GL3VertexAttributeArrayInfo tscaleAttr;

   // track version numbers so we can detect what has changed since last use
   float lastLineRadius;
   float[] lastBottomScaleOffset;
   float[] lastTopScaleOffset;
   private static final float[] NO_SCALE_OFFSET_BOTTOM = {1f, 0f, 0f, 0f};
   private static final float[] NO_SCALE_OFFSET_TOP = {1f, 0f, 0f, 1f};

   private GL3LinesVertexBuffer(VertexBufferObject vbo, 
      GL3VertexAttributeInfo radAttr,
      GL3VertexAttributeInfo bscaleAttr, GL3VertexAttributeInfo tscaleAttr) {

      this.vbo = vbo.acquire ();  // hold on to VBO

      int FLOAT_SIZE = GL3AttributeStorage.FLOAT.width ();
      int FLOAT_4_SIZE = GL3AttributeStorage.FLOAT_4.width ();
      int stride = FLOAT_SIZE + 2*FLOAT_4_SIZE;

      this.radAttr = new GL3VertexAttributeArrayInfo (radAttr, 
         GL3AttributeStorage.FLOAT, 0, stride, 1);
      this.bscaleAttr = new GL3VertexAttributeArrayInfo (bscaleAttr, 
         GL3AttributeStorage.FLOAT_4, FLOAT_SIZE, stride, 1);
      this.tscaleAttr = new GL3VertexAttributeArrayInfo (tscaleAttr, 
         GL3AttributeStorage.FLOAT_4, FLOAT_SIZE+FLOAT_4_SIZE, stride, 1);

      lastLineRadius = 0;
      lastBottomScaleOffset = null;
      lastTopScaleOffset = null;
      
      buff = BufferUtilities.newNativeByteBuffer(9*GLSupport.FLOAT_SIZE);
      
   }
   
   private static float[] copyOf(float[] array) {
      if (array == null) {
         return null;
      }
      return Arrays.copyOf (array, array.length);
   }

   public boolean maybeUpdate(GL3 gl, float lineRadius, float[] bottomScaleOffset, float[] topScaleOffset) {
      boolean updated = maybeUpdateLine (gl, lineRadius, bottomScaleOffset, topScaleOffset);
      if (updated) {
         lastLineRadius = lineRadius;
         lastBottomScaleOffset = copyOf (bottomScaleOffset);
         lastTopScaleOffset = copyOf (topScaleOffset);
      }
      return updated;
   }

   private static boolean arraysEqual(float[] a1, float[] a2) {
      if (a1 == a2) {
         return true;
      }
      if (a1 == null || a2 == null) {
         return false;
      }
      if (a1.length != a2.length) {
         return false;
      }
      for (int i=0; i<a1.length; ++i) {
         if ( a1[i] != a2[i] ) {
            return false;
         }
      }
      return true;
   }

   protected boolean maybeUpdateLine(GL3 gl, float lineRadius, 
      float[] bottomScaleOffset, float[] topScaleOffset) {

      boolean updated = false;

      if (lastLineRadius != lineRadius || 
         !arraysEqual(lastBottomScaleOffset, bottomScaleOffset)
         || !arraysEqual(lastTopScaleOffset, topScaleOffset)) {

         fillLineVBO(gl, lineRadius, bottomScaleOffset, topScaleOffset); 
         updated = true;
      }
      return updated;
   }

   private void fillLineVBO(GL3 gl, float lineRadius, 
      float[] bottomScaleOffset, float[] topScaleOffset) {

      // length info
      buff.putFloat(lineRadius);

      // offset for bottom
      if (bottomScaleOffset == null) {
         bottomScaleOffset = NO_SCALE_OFFSET_BOTTOM;
      }
      buff.putFloat (bottomScaleOffset[0]);
      buff.putFloat (bottomScaleOffset[1]);
      buff.putFloat (bottomScaleOffset[2]);
      buff.putFloat (bottomScaleOffset[3]);

      // top offset
      if (topScaleOffset == null) {
         topScaleOffset = NO_SCALE_OFFSET_TOP;
      }
      buff.putFloat (topScaleOffset[0]);
      buff.putFloat (topScaleOffset[1]);
      buff.putFloat (topScaleOffset[2]);
      buff.putFloat (topScaleOffset[3]);

      // line information
      buff.flip();
      gl.glBindVertexArray (0); // unbind any existing VAOs
      vbo.fill(gl, buff, GL.GL_DYNAMIC_DRAW);
   }

   public void bind(GL3 gl, int numInstances) {
      vbo.bind (gl);
      radAttr.bind (gl);
      radAttr.bindDivisor (gl, numInstances);
      bscaleAttr.bind (gl);
      bscaleAttr.bindDivisor (gl, numInstances);
      tscaleAttr.bind (gl);
      tscaleAttr.bindDivisor (gl, numInstances);
   }

   @Override
   public boolean isValid () {
      if (vbo == null) {
         return false;
      }
      return vbo.isValid ();
   }

   @Override
   public void dispose (GL3 gl) {
      if (vbo != null) {
         vbo.releaseDispose (gl);
         vbo = null;
      }

      lastLineRadius = 0;
      lastBottomScaleOffset = null;
      lastTopScaleOffset = null;
      BufferUtilities.freeDirectBuffer (buff);
      buff = null;
   }
   
   @Override
   public boolean isDisposed () {
      return (vbo == null);
   }
   
   @Override
   public GL3LinesVertexBuffer acquire () {
      return (GL3LinesVertexBuffer)super.acquire ();
   }

   public static GL3LinesVertexBuffer generate (GL3 gl, GL3VertexAttributeInfo radAttr,
      GL3VertexAttributeInfo bscaleAttr, GL3VertexAttributeInfo tscaleAttr) {
      
      VertexBufferObject vbo = VertexBufferObject.generate(gl);
      
      GL3LinesVertexBuffer lbuff = new GL3LinesVertexBuffer (vbo, radAttr, bscaleAttr, tscaleAttr);
      lbuff.fillLineVBO (gl, 1, null, null);
      return lbuff;
   }



}
>>>>>>> 504fb510
<|MERGE_RESOLUTION|>--- conflicted
+++ resolved
@@ -1,377 +1,187 @@
-<<<<<<< HEAD
-package maspack.render.GL.GL3;
-
-import java.nio.ByteBuffer;
-import java.util.Arrays;
-
-import javax.media.opengl.GL;
-import javax.media.opengl.GL3;
-
-import maspack.render.GL.GLSupport;
-import maspack.util.BufferUtilities;
-
-public class GL3LinesVertexBuffer extends GL3ResourceBase {
-
-   VertexBufferObject vbo;
-   ByteBuffer buff;
-
-   GL3VertexAttributeArrayInfo radAttr;
-   GL3VertexAttributeArrayInfo bscaleAttr;
-   GL3VertexAttributeArrayInfo tscaleAttr;
-
-   // track version numbers so we can detect what has changed since last use
-   float lastLineRadius;
-   float[] lastBottomScaleOffset;
-   float[] lastTopScaleOffset;
-   private static final float[] NO_SCALE_OFFSET_BOTTOM = {1f, 0f, 0f, 0f};
-   private static final float[] NO_SCALE_OFFSET_TOP = {1f, 0f, 0f, 1f};
-
-   private GL3LinesVertexBuffer(VertexBufferObject vbo, 
-      GL3VertexAttributeInfo radAttr,
-      GL3VertexAttributeInfo bscaleAttr, GL3VertexAttributeInfo tscaleAttr) {
-
-      this.vbo = vbo.acquire ();  // hold on to VBO
-
-      int FLOAT_SIZE = GL3AttributeStorage.FLOAT.width ();
-      int FLOAT_4_SIZE = GL3AttributeStorage.FLOAT_4.width ();
-      int stride = FLOAT_SIZE + 2*FLOAT_4_SIZE;
-
-      this.radAttr = new GL3VertexAttributeArrayInfo (radAttr, 
-         GL3AttributeStorage.FLOAT, 0, stride, 1);
-      this.bscaleAttr = new GL3VertexAttributeArrayInfo (bscaleAttr, 
-         GL3AttributeStorage.FLOAT_4, FLOAT_SIZE, stride, 1);
-      this.tscaleAttr = new GL3VertexAttributeArrayInfo (tscaleAttr, 
-         GL3AttributeStorage.FLOAT_4, FLOAT_SIZE+FLOAT_4_SIZE, stride, 1);
-
-      lastLineRadius = 0;
-      lastBottomScaleOffset = null;
-      lastTopScaleOffset = null;
-      
-      buff = BufferUtilities.newNativeByteBuffer(9*GLSupport.FLOAT_SIZE);
-      
-   }
-   
-   private static float[] copyOf(float[] array) {
-      if (array == null) {
-         return null;
-      }
-      return Arrays.copyOf (array, array.length);
-   }
-
-   public boolean maybeUpdate(GL3 gl, float lineRadius, float[] bottomScaleOffset, float[] topScaleOffset) {
-      boolean updated = maybeUpdateLine (gl, lineRadius, bottomScaleOffset, topScaleOffset);
-      if (updated) {
-         lastLineRadius = lineRadius;
-         lastBottomScaleOffset = copyOf (bottomScaleOffset);
-         lastTopScaleOffset = copyOf (topScaleOffset);
-      }
-      return updated;
-   }
-
-   private static boolean arraysEqual(float[] a1, float[] a2) {
-      if (a1 == a2) {
-         return true;
-      }
-      if (a1 == null || a2 == null) {
-         return false;
-      }
-      if (a1.length != a2.length) {
-         return false;
-      }
-      for (int i=0; i<a1.length; ++i) {
-         if ( a1[i] != a2[i] ) {
-            return false;
-         }
-      }
-      return true;
-   }
-
-   protected boolean maybeUpdateLine(GL3 gl, float lineRadius, 
-      float[] bottomScaleOffset, float[] topScaleOffset) {
-
-      boolean updated = false;
-
-      if (lastLineRadius != lineRadius || 
-         !arraysEqual(lastBottomScaleOffset, bottomScaleOffset)
-         || !arraysEqual(lastTopScaleOffset, topScaleOffset)) {
-
-         fillLineVBO(gl, lineRadius, bottomScaleOffset, topScaleOffset); 
-         updated = true;
-      }
-      return updated;
-   }
-
-   private void fillLineVBO(GL3 gl, float lineRadius, 
-      float[] bottomScaleOffset, float[] topScaleOffset) {
-
-      // length info
-      buff.putFloat(lineRadius);
-
-      // offset for bottom
-      if (bottomScaleOffset == null) {
-         bottomScaleOffset = NO_SCALE_OFFSET_BOTTOM;
-      }
-      buff.putFloat (bottomScaleOffset[0]);
-      buff.putFloat (bottomScaleOffset[1]);
-      buff.putFloat (bottomScaleOffset[2]);
-      buff.putFloat (bottomScaleOffset[3]);
-
-      // top offset
-      if (topScaleOffset == null) {
-         topScaleOffset = NO_SCALE_OFFSET_TOP;
-      }
-      buff.putFloat (topScaleOffset[0]);
-      buff.putFloat (topScaleOffset[1]);
-      buff.putFloat (topScaleOffset[2]);
-      buff.putFloat (topScaleOffset[3]);
-
-      // line information
-      buff.flip();
-      gl.glBindVertexArray (0); // unbind any existing VAOs
-      vbo.fill(gl, buff, GL.GL_DYNAMIC_DRAW);
-   }
-
-   public void bind(GL3 gl, int numInstances) {
-      vbo.bind (gl);
-      radAttr.bind (gl);
-      radAttr.bindDivisor (gl, numInstances);
-      bscaleAttr.bind (gl);
-      bscaleAttr.bindDivisor (gl, numInstances);
-      tscaleAttr.bind (gl);
-      tscaleAttr.bindDivisor (gl, numInstances);
-   }
-
-   @Override
-   public boolean isValid () {
-      if (vbo == null) {
-         return false;
-      }
-      return vbo.isValid ();
-   }
-
-   @Override
-   public void dispose (GL3 gl) {
-      if (vbo != null) {
-         vbo.releaseDispose (gl);
-         vbo = null;
-      }
-
-      lastLineRadius = 0;
-      lastBottomScaleOffset = null;
-      lastTopScaleOffset = null;
-      BufferUtilities.freeDirectBuffer (buff);
-      buff = null;
-   }
-   
-   @Override
-   public boolean isDisposed () {
-      return (vbo == null);
-   }
-   
-   @Override
-   public GL3LinesVertexBuffer acquire () {
-      return (GL3LinesVertexBuffer)super.acquire ();
-   }
-
-   public static GL3LinesVertexBuffer generate (GL3 gl, GL3VertexAttributeInfo radAttr,
-      GL3VertexAttributeInfo bscaleAttr, GL3VertexAttributeInfo tscaleAttr) {
-      
-      VertexBufferObject vbo = VertexBufferObject.generate(gl);
-      
-      GL3LinesVertexBuffer lbuff = new GL3LinesVertexBuffer (vbo, radAttr, bscaleAttr, tscaleAttr);
-      lbuff.fillLineVBO (gl, 1, null, null);
-      return lbuff;
-   }
-
-
-
-}
-=======
-package maspack.render.GL.GL3;
-
-import java.nio.ByteBuffer;
-import java.util.Arrays;
-
-import com.jogamp.opengl.GL;
-import com.jogamp.opengl.GL3;
-
-import maspack.render.GL.GLSupport;
-import maspack.util.BufferUtilities;
-
-public class GL3LinesVertexBuffer extends GL3ResourceBase {
-
-   VertexBufferObject vbo;
-   ByteBuffer buff;
-
-   GL3VertexAttributeArrayInfo radAttr;
-   GL3VertexAttributeArrayInfo bscaleAttr;
-   GL3VertexAttributeArrayInfo tscaleAttr;
-
-   // track version numbers so we can detect what has changed since last use
-   float lastLineRadius;
-   float[] lastBottomScaleOffset;
-   float[] lastTopScaleOffset;
-   private static final float[] NO_SCALE_OFFSET_BOTTOM = {1f, 0f, 0f, 0f};
-   private static final float[] NO_SCALE_OFFSET_TOP = {1f, 0f, 0f, 1f};
-
-   private GL3LinesVertexBuffer(VertexBufferObject vbo, 
-      GL3VertexAttributeInfo radAttr,
-      GL3VertexAttributeInfo bscaleAttr, GL3VertexAttributeInfo tscaleAttr) {
-
-      this.vbo = vbo.acquire ();  // hold on to VBO
-
-      int FLOAT_SIZE = GL3AttributeStorage.FLOAT.width ();
-      int FLOAT_4_SIZE = GL3AttributeStorage.FLOAT_4.width ();
-      int stride = FLOAT_SIZE + 2*FLOAT_4_SIZE;
-
-      this.radAttr = new GL3VertexAttributeArrayInfo (radAttr, 
-         GL3AttributeStorage.FLOAT, 0, stride, 1);
-      this.bscaleAttr = new GL3VertexAttributeArrayInfo (bscaleAttr, 
-         GL3AttributeStorage.FLOAT_4, FLOAT_SIZE, stride, 1);
-      this.tscaleAttr = new GL3VertexAttributeArrayInfo (tscaleAttr, 
-         GL3AttributeStorage.FLOAT_4, FLOAT_SIZE+FLOAT_4_SIZE, stride, 1);
-
-      lastLineRadius = 0;
-      lastBottomScaleOffset = null;
-      lastTopScaleOffset = null;
-      
-      buff = BufferUtilities.newNativeByteBuffer(9*GLSupport.FLOAT_SIZE);
-      
-   }
-   
-   private static float[] copyOf(float[] array) {
-      if (array == null) {
-         return null;
-      }
-      return Arrays.copyOf (array, array.length);
-   }
-
-   public boolean maybeUpdate(GL3 gl, float lineRadius, float[] bottomScaleOffset, float[] topScaleOffset) {
-      boolean updated = maybeUpdateLine (gl, lineRadius, bottomScaleOffset, topScaleOffset);
-      if (updated) {
-         lastLineRadius = lineRadius;
-         lastBottomScaleOffset = copyOf (bottomScaleOffset);
-         lastTopScaleOffset = copyOf (topScaleOffset);
-      }
-      return updated;
-   }
-
-   private static boolean arraysEqual(float[] a1, float[] a2) {
-      if (a1 == a2) {
-         return true;
-      }
-      if (a1 == null || a2 == null) {
-         return false;
-      }
-      if (a1.length != a2.length) {
-         return false;
-      }
-      for (int i=0; i<a1.length; ++i) {
-         if ( a1[i] != a2[i] ) {
-            return false;
-         }
-      }
-      return true;
-   }
-
-   protected boolean maybeUpdateLine(GL3 gl, float lineRadius, 
-      float[] bottomScaleOffset, float[] topScaleOffset) {
-
-      boolean updated = false;
-
-      if (lastLineRadius != lineRadius || 
-         !arraysEqual(lastBottomScaleOffset, bottomScaleOffset)
-         || !arraysEqual(lastTopScaleOffset, topScaleOffset)) {
-
-         fillLineVBO(gl, lineRadius, bottomScaleOffset, topScaleOffset); 
-         updated = true;
-      }
-      return updated;
-   }
-
-   private void fillLineVBO(GL3 gl, float lineRadius, 
-      float[] bottomScaleOffset, float[] topScaleOffset) {
-
-      // length info
-      buff.putFloat(lineRadius);
-
-      // offset for bottom
-      if (bottomScaleOffset == null) {
-         bottomScaleOffset = NO_SCALE_OFFSET_BOTTOM;
-      }
-      buff.putFloat (bottomScaleOffset[0]);
-      buff.putFloat (bottomScaleOffset[1]);
-      buff.putFloat (bottomScaleOffset[2]);
-      buff.putFloat (bottomScaleOffset[3]);
-
-      // top offset
-      if (topScaleOffset == null) {
-         topScaleOffset = NO_SCALE_OFFSET_TOP;
-      }
-      buff.putFloat (topScaleOffset[0]);
-      buff.putFloat (topScaleOffset[1]);
-      buff.putFloat (topScaleOffset[2]);
-      buff.putFloat (topScaleOffset[3]);
-
-      // line information
-      buff.flip();
-      gl.glBindVertexArray (0); // unbind any existing VAOs
-      vbo.fill(gl, buff, GL.GL_DYNAMIC_DRAW);
-   }
-
-   public void bind(GL3 gl, int numInstances) {
-      vbo.bind (gl);
-      radAttr.bind (gl);
-      radAttr.bindDivisor (gl, numInstances);
-      bscaleAttr.bind (gl);
-      bscaleAttr.bindDivisor (gl, numInstances);
-      tscaleAttr.bind (gl);
-      tscaleAttr.bindDivisor (gl, numInstances);
-   }
-
-   @Override
-   public boolean isValid () {
-      if (vbo == null) {
-         return false;
-      }
-      return vbo.isValid ();
-   }
-
-   @Override
-   public void dispose (GL3 gl) {
-      if (vbo != null) {
-         vbo.releaseDispose (gl);
-         vbo = null;
-      }
-
-      lastLineRadius = 0;
-      lastBottomScaleOffset = null;
-      lastTopScaleOffset = null;
-      BufferUtilities.freeDirectBuffer (buff);
-      buff = null;
-   }
-   
-   @Override
-   public boolean isDisposed () {
-      return (vbo == null);
-   }
-   
-   @Override
-   public GL3LinesVertexBuffer acquire () {
-      return (GL3LinesVertexBuffer)super.acquire ();
-   }
-
-   public static GL3LinesVertexBuffer generate (GL3 gl, GL3VertexAttributeInfo radAttr,
-      GL3VertexAttributeInfo bscaleAttr, GL3VertexAttributeInfo tscaleAttr) {
-      
-      VertexBufferObject vbo = VertexBufferObject.generate(gl);
-      
-      GL3LinesVertexBuffer lbuff = new GL3LinesVertexBuffer (vbo, radAttr, bscaleAttr, tscaleAttr);
-      lbuff.fillLineVBO (gl, 1, null, null);
-      return lbuff;
-   }
-
-
-
-}
->>>>>>> 504fb510
+package maspack.render.GL.GL3;
+
+import java.nio.ByteBuffer;
+import java.util.Arrays;
+
+import com.jogamp.opengl.GL;
+import com.jogamp.opengl.GL3;
+
+import maspack.render.GL.GLSupport;
+import maspack.util.BufferUtilities;
+
+public class GL3LinesVertexBuffer extends GL3ResourceBase {
+
+   VertexBufferObject vbo;
+   ByteBuffer buff;
+
+   GL3VertexAttributeArrayInfo radAttr;
+   GL3VertexAttributeArrayInfo bscaleAttr;
+   GL3VertexAttributeArrayInfo tscaleAttr;
+
+   // track version numbers so we can detect what has changed since last use
+   float lastLineRadius;
+   float[] lastBottomScaleOffset;
+   float[] lastTopScaleOffset;
+   private static final float[] NO_SCALE_OFFSET_BOTTOM = {1f, 0f, 0f, 0f};
+   private static final float[] NO_SCALE_OFFSET_TOP = {1f, 0f, 0f, 1f};
+
+   private GL3LinesVertexBuffer(VertexBufferObject vbo, 
+      GL3VertexAttributeInfo radAttr,
+      GL3VertexAttributeInfo bscaleAttr, GL3VertexAttributeInfo tscaleAttr) {
+
+      this.vbo = vbo.acquire ();  // hold on to VBO
+
+      int FLOAT_SIZE = GL3AttributeStorage.FLOAT.width ();
+      int FLOAT_4_SIZE = GL3AttributeStorage.FLOAT_4.width ();
+      int stride = FLOAT_SIZE + 2*FLOAT_4_SIZE;
+
+      this.radAttr = new GL3VertexAttributeArrayInfo (radAttr, 
+         GL3AttributeStorage.FLOAT, 0, stride, 1);
+      this.bscaleAttr = new GL3VertexAttributeArrayInfo (bscaleAttr, 
+         GL3AttributeStorage.FLOAT_4, FLOAT_SIZE, stride, 1);
+      this.tscaleAttr = new GL3VertexAttributeArrayInfo (tscaleAttr, 
+         GL3AttributeStorage.FLOAT_4, FLOAT_SIZE+FLOAT_4_SIZE, stride, 1);
+
+      lastLineRadius = 0;
+      lastBottomScaleOffset = null;
+      lastTopScaleOffset = null;
+      
+      buff = BufferUtilities.newNativeByteBuffer(9*GLSupport.FLOAT_SIZE);
+      
+   }
+   
+   private static float[] copyOf(float[] array) {
+      if (array == null) {
+         return null;
+      }
+      return Arrays.copyOf (array, array.length);
+   }
+
+   public boolean maybeUpdate(GL3 gl, float lineRadius, float[] bottomScaleOffset, float[] topScaleOffset) {
+      boolean updated = maybeUpdateLine (gl, lineRadius, bottomScaleOffset, topScaleOffset);
+      if (updated) {
+         lastLineRadius = lineRadius;
+         lastBottomScaleOffset = copyOf (bottomScaleOffset);
+         lastTopScaleOffset = copyOf (topScaleOffset);
+      }
+      return updated;
+   }
+
+   private static boolean arraysEqual(float[] a1, float[] a2) {
+      if (a1 == a2) {
+         return true;
+      }
+      if (a1 == null || a2 == null) {
+         return false;
+      }
+      if (a1.length != a2.length) {
+         return false;
+      }
+      for (int i=0; i<a1.length; ++i) {
+         if ( a1[i] != a2[i] ) {
+            return false;
+         }
+      }
+      return true;
+   }
+
+   protected boolean maybeUpdateLine(GL3 gl, float lineRadius, 
+      float[] bottomScaleOffset, float[] topScaleOffset) {
+
+      boolean updated = false;
+
+      if (lastLineRadius != lineRadius || 
+         !arraysEqual(lastBottomScaleOffset, bottomScaleOffset)
+         || !arraysEqual(lastTopScaleOffset, topScaleOffset)) {
+
+         fillLineVBO(gl, lineRadius, bottomScaleOffset, topScaleOffset); 
+         updated = true;
+      }
+      return updated;
+   }
+
+   private void fillLineVBO(GL3 gl, float lineRadius, 
+      float[] bottomScaleOffset, float[] topScaleOffset) {
+
+      // length info
+      buff.putFloat(lineRadius);
+
+      // offset for bottom
+      if (bottomScaleOffset == null) {
+         bottomScaleOffset = NO_SCALE_OFFSET_BOTTOM;
+      }
+      buff.putFloat (bottomScaleOffset[0]);
+      buff.putFloat (bottomScaleOffset[1]);
+      buff.putFloat (bottomScaleOffset[2]);
+      buff.putFloat (bottomScaleOffset[3]);
+
+      // top offset
+      if (topScaleOffset == null) {
+         topScaleOffset = NO_SCALE_OFFSET_TOP;
+      }
+      buff.putFloat (topScaleOffset[0]);
+      buff.putFloat (topScaleOffset[1]);
+      buff.putFloat (topScaleOffset[2]);
+      buff.putFloat (topScaleOffset[3]);
+
+      // line information
+      buff.flip();
+      gl.glBindVertexArray (0); // unbind any existing VAOs
+      vbo.fill(gl, buff, GL.GL_DYNAMIC_DRAW);
+   }
+
+   public void bind(GL3 gl, int numInstances) {
+      vbo.bind (gl);
+      radAttr.bind (gl);
+      radAttr.bindDivisor (gl, numInstances);
+      bscaleAttr.bind (gl);
+      bscaleAttr.bindDivisor (gl, numInstances);
+      tscaleAttr.bind (gl);
+      tscaleAttr.bindDivisor (gl, numInstances);
+   }
+
+   @Override
+   public boolean isValid () {
+      if (vbo == null) {
+         return false;
+      }
+      return vbo.isValid ();
+   }
+
+   @Override
+   public void dispose (GL3 gl) {
+      if (vbo != null) {
+         vbo.releaseDispose (gl);
+         vbo = null;
+      }
+
+      lastLineRadius = 0;
+      lastBottomScaleOffset = null;
+      lastTopScaleOffset = null;
+      BufferUtilities.freeDirectBuffer (buff);
+      buff = null;
+   }
+   
+   @Override
+   public boolean isDisposed () {
+      return (vbo == null);
+   }
+   
+   @Override
+   public GL3LinesVertexBuffer acquire () {
+      return (GL3LinesVertexBuffer)super.acquire ();
+   }
+
+   public static GL3LinesVertexBuffer generate (GL3 gl, GL3VertexAttributeInfo radAttr,
+      GL3VertexAttributeInfo bscaleAttr, GL3VertexAttributeInfo tscaleAttr) {
+      
+      VertexBufferObject vbo = VertexBufferObject.generate(gl);
+      
+      GL3LinesVertexBuffer lbuff = new GL3LinesVertexBuffer (vbo, radAttr, bscaleAttr, tscaleAttr);
+      lbuff.fillLineVBO (gl, 1, null, null);
+      return lbuff;
+   }
+
+
+
+}