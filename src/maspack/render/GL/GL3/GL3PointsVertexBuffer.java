<<<<<<< HEAD
package maspack.render.GL.GL3;

import java.nio.ByteBuffer;

import javax.media.opengl.GL;
import javax.media.opengl.GL3;

import maspack.render.GL.GLSupport;
import maspack.util.BufferUtilities;

public class GL3PointsVertexBuffer extends GL3ResourceBase {

   VertexBufferObject vbo;
   ByteBuffer buff;

   GL3VertexAttributeArrayInfo radAttr;

   // track version numbers so we can detect what has changed since last use
   float lastPointRadius;
   
   public GL3PointsVertexBuffer(VertexBufferObject vbo, GL3VertexAttributeInfo radAttr) {

      this.vbo = vbo.acquire ();  // hold on to VBO

      int FLOAT_SIZE = GL3AttributeStorage.FLOAT.width ();
      int stride = FLOAT_SIZE;

      this.radAttr = new GL3VertexAttributeArrayInfo (radAttr, 
         GL3AttributeStorage.FLOAT, 0, stride, 1);
      
      lastPointRadius = 0;
      buff = BufferUtilities.newNativeByteBuffer(GLSupport.FLOAT_SIZE);
   }

   public boolean maybeUpdate(GL3 gl, float pointRadius) {
      if (pointRadius != lastPointRadius) {
         buff.clear ();
         buff.putFloat (pointRadius);
         buff.flip();
         gl.glBindVertexArray (0); // unbind any existing VAOs
         vbo.fill(gl, buff, GL.GL_DYNAMIC_DRAW);
         lastPointRadius = pointRadius;
         return true;
      }  
      return false;
   }

   public void bind(GL3 gl, int numInstances) {
      vbo.bind (gl);
      radAttr.bind (gl);
      radAttr.bindDivisor (gl, numInstances);
   }

   @Override
   public boolean isValid () {
      if (vbo == null) {
         return false;
      }
      return vbo.isValid ();
   }

   @Override
   public void dispose (GL3 gl) {
      if (vbo != null) {
         vbo.releaseDispose (gl);
         vbo = null;
      }

      lastPointRadius = 0;
      BufferUtilities.freeDirectBuffer (buff);
      buff = null;
   }
   
   @Override
   public boolean isDisposed () {
      return (vbo == null);
   }

   @Override
   public GL3PointsVertexBuffer acquire () {
      return (GL3PointsVertexBuffer)super.acquire ();
   }
   
   public static GL3PointsVertexBuffer generate ( GL3 gl, GL3VertexAttributeInfo radAttr) {
         VertexBufferObject vbo = VertexBufferObject.generate(gl);
         GL3PointsVertexBuffer pbuff = new GL3PointsVertexBuffer (vbo, radAttr);
         pbuff.maybeUpdate (gl, 1);
         return pbuff;
   }



}
=======
package maspack.render.GL.GL3;

import java.nio.ByteBuffer;

import com.jogamp.opengl.GL;
import com.jogamp.opengl.GL3;

import maspack.render.GL.GLSupport;
import maspack.util.BufferUtilities;

public class GL3PointsVertexBuffer extends GL3ResourceBase {

   VertexBufferObject vbo;
   ByteBuffer buff;

   GL3VertexAttributeArrayInfo radAttr;

   // track version numbers so we can detect what has changed since last use
   float lastPointRadius;
   
   public GL3PointsVertexBuffer(VertexBufferObject vbo, GL3VertexAttributeInfo radAttr) {

      this.vbo = vbo.acquire ();  // hold on to VBO

      int FLOAT_SIZE = GL3AttributeStorage.FLOAT.width ();
      int stride = FLOAT_SIZE;

      this.radAttr = new GL3VertexAttributeArrayInfo (radAttr, 
         GL3AttributeStorage.FLOAT, 0, stride, 1);
      
      lastPointRadius = 0;
      buff = BufferUtilities.newNativeByteBuffer(GLSupport.FLOAT_SIZE);
   }

   public boolean maybeUpdate(GL3 gl, float pointRadius) {
      if (pointRadius != lastPointRadius) {
         buff.clear ();
         buff.putFloat (pointRadius);
         buff.flip();
         gl.glBindVertexArray (0); // unbind any existing VAOs
         vbo.fill(gl, buff, GL.GL_DYNAMIC_DRAW);
         lastPointRadius = pointRadius;
         return true;
      }  
      return false;
   }

   public void bind(GL3 gl, int numInstances) {
      vbo.bind (gl);
      radAttr.bind (gl);
      radAttr.bindDivisor (gl, numInstances);
   }

   @Override
   public boolean isValid () {
      if (vbo == null) {
         return false;
      }
      return vbo.isValid ();
   }

   @Override
   public void dispose (GL3 gl) {
      if (vbo != null) {
         vbo.releaseDispose (gl);
         vbo = null;
      }

      lastPointRadius = 0;
      BufferUtilities.freeDirectBuffer (buff);
      buff = null;
   }
   
   @Override
   public boolean isDisposed () {
      return (vbo == null);
   }

   @Override
   public GL3PointsVertexBuffer acquire () {
      return (GL3PointsVertexBuffer)super.acquire ();
   }
   
   public static GL3PointsVertexBuffer generate ( GL3 gl, GL3VertexAttributeInfo radAttr) {
         VertexBufferObject vbo = VertexBufferObject.generate(gl);
         GL3PointsVertexBuffer pbuff = new GL3PointsVertexBuffer (vbo, radAttr);
         pbuff.maybeUpdate (gl, 1);
         return pbuff;
   }



}
>>>>>>> a6c4383b
<|MERGE_RESOLUTION|>--- conflicted
+++ resolved
@@ -1,98 +1,3 @@
-<<<<<<< HEAD
-package maspack.render.GL.GL3;
-
-import java.nio.ByteBuffer;
-
-import javax.media.opengl.GL;
-import javax.media.opengl.GL3;
-
-import maspack.render.GL.GLSupport;
-import maspack.util.BufferUtilities;
-
-public class GL3PointsVertexBuffer extends GL3ResourceBase {
-
-   VertexBufferObject vbo;
-   ByteBuffer buff;
-
-   GL3VertexAttributeArrayInfo radAttr;
-
-   // track version numbers so we can detect what has changed since last use
-   float lastPointRadius;
-   
-   public GL3PointsVertexBuffer(VertexBufferObject vbo, GL3VertexAttributeInfo radAttr) {
-
-      this.vbo = vbo.acquire ();  // hold on to VBO
-
-      int FLOAT_SIZE = GL3AttributeStorage.FLOAT.width ();
-      int stride = FLOAT_SIZE;
-
-      this.radAttr = new GL3VertexAttributeArrayInfo (radAttr, 
-         GL3AttributeStorage.FLOAT, 0, stride, 1);
-      
-      lastPointRadius = 0;
-      buff = BufferUtilities.newNativeByteBuffer(GLSupport.FLOAT_SIZE);
-   }
-
-   public boolean maybeUpdate(GL3 gl, float pointRadius) {
-      if (pointRadius != lastPointRadius) {
-         buff.clear ();
-         buff.putFloat (pointRadius);
-         buff.flip();
-         gl.glBindVertexArray (0); // unbind any existing VAOs
-         vbo.fill(gl, buff, GL.GL_DYNAMIC_DRAW);
-         lastPointRadius = pointRadius;
-         return true;
-      }  
-      return false;
-   }
-
-   public void bind(GL3 gl, int numInstances) {
-      vbo.bind (gl);
-      radAttr.bind (gl);
-      radAttr.bindDivisor (gl, numInstances);
-   }
-
-   @Override
-   public boolean isValid () {
-      if (vbo == null) {
-         return false;
-      }
-      return vbo.isValid ();
-   }
-
-   @Override
-   public void dispose (GL3 gl) {
-      if (vbo != null) {
-         vbo.releaseDispose (gl);
-         vbo = null;
-      }
-
-      lastPointRadius = 0;
-      BufferUtilities.freeDirectBuffer (buff);
-      buff = null;
-   }
-   
-   @Override
-   public boolean isDisposed () {
-      return (vbo == null);
-   }
-
-   @Override
-   public GL3PointsVertexBuffer acquire () {
-      return (GL3PointsVertexBuffer)super.acquire ();
-   }
-   
-   public static GL3PointsVertexBuffer generate ( GL3 gl, GL3VertexAttributeInfo radAttr) {
-         VertexBufferObject vbo = VertexBufferObject.generate(gl);
-         GL3PointsVertexBuffer pbuff = new GL3PointsVertexBuffer (vbo, radAttr);
-         pbuff.maybeUpdate (gl, 1);
-         return pbuff;
-   }
-
-
-
-}
-=======
 package maspack.render.GL.GL3;
 
 import java.nio.ByteBuffer;
@@ -185,5 +90,4 @@
 
 
 
-}
->>>>>>> a6c4383b
+}