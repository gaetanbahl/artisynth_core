--- conflicted
+++ resolved
@@ -1,10 +1,9 @@
-<<<<<<< HEAD
 package maspack.render.GL.GL3;
 
 import java.nio.ByteBuffer;
 
-import javax.media.opengl.GL;
-import javax.media.opengl.GL3;
+import com.jogamp.opengl.GL;
+import com.jogamp.opengl.GL3;
 
 import maspack.render.GL.GL3.GL3SharedPrimitive.AxesKey;
 import maspack.render.GL.GL3.GL3SharedPrimitive.ConeKey;
@@ -614,622 +613,4 @@
    }
    
    
-}
-=======
-package maspack.render.GL.GL3;
-
-import java.nio.ByteBuffer;
-
-import com.jogamp.opengl.GL;
-import com.jogamp.opengl.GL3;
-
-import maspack.render.GL.GL3.GL3SharedPrimitive.AxesKey;
-import maspack.render.GL.GL3.GL3SharedPrimitive.ConeKey;
-import maspack.render.GL.GL3.GL3SharedPrimitive.CubeKey;
-import maspack.render.GL.GL3.GL3SharedPrimitive.CylinderKey;
-import maspack.render.GL.GL3.GL3SharedPrimitive.SphereKey;
-import maspack.render.GL.GL3.GL3SharedPrimitive.SpindleKey;
-import maspack.util.BufferUtilities;
-
-
-public class GL3PrimitiveFactory {
-
-   final GL3VertexAttributeInfo vertex_position;
-   final GL3VertexAttributeInfo vertex_normal;
-   final GL3VertexAttributeInfo vertex_color;
-   final GL3VertexAttributeInfo vertex_texcoord;
-   
-   public GL3PrimitiveFactory(GL3VertexAttributeInfo position, GL3VertexAttributeInfo normal, 
-      GL3VertexAttributeInfo color, GL3VertexAttributeInfo texcoord) {
-      this.vertex_position = position;
-      this.vertex_normal = normal;
-      this.vertex_color = color;
-      this.vertex_texcoord = texcoord;
-   }
-   
-   public GL3SharedPrimitive createCylinder(GL3 gl, int nSlices, boolean capped) {
-      int nverts, nelems;
-      if (capped) {
-         // need to duplicate vertices for caps (different normal)
-         nverts = 4*nSlices;
-         nelems = 12*nSlices-6;
-      } else {
-         nverts = 2*nSlices;
-         nelems = 6*nSlices;
-      }
-      
-      PositionBufferPutter posPutter = PositionBufferPutter.getDefault();
-      NormalBufferPutter nrmPutter = NormalBufferPutter.getDefault();
-      IndexBufferPutter idxPutter = IndexBufferPutter.getDefault(nverts-1);
-
-      GL3AttributeStorage posStorage = posPutter.storage();
-      GL3AttributeStorage nrmStorage = nrmPutter.storage();
-      GL3AttributeStorage idxStorage = idxPutter.storage();
-
-      int vstride = posStorage.width() + nrmStorage.width();
-
-      VertexBufferObject vbo = VertexBufferObject.generate (gl);
-      GL3VertexAttributeArray[] attributes = new GL3VertexAttributeArray[2];
-      attributes[0] = new GL3VertexAttributeArray (vbo, new GL3VertexAttributeArrayInfo(
-         vertex_position, posStorage, 0, vstride, nverts));
-      attributes[1] = new GL3VertexAttributeArray (vbo, new GL3VertexAttributeArrayInfo(
-         vertex_normal, nrmStorage, posStorage.width(), vstride, nverts));
-      ByteBuffer pnbuff = BufferUtilities.newNativeByteBuffer(nverts*vstride);
-      
-      IndexBufferObject ibo = IndexBufferObject.generate (gl);
-      GL3ElementAttributeArray elements = new GL3ElementAttributeArray(ibo,
-         idxStorage.getGLType (), 0, idxStorage.width(), nelems);
-      ByteBuffer ebuff = BufferUtilities.newNativeByteBuffer(nelems*idxStorage.width());
-       
-      if (capped) { 
-         for (int i=0; i<nSlices; ++i) {
-            double angle = 2*Math.PI/nSlices*i;
-            float x = (float)Math.cos(angle);
-            float y = (float)Math.sin(angle);
-            
-            // bottom side, top side
-            posPutter.putPosition (pnbuff, x, y, 0); 
-            nrmPutter.putNormal (pnbuff, x, y, 0);
-            posPutter.putPosition (pnbuff, x, y, 1);
-            nrmPutter.putNormal (pnbuff, x, y, 0);
-            
-            // bottom, top
-            posPutter.putPosition (pnbuff, x, y, 0);
-            nrmPutter.putNormal (pnbuff, 0, 0, -1);
-            posPutter.putPosition (pnbuff, x, y, 1);
-            nrmPutter.putNormal (pnbuff, 0, 0, 1);
-         }
-         
-         int r = 0;
-         int m, l;
-         for (int i=1; i<nSlices; ++i) {
-            m = r+4;
-            l = m+4;
-            idxPutter.putIndices (ebuff, 
-               r, m, r+1, m, m+1, r+1,      // sides
-                   2, l+2, m+2, 3, m+3, l+3);   // bottom/top
-            r += 4;
-         }
-         // close the gap
-         idxPutter.putIndices (ebuff, r, 0, r+1, 0, 1, r+1);  // sides
-         
-      } else {
-         for (int i=0; i<nSlices; ++i) {
-            double angle = 2*Math.PI/nSlices*i;
-            float x = (float)Math.cos(angle);
-            float y = (float)Math.sin(angle);
-            
-            // bottom side, top side
-            posPutter.putPosition (pnbuff, x, y, 0); 
-            nrmPutter.putNormal (pnbuff, x, y, 0);
-            posPutter.putPosition (pnbuff, x, y, 1);
-            nrmPutter.putNormal (pnbuff, x, y, 0);
-         }
-         
-         int r = 0;
-         int l;
-         for (int i=1; i<nSlices; ++i) {
-            l = r+2;
-            idxPutter.putIndices (ebuff, 
-               r, l, r+1, l, l+1, r+1);   // sides
-            r += 2;
-         }
-         // close the gap
-         idxPutter.putIndices (ebuff, r, 0, r+1, 0, 1, r+1);  // sides
-      }     
-      
-      // ensure no vertex array is bound
-      gl.glBindVertexArray (0);
-      
-      pnbuff.flip();
-      vbo.fill(gl, pnbuff, GL.GL_STATIC_DRAW);
-      BufferUtilities.freeDirectBuffer (pnbuff);
-      
-      ebuff.flip();
-      ibo.fill(gl, ebuff, GL.GL_STATIC_DRAW);
-      BufferUtilities.freeDirectBuffer (ebuff);
-      
-      return new GL3SharedPrimitive(new CylinderKey(nSlices, capped),
-         attributes, elements, new VertexBufferObject[]{vbo}, ibo, GL.GL_TRIANGLES);
-
-   }
-
-   // Cone (along zaxis)
-   public GL3SharedPrimitive createCone(GL3 gl, int nSlices, boolean capped) {
-
-      int nverts, nelems;
-
-      if (capped) {
-         // need to duplicate vertices for caps (different normal)
-         nverts = 3*nSlices;
-         nelems = 6*nSlices-3;
-      } else {
-         nverts = 2*nSlices;
-         nelems = 3*nSlices;
-      }
-
-      PositionBufferPutter posPutter = PositionBufferPutter.getDefault();
-      NormalBufferPutter nrmPutter = NormalBufferPutter.getDefault();
-      IndexBufferPutter idxPutter = IndexBufferPutter.getDefault(nverts-1);
-
-      GL3AttributeStorage posStorage = posPutter.storage();
-      GL3AttributeStorage nrmStorage = nrmPutter.storage();
-      GL3AttributeStorage idxStorage = idxPutter.storage();
-
-      int vstride = posStorage.width() + nrmStorage.width();
-
-      VertexBufferObject vbo = VertexBufferObject.generate (gl);
-      GL3VertexAttributeArray[] attributes = new GL3VertexAttributeArray[2];
-      attributes[0] = new GL3VertexAttributeArray (vbo, new GL3VertexAttributeArrayInfo(
-         vertex_position, posStorage, 0, vstride, nverts));
-      attributes[1] = new GL3VertexAttributeArray (vbo, new GL3VertexAttributeArrayInfo(
-         vertex_normal, nrmStorage, posStorage.width(), vstride, nverts));
-      ByteBuffer pnbuff = BufferUtilities.newNativeByteBuffer(nverts*vstride);
-      
-      IndexBufferObject ibo = IndexBufferObject.generate (gl);
-      GL3ElementAttributeArray elements = new GL3ElementAttributeArray(ibo,
-         idxStorage.getGLType (), 0, idxStorage.width(), nelems);
-      ByteBuffer ebuff = BufferUtilities.newNativeByteBuffer(nelems*idxStorage.width());
-       
-      float r2 = (float)(1.0/Math.sqrt(2));
-      
-      if (capped) { 
-         for (int i=0; i<nSlices; ++i) {
-            double angle = 2*Math.PI/nSlices*i;
-            float x = (float)Math.cos(angle);
-            float y = (float)Math.sin(angle);
-            
-            // bottom side, top side
-            posPutter.putPosition (pnbuff, x, y, 0); 
-            nrmPutter.putNormal (pnbuff, x*r2, y*r2, r2);
-            posPutter.putPosition (pnbuff, 0, 0, 1);
-            nrmPutter.putNormal (pnbuff, x*r2, y*r2, r2);
-            
-            // bottom
-            posPutter.putPosition (pnbuff, x, y, 0);
-            nrmPutter.putNormal (pnbuff, 0, 0, -1);
-         }
-         
-         int r = 0;
-         int m, l;
-         for (int i=1; i<nSlices; ++i) {
-            m = r+3;
-            l = m+3;
-            idxPutter.putIndices (ebuff, 
-               r, m, r+1,                   // sides
-               2, l+2, m+2);                // bottom
-            r += 3;
-         }
-         // close the gap
-         idxPutter.putIndices (ebuff, r, 0, r+1);  // sides
-         
-      } else {
-         for (int i=0; i<nSlices; ++i) {
-            double angle = 2*Math.PI/nSlices*i;
-            float x = (float)Math.cos(angle);
-            float y = (float)Math.sin(angle);
-            
-            // bottom side, top side
-            posPutter.putPosition (pnbuff, x, y, 0); 
-            nrmPutter.putNormal (pnbuff, x*r2, y*r2, r2);
-            posPutter.putPosition (pnbuff, 0, 0, 1);
-            nrmPutter.putNormal (pnbuff, x*r2, y*r2, r2);
-         }
-         
-         int r = 0;
-         int l;
-         for (int i=1; i<nSlices; ++i) {
-            l = r+2;
-            idxPutter.putIndices (ebuff, r, l, r+1);   // sides
-            r += 2;
-         }
-         // close the gap
-         idxPutter.putIndices (ebuff, r, 0, r+1);  // sides
-      }     
-      
-      // ensure no vertex array is bound
-      gl.glBindVertexArray (0);
-      
-      pnbuff.flip();
-      vbo.fill(gl, pnbuff, GL.GL_STATIC_DRAW);
-      BufferUtilities.freeDirectBuffer (pnbuff);
-      
-      ebuff.flip();
-      ibo.fill(gl, ebuff, GL.GL_STATIC_DRAW);
-      BufferUtilities.freeDirectBuffer (ebuff);
-      
-      return new GL3SharedPrimitive(new ConeKey(nSlices, capped),
-         attributes, elements, new VertexBufferObject[]{vbo}, ibo, GL.GL_TRIANGLES);
-      
-   }
-
-   // spindle (along zaxis)
-   public GL3SharedPrimitive createSpindle(GL3 gl, int nSlices, int nLevels) {
-
-      if (nLevels < 2) {
-         nLevels = 2;
-      }
-
-      int nverts = 2+nSlices*(nLevels-1);
-      int nelems = 6*nSlices*(nLevels-1);
-      
-      PositionBufferPutter posPutter = PositionBufferPutter.getDefault();
-      NormalBufferPutter nrmPutter = NormalBufferPutter.getDefault();
-      IndexBufferPutter idxPutter = IndexBufferPutter.getDefault(nverts-1);
-
-      GL3AttributeStorage posStorage = posPutter.storage();
-      GL3AttributeStorage nrmStorage = nrmPutter.storage();
-      GL3AttributeStorage idxStorage = idxPutter.storage();
-
-      int vstride = posStorage.width() + nrmStorage.width();
-
-      VertexBufferObject vbo = VertexBufferObject.generate (gl);
-      GL3VertexAttributeArray[] attributes = new GL3VertexAttributeArray[2];
-      attributes[0] = new GL3VertexAttributeArray (vbo, new GL3VertexAttributeArrayInfo(
-         vertex_position, posStorage, 0, vstride, nverts));
-      attributes[1] = new GL3VertexAttributeArray (vbo, new GL3VertexAttributeArrayInfo(
-         vertex_normal, nrmStorage, posStorage.width(), vstride, nverts));
-      ByteBuffer pnbuff = BufferUtilities.newNativeByteBuffer(nverts*vstride);
-      
-      IndexBufferObject ibo = IndexBufferObject.generate (gl);
-      GL3ElementAttributeArray elements = new GL3ElementAttributeArray(ibo,
-         idxStorage.getGLType (), 0, idxStorage.width(), nelems);
-      ByteBuffer ebuff = BufferUtilities.newNativeByteBuffer(nelems*idxStorage.width());
-
-      // bottom
-      posPutter.putPosition(pnbuff, 0,0,0);
-      nrmPutter.putNormal(pnbuff, 0,0,-1);
-      
-      for (int j=1; j < nLevels; ++j) {
-         float h = j * 1.0f / nLevels;
-         for (int i = 0; i < nSlices; ++i) {
-            double ang = i * 2 * Math.PI / nSlices;
-            float c0 = (float)Math.cos (ang);
-            float s0 = (float)Math.sin (ang);
-
-            float r = (float)Math.sin (h * Math.PI);
-            float drdh = (float)(Math.PI * Math.cos (h * Math.PI));
-
-            posPutter.putPosition(pnbuff, c0*r, s0*r, h);
-            nrmPutter.putNormal(pnbuff, c0, s0, -drdh);
-         }
-      }
-
-      // top
-      posPutter.putPosition(pnbuff, 0,0,1);
-      nrmPutter.putNormal(pnbuff, 0,0,1);
-
-      // triangles
-      // bottom
-      for (int i=0; i<nSlices; ++i) {
-         int j = (i + 1) % nSlices;
-         idxPutter.putIndices(ebuff, 0, j+1, i+1);
-      }
-
-      // middle
-      for (int l=0; l<nLevels-2; ++l) {
-         int boff = 1+l*nSlices;
-         for (int i=0; i<nSlices; ++i) {
-            int j = (i + 1) % nSlices;
-            idxPutter.putIndices(ebuff,
-               boff+j+nSlices, boff+i+nSlices, boff+i,
-               boff+j, boff+j+nSlices, boff+i);
-         }
-      }
-
-      // top
-      int boff = 1+nSlices*(nLevels-2);
-      int toff = boff+nSlices;
-      for (int i=0; i<nSlices; ++i) {
-         int j = (i + 1) % nSlices;
-         idxPutter.putIndices(ebuff, boff+j, toff, boff+i);
-      }
-      
-      // ensure no vertex array is bound
-      gl.glBindVertexArray (0);
-      
-      pnbuff.flip();
-      vbo.fill(gl, pnbuff, GL.GL_STATIC_DRAW);
-      BufferUtilities.freeDirectBuffer (pnbuff);
-      
-      ebuff.flip();
-      ibo.fill(gl, ebuff, GL.GL_STATIC_DRAW);
-      BufferUtilities.freeDirectBuffer (ebuff);
-      
-      return new GL3SharedPrimitive(new SpindleKey(nSlices, nLevels),
-         attributes, elements, new VertexBufferObject[]{vbo}, ibo, GL.GL_TRIANGLES);
-   }
-
-   // sphere
-   public GL3SharedPrimitive createSphere(GL3 gl, int nSlices, int nLevels) {
-
-      if (nLevels < 2) {
-         nLevels = 2;
-      }
-      
-      int nverts = 2+nSlices*(nLevels-1);
-      int nelems = 6*nSlices*(nLevels-1);
-      
-      PositionBufferPutter posPutter = PositionBufferPutter.getDefault();
-      IndexBufferPutter idxPutter = IndexBufferPutter.getDefault(nverts-1);
-
-      GL3AttributeStorage posStorage = posPutter.storage();
-      GL3AttributeStorage idxStorage = idxPutter.storage();
-
-      int vstride = posStorage.width();
-
-      VertexBufferObject vbo = VertexBufferObject.generate (gl);
-      GL3VertexAttributeArray[] attributes = new GL3VertexAttributeArray[2];
-      attributes[0] = new GL3VertexAttributeArray (vbo, new GL3VertexAttributeArrayInfo(
-         vertex_position, posStorage, 0, vstride, nverts));
-      attributes[1] = new GL3VertexAttributeArray (vbo, new GL3VertexAttributeArrayInfo(
-         vertex_normal, posStorage, 0, vstride, nverts));  // aliased
-      ByteBuffer pnbuff = BufferUtilities.newNativeByteBuffer(nverts*vstride);
-      
-      IndexBufferObject ibo = IndexBufferObject.generate (gl);
-      GL3ElementAttributeArray elements = new GL3ElementAttributeArray(ibo,
-         idxStorage.getGLType (), 0, idxStorage.width(), nelems);
-      ByteBuffer ebuff = BufferUtilities.newNativeByteBuffer(nelems*idxStorage.width());
-      
-      // bottom
-      posPutter.putPosition(pnbuff, 0, 0,-1);
-      
-      for (int j=1; j < nLevels; ++j) {
-         double hang = j*Math.PI/nLevels;
-         float h = -(float)Math.cos(hang);
-         float r = (float)Math.sin(hang);
-         
-         for (int i = 0; i < nSlices; ++i) {
-            double ang = i * 2 * Math.PI / nSlices;
-            float c0 = (float)Math.cos (ang);
-            float s0 = (float)Math.sin (ang);
-            posPutter.putPosition(pnbuff, c0*r, s0*r, h);
-         }
-      }
-
-      // top
-      posPutter.putPosition(pnbuff, 0,0,1);
-      
-      // triangles
-      // bottom
-      for (int i=0; i<nSlices; ++i) {
-         int j = (i + 1) % nSlices;
-         idxPutter.putIndices(ebuff, 0, j+1, i+1);
-      }
-
-      // middle
-      for (int l=0; l<nLevels-2; ++l) {
-         int boff = 1+l*nSlices;
-         for (int i=0; i<nSlices; ++i) {
-            int j = (i + 1) % nSlices;
-            idxPutter.putIndices(ebuff,
-               boff+j+nSlices, boff+i+nSlices, boff+i,
-               boff+j, boff+j+nSlices, boff+i);
-         }
-      }
-
-      // top
-      int boff = 1+nSlices*(nLevels-2);
-      int toff = boff+nSlices;
-      for (int i=0; i<nSlices; ++i) {
-         int j = (i + 1) % nSlices;
-         idxPutter.putIndices(ebuff, boff+j, toff, boff+i);
-      }
-      
-      // ensure no vertex array is bound
-      gl.glBindVertexArray (0);
-      
-      pnbuff.flip();
-      vbo.fill(gl, pnbuff, GL.GL_STATIC_DRAW);
-      BufferUtilities.freeDirectBuffer (pnbuff);
-      
-      ebuff.flip();
-      ibo.fill(gl, ebuff, GL.GL_STATIC_DRAW);
-      BufferUtilities.freeDirectBuffer (ebuff);
-      
-      return new GL3SharedPrimitive(new SphereKey(nSlices, nLevels),
-         attributes, elements, new VertexBufferObject[]{vbo}, ibo, GL.GL_TRIANGLES);
-   
-   }
-   
-   // 3D axes
-   public GL3SharedPrimitive createAxes(GL3 gl, boolean x, boolean y, boolean z) {
-     
-      int nverts = 0;
-      if (x) {
-         nverts += 2;
-      }
-      if (y) {
-         nverts += 2;
-      }
-      if (z) {
-         nverts += 2;
-      }
-      
-      PositionBufferPutter posPutter = PositionBufferPutter.getDefault();
-      ColorBufferPutter clrPutter = ColorBufferPutter.getDefault();
-
-      GL3AttributeStorage posStorage = posPutter.storage();
-      GL3AttributeStorage clrStorage = clrPutter.storage();
-
-      int posWidth = posStorage.width();
-      int clrWidth = clrStorage.width();
-      int vstride = posWidth+clrWidth;
-
-      VertexBufferObject vbo = VertexBufferObject.generate (gl);
-      GL3VertexAttributeArray[] attributes = new GL3VertexAttributeArray[2];
-      attributes[0] = new GL3VertexAttributeArray (vbo, new GL3VertexAttributeArrayInfo(
-         vertex_position, posStorage, 0, vstride, nverts));
-      attributes[1] = new GL3VertexAttributeArray (vbo, new GL3VertexAttributeArrayInfo(
-         vertex_color, clrStorage, posWidth, vstride, nverts));
-      ByteBuffer pcbuff = BufferUtilities.newNativeByteBuffer(nverts*vstride);
-      
-      if (x) {
-         byte[] red = new byte[]{(byte)255, 0, 0, (byte)255};
-         posPutter.putPosition(pcbuff, 0, 0, 0);
-         clrPutter.putColor(pcbuff, red);
-         posPutter.putPosition(pcbuff, 1, 0, 0);
-         clrPutter.putColor(pcbuff, red);
-      }
-      
-      if (y) {
-         byte[] green = new byte[]{0, (byte)255, 0, (byte)255};
-         posPutter.putPosition(pcbuff, 0, 0, 0);
-         clrPutter.putColor(pcbuff, green);
-         posPutter.putPosition(pcbuff, 0, 1, 0);
-         clrPutter.putColor(pcbuff, green);
-      }
-      
-      if (z) {
-         byte[] blue = new byte[]{0, 0, (byte)255, (byte)255};
-         posPutter.putPosition(pcbuff, 0, 0, 0);
-         clrPutter.putColor(pcbuff, blue);
-         posPutter.putPosition(pcbuff, 0, 0, 1);
-         clrPutter.putColor(pcbuff, blue);
-      }
-      
-      // ensure no vertex array is bound
-      gl.glBindVertexArray (0);
-      
-      pcbuff.flip();
-      vbo.fill(gl, pcbuff, GL.GL_STATIC_DRAW);
-      BufferUtilities.freeDirectBuffer (pcbuff);
-      
-      return new GL3SharedPrimitive(new AxesKey(x, y, z),
-         attributes, null, new VertexBufferObject[]{vbo}, null, GL.GL_LINES);
-   }
-   
-   // cube
-   public GL3SharedPrimitive createCube(GL3 gl) {
-      
-      int nverts = 24;
-      int nelems = 36;
-      
-      PositionBufferPutter posPutter = PositionBufferPutter.getDefault();
-      NormalBufferPutter nrmPutter = NormalBufferPutter.getDefault();
-      IndexBufferPutter idxPutter = IndexBufferPutter.getDefault(nverts-1);
-
-      GL3AttributeStorage posStorage = posPutter.storage();
-      GL3AttributeStorage nrmStorage = nrmPutter.storage();
-      GL3AttributeStorage idxStorage = idxPutter.storage();
-
-      int vstride = posStorage.width() + nrmStorage.width();
-
-      VertexBufferObject vbo = VertexBufferObject.generate (gl);
-      GL3VertexAttributeArray[] attributes = new GL3VertexAttributeArray[2];
-      attributes[0] = new GL3VertexAttributeArray (vbo, new GL3VertexAttributeArrayInfo(
-         vertex_position, posStorage, 0, vstride, nverts));
-      attributes[1] = new GL3VertexAttributeArray (vbo, new GL3VertexAttributeArrayInfo(
-         vertex_normal, nrmStorage, posStorage.width(), vstride, nverts));
-      ByteBuffer pnbuff = BufferUtilities.newNativeByteBuffer(nverts*vstride);
-      
-      IndexBufferObject ibo = IndexBufferObject.generate (gl);
-      GL3ElementAttributeArray elements = new GL3ElementAttributeArray(ibo,
-         idxStorage.getGLType (), 0, idxStorage.width(), nelems);
-      ByteBuffer ebuff = BufferUtilities.newNativeByteBuffer(nelems*idxStorage.width());
-      
-      // front
-      posPutter.putPosition (pnbuff, -1f, -1f,  1f);
-      nrmPutter.putNormal   (pnbuff,  0f,  0f,  1f);
-      posPutter.putPosition (pnbuff,  1f, -1f,  1f);
-      nrmPutter.putNormal   (pnbuff,  0f,  0f,  1f);
-      posPutter.putPosition (pnbuff,  1f,  1f,  1f);
-      nrmPutter.putNormal   (pnbuff,  0f,  0f,  1f);
-      posPutter.putPosition (pnbuff, -1f,  1f,  1f);
-      nrmPutter.putNormal   (pnbuff,  0f,  0f,  1f);
-      idxPutter.putIndices  (ebuff,  0, 1, 2, 0, 2, 3);
-      
-      // right
-      posPutter.putPosition (pnbuff,  1f,  1f,  1f);
-      nrmPutter.putNormal   (pnbuff,  1f,  0f,  0f);
-      posPutter.putPosition (pnbuff,  1f,  1f, -1f);
-      nrmPutter.putNormal   (pnbuff,  1f,  0f,  0f);
-      posPutter.putPosition (pnbuff,  1f, -1f, -1f);
-      nrmPutter.putNormal   (pnbuff,  1f,  0f,  0f);
-      posPutter.putPosition (pnbuff,  1f, -1f,  1f);
-      nrmPutter.putNormal   (pnbuff,  1f,  0f,  0f);
-      idxPutter.putIndices  (ebuff,  4, 6, 5, 4, 7, 6);
-      
-      // back
-      posPutter.putPosition (pnbuff, -1f, -1f, -1f);
-      nrmPutter.putNormal   (pnbuff,  0f,  0f, -1f);
-      posPutter.putPosition (pnbuff,  1f, -1f, -1f);
-      nrmPutter.putNormal   (pnbuff,  0f,  0f, -1f);
-      posPutter.putPosition (pnbuff,  1f,  1f, -1f);
-      nrmPutter.putNormal   (pnbuff,  0f,  0f, -1f);
-      posPutter.putPosition (pnbuff, -1f,  1f, -1f);
-      nrmPutter.putNormal   (pnbuff,  0f,  0f, -1f);
-      idxPutter.putIndices  (ebuff,  8, 10, 9, 8, 11, 10);
-      
-      // left
-      posPutter.putPosition (pnbuff, -1f,  1f,  1f);
-      nrmPutter.putNormal   (pnbuff, -1f,  0f,  0f);
-      posPutter.putPosition (pnbuff, -1f,  1f, -1f);
-      nrmPutter.putNormal   (pnbuff, -1f,  0f,  0f);
-      posPutter.putPosition (pnbuff, -1f, -1f, -1f);
-      nrmPutter.putNormal   (pnbuff, -1f,  0f,  0f);
-      posPutter.putPosition (pnbuff, -1f, -1f,  1f);
-      nrmPutter.putNormal   (pnbuff, -1f,  0f,  0f);
-      idxPutter.putIndices  (ebuff, 12, 13, 14, 12, 14, 15);
-
-      // bottom
-      posPutter.putPosition (pnbuff,  1f,  1f,  1f);
-      nrmPutter.putNormal   (pnbuff,  0f,  1f,  0f);
-      posPutter.putPosition (pnbuff, -1f,  1f,  1f);
-      nrmPutter.putNormal   (pnbuff,  0f,  1f,  0f);
-      posPutter.putPosition (pnbuff, -1f,  1f, -1f);
-      nrmPutter.putNormal   (pnbuff,  0f,  1f,  0f);
-      posPutter.putPosition (pnbuff,  1f,  1f, -1f);
-      nrmPutter.putNormal   (pnbuff,  0f,  1f,  0f);
-      idxPutter.putIndices  (ebuff, 16, 18, 17, 16, 19, 18);
-      
-      // top
-      posPutter.putPosition (pnbuff,  1f, -1f,  1f);
-      nrmPutter.putNormal   (pnbuff,  0f, -1f,  0f);
-      posPutter.putPosition (pnbuff, -1f, -1f,  1f);
-      nrmPutter.putNormal   (pnbuff,  0f, -1f,  0f);
-      posPutter.putPosition (pnbuff, -1f, -1f, -1f);
-      nrmPutter.putNormal   (pnbuff,  0f, -1f,  0f);
-      posPutter.putPosition (pnbuff,  1f, -1f, -1f);
-      nrmPutter.putNormal   (pnbuff,  0f, -1f,  0f);
-      idxPutter.putIndices  (ebuff, 20, 21, 22, 20, 22, 23);
-     
-      // ensure no vertex array is bound
-      gl.glBindVertexArray (0);
-      
-      pnbuff.flip();
-      vbo.fill(gl, pnbuff, GL.GL_STATIC_DRAW);
-      BufferUtilities.freeDirectBuffer (pnbuff);
-      
-      ebuff.flip();
-      ibo.fill(gl, ebuff, GL.GL_STATIC_DRAW);
-      BufferUtilities.freeDirectBuffer (ebuff);
-      
-      return new GL3SharedPrimitive(new CubeKey(), attributes, elements, 
-         new VertexBufferObject[]{vbo}, ibo, GL.GL_TRIANGLES);
-   
-   }
-   
-   
-}
->>>>>>> a6c4383b
+}