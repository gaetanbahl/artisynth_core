--- conflicted
+++ resolved
@@ -1,122 +1,3 @@
-<<<<<<< HEAD
-package maspack.render.GL.GL3;
-
-import javax.media.opengl.GL3;
-
-import maspack.render.RenderObject;
-import maspack.render.VertexIndexArray;
-
-/**
- * VAO-based object associated with a RenderObject, CANNOT be shared between multiple contexts
- */
-public class GL3RenderObjectElements extends GL3ResourceBase {
-
-   VertexArrayObject vao;
-   GL3SharedRenderObjectVertices glo;
-   GL3SharedVertexIndexArray ibo;
-   
-   int lastBindVersion;
-   int lastElementsVersion;
-   
-   private GL3RenderObjectElements(VertexArrayObject vao,
-      GL3SharedVertexIndexArray ibo,
-      GL3SharedRenderObjectVertices glo) {
-      this.glo = glo.acquire ();
-      this.vao = vao.acquire ();
-      this.ibo = ibo.acquire ();
-      lastBindVersion = -1;
-      lastElementsVersion = -1;
-   }
-   
-   /**
-    * Bind attributes to the VAO to prepare for drawing
-    * @param gl
-    */
-   public void bind(GL3 gl) {
-      vao.bind (gl);
-      int vv = glo.getBindVersion ();
-      if (lastBindVersion != vv) {
-         glo.bindVertices (gl);
-         ibo.bind (gl);
-         lastBindVersion = vv;
-      }
-   }
-   
-   public void unbind(GL3 gl) {
-      vao.unbind (gl);
-   }
-   
-   @Override
-   public void dispose (GL3 gl) {
-      if (vao != null) {
-         vao.releaseDispose (gl);
-         vao = null;
-      }
-      if (ibo != null) {
-         ibo.releaseDispose (gl);
-         ibo = null;
-      }
-      if (glo != null) {
-         glo.releaseDispose (gl);
-         glo = null;
-      }
-   }
-   
-   @Override
-   public boolean isDisposed () {
-      return (vao == null);
-   }
-   
-   @Override
-   public boolean isValid () {
-      if (!vao.isValid ()) {
-         return false;
-      }
-      if (!glo.isValid ()) {
-         return false;
-      }
-      if (!ibo.isValid ()) {
-         return false;
-      }
-      return true;
-   }
-   
-   
-   @Override
-   public GL3RenderObjectElements acquire () {
-      return (GL3RenderObjectElements)super.acquire ();
-   }
-   
-   public boolean maybeUpdate(GL3 gl, RenderObject robj, VertexIndexArray elements) {
-      boolean updated = glo.maybeUpdate (gl, robj);
-      updated |= ibo.maybeUpdate (gl, elements);
-      return updated;
-   }
-
-   public void drawVertices (GL3 gl, int mode) {
-      bind (gl);
-      glo.drawVertices(gl, mode);
-      unbind(gl);
-   }
-   
-   public void drawElements (GL3 gl, int mode) {
-      drawElements (gl, mode, 0, ibo.count ());
-   }
-   
-   public void drawElements (GL3 gl, int mode, int start, int count) {
-      bind(gl);
-      glo.drawElements (gl, mode, count, ibo.type (), start*ibo.stride());
-      unbind(gl);
-   }
-   
-   public static GL3RenderObjectElements generate(GL3 gl, 
-      GL3SharedRenderObjectPrimitives glo, GL3SharedVertexIndexArray via) {
-      VertexArrayObject vao = VertexArrayObject.generate (gl);
-      GL3RenderObjectElements out = new GL3RenderObjectElements (vao, via, glo);
-      return out;
-   }
-}
-=======
 package maspack.render.GL.GL3;
 
 import javax.media.opengl.GL3;
@@ -232,5 +113,4 @@
       GL3RenderObjectElements out = new GL3RenderObjectElements (vao, via, glo);
       return out;
    }
-}
->>>>>>> 0c695af4
+}