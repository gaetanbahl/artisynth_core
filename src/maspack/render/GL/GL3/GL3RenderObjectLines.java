--- conflicted
+++ resolved
@@ -1,4 +1,3 @@
-<<<<<<< HEAD
 package maspack.render.GL.GL3;
 
 import javax.media.opengl.GL3;
@@ -81,7 +80,6 @@
    
    /**
     * Bind attributes to the VAO to prepare for drawing
-    * @param gl
     */
    public void bind(GL3 gl) {
       // vertex array
@@ -240,247 +238,4 @@
       return new GL3RenderObjectLines (vao, lineVBO, lines);
    }
    
-}
-=======
-package maspack.render.GL.GL3;
-
-import javax.media.opengl.GL3;
-
-import maspack.render.RenderObject;
-
-/**
- * VAO-based object associated with a RenderObject, CANNOT be shared between multiple contexts
- */
-public class GL3RenderObjectLines extends GL3ResourceBase {
-   
-   VertexArrayObject vao;
-   GL3SharedRenderObjectLines lineGLO;
-   int lastVertexBindVersion;
-   GL3LinesVertexBuffer lineVBO;
-   
-   private static class InstanceInfo {
-      VertexArrayObject vao;
-      GL3SharedObject lastInstance;
-      int lastInstanceBindVersion;
-      int lastOffset;
-
-      public InstanceInfo(VertexArrayObject vao) {
-         this.vao = vao.acquire ();
-         this.lastInstance = null;
-         lastInstanceBindVersion = -1;
-         lastOffset = -1;
-      }
-      
-      public boolean bind (GL3 gl, GL3SharedObject line) {
-         vao.bind (gl);
-         
-         // instance
-         if (lastInstance != line) {
-            if (lastInstance != null) {
-               lastInstance.releaseDispose (gl);
-            }
-            lastInstance = line.acquire ();
-            lastInstance.bindAttributes (gl);
-            return true;
-         }
-         return false;
-      }
-      
-      public void unbind(GL3 gl) {
-         vao.unbind (gl);
-      }
-      
-      public void dispose(GL3 gl) {
-         if (vao != null) {
-            vao.releaseDispose (gl);
-            vao = null;
-         }
-         if (lastInstance != null) {
-            lastInstance.releaseDispose (gl);
-            lastInstance = null;
-         }
-      }
-      
-      public static InstanceInfo generate(GL3 gl) {
-         VertexArrayObject vao = VertexArrayObject.generate (gl);
-         return new InstanceInfo (vao);
-      }
-
-   }
-   
-   InstanceInfo[] instances;
-   
-   private GL3RenderObjectLines(VertexArrayObject vao,
-      GL3LinesVertexBuffer lineVBO, 
-      GL3SharedRenderObjectLines glo) {
-      
-      this.lineGLO = glo.acquire ();
-      this.vao = vao.acquire ();      
-      this.lineVBO = lineVBO.acquire ();
-      
-      this.instances = null;
-      lastVertexBindVersion = -1;
-   }
-   
-   /**
-    * Bind attributes to the VAO to prepare for drawing
-    */
-   public void bind(GL3 gl) {
-      // vertex array
-      vao.bind (gl);
-      int bv = lineGLO.getBindVersion ();
-      if (lastVertexBindVersion != bv) {
-         lineGLO.bindVertices (gl);
-         lastVertexBindVersion = bv;
-      }
-   }
-   
-   public void unbind(GL3 gl) {
-      vao.unbind (gl);
-   }
-   
-   private void clearInstances(GL3 gl) {
-      if (instances != null) {
-         for (InstanceInfo ii : instances) {
-            ii.dispose (gl);
-         }
-         instances = null;
-      }
-   }
-   
-   private void maybeUpdateInstances(GL3 gl) {
-      int ngroups = lineGLO.numLineGroups ();
-      if (instances == null || instances.length != ngroups) {
-         clearInstances (gl);
-         instances = new InstanceInfo[ngroups];
-         for (int i=0; i<ngroups; ++i) {
-            instances[i] = InstanceInfo.generate (gl);
-         }
-      }
-   }
-   
-   public void bindInstanced(GL3 gl, GL3SharedObject line, int gidx, int offset) {
-      // check if correct instances
-      maybeUpdateInstances(gl);
-      instances[gidx].bind (gl, line);
-      
-      // extra instance attributes
-      int bv = lineGLO.getBindVersion ();
-      if (bv != instances[gidx].lastInstanceBindVersion 
-         || offset != instances[gidx].lastOffset) {
-         lineGLO.bindInstancedVertices (gl, gidx, offset);
-         lineVBO.bind (gl, lineGLO.numLines(gidx));
-         instances[gidx].lastInstanceBindVersion = bv;
-         instances[gidx].lastOffset = offset;
-      }
-      
-   }
-   
-   public void unbindInstanced(GL3 gl, int gidx) {
-      instances[gidx].unbind(gl);
-   }
-   
-   @Override
-   public void dispose (GL3 gl) {
-      if (vao != null) {
-         vao.releaseDispose (gl);
-         vao = null;
-      }
-      
-      if (lineGLO != null) {
-         lineGLO.releaseDispose (gl);
-         lineGLO = null;
-      }
-      
-      if (lineVBO != null) {
-         lineVBO.releaseDispose (gl);
-         lineVBO = null;
-      }
-      
-      clearInstances (gl);
-   }
-   
-   @Override
-   public boolean isDisposed () {
-      return vao == null;
-   }
-   
-   @Override
-   public boolean isValid () {
-      if (vao == null) {
-         return false;
-      }
-      if (!vao.isValid ()) {
-         return false;
-      }
-      if (!lineGLO.isValid ()) {
-         return false;
-      }
-      if (!lineVBO.isValid()) {
-         return false;
-      }
-      
-      return true;
-   }
-   
-   @Override
-   public GL3RenderObjectLines acquire () {
-      return (GL3RenderObjectLines)super.acquire ();
-   }
-   
-   public boolean maybeUpdate(GL3 gl, RenderObject robj) {
-      boolean modified = lineGLO.maybeUpdate (gl, robj);
-      return modified;
-   }
-   
-   public void setRadius(GL3 gl, float r) {
-      lineVBO.maybeUpdate(gl, r, null, null);
-   }
-   
-   public void setRadiusOffsets(GL3 gl, float r, float[] bottomScaleOffset, float[] topScaleOffset) {
-      lineVBO.maybeUpdate(gl, r, bottomScaleOffset, topScaleOffset);
-   }
-
-   public void drawLineGroup (GL3 gl, int mode, int gidx) {
-      bind (gl);
-      lineGLO.drawLines (gl, mode, gidx);
-      unbind(gl);
-   }
-   
-   public void drawLineGroup (GL3 gl, int mode, int gidx, int offset, int count) {
-      bind (gl);
-      lineGLO.drawLines (gl, mode, gidx, offset, count);
-      unbind(gl);
-   }
-   
-   public void drawInstancedLineGroup(GL3 gl, GL3SharedObject line, int gidx) {
-      bindInstanced (gl, line, gidx, 0);
-      lineGLO.drawInstancedLines (gl, line, gidx);
-      unbindInstanced(gl, gidx);
-   }
-   
-   public void drawInstancedLineGroup(GL3 gl, GL3SharedObject line, int gidx, 
-      int offset, int count) {
-      bindInstanced (gl, line, gidx, offset);
-      lineGLO.drawInstancedLines (gl, line, gidx, count);
-      unbindInstanced(gl, gidx);
-   }
-   
-   public void drawInstancedLineGroup(GL3 gl, GL3Object line, int gidx) {
-      GL3SharedObject sline = line.getShared();
-      drawInstancedLineGroup(gl, sline, gidx);
-   }
-   
-   public void drawInstancedLineGroup(GL3 gl, GL3Object line, int gidx, int offset, int count) {
-      GL3SharedObject sline = line.getShared();
-      drawInstancedLineGroup(gl, sline, gidx, offset, count);
-   }
-
-   public static GL3RenderObjectLines generate (
-      GL3 gl, GL3LinesVertexBuffer lineVBO, GL3SharedRenderObjectLines lines) {
-      VertexArrayObject vao = VertexArrayObject.generate (gl);
-      return new GL3RenderObjectLines (vao, lineVBO, lines);
-   }
-   
-}
->>>>>>> 0c695af4
+}