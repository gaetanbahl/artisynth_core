--- conflicted
+++ resolved
@@ -1,4 +1,3 @@
-<<<<<<< HEAD
 package maspack.render.GL.GL3;
 
 import javax.media.opengl.GL3;
@@ -80,7 +79,6 @@
    
    /**
     * Bind attributes to the VAO to prepare for drawing
-    * @param gl
     */
    public void bind(GL3 gl) {
       // vertex array
@@ -232,239 +230,4 @@
       return new GL3RenderObjectPoints (vao, pointVBO, points);
    }
 
-}
-=======
-package maspack.render.GL.GL3;
-
-import javax.media.opengl.GL3;
-
-import maspack.render.RenderObject;
-
-/**
- * VAO-based object associated with a RenderObject, CANNOT be shared between multiple contexts
- */
-public class GL3RenderObjectPoints extends GL3ResourceBase {
-   
-   VertexArrayObject vao;
-   GL3SharedRenderObjectPoints pointGLO;
-   int lastVertexBindVersion;
-   GL3PointsVertexBuffer pointVBO;
-   
-   private static class InstanceInfo {
-      VertexArrayObject vao;
-      GL3SharedObject lastInstance;
-      int lastInstanceBindVersion;
-      int lastOffset;
-
-      public InstanceInfo(VertexArrayObject vao) {
-         this.vao = vao.acquire ();
-         this.lastInstance = null;
-         lastInstanceBindVersion = -1;
-         lastOffset = -1;
-      }
-      
-      public boolean bind (GL3 gl, GL3SharedObject point) {
-         vao.bind (gl);
-         // instance
-         if (lastInstance != point) {
-            if (lastInstance != null) {
-               lastInstance.releaseDispose (gl);
-            }
-            lastInstance = point.acquire ();
-            lastInstance.bindAttributes (gl);
-            return true;
-         }
-         return false;
-      }
-      
-      public void unbind(GL3 gl) {
-         vao.unbind (gl);
-      }
-      
-      public void dispose(GL3 gl) {
-         if (vao != null) {
-            vao.releaseDispose (gl);
-            vao = null;
-         }
-         if (lastInstance != null) {
-            lastInstance.releaseDispose (gl);
-            lastInstance = null;
-         }
-      }
-      
-      public static InstanceInfo generate(GL3 gl) {
-         VertexArrayObject vao = VertexArrayObject.generate (gl);
-         return new InstanceInfo (vao);
-      }
-
-   }
-   
-   InstanceInfo[] instances;
-   
-   private GL3RenderObjectPoints(VertexArrayObject vao,
-      GL3PointsVertexBuffer pointVBO, 
-      GL3SharedRenderObjectPoints glo) {
-      
-      this.pointGLO = glo.acquire ();
-      this.vao = vao.acquire ();      
-      this.pointVBO = pointVBO.acquire ();
-      
-      this.instances = null;
-      lastVertexBindVersion = -1;
-   }
-   
-   /**
-    * Bind attributes to the VAO to prepare for drawing
-    */
-   public void bind(GL3 gl) {
-      // vertex array
-      vao.bind (gl);
-      int bv = pointGLO.getBindVersion ();
-      if (lastVertexBindVersion != bv) {
-         pointGLO.bindVertices (gl);
-         lastVertexBindVersion = bv;
-      }
-   }
-   
-   public void unbind(GL3 gl) {
-      vao.unbind (gl);
-   }
-   
-   private void clearInstances(GL3 gl) {
-      if (instances != null) {
-         for (InstanceInfo ii : instances) {
-            ii.dispose (gl);
-         }
-         instances = null;
-      }
-   }
-   
-   private void maybeUpdateInstances(GL3 gl) {
-      int ngroups = pointGLO.numPointGroups ();
-      if (instances == null || instances.length != ngroups) {
-         clearInstances (gl);
-         instances = new InstanceInfo[ngroups];
-         for (int i=0; i<ngroups; ++i) {
-            instances[i] = InstanceInfo.generate (gl);
-         }
-      }
-   }
-   
-   public void bindInstanced(GL3 gl, GL3SharedObject point, int gidx, int offset) {
-      // check if correct instances
-      maybeUpdateInstances(gl);
-      instances[gidx].bind (gl, point);
-
-      // extra instance attributes
-      int bv = pointGLO.getBindVersion ();
-      if (bv != instances[gidx].lastInstanceBindVersion || offset != instances[gidx].lastOffset) {
-         pointGLO.bindInstancedVertices (gl, gidx, offset);
-         pointVBO.bind (gl, pointGLO.numPoints (gidx));
-         instances[gidx].lastInstanceBindVersion = bv;
-         instances[gidx].lastOffset = offset;
-      }
-   }
-   
-   public void unbindInstanced(GL3 gl, int gidx) {
-      instances[gidx].unbind(gl);
-   }
-   
-   @Override
-   public void dispose (GL3 gl) {
-      if (vao != null) {
-         vao.releaseDispose (gl);
-         vao = null;
-      }
-      
-      if (pointGLO != null) {
-         pointGLO.releaseDispose (gl);
-         pointGLO = null;
-      }
-      
-      if (pointVBO != null) {
-         pointVBO.releaseDispose (gl);
-         pointVBO = null;
-      }
-      
-      clearInstances (gl);
-   }
-   
-   @Override
-   public boolean isDisposed () {
-      return (vao == null);
-   }
-   
-   @Override
-   public boolean isValid () {
-      if (vao == null) {
-         return false;
-      }
-      if (!vao.isValid ()) {
-         return false;
-      }
-      if (!pointGLO.isValid ()) {
-         return false;
-      }
-      if (!pointVBO.isValid()) {
-         return false;
-      }
-      
-      return true;
-   }
-   
-   @Override
-   public GL3RenderObjectPoints acquire () {
-      return (GL3RenderObjectPoints)super.acquire ();
-   }
-   
-   public boolean maybeUpdate(GL3 gl, RenderObject robj) {
-      boolean modified = pointGLO.maybeUpdate (gl, robj);
-      return modified;
-   }
-
-   public void setRadius (GL3 gl, float rad) {
-      pointVBO.maybeUpdate (gl, rad);
-   }
-   
-   public void drawPointGroup (GL3 gl, int mode, int gidx) {
-      bind (gl);
-      pointGLO.drawPoints (gl, mode, gidx);
-      unbind(gl);
-   }
-   
-   public void drawPointGroup (GL3 gl, int mode, int gidx, int offset, int count) {
-      bind (gl);
-      pointGLO.drawPoints (gl, mode, gidx, offset, count);
-      unbind(gl);
-   }
-   
-   public void drawInstancedPointGroup(GL3 gl, GL3SharedObject point, int gidx) {
-      bindInstanced (gl, point, gidx, 0);
-      pointGLO.drawInstancedPoints (gl, point, gidx);
-      unbindInstanced(gl, gidx);
-   }
-   
-   public void drawInstancedPointGroup(GL3 gl, GL3SharedObject point, int gidx, int offset, int count) {
-      bindInstanced (gl, point, gidx, offset);
-      pointGLO.drawInstancedPoints (gl, point, gidx, count);
-      unbindInstanced(gl, gidx);
-   }
-   
-   public void drawInstancedPointGroup(GL3 gl, GL3Object point, int gidx) {
-      drawInstancedPointGroup (gl, point.getShared (), gidx);
-   }
-   
-   public void drawInstancedPointGroup(GL3 gl, GL3Object point, int gidx, int offset, int count) {
-      drawInstancedPointGroup (gl, point.getShared (), gidx, offset, count);
-   }
-
-   public static GL3RenderObjectPoints generate (
-      GL3 gl, GL3PointsVertexBuffer pointVBO,
-      GL3SharedRenderObjectPoints points) {
-      
-      VertexArrayObject vao = VertexArrayObject.generate (gl);
-      return new GL3RenderObjectPoints (vao, pointVBO, points);
-   }
-
-}
->>>>>>> 0c695af4
+}