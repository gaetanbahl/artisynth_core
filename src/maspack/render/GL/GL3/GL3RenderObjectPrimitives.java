--- conflicted
+++ resolved
@@ -1,128 +1,3 @@
-<<<<<<< HEAD
-package maspack.render.GL.GL3;
-
-import javax.media.opengl.GL3;
-
-import maspack.render.RenderObject;
-
-/**
- * VAO-based object associated with a RenderObject, CANNOT be shared between multiple contexts
- */
-public class GL3RenderObjectPrimitives extends GL3ResourceBase {
-
-   VertexArrayObject vao;
-   GL3SharedRenderObjectPrimitives glo;
-   int lastVertexVersion;
-   
-   private GL3RenderObjectPrimitives(VertexArrayObject vao,
-      GL3SharedRenderObjectPrimitives glo) {
-      this.glo = glo.acquire ();
-      this.vao = vao.acquire ();
-      
-      lastVertexVersion = -1;
-   }
-   
-   /**
-    * Bind attributes to the VAO to prepare for drawing
-    * @param gl
-    */
-   public void bind(GL3 gl) {
-      vao.bind (gl);
-      int vv = glo.getBindVersion ();
-      if (lastVertexVersion != vv) {
-         glo.bindVertices (gl);
-         glo.bindIndices (gl);
-         lastVertexVersion = vv;
-      }
-   }
-   
-   public void unbind(GL3 gl) {
-      vao.unbind (gl);
-   }
-   
-   @Override
-   public void dispose (GL3 gl) {
-      vao.releaseDispose (gl);
-      glo.releaseDispose (gl);
-      vao = null;
-      glo = null;
-   }
-   
-   @Override
-   public boolean isDisposed () {
-      return (vao == null);
-   }
-   
-   @Override
-   public boolean isValid () {
-      if (!vao.isValid ()) {
-         return false;
-      }
-      if (!glo.isValid ()) {
-         return false;
-      }
-      return true;
-   }
-   
-   
-   @Override
-   public GL3RenderObjectPrimitives acquire () {
-      return (GL3RenderObjectPrimitives)super.acquire ();
-   }
-   
-   public boolean maybeUpdate(GL3 gl, RenderObject robj) {
-      return glo.maybeUpdate (gl, robj);
-   }
-
-   public void drawVertices (GL3 gl, int mode) {
-      bind (gl);
-      glo.drawVertices(gl, mode);
-      unbind(gl);
-   }
-   
-   public void drawPointGroup (GL3 gl, int mode, int gidx) {
-      bind (gl);
-      glo.drawPointGroup (gl, mode, gidx);
-      unbind(gl);
-   }
-   
-   public void drawPointGroup (GL3 gl, int mode, int gidx, int offset, int count) {
-      bind (gl);
-      glo.drawPointGroup (gl, mode, gidx, offset, count);
-      unbind(gl);
-   }
-   
-   public void drawLineGroup (GL3 gl, int mode, int gidx) {
-      bind(gl);
-      glo.drawLineGroup (gl, mode, gidx);
-      unbind(gl);
-   }
-   
-   public void drawLineGroup (GL3 gl, int mode, int gidx, int offset, int count) {
-      bind(gl);
-      glo.drawLineGroup (gl, mode, gidx, offset, count);
-      unbind(gl);
-   }
-   
-   public void drawTriangleGroup (GL3 gl, int mode, int gidx) {
-      bind(gl);
-      glo.drawTriangleGroup (gl, mode, gidx);
-      unbind(gl);
-   }
-   
-   public void drawTriangleGroup (GL3 gl, int mode, int gidx, int offset, int count) {
-      bind(gl);
-      glo.drawTriangleGroup (gl, mode, gidx, offset, count);
-      unbind(gl);
-   }
-   
-   public static GL3RenderObjectPrimitives generate(GL3 gl, GL3SharedRenderObjectPrimitives glo) {
-      VertexArrayObject vao = VertexArrayObject.generate (gl);
-      GL3RenderObjectPrimitives out = new GL3RenderObjectPrimitives (vao, glo);
-      return out;
-   }
-}
-=======
 package maspack.render.GL.GL3;
 
 import javax.media.opengl.GL3;
@@ -244,5 +119,4 @@
       GL3RenderObjectPrimitives out = new GL3RenderObjectPrimitives (vao, glo);
       return out;
    }
-}
->>>>>>> 0c695af4
+}