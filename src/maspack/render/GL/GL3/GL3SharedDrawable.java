--- conflicted
+++ resolved
@@ -1,57 +1,3 @@
-<<<<<<< HEAD
-package maspack.render.GL.GL3;
-
-import com.jogamp.opengl.GL3;
-
-public interface GL3SharedDrawable extends GL3Resource {
-
-   /**
-    * A version number corresponding to the necessary bound state
-    * of the drawable's attributes.  If this version number has 
-    * changed since last use, then attributes need to be re-bound.
-    * 
-    * @return bind version number
-    */
-   public int getBindVersion();
-   
-   /**
-    * Binds attributes to the currently active GL object
-    * @param gl active context
-    */
-   public void bind(GL3 gl);
-   
-   @Override
-   public GL3SharedDrawable acquire(); 
-   
-   /**
-    * Draw to the provided active context
-    * @param gl active context
-    */
-   public void draw(GL3 gl);
-   
-   /**
-    * Draw using instanced rendering to the active context
-    * @param gl
-    * @param instanceCount
-    */
-   public void drawInstanced(GL3 gl, int instanceCount);
-   
-   /**
-    * Compares to another drawable to see if same
-    * @param other drawable to compare to
-    * @return true if identical
-    */
-   public boolean equals(GL3SharedDrawable other);
-   
-   /**
-    * Unique hashcode for identifying object
-    * @return hashcode
-    */
-   @Override
-   public int hashCode();
-   
-}
-=======
 package maspack.render.GL.GL3;
 
 import com.jogamp.opengl.GL3;
@@ -103,5 +49,4 @@
    @Override
    public int hashCode();
    
-}
->>>>>>> 9687fcdd
+}