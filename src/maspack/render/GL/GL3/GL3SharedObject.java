<<<<<<< HEAD
package maspack.render.GL.GL3;

import java.util.Arrays;
import java.util.HashSet;

import javax.media.opengl.GL;
import javax.media.opengl.GL3;

/**
 * Holds pointers to VBOs, attribute info, to be used in creating VAOs.
 * These can be shared between contexts, but each context needs to maintain
 * its own VAOs.
 * 
 * @author Antonio
 *
 */
public class GL3SharedObject extends GL3ResourceBase 
   implements GL3SharedDrawable {
   
   public enum DrawType {
      ARRAY,
      ELEMENT,
      INSTANCED_ARRAY,
      INSTANCED_ELEMENT
   }
   
   // general purpose indicators
   static final int VERTEX_FLAG_POSITION = 0x01;
   static final int VERTEX_FLAG_NORMAL = 0x02;
   static final int VERTEX_FLAG_COLOR = 0x04;
   static final int VERTEX_FLAG_TEXTURE = 0x08;
   
   VertexBufferObject[] vbos;
   IndexBufferObject ibo;
   
   GL3VertexAttributeArray[] attributes;        // list of attributes
   GL3ElementAttributeArray elements;           // element indices
   
   // draw-specific info
   int start;      // starting vertex
   int count;      // # vertices
   int mode;       // e.g. triangles
   DrawType type;
   int numInstances;
   
   public GL3SharedObject(GL3VertexAttributeArray[] attributes, GL3ElementAttributeArray elements) {
      this(attributes, elements, GL.GL_TRIANGLES); // default guess triangle mode
   }
   
   public GL3SharedObject(GL3VertexAttributeArray[] attributes, 
      GL3ElementAttributeArray elements, int glMode) {
      
      HashSet<VertexBufferObject> vboSet = new HashSet<>();
      for (int i=0; i<attributes.length; ++i) {
         GL3VertexAttributeArray ai = attributes[i];
         if (ai instanceof GL3VertexAttributeArray) {
            vboSet.add(((GL3VertexAttributeArray)ai).getVBO());
         }
      }
      
      IndexBufferObject ibo = null;
      if (elements != null) {
         ibo = elements.getIBO ();
      }
      
      VertexBufferObject[] vbos = vboSet.toArray(new VertexBufferObject[vboSet.size()]);
      set(attributes, elements, vbos, ibo, glMode);
   }
   
   public GL3SharedObject(GL3VertexAttributeArray[] attributes, 
      GL3ElementAttributeArray elements, VertexBufferObject[] vbos, 
      IndexBufferObject ibo, int glMode) {
      set (attributes, elements, vbos, ibo, glMode);
   }
      
   private void set(GL3VertexAttributeArray[] attributes, 
      GL3ElementAttributeArray elements, VertexBufferObject[] vbos, 
      IndexBufferObject ibo, int glMode) {
      this.attributes = Arrays.copyOf(attributes, attributes.length);
      this.elements = elements;
      
      for (VertexBufferObject vbo : vbos) {
         vbo.acquire();  // hold a reference until disposed
      }
      this.vbos = vbos;
      if (ibo != null) {
         this.ibo = ibo.acquire ();
      } else {
         this.ibo = null;
      }
      
      detectDefaultDrawType();
      this.mode = glMode;
   }
   
   /**
    * Bind program attributes to the given program (uses the program's attribute 
    * locations)
    * @param gl
    */
   public void bindAttributes(GL3 gl) {
      // bind attributes
      for (GL3VertexAttributeArray ai : attributes) {
         ai.bind(gl);
      }

      // maybe bind indices
      if (elements != null) {
         elements.bind(gl);
      }
   }

   /**
    * Creates and binds a vertex array object attached to a given program.
    * Attributes must have common program locations if the provided VAO
    * is to be used for multiple programs.
    * @param gl
    * @return vertex array object index
    */
   public int createVAO(GL3 gl) {
      int[]  vao = new int[1];
      gl.glGenVertexArrays(1, vao, 0);
      gl.glBindVertexArray(vao[0]);
      bindAttributes(gl);      
      gl.glBindVertexArray(0);
      return vao[0];
   }
   
   /**
    * Detects draw mode, count, instances, based on attributes
    */
   private void detectDefaultDrawType() {
      
      boolean instanced = false;
      int nVertices = 0;
      int nElements = 0;
      int nInstanced = Integer.MAX_VALUE;
      
      // guess draw mode
      for (GL3VertexAttributeArray ai : attributes) {
         if (ai instanceof GL3VertexAttributeArray) {
            GL3VertexAttributeArray aiVBO = (GL3VertexAttributeArray)ai;
            if (aiVBO.getDivisor() > 0) {
               instanced = true;
               nInstanced = Math.min(aiVBO.getDivisor()*aiVBO.getCount(), nInstanced);
            } else {
               nVertices = aiVBO.getCount();
            }
         }
      }
      
      // element indices
      boolean hasElements = false;
      if (elements != null) {
         hasElements = true;
         nElements = elements.getCount();
      }
      
      // choose draw type
      if (hasElements) {
         if (instanced) {
            type = DrawType.INSTANCED_ELEMENT;
            numInstances = nInstanced;
         } else {
            type = DrawType.ELEMENT;
            numInstances = 0;
         }
         start = elements.getOffset();
         count = nElements;
      } else {
         if (instanced) {
            type = DrawType.INSTANCED_ARRAY;
            numInstances = nInstanced;
         } else {
            type = DrawType.ARRAY;
            numInstances = 0;
         }
         start = 0;
         count = nVertices;
      }
      
      // default to triangles?
      mode = GL3.GL_TRIANGLES;
   }
   
   public GL3VertexAttributeArray[] getGL3VertexAttributes() {
      return attributes;
   }
   
   public GL3ElementAttributeArray getGL3ElementAttribute() {
      return elements;
   }
   
   public int getMode() {
      return mode;
   }
   
   public int getStart() {
      return start;
   }
   
   public int getCount() {
      return count;
   }
   
   public int getNumInstances() {
      return numInstances;
   }
   
   public DrawType getDrawType() {
      return type;
   }
   
   public void setDrawInfo(int start, int count, int glMode) {
      setDrawInfo(start, count, glMode, 0);
   }
   
   public void setDrawInfo(int start, int count, int glMode, int numInstances) {
      this.start = start;
      this.count = count;
      this.mode = glMode;
      this.numInstances = numInstances;
      if (numInstances > 0) {
         if (elements != null) {
            this.type = DrawType.INSTANCED_ELEMENT;
         } else {
            this.type = DrawType.INSTANCED_ARRAY;
         }
      } else {
         if (elements != null) {
            this.type = DrawType.ELEMENT;
         } else {
            this.type = DrawType.ARRAY;
         }
      }
   }
   
   /**
    * Checks whether all internal GL resources are still valid
    * @return true if internal resources are all still valid
    */
   public boolean isValid () {
      
      // check that all VBOs are valid
      for (GL3VertexAttributeArray ai : attributes) {
         if (!ai.isValid ()) {
            return false;
         }
      }
      
      // maybe bind indices
      if (elements != null) {
         if (!elements.isValid ()) {
            return false;
         }
      }   
      return true;
   }
   
   /**
    * Release hold on any VBOs/IBOs
    */
   public void dispose() {
      if (vbos != null) {
         // release vbos
         for (BufferObject bo : vbos) {
            bo.release ();
         }
         vbos = null;
      }
      if (ibo != null) {
         ibo.release ();
         ibo = null;
      }
   }
   
   /**
    * Release hold on any VBOs/IBOs
    */
   public void dispose(GL3 gl) {
      if (vbos != null) {
         for (BufferObject bo : vbos) {
            bo.releaseDispose (gl);
         }
         vbos = null;
      }
      if (ibo != null) {
         ibo.releaseDispose (gl);
         ibo = null;
      }
   }
   
   @Override
   public boolean isDisposed () {
      return (vbos == null);
   }
   
   @Override
   public GL3SharedObject acquire () {
      return (GL3SharedObject)super.acquire ();
   }
   
   /**
    * Inefficient, generates VAO and destroys it
    */
   public void drawWithVAO(GL3 gl) {
      int vao = createVAO (gl);
      draw(gl,  mode, start, count);
      gl.glDeleteVertexArrays (1, new int[]{vao}, 0);
   }   

   public void draw(GL3 gl) {
      draw(gl, mode, start, count);
   }   
   
   public void drawArrays(GL3 gl, int mode) {
      drawArrays(gl,  mode, start, count);
   }
   
   /**
    * @param gl
    * @param mode
    * @param start
    * @param count
    */
   public void drawArrays(GL3 gl, int mode, int start, int count) {
      gl.glDrawArrays(mode, start, count);
   }
   
   /**
    * @param gl
    * @param mode
    * @param start
    * @param count
    * @param indexType
    */
   public void drawElements(GL3 gl, int mode, int start, int count, int indexType) {
      gl.glDrawElements(mode, count, indexType, start);
   }
   
   /**
    * @param gl
    * @param mode
    * @param start
    * @param count
    * @param instances
    */
   public void drawInstancedArray(GL3 gl, int mode, int start, int count, int instances) {
      gl.glDrawArraysInstanced(mode, start, count, instances);
   }
   
   /**
    * @param gl
    * @param mode
    * @param start
    * @param count
    * @param instances
    */
   public void drawInstancedElements(GL3 gl, int mode, int start, int count, int instances) {
      gl.glDrawElementsInstanced (mode, count, elements.getType (), start, instances);
   }
   
   public void drawInstanced(GL3 gl, int mode, int instanceCount) {
      if (elements != null) {
         gl.glDrawElementsInstanced(mode, elements.getCount(), 
            elements.getType(), 0, instanceCount);
      } else {
         gl.glDrawArraysInstanced (mode, 0, count, instanceCount);
      }
   }
   

   public void drawInstanced(GL3 gl, int instances) {
      drawInstanced(gl, mode, instances);
   }
   
   public void draw(GL3 gl, int start, int count) {
      draw(gl,  mode, start, count);
   }
   
   public void draw(GL3 gl, int mode, int start, int count) {
      switch (type) {
         case ARRAY:
            drawArrays(gl, mode, start, count);
            break;
         case ELEMENT:
            drawElements(gl, mode, start, count, elements.getType());
            break;
         case INSTANCED_ARRAY:
            drawInstancedArray(gl, mode, start, count, numInstances);
            break;
         case INSTANCED_ELEMENT:
            drawInstancedElements(gl, mode, start, count, numInstances);
            break;
         default:
            break;
      }
   }

   @Override
   public int getBindVersion() {
      return 1;
   }

   @Override
   public void bind(GL3 gl) {
      bindAttributes(gl);
   }

   @Override
   public boolean equals(GL3SharedDrawable other) {
      return other == this;
   }

  
}
=======
package maspack.render.GL.GL3;

import java.util.Arrays;
import java.util.HashSet;

import javax.media.opengl.GL;
import javax.media.opengl.GL3;

/**
 * Holds pointers to VBOs, attribute info, to be used in creating VAOs.
 * These can be shared between contexts, but each context needs to maintain
 * its own VAOs.
 * 
 * @author Antonio
 *
 */
public class GL3SharedObject extends GL3ResourceBase 
   implements GL3SharedDrawable {
   
   public enum DrawType {
      ARRAY,
      ELEMENT,
      INSTANCED_ARRAY,
      INSTANCED_ELEMENT
   }
   
   // general purpose indicators
   static final int VERTEX_FLAG_POSITION = 0x01;
   static final int VERTEX_FLAG_NORMAL = 0x02;
   static final int VERTEX_FLAG_COLOR = 0x04;
   static final int VERTEX_FLAG_TEXTURE = 0x08;
   
   VertexBufferObject[] vbos;
   IndexBufferObject ibo;
   
   GL3VertexAttributeArray[] attributes;        // list of attributes
   GL3ElementAttributeArray elements;           // element indices
   
   // draw-specific info
   int start;      // starting vertex
   int count;      // # vertices
   int mode;       // e.g. triangles
   DrawType type;
   int numInstances;
   
   public GL3SharedObject(GL3VertexAttributeArray[] attributes, GL3ElementAttributeArray elements) {
      this(attributes, elements, GL.GL_TRIANGLES); // default guess triangle mode
   }
   
   public GL3SharedObject(GL3VertexAttributeArray[] attributes, 
      GL3ElementAttributeArray elements, int glMode) {
      
      HashSet<VertexBufferObject> vboSet = new HashSet<>();
      for (int i=0; i<attributes.length; ++i) {
         GL3VertexAttributeArray ai = attributes[i];
         if (ai instanceof GL3VertexAttributeArray) {
            vboSet.add(((GL3VertexAttributeArray)ai).getVBO());
         }
      }
      
      IndexBufferObject ibo = null;
      if (elements != null) {
         ibo = elements.getIBO ();
      }
      
      VertexBufferObject[] vbos = vboSet.toArray(new VertexBufferObject[vboSet.size()]);
      set(attributes, elements, vbos, ibo, glMode);
   }
   
   public GL3SharedObject(GL3VertexAttributeArray[] attributes, 
      GL3ElementAttributeArray elements, VertexBufferObject[] vbos, 
      IndexBufferObject ibo, int glMode) {
      set (attributes, elements, vbos, ibo, glMode);
   }
      
   private void set(GL3VertexAttributeArray[] attributes, 
      GL3ElementAttributeArray elements, VertexBufferObject[] vbos, 
      IndexBufferObject ibo, int glMode) {
      this.attributes = Arrays.copyOf(attributes, attributes.length);
      this.elements = elements;
      
      for (VertexBufferObject vbo : vbos) {
         vbo.acquire();  // hold a reference until disposed
      }
      this.vbos = vbos;
      if (ibo != null) {
         this.ibo = ibo.acquire ();
      } else {
         this.ibo = null;
      }
      
      detectDefaultDrawType();
      this.mode = glMode;
   }
   
   /**
    * Bind program attributes to the given program (uses the program's attribute 
    * locations)
    */
   public void bindAttributes(GL3 gl) {
      // bind attributes
      for (GL3VertexAttributeArray ai : attributes) {
         ai.bind(gl);
      }

      // maybe bind indices
      if (elements != null) {
         elements.bind(gl);
      }
   }

   /**
    * Creates and binds a vertex array object attached to a given program.
    * Attributes must have common program locations if the provided VAO
    * is to be used for multiple programs.
    * @return vertex array object index
    */
   public int createVAO(GL3 gl) {
      int[]  vao = new int[1];
      gl.glGenVertexArrays(1, vao, 0);
      gl.glBindVertexArray(vao[0]);
      bindAttributes(gl);      
      gl.glBindVertexArray(0);
      return vao[0];
   }
   
   /**
    * Detects draw mode, count, instances, based on attributes
    */
   private void detectDefaultDrawType() {
      
      boolean instanced = false;
      int nVertices = 0;
      int nElements = 0;
      int nInstanced = Integer.MAX_VALUE;
      
      // guess draw mode
      for (GL3VertexAttributeArray ai : attributes) {
         if (ai instanceof GL3VertexAttributeArray) {
            GL3VertexAttributeArray aiVBO = (GL3VertexAttributeArray)ai;
            if (aiVBO.getDivisor() > 0) {
               instanced = true;
               nInstanced = Math.min(aiVBO.getDivisor()*aiVBO.getCount(), nInstanced);
            } else {
               nVertices = aiVBO.getCount();
            }
         }
      }
      
      // element indices
      boolean hasElements = false;
      if (elements != null) {
         hasElements = true;
         nElements = elements.getCount();
      }
      
      // choose draw type
      if (hasElements) {
         if (instanced) {
            type = DrawType.INSTANCED_ELEMENT;
            numInstances = nInstanced;
         } else {
            type = DrawType.ELEMENT;
            numInstances = 0;
         }
         start = elements.getOffset();
         count = nElements;
      } else {
         if (instanced) {
            type = DrawType.INSTANCED_ARRAY;
            numInstances = nInstanced;
         } else {
            type = DrawType.ARRAY;
            numInstances = 0;
         }
         start = 0;
         count = nVertices;
      }
      
      // default to triangles?
      mode = GL3.GL_TRIANGLES;
   }
   
   public GL3VertexAttributeArray[] getGL3VertexAttributes() {
      return attributes;
   }
   
   public GL3ElementAttributeArray getGL3ElementAttribute() {
      return elements;
   }
   
   public int getMode() {
      return mode;
   }
   
   public int getStart() {
      return start;
   }
   
   public int getCount() {
      return count;
   }
   
   public int getNumInstances() {
      return numInstances;
   }
   
   public DrawType getDrawType() {
      return type;
   }
   
   public void setDrawInfo(int start, int count, int glMode) {
      setDrawInfo(start, count, glMode, 0);
   }
   
   public void setDrawInfo(int start, int count, int glMode, int numInstances) {
      this.start = start;
      this.count = count;
      this.mode = glMode;
      this.numInstances = numInstances;
      if (numInstances > 0) {
         if (elements != null) {
            this.type = DrawType.INSTANCED_ELEMENT;
         } else {
            this.type = DrawType.INSTANCED_ARRAY;
         }
      } else {
         if (elements != null) {
            this.type = DrawType.ELEMENT;
         } else {
            this.type = DrawType.ARRAY;
         }
      }
   }
   
   /**
    * Checks whether all internal GL resources are still valid
    * @return true if internal resources are all still valid
    */
   public boolean isValid () {
      
      // check that all VBOs are valid
      for (GL3VertexAttributeArray ai : attributes) {
         if (!ai.isValid ()) {
            return false;
         }
      }
      
      // maybe bind indices
      if (elements != null) {
         if (!elements.isValid ()) {
            return false;
         }
      }   
      return true;
   }
   
   /**
    * Release hold on any VBOs/IBOs
    */
   public void dispose() {
      if (vbos != null) {
         // release vbos
         for (BufferObject bo : vbos) {
            bo.release ();
         }
         vbos = null;
      }
      if (ibo != null) {
         ibo.release ();
         ibo = null;
      }
   }
   
   /**
    * Release hold on any VBOs/IBOs
    */
   public void dispose(GL3 gl) {
      if (vbos != null) {
         for (BufferObject bo : vbos) {
            bo.releaseDispose (gl);
         }
         vbos = null;
      }
      if (ibo != null) {
         ibo.releaseDispose (gl);
         ibo = null;
      }
   }
   
   @Override
   public boolean isDisposed () {
      return (vbos == null);
   }
   
   @Override
   public GL3SharedObject acquire () {
      return (GL3SharedObject)super.acquire ();
   }
   
   /**
    * Inefficient, generates VAO and destroys it
    */
   public void drawWithVAO(GL3 gl) {
      int vao = createVAO (gl);
      draw(gl,  mode, start, count);
      gl.glDeleteVertexArrays (1, new int[]{vao}, 0);
   }   

   public void draw(GL3 gl) {
      draw(gl, mode, start, count);
   }   
   
   public void drawArrays(GL3 gl, int mode) {
      drawArrays(gl,  mode, start, count);
   }
   
   public void drawArrays(GL3 gl, int mode, int start, int count) {
      gl.glDrawArrays(mode, start, count);
   }
   
   public void drawElements(GL3 gl, int mode, int start, int count, int indexType) {
      gl.glDrawElements(mode, count, indexType, start);
   }
   
   public void drawInstancedArray(GL3 gl, int mode, int start, int count, int instances) {
      gl.glDrawArraysInstanced(mode, start, count, instances);
   }
   
   public void drawInstancedElements(GL3 gl, int mode, int start, int count, int instances) {
      gl.glDrawElementsInstanced (mode, count, elements.getType (), start, instances);
   }
   
   public void drawInstanced(GL3 gl, int mode, int instanceCount) {
      if (elements != null) {
         gl.glDrawElementsInstanced(mode, elements.getCount(), 
            elements.getType(), 0, instanceCount);
      } else {
         gl.glDrawArraysInstanced (mode, 0, count, instanceCount);
      }
   }
   

   public void drawInstanced(GL3 gl, int instances) {
      drawInstanced(gl, mode, instances);
   }
   
   public void draw(GL3 gl, int start, int count) {
      draw(gl,  mode, start, count);
   }
   
   public void draw(GL3 gl, int mode, int start, int count) {
      switch (type) {
         case ARRAY:
            drawArrays(gl, mode, start, count);
            break;
         case ELEMENT:
            drawElements(gl, mode, start, count, elements.getType());
            break;
         case INSTANCED_ARRAY:
            drawInstancedArray(gl, mode, start, count, numInstances);
            break;
         case INSTANCED_ELEMENT:
            drawInstancedElements(gl, mode, start, count, numInstances);
            break;
         default:
            break;
      }
   }

   @Override
   public int getBindVersion() {
      return 1;
   }

   @Override
   public void bind(GL3 gl) {
      bindAttributes(gl);
   }

   @Override
   public boolean equals(GL3SharedDrawable other) {
      return other == this;
   }

  
}
>>>>>>> 0c695af4
<|MERGE_RESOLUTION|>--- conflicted
+++ resolved
@@ -1,4 +1,3 @@
-<<<<<<< HEAD
 package maspack.render.GL.GL3;
 
 import java.util.Arrays;
@@ -97,7 +96,6 @@
    /**
     * Bind program attributes to the given program (uses the program's attribute 
     * locations)
-    * @param gl
     */
    public void bindAttributes(GL3 gl) {
       // bind attributes
@@ -115,7 +113,6 @@
     * Creates and binds a vertex array object attached to a given program.
     * Attributes must have common program locations if the provided VAO
     * is to be used for multiple programs.
-    * @param gl
     * @return vertex array object index
     */
    public int createVAO(GL3 gl) {
@@ -318,45 +315,18 @@
       drawArrays(gl,  mode, start, count);
    }
    
-   /**
-    * @param gl
-    * @param mode
-    * @param start
-    * @param count
-    */
    public void drawArrays(GL3 gl, int mode, int start, int count) {
       gl.glDrawArrays(mode, start, count);
    }
    
-   /**
-    * @param gl
-    * @param mode
-    * @param start
-    * @param count
-    * @param indexType
-    */
    public void drawElements(GL3 gl, int mode, int start, int count, int indexType) {
       gl.glDrawElements(mode, count, indexType, start);
    }
    
-   /**
-    * @param gl
-    * @param mode
-    * @param start
-    * @param count
-    * @param instances
-    */
    public void drawInstancedArray(GL3 gl, int mode, int start, int count, int instances) {
       gl.glDrawArraysInstanced(mode, start, count, instances);
    }
    
-   /**
-    * @param gl
-    * @param mode
-    * @param start
-    * @param count
-    * @param instances
-    */
    public void drawInstancedElements(GL3 gl, int mode, int start, int count, int instances) {
       gl.glDrawElementsInstanced (mode, count, elements.getType (), start, instances);
    }
@@ -414,393 +384,4 @@
    }
 
   
-}
-=======
-package maspack.render.GL.GL3;
-
-import java.util.Arrays;
-import java.util.HashSet;
-
-import javax.media.opengl.GL;
-import javax.media.opengl.GL3;
-
-/**
- * Holds pointers to VBOs, attribute info, to be used in creating VAOs.
- * These can be shared between contexts, but each context needs to maintain
- * its own VAOs.
- * 
- * @author Antonio
- *
- */
-public class GL3SharedObject extends GL3ResourceBase 
-   implements GL3SharedDrawable {
-   
-   public enum DrawType {
-      ARRAY,
-      ELEMENT,
-      INSTANCED_ARRAY,
-      INSTANCED_ELEMENT
-   }
-   
-   // general purpose indicators
-   static final int VERTEX_FLAG_POSITION = 0x01;
-   static final int VERTEX_FLAG_NORMAL = 0x02;
-   static final int VERTEX_FLAG_COLOR = 0x04;
-   static final int VERTEX_FLAG_TEXTURE = 0x08;
-   
-   VertexBufferObject[] vbos;
-   IndexBufferObject ibo;
-   
-   GL3VertexAttributeArray[] attributes;        // list of attributes
-   GL3ElementAttributeArray elements;           // element indices
-   
-   // draw-specific info
-   int start;      // starting vertex
-   int count;      // # vertices
-   int mode;       // e.g. triangles
-   DrawType type;
-   int numInstances;
-   
-   public GL3SharedObject(GL3VertexAttributeArray[] attributes, GL3ElementAttributeArray elements) {
-      this(attributes, elements, GL.GL_TRIANGLES); // default guess triangle mode
-   }
-   
-   public GL3SharedObject(GL3VertexAttributeArray[] attributes, 
-      GL3ElementAttributeArray elements, int glMode) {
-      
-      HashSet<VertexBufferObject> vboSet = new HashSet<>();
-      for (int i=0; i<attributes.length; ++i) {
-         GL3VertexAttributeArray ai = attributes[i];
-         if (ai instanceof GL3VertexAttributeArray) {
-            vboSet.add(((GL3VertexAttributeArray)ai).getVBO());
-         }
-      }
-      
-      IndexBufferObject ibo = null;
-      if (elements != null) {
-         ibo = elements.getIBO ();
-      }
-      
-      VertexBufferObject[] vbos = vboSet.toArray(new VertexBufferObject[vboSet.size()]);
-      set(attributes, elements, vbos, ibo, glMode);
-   }
-   
-   public GL3SharedObject(GL3VertexAttributeArray[] attributes, 
-      GL3ElementAttributeArray elements, VertexBufferObject[] vbos, 
-      IndexBufferObject ibo, int glMode) {
-      set (attributes, elements, vbos, ibo, glMode);
-   }
-      
-   private void set(GL3VertexAttributeArray[] attributes, 
-      GL3ElementAttributeArray elements, VertexBufferObject[] vbos, 
-      IndexBufferObject ibo, int glMode) {
-      this.attributes = Arrays.copyOf(attributes, attributes.length);
-      this.elements = elements;
-      
-      for (VertexBufferObject vbo : vbos) {
-         vbo.acquire();  // hold a reference until disposed
-      }
-      this.vbos = vbos;
-      if (ibo != null) {
-         this.ibo = ibo.acquire ();
-      } else {
-         this.ibo = null;
-      }
-      
-      detectDefaultDrawType();
-      this.mode = glMode;
-   }
-   
-   /**
-    * Bind program attributes to the given program (uses the program's attribute 
-    * locations)
-    */
-   public void bindAttributes(GL3 gl) {
-      // bind attributes
-      for (GL3VertexAttributeArray ai : attributes) {
-         ai.bind(gl);
-      }
-
-      // maybe bind indices
-      if (elements != null) {
-         elements.bind(gl);
-      }
-   }
-
-   /**
-    * Creates and binds a vertex array object attached to a given program.
-    * Attributes must have common program locations if the provided VAO
-    * is to be used for multiple programs.
-    * @return vertex array object index
-    */
-   public int createVAO(GL3 gl) {
-      int[]  vao = new int[1];
-      gl.glGenVertexArrays(1, vao, 0);
-      gl.glBindVertexArray(vao[0]);
-      bindAttributes(gl);      
-      gl.glBindVertexArray(0);
-      return vao[0];
-   }
-   
-   /**
-    * Detects draw mode, count, instances, based on attributes
-    */
-   private void detectDefaultDrawType() {
-      
-      boolean instanced = false;
-      int nVertices = 0;
-      int nElements = 0;
-      int nInstanced = Integer.MAX_VALUE;
-      
-      // guess draw mode
-      for (GL3VertexAttributeArray ai : attributes) {
-         if (ai instanceof GL3VertexAttributeArray) {
-            GL3VertexAttributeArray aiVBO = (GL3VertexAttributeArray)ai;
-            if (aiVBO.getDivisor() > 0) {
-               instanced = true;
-               nInstanced = Math.min(aiVBO.getDivisor()*aiVBO.getCount(), nInstanced);
-            } else {
-               nVertices = aiVBO.getCount();
-            }
-         }
-      }
-      
-      // element indices
-      boolean hasElements = false;
-      if (elements != null) {
-         hasElements = true;
-         nElements = elements.getCount();
-      }
-      
-      // choose draw type
-      if (hasElements) {
-         if (instanced) {
-            type = DrawType.INSTANCED_ELEMENT;
-            numInstances = nInstanced;
-         } else {
-            type = DrawType.ELEMENT;
-            numInstances = 0;
-         }
-         start = elements.getOffset();
-         count = nElements;
-      } else {
-         if (instanced) {
-            type = DrawType.INSTANCED_ARRAY;
-            numInstances = nInstanced;
-         } else {
-            type = DrawType.ARRAY;
-            numInstances = 0;
-         }
-         start = 0;
-         count = nVertices;
-      }
-      
-      // default to triangles?
-      mode = GL3.GL_TRIANGLES;
-   }
-   
-   public GL3VertexAttributeArray[] getGL3VertexAttributes() {
-      return attributes;
-   }
-   
-   public GL3ElementAttributeArray getGL3ElementAttribute() {
-      return elements;
-   }
-   
-   public int getMode() {
-      return mode;
-   }
-   
-   public int getStart() {
-      return start;
-   }
-   
-   public int getCount() {
-      return count;
-   }
-   
-   public int getNumInstances() {
-      return numInstances;
-   }
-   
-   public DrawType getDrawType() {
-      return type;
-   }
-   
-   public void setDrawInfo(int start, int count, int glMode) {
-      setDrawInfo(start, count, glMode, 0);
-   }
-   
-   public void setDrawInfo(int start, int count, int glMode, int numInstances) {
-      this.start = start;
-      this.count = count;
-      this.mode = glMode;
-      this.numInstances = numInstances;
-      if (numInstances > 0) {
-         if (elements != null) {
-            this.type = DrawType.INSTANCED_ELEMENT;
-         } else {
-            this.type = DrawType.INSTANCED_ARRAY;
-         }
-      } else {
-         if (elements != null) {
-            this.type = DrawType.ELEMENT;
-         } else {
-            this.type = DrawType.ARRAY;
-         }
-      }
-   }
-   
-   /**
-    * Checks whether all internal GL resources are still valid
-    * @return true if internal resources are all still valid
-    */
-   public boolean isValid () {
-      
-      // check that all VBOs are valid
-      for (GL3VertexAttributeArray ai : attributes) {
-         if (!ai.isValid ()) {
-            return false;
-         }
-      }
-      
-      // maybe bind indices
-      if (elements != null) {
-         if (!elements.isValid ()) {
-            return false;
-         }
-      }   
-      return true;
-   }
-   
-   /**
-    * Release hold on any VBOs/IBOs
-    */
-   public void dispose() {
-      if (vbos != null) {
-         // release vbos
-         for (BufferObject bo : vbos) {
-            bo.release ();
-         }
-         vbos = null;
-      }
-      if (ibo != null) {
-         ibo.release ();
-         ibo = null;
-      }
-   }
-   
-   /**
-    * Release hold on any VBOs/IBOs
-    */
-   public void dispose(GL3 gl) {
-      if (vbos != null) {
-         for (BufferObject bo : vbos) {
-            bo.releaseDispose (gl);
-         }
-         vbos = null;
-      }
-      if (ibo != null) {
-         ibo.releaseDispose (gl);
-         ibo = null;
-      }
-   }
-   
-   @Override
-   public boolean isDisposed () {
-      return (vbos == null);
-   }
-   
-   @Override
-   public GL3SharedObject acquire () {
-      return (GL3SharedObject)super.acquire ();
-   }
-   
-   /**
-    * Inefficient, generates VAO and destroys it
-    */
-   public void drawWithVAO(GL3 gl) {
-      int vao = createVAO (gl);
-      draw(gl,  mode, start, count);
-      gl.glDeleteVertexArrays (1, new int[]{vao}, 0);
-   }   
-
-   public void draw(GL3 gl) {
-      draw(gl, mode, start, count);
-   }   
-   
-   public void drawArrays(GL3 gl, int mode) {
-      drawArrays(gl,  mode, start, count);
-   }
-   
-   public void drawArrays(GL3 gl, int mode, int start, int count) {
-      gl.glDrawArrays(mode, start, count);
-   }
-   
-   public void drawElements(GL3 gl, int mode, int start, int count, int indexType) {
-      gl.glDrawElements(mode, count, indexType, start);
-   }
-   
-   public void drawInstancedArray(GL3 gl, int mode, int start, int count, int instances) {
-      gl.glDrawArraysInstanced(mode, start, count, instances);
-   }
-   
-   public void drawInstancedElements(GL3 gl, int mode, int start, int count, int instances) {
-      gl.glDrawElementsInstanced (mode, count, elements.getType (), start, instances);
-   }
-   
-   public void drawInstanced(GL3 gl, int mode, int instanceCount) {
-      if (elements != null) {
-         gl.glDrawElementsInstanced(mode, elements.getCount(), 
-            elements.getType(), 0, instanceCount);
-      } else {
-         gl.glDrawArraysInstanced (mode, 0, count, instanceCount);
-      }
-   }
-   
-
-   public void drawInstanced(GL3 gl, int instances) {
-      drawInstanced(gl, mode, instances);
-   }
-   
-   public void draw(GL3 gl, int start, int count) {
-      draw(gl,  mode, start, count);
-   }
-   
-   public void draw(GL3 gl, int mode, int start, int count) {
-      switch (type) {
-         case ARRAY:
-            drawArrays(gl, mode, start, count);
-            break;
-         case ELEMENT:
-            drawElements(gl, mode, start, count, elements.getType());
-            break;
-         case INSTANCED_ARRAY:
-            drawInstancedArray(gl, mode, start, count, numInstances);
-            break;
-         case INSTANCED_ELEMENT:
-            drawInstancedElements(gl, mode, start, count, numInstances);
-            break;
-         default:
-            break;
-      }
-   }
-
-   @Override
-   public int getBindVersion() {
-      return 1;
-   }
-
-   @Override
-   public void bind(GL3 gl) {
-      bindAttributes(gl);
-   }
-
-   @Override
-   public boolean equals(GL3SharedDrawable other) {
-      return other == this;
-   }
-
-  
-}
->>>>>>> 0c695af4
+}