<<<<<<< HEAD
package maspack.render.GL.GL3;

import java.nio.ByteBuffer;

import javax.media.opengl.GL3;

import maspack.util.BufferUtilities;

/**
 * Convenience routines for generating objects
 *
 */
public class GL3SharedObjectFactory {
   
   final GL3VertexAttributeInfo vertex_position;
   final GL3VertexAttributeInfo vertex_normal;
   final GL3VertexAttributeInfo vertex_color;
   final GL3VertexAttributeInfo vertex_texcoord;
   
   PositionBufferPutter posPutter;
   
   public GL3SharedObjectFactory(GL3VertexAttributeInfo position, GL3VertexAttributeInfo normal,
      GL3VertexAttributeInfo color, GL3VertexAttributeInfo texcoord) {
      this.vertex_position = position;
      this.vertex_normal = normal;
      this.vertex_color = color;
      this.vertex_texcoord = texcoord;
      
      posPutter = PositionBufferPutter.getDefault();
      
   }

   /**
    * vertex
    */
   public GL3SharedObject createVE(GL3 gl, int mode, float[] v, 
      int vUsage, int[] elems, int eUsage) {

      int nverts = v.length/3;
      
      // buffer data
      int posWidth = posPutter.bytesPerPosition();
      ByteBuffer vbuff = BufferUtilities.newNativeByteBuffer(nverts*posWidth);
      posPutter.putPositions(vbuff, v);
      
      IndexBufferPutter idxPutter = IndexBufferPutter.getDefault(nverts-1);
      int idxWidth = idxPutter.bytesPerIndex();
      ByteBuffer ebuff = BufferUtilities.newNativeByteBuffer(elems.length*idxWidth);
      idxPutter.putIndices(ebuff, elems);
      
      // rewind buffers
      vbuff.flip();
      ebuff.flip();
      
      GL3SharedObject out = createVE(gl, mode, 
         vbuff, nverts, posPutter.storage(), vUsage, 
         ebuff, elems.length, idxPutter.storage(), eUsage);
      
      BufferUtilities.freeDirectBuffer (vbuff);
      BufferUtilities.freeDirectBuffer (ebuff);
      
      return out;
   }
   
   /**
    * vertex only
    */
   public GL3SharedObject createVE(GL3 gl, int mode,
      ByteBuffer vbuff, int nverts, GL3AttributeStorage vstorage, int vUsage,
      ByteBuffer ebuff, int nelems, GL3AttributeStorage estorage, int eUsage) {
      
      // generate VBOs
      VertexBufferObject vbo = VertexBufferObject.generate(gl);
      gl.glBindVertexArray (0); // unbind any existing VAOs
      vbo.fill(gl, vbuff, vUsage);
      IndexBufferObject ibo = IndexBufferObject.generate(gl);
      ibo.fill(gl, ebuff, eUsage);
      
      GL3VertexAttributeArray[] attributes = new GL3VertexAttributeArray[1];
      attributes[0] = new GL3VertexAttributeArray(vbo,
         new GL3VertexAttributeArrayInfo (vertex_position,
            vstorage, 0, vstorage.width(), nverts, 0 /*divisor*/));
      
      GL3ElementAttributeArray indices = new GL3ElementAttributeArray(ibo, estorage.getGLType (), 
         0, estorage.width(), nelems);
      
      GL3SharedObject glo = new GL3SharedObject(attributes, indices, mode);
      
      return glo;
      
   }
   
   /**
    * Vertex positions only
    */
   public GL3SharedObject createV(GL3 gl, int mode, float[] v, int vUsage) {
      // buffer data
      int nverts = v.length/3;
      int posWidth = posPutter.bytesPerPosition();
      // buffer data
      ByteBuffer vbuff = BufferUtilities.newNativeByteBuffer(nverts*posWidth);
      posPutter.putPositions(vbuff, v);
      
      // rewind buffers
      vbuff.flip();
      
      GL3SharedObject out = createV(gl, mode, vbuff, nverts, posPutter.storage(), posWidth, vUsage);
      BufferUtilities.freeDirectBuffer (vbuff);
      return out;
   }
   
   /**
    * Vertex positions only
    */
   public GL3SharedObject createV(GL3 gl, int mode, 
      ByteBuffer vbuff, int nverts, GL3AttributeStorage vstorage, int vstride, int vUsage) {
      
     return createP(gl, mode, vbuff, nverts, vstorage, vstride, vUsage);
   }
   
   /**
    * Vertex positions only
    */
   public GL3SharedObject createP(GL3 gl, int mode, 
      ByteBuffer vbuff, int nverts, GL3AttributeStorage pstorage, int vstride, int vUsage) {
      
      // generate VBOs
      VertexBufferObject vbo = VertexBufferObject.generate(gl);
      gl.glBindVertexArray (0); // unbind any existing VAOs
      vbo.fill(gl, vbuff, vUsage);
      
      GL3VertexAttributeArray[] attributes = new GL3VertexAttributeArray[1];
      attributes[0] = new GL3VertexAttributeArray(vbo, 
         new GL3VertexAttributeArrayInfo (vertex_position, pstorage, 0, vstride, nverts));
      
      GL3SharedObject glo = new GL3SharedObject(attributes, null, mode);
      
      return glo;
      
   }
   
   /**
    * Vertex and normal into an interleaved buffer
    */
   public GL3SharedObject createVN(GL3 gl, int mode, float[] vn, int vnUsage) {

      int verts = vn.length/6;
      int voffset = 0;
      int noffset = 3;
      int stride = 6;
      return createVN(gl, mode, vn, voffset, stride, vn, noffset, stride, verts, vnUsage); 
   }
   
   /**
    * Vertex and normal into an interleaved buffer
    */
   public GL3SharedObject createVN(GL3 gl, int mode, float[] v, int voffset, int vstride,
      float[] n, int noffset, int nstride, int nverts, int vnUsage) {

      // buffer data
      PositionBufferPutter posPutter = PositionBufferPutter.getDefault();
      NormalBufferPutter nrmPutter = NormalBufferPutter.getDefault();
      
      // align to 4-byte multiples
      int posWidth = posPutter.bytesPerPosition();
      int nrmWidth = nrmPutter.bytesPerNormal();
      
      int stride = posWidth + nrmWidth;
      ByteBuffer vnbuff = BufferUtilities.newNativeByteBuffer(nverts*stride);
      posPutter.putPositions(vnbuff, 0, stride, v, voffset, vstride, nverts);
      nrmPutter.putNormals(vnbuff, posWidth, stride, n, noffset, nstride, nverts);
      
      // rewind buffers
      vnbuff.flip();
      
      GL3SharedObject out = createVN(gl, mode, vnbuff, nverts,
         posPutter.storage(), 0, stride, 
         nrmPutter.storage(), posWidth, stride, vnUsage);
      
      BufferUtilities.freeDirectBuffer (vnbuff);
      return out;
   }
   
   /**
    * Interleaved vertex and normal
    */
   public GL3SharedObject createVNE(GL3 gl, int mode, float[] vn, int vnUsage, int[] eidxs, int eUsage) {

      int verts = vn.length/6;
      int voffset = 0;
      int noffset = 3;
      int stride = 6;
      return createVNE(gl, mode, vn, voffset, stride, vn, noffset, stride, 
         verts, vnUsage, eidxs, 0, 1, eidxs.length, eUsage); 
     
   }
   
   /**
    * Vertex and normal into an interleaved buffer
    */
   public GL3SharedObject createVNE(GL3 gl, int mode, float[] v, int voffset, int vstride,
      float[] n, int noffset, int nstride, int nverts, int vnUsage,
      int[] eidxs, int eoffset, int estride, int nelems, int eUsage) {

      // buffer data
      PositionBufferPutter posPutter = PositionBufferPutter.getDefault();
      NormalBufferPutter nrmPutter = NormalBufferPutter.getDefault();
      
      int posWidth = posPutter.bytesPerPosition();
      int nrmWidth = nrmPutter.bytesPerNormal();
      
      int stride = posWidth+nrmWidth;
      ByteBuffer vnbuff = BufferUtilities.newNativeByteBuffer(nverts*stride);
      
      posPutter.putPositions(vnbuff, 0, stride, v, voffset, vstride, nverts);
      nrmPutter.putNormals(vnbuff, posWidth, stride, n, noffset, nstride, nverts);
      
      IndexBufferPutter idxPutter = IndexBufferPutter.getDefault(nverts-1);
      int idxWidth = idxPutter.bytesPerIndex();
      ByteBuffer ebuff = BufferUtilities.newNativeByteBuffer(nelems*idxWidth);
      idxPutter.putIndices(ebuff, eidxs, eoffset, estride, nelems);
      
      // rewind buffers
      vnbuff.flip();
      ebuff.flip();
      
      GL3SharedObject out = createVNE(gl, mode, vnbuff, nverts,
         posPutter.storage(), 0, stride, 
         nrmPutter.storage(), posWidth, stride, vnUsage,
         ebuff, nelems, idxPutter.storage(), 0, idxWidth, eUsage);
      
      BufferUtilities.freeDirectBuffer (vnbuff);
      BufferUtilities.freeDirectBuffer (ebuff);
      
      return out;
   }
   
   /**
    * Interleaved vertex and normal
    */
   public GL3SharedObject createVN(GL3 gl, int mode, 
      ByteBuffer vnbuff, int nverts, 
      GL3AttributeStorage vstorage, int voffset, int vstride,
      GL3AttributeStorage nstorage, int noffset, int nstride, int vnUsage) {
      
      // generate VBOs
      VertexBufferObject vbo = VertexBufferObject.generate(gl);
      gl.glBindVertexArray (0); // unbind any existing VAOs
      vbo.fill(gl, vnbuff, vnUsage);
      
      GL3VertexAttributeArray[] attributes = new GL3VertexAttributeArray[2];
      attributes[0] = new GL3VertexAttributeArray(vbo, 
         new GL3VertexAttributeArrayInfo (vertex_position, vstorage, voffset, 
         vstride, nverts));
      
      attributes[1] = new GL3VertexAttributeArray(vbo,
         new GL3VertexAttributeArrayInfo(vertex_normal, nstorage, noffset, 
         nstride, nverts));
      
      GL3SharedObject glo = new GL3SharedObject(attributes, null, mode);
 
      return glo;
   }
   
   /**
    * Separate vertex and normal
    */
   public GL3SharedObject createVN(GL3 gl, int mode, int nverts,
      ByteBuffer vbuff, GL3AttributeStorage vstorage, int voffset, int vstride,
      ByteBuffer nbuff, GL3AttributeStorage nstorage, int noffset, int nstride, int vnUsage) {
      
      // generate VBOs
      VertexBufferObject vbov = VertexBufferObject.generate(gl);
      gl.glBindVertexArray (0); // unbind any existing VAOs
      vbov.fill(gl, vbuff, vnUsage);
      
      VertexBufferObject vbon = VertexBufferObject.generate(gl);
      vbon.fill (gl,  nbuff, vnUsage);
      
      GL3VertexAttributeArray[] attributes = new GL3VertexAttributeArray[2];
      attributes[0] = new GL3VertexAttributeArray(vbov, 
         new GL3VertexAttributeArrayInfo (vertex_position, vstorage, voffset, 
         vstride, nverts));
      attributes[1] = new GL3VertexAttributeArray(vbon,
         new GL3VertexAttributeArrayInfo(vertex_normal, nstorage, noffset, 
         nstride, nverts));
      
      GL3SharedObject glo = new GL3SharedObject(attributes, null, mode);
 
      return glo;
   }
   
   /**
    * Separate vertex, normal, color
    */
   public GL3SharedObject createVNC(GL3 gl, int mode, int nverts,
      ByteBuffer vbuff, GL3AttributeStorage vstorage, int voffset, int vstride,
      ByteBuffer nbuff, GL3AttributeStorage nstorage, int noffset, int nstride, 
      ByteBuffer cbuff, GL3AttributeStorage cstorage, int coffset, int cstride, int vncUsage) {
      
      // generate VBOs
      VertexBufferObject vbov = VertexBufferObject.generate(gl);
      gl.glBindVertexArray (0); // unbind any existing VAOs
      vbov.fill(gl, vbuff, vncUsage);
      
      VertexBufferObject vbon = VertexBufferObject.generate(gl);
      vbon.fill(gl, nbuff, vncUsage);
      
      VertexBufferObject vboc = VertexBufferObject.generate(gl);
      vboc.fill(gl, cbuff, vncUsage);
      
      GL3VertexAttributeArray[] attributes = new GL3VertexAttributeArray[3];
      attributes[0] = new GL3VertexAttributeArray(vbov, 
         new GL3VertexAttributeArrayInfo (vertex_position, vstorage, voffset, 
         vstride, nverts));
      attributes[1] = new GL3VertexAttributeArray(vbon,
         new GL3VertexAttributeArrayInfo(vertex_normal, nstorage, noffset, 
         nstride, nverts));
      attributes[2] = new GL3VertexAttributeArray(vboc, 
         new GL3VertexAttributeArrayInfo (vertex_color, cstorage, coffset, 
         cstride, nverts));
      GL3SharedObject glo = new GL3SharedObject(attributes, null, mode);
 
      return glo;
   }
   
   /**
    * Interleaved vertex, color
    */
   public GL3SharedObject createVC(GL3 gl, int mode, int nverts,
      ByteBuffer vcbuff, 
      GL3AttributeStorage vstorage, int voffset, int vstride, 
      GL3AttributeStorage cstorage, int coffset, int cstride, int vcUsage) {
      
      // generate VBOs
      VertexBufferObject vbo = VertexBufferObject.generate(gl);
      gl.glBindVertexArray (0); // unbind any existing VAOs
      vbo.fill(gl, vcbuff, vcUsage);
      
      GL3VertexAttributeArray[] attributes = new GL3VertexAttributeArray[2];
      attributes[0] = new GL3VertexAttributeArray(vbo, 
         new GL3VertexAttributeArrayInfo (vertex_position, vstorage, voffset, 
         vstride, nverts));

      attributes[1] = new GL3VertexAttributeArray(vbo, 
         new GL3VertexAttributeArrayInfo (vertex_color, cstorage, coffset, 
         cstride, nverts));
      
      GL3SharedObject glo = new GL3SharedObject(attributes, null, mode);
 
      return glo;
   }
   
   /**
    * Interleaved vertex, normal, color
    */
   public GL3SharedObject createVNC(GL3 gl, int mode, int nverts,
      ByteBuffer vncbuff, 
      GL3AttributeStorage vstorage, int voffset, int vstride,
      GL3AttributeStorage nstorage, int noffset, int nstride, 
      GL3AttributeStorage cstorage, int coffset, int cstride, int vncUsage) {
      
      // generate VBOs
      VertexBufferObject vbo = VertexBufferObject.generate(gl);
      gl.glBindVertexArray (0); // unbind any existing VAOs
      vbo.fill(gl, vncbuff, vncUsage);
      
      GL3VertexAttributeArray[] attributes = new GL3VertexAttributeArray[3];
      attributes[0] = new GL3VertexAttributeArray(vbo, 
         new GL3VertexAttributeArrayInfo (vertex_position, vstorage, voffset, 
         vstride, nverts));
      attributes[1] = new GL3VertexAttributeArray(vbo,
         new GL3VertexAttributeArrayInfo(vertex_normal, nstorage, noffset, 
         nstride, nverts));
      attributes[2] = new GL3VertexAttributeArray(vbo, 
         new GL3VertexAttributeArrayInfo (vertex_color, cstorage, coffset, 
         cstride, nverts));
      
      GL3SharedObject glo = new GL3SharedObject(attributes, null, mode);
 
      return glo;
   }
   
   /**
    * Interleaved vertex and normal
    */
   public GL3SharedObject createVNE(GL3 gl, int mode, 
      ByteBuffer vnbuff, int nverts, 
      GL3AttributeStorage vstorage, int voffset, int vstride,
      GL3AttributeStorage nstorage, int noffset, int nstride, int vnUsage,
      ByteBuffer ebuff, int nelems, GL3AttributeStorage estorage, 
      int eoffset, int estride, int eusage) {
      
      // generate VBOs
      VertexBufferObject vbo = VertexBufferObject.generate(gl);
      gl.glBindVertexArray (0); // unbind any existing VAOs
      vbo.fill(gl, vnbuff, vnUsage);
      
      GL3VertexAttributeArray[] attributes = new GL3VertexAttributeArray[2];
      attributes[0] = new GL3VertexAttributeArray(vbo, 
         new GL3VertexAttributeArrayInfo (vertex_position, vstorage, voffset, 
         vstride, nverts));
      attributes[1] = new GL3VertexAttributeArray(vbo,
         new GL3VertexAttributeArrayInfo(vertex_normal, nstorage, noffset, 
         nstride, nverts));
      
      IndexBufferObject ibo = IndexBufferObject.generate(gl);
      ibo.fill(gl,  ebuff, eusage);
      GL3ElementAttributeArray indices = new GL3ElementAttributeArray(ibo, estorage.getGLType (), 
         eoffset, estride, nelems);
      
      GL3SharedObject glo = new GL3SharedObject(attributes, indices, mode);
 
      return glo;
      
   }
   
}
=======
package maspack.render.GL.GL3;

import java.nio.ByteBuffer;

import com.jogamp.opengl.GL3;

import maspack.util.BufferUtilities;

/**
 * Convenience routines for generating objects
 *
 */
public class GL3SharedObjectFactory {
   
   final GL3VertexAttributeInfo vertex_position;
   final GL3VertexAttributeInfo vertex_normal;
   final GL3VertexAttributeInfo vertex_color;
   final GL3VertexAttributeInfo vertex_texcoord;
   
   PositionBufferPutter posPutter;
   
   public GL3SharedObjectFactory(GL3VertexAttributeInfo position, GL3VertexAttributeInfo normal,
      GL3VertexAttributeInfo color, GL3VertexAttributeInfo texcoord) {
      this.vertex_position = position;
      this.vertex_normal = normal;
      this.vertex_color = color;
      this.vertex_texcoord = texcoord;
      
      posPutter = PositionBufferPutter.getDefault();
      
   }

   /**
    * vertex
    */
   public GL3SharedObject createVE(GL3 gl, int mode, float[] v, 
      int vUsage, int[] elems, int eUsage) {

      int nverts = v.length/3;
      
      // buffer data
      int posWidth = posPutter.bytesPerPosition();
      ByteBuffer vbuff = BufferUtilities.newNativeByteBuffer(nverts*posWidth);
      posPutter.putPositions(vbuff, v);
      
      IndexBufferPutter idxPutter = IndexBufferPutter.getDefault(nverts-1);
      int idxWidth = idxPutter.bytesPerIndex();
      ByteBuffer ebuff = BufferUtilities.newNativeByteBuffer(elems.length*idxWidth);
      idxPutter.putIndices(ebuff, elems);
      
      // rewind buffers
      vbuff.flip();
      ebuff.flip();
      
      GL3SharedObject out = createVE(gl, mode, 
         vbuff, nverts, posPutter.storage(), vUsage, 
         ebuff, elems.length, idxPutter.storage(), eUsage);
      
      BufferUtilities.freeDirectBuffer (vbuff);
      BufferUtilities.freeDirectBuffer (ebuff);
      
      return out;
   }
   
   /**
    * vertex only
    */
   public GL3SharedObject createVE(GL3 gl, int mode,
      ByteBuffer vbuff, int nverts, GL3AttributeStorage vstorage, int vUsage,
      ByteBuffer ebuff, int nelems, GL3AttributeStorage estorage, int eUsage) {
      
      // generate VBOs
      VertexBufferObject vbo = VertexBufferObject.generate(gl);
      gl.glBindVertexArray (0); // unbind any existing VAOs
      vbo.fill(gl, vbuff, vUsage);
      IndexBufferObject ibo = IndexBufferObject.generate(gl);
      ibo.fill(gl, ebuff, eUsage);
      
      GL3VertexAttributeArray[] attributes = new GL3VertexAttributeArray[1];
      attributes[0] = new GL3VertexAttributeArray(vbo,
         new GL3VertexAttributeArrayInfo (vertex_position,
            vstorage, 0, vstorage.width(), nverts, 0 /*divisor*/));
      
      GL3ElementAttributeArray indices = new GL3ElementAttributeArray(ibo, estorage.getGLType (), 
         0, estorage.width(), nelems);
      
      GL3SharedObject glo = new GL3SharedObject(attributes, indices, mode);
      
      return glo;
      
   }
   
   /**
    * Vertex positions only
    */
   public GL3SharedObject createV(GL3 gl, int mode, float[] v, int vUsage) {
      // buffer data
      int nverts = v.length/3;
      int posWidth = posPutter.bytesPerPosition();
      // buffer data
      ByteBuffer vbuff = BufferUtilities.newNativeByteBuffer(nverts*posWidth);
      posPutter.putPositions(vbuff, v);
      
      // rewind buffers
      vbuff.flip();
      
      GL3SharedObject out = createV(gl, mode, vbuff, nverts, posPutter.storage(), posWidth, vUsage);
      BufferUtilities.freeDirectBuffer (vbuff);
      return out;
   }
   
   /**
    * Vertex positions only
    */
   public GL3SharedObject createV(GL3 gl, int mode, 
      ByteBuffer vbuff, int nverts, GL3AttributeStorage vstorage, int vstride, int vUsage) {
      
     return createP(gl, mode, vbuff, nverts, vstorage, vstride, vUsage);
   }
   
   /**
    * Vertex positions only
    */
   public GL3SharedObject createP(GL3 gl, int mode, 
      ByteBuffer vbuff, int nverts, GL3AttributeStorage pstorage, int vstride, int vUsage) {
      
      // generate VBOs
      VertexBufferObject vbo = VertexBufferObject.generate(gl);
      gl.glBindVertexArray (0); // unbind any existing VAOs
      vbo.fill(gl, vbuff, vUsage);
      
      GL3VertexAttributeArray[] attributes = new GL3VertexAttributeArray[1];
      attributes[0] = new GL3VertexAttributeArray(vbo, 
         new GL3VertexAttributeArrayInfo (vertex_position, pstorage, 0, vstride, nverts));
      
      GL3SharedObject glo = new GL3SharedObject(attributes, null, mode);
      
      return glo;
      
   }
   
   /**
    * Vertex and normal into an interleaved buffer
    */
   public GL3SharedObject createVN(GL3 gl, int mode, float[] vn, int vnUsage) {

      int verts = vn.length/6;
      int voffset = 0;
      int noffset = 3;
      int stride = 6;
      return createVN(gl, mode, vn, voffset, stride, vn, noffset, stride, verts, vnUsage); 
   }
   
   /**
    * Vertex and normal into an interleaved buffer
    */
   public GL3SharedObject createVN(GL3 gl, int mode, float[] v, int voffset, int vstride,
      float[] n, int noffset, int nstride, int nverts, int vnUsage) {

      // buffer data
      PositionBufferPutter posPutter = PositionBufferPutter.getDefault();
      NormalBufferPutter nrmPutter = NormalBufferPutter.getDefault();
      
      // align to 4-byte multiples
      int posWidth = posPutter.bytesPerPosition();
      int nrmWidth = nrmPutter.bytesPerNormal();
      
      int stride = posWidth + nrmWidth;
      ByteBuffer vnbuff = BufferUtilities.newNativeByteBuffer(nverts*stride);
      posPutter.putPositions(vnbuff, 0, stride, v, voffset, vstride, nverts);
      nrmPutter.putNormals(vnbuff, posWidth, stride, n, noffset, nstride, nverts);
      
      // rewind buffers
      vnbuff.flip();
      
      GL3SharedObject out = createVN(gl, mode, vnbuff, nverts,
         posPutter.storage(), 0, stride, 
         nrmPutter.storage(), posWidth, stride, vnUsage);
      
      BufferUtilities.freeDirectBuffer (vnbuff);
      return out;
   }
   
   /**
    * Interleaved vertex and normal
    */
   public GL3SharedObject createVNE(GL3 gl, int mode, float[] vn, int vnUsage, int[] eidxs, int eUsage) {

      int verts = vn.length/6;
      int voffset = 0;
      int noffset = 3;
      int stride = 6;
      return createVNE(gl, mode, vn, voffset, stride, vn, noffset, stride, 
         verts, vnUsage, eidxs, 0, 1, eidxs.length, eUsage); 
     
   }
   
   /**
    * Vertex and normal into an interleaved buffer
    */
   public GL3SharedObject createVNE(GL3 gl, int mode, float[] v, int voffset, int vstride,
      float[] n, int noffset, int nstride, int nverts, int vnUsage,
      int[] eidxs, int eoffset, int estride, int nelems, int eUsage) {

      // buffer data
      PositionBufferPutter posPutter = PositionBufferPutter.getDefault();
      NormalBufferPutter nrmPutter = NormalBufferPutter.getDefault();
      
      int posWidth = posPutter.bytesPerPosition();
      int nrmWidth = nrmPutter.bytesPerNormal();
      
      int stride = posWidth+nrmWidth;
      ByteBuffer vnbuff = BufferUtilities.newNativeByteBuffer(nverts*stride);
      
      posPutter.putPositions(vnbuff, 0, stride, v, voffset, vstride, nverts);
      nrmPutter.putNormals(vnbuff, posWidth, stride, n, noffset, nstride, nverts);
      
      IndexBufferPutter idxPutter = IndexBufferPutter.getDefault(nverts-1);
      int idxWidth = idxPutter.bytesPerIndex();
      ByteBuffer ebuff = BufferUtilities.newNativeByteBuffer(nelems*idxWidth);
      idxPutter.putIndices(ebuff, eidxs, eoffset, estride, nelems);
      
      // rewind buffers
      vnbuff.flip();
      ebuff.flip();
      
      GL3SharedObject out = createVNE(gl, mode, vnbuff, nverts,
         posPutter.storage(), 0, stride, 
         nrmPutter.storage(), posWidth, stride, vnUsage,
         ebuff, nelems, idxPutter.storage(), 0, idxWidth, eUsage);
      
      BufferUtilities.freeDirectBuffer (vnbuff);
      BufferUtilities.freeDirectBuffer (ebuff);
      
      return out;
   }
   
   /**
    * Interleaved vertex and normal
    */
   public GL3SharedObject createVN(GL3 gl, int mode, 
      ByteBuffer vnbuff, int nverts, 
      GL3AttributeStorage vstorage, int voffset, int vstride,
      GL3AttributeStorage nstorage, int noffset, int nstride, int vnUsage) {
      
      // generate VBOs
      VertexBufferObject vbo = VertexBufferObject.generate(gl);
      gl.glBindVertexArray (0); // unbind any existing VAOs
      vbo.fill(gl, vnbuff, vnUsage);
      
      GL3VertexAttributeArray[] attributes = new GL3VertexAttributeArray[2];
      attributes[0] = new GL3VertexAttributeArray(vbo, 
         new GL3VertexAttributeArrayInfo (vertex_position, vstorage, voffset, 
         vstride, nverts));
      
      attributes[1] = new GL3VertexAttributeArray(vbo,
         new GL3VertexAttributeArrayInfo(vertex_normal, nstorage, noffset, 
         nstride, nverts));
      
      GL3SharedObject glo = new GL3SharedObject(attributes, null, mode);
 
      return glo;
   }
   
   /**
    * Separate vertex and normal
    */
   public GL3SharedObject createVN(GL3 gl, int mode, int nverts,
      ByteBuffer vbuff, GL3AttributeStorage vstorage, int voffset, int vstride,
      ByteBuffer nbuff, GL3AttributeStorage nstorage, int noffset, int nstride, int vnUsage) {
      
      // generate VBOs
      VertexBufferObject vbov = VertexBufferObject.generate(gl);
      gl.glBindVertexArray (0); // unbind any existing VAOs
      vbov.fill(gl, vbuff, vnUsage);
      
      VertexBufferObject vbon = VertexBufferObject.generate(gl);
      vbon.fill (gl,  nbuff, vnUsage);
      
      GL3VertexAttributeArray[] attributes = new GL3VertexAttributeArray[2];
      attributes[0] = new GL3VertexAttributeArray(vbov, 
         new GL3VertexAttributeArrayInfo (vertex_position, vstorage, voffset, 
         vstride, nverts));
      attributes[1] = new GL3VertexAttributeArray(vbon,
         new GL3VertexAttributeArrayInfo(vertex_normal, nstorage, noffset, 
         nstride, nverts));
      
      GL3SharedObject glo = new GL3SharedObject(attributes, null, mode);
 
      return glo;
   }
   
   /**
    * Separate vertex, normal, color
    */
   public GL3SharedObject createVNC(GL3 gl, int mode, int nverts,
      ByteBuffer vbuff, GL3AttributeStorage vstorage, int voffset, int vstride,
      ByteBuffer nbuff, GL3AttributeStorage nstorage, int noffset, int nstride, 
      ByteBuffer cbuff, GL3AttributeStorage cstorage, int coffset, int cstride, int vncUsage) {
      
      // generate VBOs
      VertexBufferObject vbov = VertexBufferObject.generate(gl);
      gl.glBindVertexArray (0); // unbind any existing VAOs
      vbov.fill(gl, vbuff, vncUsage);
      
      VertexBufferObject vbon = VertexBufferObject.generate(gl);
      vbon.fill(gl, nbuff, vncUsage);
      
      VertexBufferObject vboc = VertexBufferObject.generate(gl);
      vboc.fill(gl, cbuff, vncUsage);
      
      GL3VertexAttributeArray[] attributes = new GL3VertexAttributeArray[3];
      attributes[0] = new GL3VertexAttributeArray(vbov, 
         new GL3VertexAttributeArrayInfo (vertex_position, vstorage, voffset, 
         vstride, nverts));
      attributes[1] = new GL3VertexAttributeArray(vbon,
         new GL3VertexAttributeArrayInfo(vertex_normal, nstorage, noffset, 
         nstride, nverts));
      attributes[2] = new GL3VertexAttributeArray(vboc, 
         new GL3VertexAttributeArrayInfo (vertex_color, cstorage, coffset, 
         cstride, nverts));
      GL3SharedObject glo = new GL3SharedObject(attributes, null, mode);
 
      return glo;
   }
   
   /**
    * Interleaved vertex, color
    */
   public GL3SharedObject createVC(GL3 gl, int mode, int nverts,
      ByteBuffer vcbuff, 
      GL3AttributeStorage vstorage, int voffset, int vstride, 
      GL3AttributeStorage cstorage, int coffset, int cstride, int vcUsage) {
      
      // generate VBOs
      VertexBufferObject vbo = VertexBufferObject.generate(gl);
      gl.glBindVertexArray (0); // unbind any existing VAOs
      vbo.fill(gl, vcbuff, vcUsage);
      
      GL3VertexAttributeArray[] attributes = new GL3VertexAttributeArray[2];
      attributes[0] = new GL3VertexAttributeArray(vbo, 
         new GL3VertexAttributeArrayInfo (vertex_position, vstorage, voffset, 
         vstride, nverts));

      attributes[1] = new GL3VertexAttributeArray(vbo, 
         new GL3VertexAttributeArrayInfo (vertex_color, cstorage, coffset, 
         cstride, nverts));
      
      GL3SharedObject glo = new GL3SharedObject(attributes, null, mode);
 
      return glo;
   }
   
   /**
    * Interleaved vertex, normal, color
    */
   public GL3SharedObject createVNC(GL3 gl, int mode, int nverts,
      ByteBuffer vncbuff, 
      GL3AttributeStorage vstorage, int voffset, int vstride,
      GL3AttributeStorage nstorage, int noffset, int nstride, 
      GL3AttributeStorage cstorage, int coffset, int cstride, int vncUsage) {
      
      // generate VBOs
      VertexBufferObject vbo = VertexBufferObject.generate(gl);
      gl.glBindVertexArray (0); // unbind any existing VAOs
      vbo.fill(gl, vncbuff, vncUsage);
      
      GL3VertexAttributeArray[] attributes = new GL3VertexAttributeArray[3];
      attributes[0] = new GL3VertexAttributeArray(vbo, 
         new GL3VertexAttributeArrayInfo (vertex_position, vstorage, voffset, 
         vstride, nverts));
      attributes[1] = new GL3VertexAttributeArray(vbo,
         new GL3VertexAttributeArrayInfo(vertex_normal, nstorage, noffset, 
         nstride, nverts));
      attributes[2] = new GL3VertexAttributeArray(vbo, 
         new GL3VertexAttributeArrayInfo (vertex_color, cstorage, coffset, 
         cstride, nverts));
      
      GL3SharedObject glo = new GL3SharedObject(attributes, null, mode);
 
      return glo;
   }
   
   /**
    * Interleaved vertex and normal
    */
   public GL3SharedObject createVNE(GL3 gl, int mode, 
      ByteBuffer vnbuff, int nverts, 
      GL3AttributeStorage vstorage, int voffset, int vstride,
      GL3AttributeStorage nstorage, int noffset, int nstride, int vnUsage,
      ByteBuffer ebuff, int nelems, GL3AttributeStorage estorage, 
      int eoffset, int estride, int eusage) {
      
      // generate VBOs
      VertexBufferObject vbo = VertexBufferObject.generate(gl);
      gl.glBindVertexArray (0); // unbind any existing VAOs
      vbo.fill(gl, vnbuff, vnUsage);
      
      GL3VertexAttributeArray[] attributes = new GL3VertexAttributeArray[2];
      attributes[0] = new GL3VertexAttributeArray(vbo, 
         new GL3VertexAttributeArrayInfo (vertex_position, vstorage, voffset, 
         vstride, nverts));
      attributes[1] = new GL3VertexAttributeArray(vbo,
         new GL3VertexAttributeArrayInfo(vertex_normal, nstorage, noffset, 
         nstride, nverts));
      
      IndexBufferObject ibo = IndexBufferObject.generate(gl);
      ibo.fill(gl,  ebuff, eusage);
      GL3ElementAttributeArray indices = new GL3ElementAttributeArray(ibo, estorage.getGLType (), 
         eoffset, estride, nelems);
      
      GL3SharedObject glo = new GL3SharedObject(attributes, indices, mode);
 
      return glo;
      
   }
   
}
>>>>>>> 504fb510
<|MERGE_RESOLUTION|>--- conflicted
+++ resolved
@@ -1,839 +1,418 @@
-<<<<<<< HEAD
-package maspack.render.GL.GL3;
-
-import java.nio.ByteBuffer;
-
-import javax.media.opengl.GL3;
-
-import maspack.util.BufferUtilities;
-
-/**
- * Convenience routines for generating objects
- *
- */
-public class GL3SharedObjectFactory {
-   
-   final GL3VertexAttributeInfo vertex_position;
-   final GL3VertexAttributeInfo vertex_normal;
-   final GL3VertexAttributeInfo vertex_color;
-   final GL3VertexAttributeInfo vertex_texcoord;
-   
-   PositionBufferPutter posPutter;
-   
-   public GL3SharedObjectFactory(GL3VertexAttributeInfo position, GL3VertexAttributeInfo normal,
-      GL3VertexAttributeInfo color, GL3VertexAttributeInfo texcoord) {
-      this.vertex_position = position;
-      this.vertex_normal = normal;
-      this.vertex_color = color;
-      this.vertex_texcoord = texcoord;
-      
-      posPutter = PositionBufferPutter.getDefault();
-      
-   }
-
-   /**
-    * vertex
-    */
-   public GL3SharedObject createVE(GL3 gl, int mode, float[] v, 
-      int vUsage, int[] elems, int eUsage) {
-
-      int nverts = v.length/3;
-      
-      // buffer data
-      int posWidth = posPutter.bytesPerPosition();
-      ByteBuffer vbuff = BufferUtilities.newNativeByteBuffer(nverts*posWidth);
-      posPutter.putPositions(vbuff, v);
-      
-      IndexBufferPutter idxPutter = IndexBufferPutter.getDefault(nverts-1);
-      int idxWidth = idxPutter.bytesPerIndex();
-      ByteBuffer ebuff = BufferUtilities.newNativeByteBuffer(elems.length*idxWidth);
-      idxPutter.putIndices(ebuff, elems);
-      
-      // rewind buffers
-      vbuff.flip();
-      ebuff.flip();
-      
-      GL3SharedObject out = createVE(gl, mode, 
-         vbuff, nverts, posPutter.storage(), vUsage, 
-         ebuff, elems.length, idxPutter.storage(), eUsage);
-      
-      BufferUtilities.freeDirectBuffer (vbuff);
-      BufferUtilities.freeDirectBuffer (ebuff);
-      
-      return out;
-   }
-   
-   /**
-    * vertex only
-    */
-   public GL3SharedObject createVE(GL3 gl, int mode,
-      ByteBuffer vbuff, int nverts, GL3AttributeStorage vstorage, int vUsage,
-      ByteBuffer ebuff, int nelems, GL3AttributeStorage estorage, int eUsage) {
-      
-      // generate VBOs
-      VertexBufferObject vbo = VertexBufferObject.generate(gl);
-      gl.glBindVertexArray (0); // unbind any existing VAOs
-      vbo.fill(gl, vbuff, vUsage);
-      IndexBufferObject ibo = IndexBufferObject.generate(gl);
-      ibo.fill(gl, ebuff, eUsage);
-      
-      GL3VertexAttributeArray[] attributes = new GL3VertexAttributeArray[1];
-      attributes[0] = new GL3VertexAttributeArray(vbo,
-         new GL3VertexAttributeArrayInfo (vertex_position,
-            vstorage, 0, vstorage.width(), nverts, 0 /*divisor*/));
-      
-      GL3ElementAttributeArray indices = new GL3ElementAttributeArray(ibo, estorage.getGLType (), 
-         0, estorage.width(), nelems);
-      
-      GL3SharedObject glo = new GL3SharedObject(attributes, indices, mode);
-      
-      return glo;
-      
-   }
-   
-   /**
-    * Vertex positions only
-    */
-   public GL3SharedObject createV(GL3 gl, int mode, float[] v, int vUsage) {
-      // buffer data
-      int nverts = v.length/3;
-      int posWidth = posPutter.bytesPerPosition();
-      // buffer data
-      ByteBuffer vbuff = BufferUtilities.newNativeByteBuffer(nverts*posWidth);
-      posPutter.putPositions(vbuff, v);
-      
-      // rewind buffers
-      vbuff.flip();
-      
-      GL3SharedObject out = createV(gl, mode, vbuff, nverts, posPutter.storage(), posWidth, vUsage);
-      BufferUtilities.freeDirectBuffer (vbuff);
-      return out;
-   }
-   
-   /**
-    * Vertex positions only
-    */
-   public GL3SharedObject createV(GL3 gl, int mode, 
-      ByteBuffer vbuff, int nverts, GL3AttributeStorage vstorage, int vstride, int vUsage) {
-      
-     return createP(gl, mode, vbuff, nverts, vstorage, vstride, vUsage);
-   }
-   
-   /**
-    * Vertex positions only
-    */
-   public GL3SharedObject createP(GL3 gl, int mode, 
-      ByteBuffer vbuff, int nverts, GL3AttributeStorage pstorage, int vstride, int vUsage) {
-      
-      // generate VBOs
-      VertexBufferObject vbo = VertexBufferObject.generate(gl);
-      gl.glBindVertexArray (0); // unbind any existing VAOs
-      vbo.fill(gl, vbuff, vUsage);
-      
-      GL3VertexAttributeArray[] attributes = new GL3VertexAttributeArray[1];
-      attributes[0] = new GL3VertexAttributeArray(vbo, 
-         new GL3VertexAttributeArrayInfo (vertex_position, pstorage, 0, vstride, nverts));
-      
-      GL3SharedObject glo = new GL3SharedObject(attributes, null, mode);
-      
-      return glo;
-      
-   }
-   
-   /**
-    * Vertex and normal into an interleaved buffer
-    */
-   public GL3SharedObject createVN(GL3 gl, int mode, float[] vn, int vnUsage) {
-
-      int verts = vn.length/6;
-      int voffset = 0;
-      int noffset = 3;
-      int stride = 6;
-      return createVN(gl, mode, vn, voffset, stride, vn, noffset, stride, verts, vnUsage); 
-   }
-   
-   /**
-    * Vertex and normal into an interleaved buffer
-    */
-   public GL3SharedObject createVN(GL3 gl, int mode, float[] v, int voffset, int vstride,
-      float[] n, int noffset, int nstride, int nverts, int vnUsage) {
-
-      // buffer data
-      PositionBufferPutter posPutter = PositionBufferPutter.getDefault();
-      NormalBufferPutter nrmPutter = NormalBufferPutter.getDefault();
-      
-      // align to 4-byte multiples
-      int posWidth = posPutter.bytesPerPosition();
-      int nrmWidth = nrmPutter.bytesPerNormal();
-      
-      int stride = posWidth + nrmWidth;
-      ByteBuffer vnbuff = BufferUtilities.newNativeByteBuffer(nverts*stride);
-      posPutter.putPositions(vnbuff, 0, stride, v, voffset, vstride, nverts);
-      nrmPutter.putNormals(vnbuff, posWidth, stride, n, noffset, nstride, nverts);
-      
-      // rewind buffers
-      vnbuff.flip();
-      
-      GL3SharedObject out = createVN(gl, mode, vnbuff, nverts,
-         posPutter.storage(), 0, stride, 
-         nrmPutter.storage(), posWidth, stride, vnUsage);
-      
-      BufferUtilities.freeDirectBuffer (vnbuff);
-      return out;
-   }
-   
-   /**
-    * Interleaved vertex and normal
-    */
-   public GL3SharedObject createVNE(GL3 gl, int mode, float[] vn, int vnUsage, int[] eidxs, int eUsage) {
-
-      int verts = vn.length/6;
-      int voffset = 0;
-      int noffset = 3;
-      int stride = 6;
-      return createVNE(gl, mode, vn, voffset, stride, vn, noffset, stride, 
-         verts, vnUsage, eidxs, 0, 1, eidxs.length, eUsage); 
-     
-   }
-   
-   /**
-    * Vertex and normal into an interleaved buffer
-    */
-   public GL3SharedObject createVNE(GL3 gl, int mode, float[] v, int voffset, int vstride,
-      float[] n, int noffset, int nstride, int nverts, int vnUsage,
-      int[] eidxs, int eoffset, int estride, int nelems, int eUsage) {
-
-      // buffer data
-      PositionBufferPutter posPutter = PositionBufferPutter.getDefault();
-      NormalBufferPutter nrmPutter = NormalBufferPutter.getDefault();
-      
-      int posWidth = posPutter.bytesPerPosition();
-      int nrmWidth = nrmPutter.bytesPerNormal();
-      
-      int stride = posWidth+nrmWidth;
-      ByteBuffer vnbuff = BufferUtilities.newNativeByteBuffer(nverts*stride);
-      
-      posPutter.putPositions(vnbuff, 0, stride, v, voffset, vstride, nverts);
-      nrmPutter.putNormals(vnbuff, posWidth, stride, n, noffset, nstride, nverts);
-      
-      IndexBufferPutter idxPutter = IndexBufferPutter.getDefault(nverts-1);
-      int idxWidth = idxPutter.bytesPerIndex();
-      ByteBuffer ebuff = BufferUtilities.newNativeByteBuffer(nelems*idxWidth);
-      idxPutter.putIndices(ebuff, eidxs, eoffset, estride, nelems);
-      
-      // rewind buffers
-      vnbuff.flip();
-      ebuff.flip();
-      
-      GL3SharedObject out = createVNE(gl, mode, vnbuff, nverts,
-         posPutter.storage(), 0, stride, 
-         nrmPutter.storage(), posWidth, stride, vnUsage,
-         ebuff, nelems, idxPutter.storage(), 0, idxWidth, eUsage);
-      
-      BufferUtilities.freeDirectBuffer (vnbuff);
-      BufferUtilities.freeDirectBuffer (ebuff);
-      
-      return out;
-   }
-   
-   /**
-    * Interleaved vertex and normal
-    */
-   public GL3SharedObject createVN(GL3 gl, int mode, 
-      ByteBuffer vnbuff, int nverts, 
-      GL3AttributeStorage vstorage, int voffset, int vstride,
-      GL3AttributeStorage nstorage, int noffset, int nstride, int vnUsage) {
-      
-      // generate VBOs
-      VertexBufferObject vbo = VertexBufferObject.generate(gl);
-      gl.glBindVertexArray (0); // unbind any existing VAOs
-      vbo.fill(gl, vnbuff, vnUsage);
-      
-      GL3VertexAttributeArray[] attributes = new GL3VertexAttributeArray[2];
-      attributes[0] = new GL3VertexAttributeArray(vbo, 
-         new GL3VertexAttributeArrayInfo (vertex_position, vstorage, voffset, 
-         vstride, nverts));
-      
-      attributes[1] = new GL3VertexAttributeArray(vbo,
-         new GL3VertexAttributeArrayInfo(vertex_normal, nstorage, noffset, 
-         nstride, nverts));
-      
-      GL3SharedObject glo = new GL3SharedObject(attributes, null, mode);
- 
-      return glo;
-   }
-   
-   /**
-    * Separate vertex and normal
-    */
-   public GL3SharedObject createVN(GL3 gl, int mode, int nverts,
-      ByteBuffer vbuff, GL3AttributeStorage vstorage, int voffset, int vstride,
-      ByteBuffer nbuff, GL3AttributeStorage nstorage, int noffset, int nstride, int vnUsage) {
-      
-      // generate VBOs
-      VertexBufferObject vbov = VertexBufferObject.generate(gl);
-      gl.glBindVertexArray (0); // unbind any existing VAOs
-      vbov.fill(gl, vbuff, vnUsage);
-      
-      VertexBufferObject vbon = VertexBufferObject.generate(gl);
-      vbon.fill (gl,  nbuff, vnUsage);
-      
-      GL3VertexAttributeArray[] attributes = new GL3VertexAttributeArray[2];
-      attributes[0] = new GL3VertexAttributeArray(vbov, 
-         new GL3VertexAttributeArrayInfo (vertex_position, vstorage, voffset, 
-         vstride, nverts));
-      attributes[1] = new GL3VertexAttributeArray(vbon,
-         new GL3VertexAttributeArrayInfo(vertex_normal, nstorage, noffset, 
-         nstride, nverts));
-      
-      GL3SharedObject glo = new GL3SharedObject(attributes, null, mode);
- 
-      return glo;
-   }
-   
-   /**
-    * Separate vertex, normal, color
-    */
-   public GL3SharedObject createVNC(GL3 gl, int mode, int nverts,
-      ByteBuffer vbuff, GL3AttributeStorage vstorage, int voffset, int vstride,
-      ByteBuffer nbuff, GL3AttributeStorage nstorage, int noffset, int nstride, 
-      ByteBuffer cbuff, GL3AttributeStorage cstorage, int coffset, int cstride, int vncUsage) {
-      
-      // generate VBOs
-      VertexBufferObject vbov = VertexBufferObject.generate(gl);
-      gl.glBindVertexArray (0); // unbind any existing VAOs
-      vbov.fill(gl, vbuff, vncUsage);
-      
-      VertexBufferObject vbon = VertexBufferObject.generate(gl);
-      vbon.fill(gl, nbuff, vncUsage);
-      
-      VertexBufferObject vboc = VertexBufferObject.generate(gl);
-      vboc.fill(gl, cbuff, vncUsage);
-      
-      GL3VertexAttributeArray[] attributes = new GL3VertexAttributeArray[3];
-      attributes[0] = new GL3VertexAttributeArray(vbov, 
-         new GL3VertexAttributeArrayInfo (vertex_position, vstorage, voffset, 
-         vstride, nverts));
-      attributes[1] = new GL3VertexAttributeArray(vbon,
-         new GL3VertexAttributeArrayInfo(vertex_normal, nstorage, noffset, 
-         nstride, nverts));
-      attributes[2] = new GL3VertexAttributeArray(vboc, 
-         new GL3VertexAttributeArrayInfo (vertex_color, cstorage, coffset, 
-         cstride, nverts));
-      GL3SharedObject glo = new GL3SharedObject(attributes, null, mode);
- 
-      return glo;
-   }
-   
-   /**
-    * Interleaved vertex, color
-    */
-   public GL3SharedObject createVC(GL3 gl, int mode, int nverts,
-      ByteBuffer vcbuff, 
-      GL3AttributeStorage vstorage, int voffset, int vstride, 
-      GL3AttributeStorage cstorage, int coffset, int cstride, int vcUsage) {
-      
-      // generate VBOs
-      VertexBufferObject vbo = VertexBufferObject.generate(gl);
-      gl.glBindVertexArray (0); // unbind any existing VAOs
-      vbo.fill(gl, vcbuff, vcUsage);
-      
-      GL3VertexAttributeArray[] attributes = new GL3VertexAttributeArray[2];
-      attributes[0] = new GL3VertexAttributeArray(vbo, 
-         new GL3VertexAttributeArrayInfo (vertex_position, vstorage, voffset, 
-         vstride, nverts));
-
-      attributes[1] = new GL3VertexAttributeArray(vbo, 
-         new GL3VertexAttributeArrayInfo (vertex_color, cstorage, coffset, 
-         cstride, nverts));
-      
-      GL3SharedObject glo = new GL3SharedObject(attributes, null, mode);
- 
-      return glo;
-   }
-   
-   /**
-    * Interleaved vertex, normal, color
-    */
-   public GL3SharedObject createVNC(GL3 gl, int mode, int nverts,
-      ByteBuffer vncbuff, 
-      GL3AttributeStorage vstorage, int voffset, int vstride,
-      GL3AttributeStorage nstorage, int noffset, int nstride, 
-      GL3AttributeStorage cstorage, int coffset, int cstride, int vncUsage) {
-      
-      // generate VBOs
-      VertexBufferObject vbo = VertexBufferObject.generate(gl);
-      gl.glBindVertexArray (0); // unbind any existing VAOs
-      vbo.fill(gl, vncbuff, vncUsage);
-      
-      GL3VertexAttributeArray[] attributes = new GL3VertexAttributeArray[3];
-      attributes[0] = new GL3VertexAttributeArray(vbo, 
-         new GL3VertexAttributeArrayInfo (vertex_position, vstorage, voffset, 
-         vstride, nverts));
-      attributes[1] = new GL3VertexAttributeArray(vbo,
-         new GL3VertexAttributeArrayInfo(vertex_normal, nstorage, noffset, 
-         nstride, nverts));
-      attributes[2] = new GL3VertexAttributeArray(vbo, 
-         new GL3VertexAttributeArrayInfo (vertex_color, cstorage, coffset, 
-         cstride, nverts));
-      
-      GL3SharedObject glo = new GL3SharedObject(attributes, null, mode);
- 
-      return glo;
-   }
-   
-   /**
-    * Interleaved vertex and normal
-    */
-   public GL3SharedObject createVNE(GL3 gl, int mode, 
-      ByteBuffer vnbuff, int nverts, 
-      GL3AttributeStorage vstorage, int voffset, int vstride,
-      GL3AttributeStorage nstorage, int noffset, int nstride, int vnUsage,
-      ByteBuffer ebuff, int nelems, GL3AttributeStorage estorage, 
-      int eoffset, int estride, int eusage) {
-      
-      // generate VBOs
-      VertexBufferObject vbo = VertexBufferObject.generate(gl);
-      gl.glBindVertexArray (0); // unbind any existing VAOs
-      vbo.fill(gl, vnbuff, vnUsage);
-      
-      GL3VertexAttributeArray[] attributes = new GL3VertexAttributeArray[2];
-      attributes[0] = new GL3VertexAttributeArray(vbo, 
-         new GL3VertexAttributeArrayInfo (vertex_position, vstorage, voffset, 
-         vstride, nverts));
-      attributes[1] = new GL3VertexAttributeArray(vbo,
-         new GL3VertexAttributeArrayInfo(vertex_normal, nstorage, noffset, 
-         nstride, nverts));
-      
-      IndexBufferObject ibo = IndexBufferObject.generate(gl);
-      ibo.fill(gl,  ebuff, eusage);
-      GL3ElementAttributeArray indices = new GL3ElementAttributeArray(ibo, estorage.getGLType (), 
-         eoffset, estride, nelems);
-      
-      GL3SharedObject glo = new GL3SharedObject(attributes, indices, mode);
- 
-      return glo;
-      
-   }
-   
-}
-=======
-package maspack.render.GL.GL3;
-
-import java.nio.ByteBuffer;
-
-import com.jogamp.opengl.GL3;
-
-import maspack.util.BufferUtilities;
-
-/**
- * Convenience routines for generating objects
- *
- */
-public class GL3SharedObjectFactory {
-   
-   final GL3VertexAttributeInfo vertex_position;
-   final GL3VertexAttributeInfo vertex_normal;
-   final GL3VertexAttributeInfo vertex_color;
-   final GL3VertexAttributeInfo vertex_texcoord;
-   
-   PositionBufferPutter posPutter;
-   
-   public GL3SharedObjectFactory(GL3VertexAttributeInfo position, GL3VertexAttributeInfo normal,
-      GL3VertexAttributeInfo color, GL3VertexAttributeInfo texcoord) {
-      this.vertex_position = position;
-      this.vertex_normal = normal;
-      this.vertex_color = color;
-      this.vertex_texcoord = texcoord;
-      
-      posPutter = PositionBufferPutter.getDefault();
-      
-   }
-
-   /**
-    * vertex
-    */
-   public GL3SharedObject createVE(GL3 gl, int mode, float[] v, 
-      int vUsage, int[] elems, int eUsage) {
-
-      int nverts = v.length/3;
-      
-      // buffer data
-      int posWidth = posPutter.bytesPerPosition();
-      ByteBuffer vbuff = BufferUtilities.newNativeByteBuffer(nverts*posWidth);
-      posPutter.putPositions(vbuff, v);
-      
-      IndexBufferPutter idxPutter = IndexBufferPutter.getDefault(nverts-1);
-      int idxWidth = idxPutter.bytesPerIndex();
-      ByteBuffer ebuff = BufferUtilities.newNativeByteBuffer(elems.length*idxWidth);
-      idxPutter.putIndices(ebuff, elems);
-      
-      // rewind buffers
-      vbuff.flip();
-      ebuff.flip();
-      
-      GL3SharedObject out = createVE(gl, mode, 
-         vbuff, nverts, posPutter.storage(), vUsage, 
-         ebuff, elems.length, idxPutter.storage(), eUsage);
-      
-      BufferUtilities.freeDirectBuffer (vbuff);
-      BufferUtilities.freeDirectBuffer (ebuff);
-      
-      return out;
-   }
-   
-   /**
-    * vertex only
-    */
-   public GL3SharedObject createVE(GL3 gl, int mode,
-      ByteBuffer vbuff, int nverts, GL3AttributeStorage vstorage, int vUsage,
-      ByteBuffer ebuff, int nelems, GL3AttributeStorage estorage, int eUsage) {
-      
-      // generate VBOs
-      VertexBufferObject vbo = VertexBufferObject.generate(gl);
-      gl.glBindVertexArray (0); // unbind any existing VAOs
-      vbo.fill(gl, vbuff, vUsage);
-      IndexBufferObject ibo = IndexBufferObject.generate(gl);
-      ibo.fill(gl, ebuff, eUsage);
-      
-      GL3VertexAttributeArray[] attributes = new GL3VertexAttributeArray[1];
-      attributes[0] = new GL3VertexAttributeArray(vbo,
-         new GL3VertexAttributeArrayInfo (vertex_position,
-            vstorage, 0, vstorage.width(), nverts, 0 /*divisor*/));
-      
-      GL3ElementAttributeArray indices = new GL3ElementAttributeArray(ibo, estorage.getGLType (), 
-         0, estorage.width(), nelems);
-      
-      GL3SharedObject glo = new GL3SharedObject(attributes, indices, mode);
-      
-      return glo;
-      
-   }
-   
-   /**
-    * Vertex positions only
-    */
-   public GL3SharedObject createV(GL3 gl, int mode, float[] v, int vUsage) {
-      // buffer data
-      int nverts = v.length/3;
-      int posWidth = posPutter.bytesPerPosition();
-      // buffer data
-      ByteBuffer vbuff = BufferUtilities.newNativeByteBuffer(nverts*posWidth);
-      posPutter.putPositions(vbuff, v);
-      
-      // rewind buffers
-      vbuff.flip();
-      
-      GL3SharedObject out = createV(gl, mode, vbuff, nverts, posPutter.storage(), posWidth, vUsage);
-      BufferUtilities.freeDirectBuffer (vbuff);
-      return out;
-   }
-   
-   /**
-    * Vertex positions only
-    */
-   public GL3SharedObject createV(GL3 gl, int mode, 
-      ByteBuffer vbuff, int nverts, GL3AttributeStorage vstorage, int vstride, int vUsage) {
-      
-     return createP(gl, mode, vbuff, nverts, vstorage, vstride, vUsage);
-   }
-   
-   /**
-    * Vertex positions only
-    */
-   public GL3SharedObject createP(GL3 gl, int mode, 
-      ByteBuffer vbuff, int nverts, GL3AttributeStorage pstorage, int vstride, int vUsage) {
-      
-      // generate VBOs
-      VertexBufferObject vbo = VertexBufferObject.generate(gl);
-      gl.glBindVertexArray (0); // unbind any existing VAOs
-      vbo.fill(gl, vbuff, vUsage);
-      
-      GL3VertexAttributeArray[] attributes = new GL3VertexAttributeArray[1];
-      attributes[0] = new GL3VertexAttributeArray(vbo, 
-         new GL3VertexAttributeArrayInfo (vertex_position, pstorage, 0, vstride, nverts));
-      
-      GL3SharedObject glo = new GL3SharedObject(attributes, null, mode);
-      
-      return glo;
-      
-   }
-   
-   /**
-    * Vertex and normal into an interleaved buffer
-    */
-   public GL3SharedObject createVN(GL3 gl, int mode, float[] vn, int vnUsage) {
-
-      int verts = vn.length/6;
-      int voffset = 0;
-      int noffset = 3;
-      int stride = 6;
-      return createVN(gl, mode, vn, voffset, stride, vn, noffset, stride, verts, vnUsage); 
-   }
-   
-   /**
-    * Vertex and normal into an interleaved buffer
-    */
-   public GL3SharedObject createVN(GL3 gl, int mode, float[] v, int voffset, int vstride,
-      float[] n, int noffset, int nstride, int nverts, int vnUsage) {
-
-      // buffer data
-      PositionBufferPutter posPutter = PositionBufferPutter.getDefault();
-      NormalBufferPutter nrmPutter = NormalBufferPutter.getDefault();
-      
-      // align to 4-byte multiples
-      int posWidth = posPutter.bytesPerPosition();
-      int nrmWidth = nrmPutter.bytesPerNormal();
-      
-      int stride = posWidth + nrmWidth;
-      ByteBuffer vnbuff = BufferUtilities.newNativeByteBuffer(nverts*stride);
-      posPutter.putPositions(vnbuff, 0, stride, v, voffset, vstride, nverts);
-      nrmPutter.putNormals(vnbuff, posWidth, stride, n, noffset, nstride, nverts);
-      
-      // rewind buffers
-      vnbuff.flip();
-      
-      GL3SharedObject out = createVN(gl, mode, vnbuff, nverts,
-         posPutter.storage(), 0, stride, 
-         nrmPutter.storage(), posWidth, stride, vnUsage);
-      
-      BufferUtilities.freeDirectBuffer (vnbuff);
-      return out;
-   }
-   
-   /**
-    * Interleaved vertex and normal
-    */
-   public GL3SharedObject createVNE(GL3 gl, int mode, float[] vn, int vnUsage, int[] eidxs, int eUsage) {
-
-      int verts = vn.length/6;
-      int voffset = 0;
-      int noffset = 3;
-      int stride = 6;
-      return createVNE(gl, mode, vn, voffset, stride, vn, noffset, stride, 
-         verts, vnUsage, eidxs, 0, 1, eidxs.length, eUsage); 
-     
-   }
-   
-   /**
-    * Vertex and normal into an interleaved buffer
-    */
-   public GL3SharedObject createVNE(GL3 gl, int mode, float[] v, int voffset, int vstride,
-      float[] n, int noffset, int nstride, int nverts, int vnUsage,
-      int[] eidxs, int eoffset, int estride, int nelems, int eUsage) {
-
-      // buffer data
-      PositionBufferPutter posPutter = PositionBufferPutter.getDefault();
-      NormalBufferPutter nrmPutter = NormalBufferPutter.getDefault();
-      
-      int posWidth = posPutter.bytesPerPosition();
-      int nrmWidth = nrmPutter.bytesPerNormal();
-      
-      int stride = posWidth+nrmWidth;
-      ByteBuffer vnbuff = BufferUtilities.newNativeByteBuffer(nverts*stride);
-      
-      posPutter.putPositions(vnbuff, 0, stride, v, voffset, vstride, nverts);
-      nrmPutter.putNormals(vnbuff, posWidth, stride, n, noffset, nstride, nverts);
-      
-      IndexBufferPutter idxPutter = IndexBufferPutter.getDefault(nverts-1);
-      int idxWidth = idxPutter.bytesPerIndex();
-      ByteBuffer ebuff = BufferUtilities.newNativeByteBuffer(nelems*idxWidth);
-      idxPutter.putIndices(ebuff, eidxs, eoffset, estride, nelems);
-      
-      // rewind buffers
-      vnbuff.flip();
-      ebuff.flip();
-      
-      GL3SharedObject out = createVNE(gl, mode, vnbuff, nverts,
-         posPutter.storage(), 0, stride, 
-         nrmPutter.storage(), posWidth, stride, vnUsage,
-         ebuff, nelems, idxPutter.storage(), 0, idxWidth, eUsage);
-      
-      BufferUtilities.freeDirectBuffer (vnbuff);
-      BufferUtilities.freeDirectBuffer (ebuff);
-      
-      return out;
-   }
-   
-   /**
-    * Interleaved vertex and normal
-    */
-   public GL3SharedObject createVN(GL3 gl, int mode, 
-      ByteBuffer vnbuff, int nverts, 
-      GL3AttributeStorage vstorage, int voffset, int vstride,
-      GL3AttributeStorage nstorage, int noffset, int nstride, int vnUsage) {
-      
-      // generate VBOs
-      VertexBufferObject vbo = VertexBufferObject.generate(gl);
-      gl.glBindVertexArray (0); // unbind any existing VAOs
-      vbo.fill(gl, vnbuff, vnUsage);
-      
-      GL3VertexAttributeArray[] attributes = new GL3VertexAttributeArray[2];
-      attributes[0] = new GL3VertexAttributeArray(vbo, 
-         new GL3VertexAttributeArrayInfo (vertex_position, vstorage, voffset, 
-         vstride, nverts));
-      
-      attributes[1] = new GL3VertexAttributeArray(vbo,
-         new GL3VertexAttributeArrayInfo(vertex_normal, nstorage, noffset, 
-         nstride, nverts));
-      
-      GL3SharedObject glo = new GL3SharedObject(attributes, null, mode);
- 
-      return glo;
-   }
-   
-   /**
-    * Separate vertex and normal
-    */
-   public GL3SharedObject createVN(GL3 gl, int mode, int nverts,
-      ByteBuffer vbuff, GL3AttributeStorage vstorage, int voffset, int vstride,
-      ByteBuffer nbuff, GL3AttributeStorage nstorage, int noffset, int nstride, int vnUsage) {
-      
-      // generate VBOs
-      VertexBufferObject vbov = VertexBufferObject.generate(gl);
-      gl.glBindVertexArray (0); // unbind any existing VAOs
-      vbov.fill(gl, vbuff, vnUsage);
-      
-      VertexBufferObject vbon = VertexBufferObject.generate(gl);
-      vbon.fill (gl,  nbuff, vnUsage);
-      
-      GL3VertexAttributeArray[] attributes = new GL3VertexAttributeArray[2];
-      attributes[0] = new GL3VertexAttributeArray(vbov, 
-         new GL3VertexAttributeArrayInfo (vertex_position, vstorage, voffset, 
-         vstride, nverts));
-      attributes[1] = new GL3VertexAttributeArray(vbon,
-         new GL3VertexAttributeArrayInfo(vertex_normal, nstorage, noffset, 
-         nstride, nverts));
-      
-      GL3SharedObject glo = new GL3SharedObject(attributes, null, mode);
- 
-      return glo;
-   }
-   
-   /**
-    * Separate vertex, normal, color
-    */
-   public GL3SharedObject createVNC(GL3 gl, int mode, int nverts,
-      ByteBuffer vbuff, GL3AttributeStorage vstorage, int voffset, int vstride,
-      ByteBuffer nbuff, GL3AttributeStorage nstorage, int noffset, int nstride, 
-      ByteBuffer cbuff, GL3AttributeStorage cstorage, int coffset, int cstride, int vncUsage) {
-      
-      // generate VBOs
-      VertexBufferObject vbov = VertexBufferObject.generate(gl);
-      gl.glBindVertexArray (0); // unbind any existing VAOs
-      vbov.fill(gl, vbuff, vncUsage);
-      
-      VertexBufferObject vbon = VertexBufferObject.generate(gl);
-      vbon.fill(gl, nbuff, vncUsage);
-      
-      VertexBufferObject vboc = VertexBufferObject.generate(gl);
-      vboc.fill(gl, cbuff, vncUsage);
-      
-      GL3VertexAttributeArray[] attributes = new GL3VertexAttributeArray[3];
-      attributes[0] = new GL3VertexAttributeArray(vbov, 
-         new GL3VertexAttributeArrayInfo (vertex_position, vstorage, voffset, 
-         vstride, nverts));
-      attributes[1] = new GL3VertexAttributeArray(vbon,
-         new GL3VertexAttributeArrayInfo(vertex_normal, nstorage, noffset, 
-         nstride, nverts));
-      attributes[2] = new GL3VertexAttributeArray(vboc, 
-         new GL3VertexAttributeArrayInfo (vertex_color, cstorage, coffset, 
-         cstride, nverts));
-      GL3SharedObject glo = new GL3SharedObject(attributes, null, mode);
- 
-      return glo;
-   }
-   
-   /**
-    * Interleaved vertex, color
-    */
-   public GL3SharedObject createVC(GL3 gl, int mode, int nverts,
-      ByteBuffer vcbuff, 
-      GL3AttributeStorage vstorage, int voffset, int vstride, 
-      GL3AttributeStorage cstorage, int coffset, int cstride, int vcUsage) {
-      
-      // generate VBOs
-      VertexBufferObject vbo = VertexBufferObject.generate(gl);
-      gl.glBindVertexArray (0); // unbind any existing VAOs
-      vbo.fill(gl, vcbuff, vcUsage);
-      
-      GL3VertexAttributeArray[] attributes = new GL3VertexAttributeArray[2];
-      attributes[0] = new GL3VertexAttributeArray(vbo, 
-         new GL3VertexAttributeArrayInfo (vertex_position, vstorage, voffset, 
-         vstride, nverts));
-
-      attributes[1] = new GL3VertexAttributeArray(vbo, 
-         new GL3VertexAttributeArrayInfo (vertex_color, cstorage, coffset, 
-         cstride, nverts));
-      
-      GL3SharedObject glo = new GL3SharedObject(attributes, null, mode);
- 
-      return glo;
-   }
-   
-   /**
-    * Interleaved vertex, normal, color
-    */
-   public GL3SharedObject createVNC(GL3 gl, int mode, int nverts,
-      ByteBuffer vncbuff, 
-      GL3AttributeStorage vstorage, int voffset, int vstride,
-      GL3AttributeStorage nstorage, int noffset, int nstride, 
-      GL3AttributeStorage cstorage, int coffset, int cstride, int vncUsage) {
-      
-      // generate VBOs
-      VertexBufferObject vbo = VertexBufferObject.generate(gl);
-      gl.glBindVertexArray (0); // unbind any existing VAOs
-      vbo.fill(gl, vncbuff, vncUsage);
-      
-      GL3VertexAttributeArray[] attributes = new GL3VertexAttributeArray[3];
-      attributes[0] = new GL3VertexAttributeArray(vbo, 
-         new GL3VertexAttributeArrayInfo (vertex_position, vstorage, voffset, 
-         vstride, nverts));
-      attributes[1] = new GL3VertexAttributeArray(vbo,
-         new GL3VertexAttributeArrayInfo(vertex_normal, nstorage, noffset, 
-         nstride, nverts));
-      attributes[2] = new GL3VertexAttributeArray(vbo, 
-         new GL3VertexAttributeArrayInfo (vertex_color, cstorage, coffset, 
-         cstride, nverts));
-      
-      GL3SharedObject glo = new GL3SharedObject(attributes, null, mode);
- 
-      return glo;
-   }
-   
-   /**
-    * Interleaved vertex and normal
-    */
-   public GL3SharedObject createVNE(GL3 gl, int mode, 
-      ByteBuffer vnbuff, int nverts, 
-      GL3AttributeStorage vstorage, int voffset, int vstride,
-      GL3AttributeStorage nstorage, int noffset, int nstride, int vnUsage,
-      ByteBuffer ebuff, int nelems, GL3AttributeStorage estorage, 
-      int eoffset, int estride, int eusage) {
-      
-      // generate VBOs
-      VertexBufferObject vbo = VertexBufferObject.generate(gl);
-      gl.glBindVertexArray (0); // unbind any existing VAOs
-      vbo.fill(gl, vnbuff, vnUsage);
-      
-      GL3VertexAttributeArray[] attributes = new GL3VertexAttributeArray[2];
-      attributes[0] = new GL3VertexAttributeArray(vbo, 
-         new GL3VertexAttributeArrayInfo (vertex_position, vstorage, voffset, 
-         vstride, nverts));
-      attributes[1] = new GL3VertexAttributeArray(vbo,
-         new GL3VertexAttributeArrayInfo(vertex_normal, nstorage, noffset, 
-         nstride, nverts));
-      
-      IndexBufferObject ibo = IndexBufferObject.generate(gl);
-      ibo.fill(gl,  ebuff, eusage);
-      GL3ElementAttributeArray indices = new GL3ElementAttributeArray(ibo, estorage.getGLType (), 
-         eoffset, estride, nelems);
-      
-      GL3SharedObject glo = new GL3SharedObject(attributes, indices, mode);
- 
-      return glo;
-      
-   }
-   
-}
->>>>>>> 504fb510
+package maspack.render.GL.GL3;
+
+import java.nio.ByteBuffer;
+
+import com.jogamp.opengl.GL3;
+
+import maspack.util.BufferUtilities;
+
+/**
+ * Convenience routines for generating objects
+ *
+ */
+public class GL3SharedObjectFactory {
+   
+   final GL3VertexAttributeInfo vertex_position;
+   final GL3VertexAttributeInfo vertex_normal;
+   final GL3VertexAttributeInfo vertex_color;
+   final GL3VertexAttributeInfo vertex_texcoord;
+   
+   PositionBufferPutter posPutter;
+   
+   public GL3SharedObjectFactory(GL3VertexAttributeInfo position, GL3VertexAttributeInfo normal,
+      GL3VertexAttributeInfo color, GL3VertexAttributeInfo texcoord) {
+      this.vertex_position = position;
+      this.vertex_normal = normal;
+      this.vertex_color = color;
+      this.vertex_texcoord = texcoord;
+      
+      posPutter = PositionBufferPutter.getDefault();
+      
+   }
+
+   /**
+    * vertex
+    */
+   public GL3SharedObject createVE(GL3 gl, int mode, float[] v, 
+      int vUsage, int[] elems, int eUsage) {
+
+      int nverts = v.length/3;
+      
+      // buffer data
+      int posWidth = posPutter.bytesPerPosition();
+      ByteBuffer vbuff = BufferUtilities.newNativeByteBuffer(nverts*posWidth);
+      posPutter.putPositions(vbuff, v);
+      
+      IndexBufferPutter idxPutter = IndexBufferPutter.getDefault(nverts-1);
+      int idxWidth = idxPutter.bytesPerIndex();
+      ByteBuffer ebuff = BufferUtilities.newNativeByteBuffer(elems.length*idxWidth);
+      idxPutter.putIndices(ebuff, elems);
+      
+      // rewind buffers
+      vbuff.flip();
+      ebuff.flip();
+      
+      GL3SharedObject out = createVE(gl, mode, 
+         vbuff, nverts, posPutter.storage(), vUsage, 
+         ebuff, elems.length, idxPutter.storage(), eUsage);
+      
+      BufferUtilities.freeDirectBuffer (vbuff);
+      BufferUtilities.freeDirectBuffer (ebuff);
+      
+      return out;
+   }
+   
+   /**
+    * vertex only
+    */
+   public GL3SharedObject createVE(GL3 gl, int mode,
+      ByteBuffer vbuff, int nverts, GL3AttributeStorage vstorage, int vUsage,
+      ByteBuffer ebuff, int nelems, GL3AttributeStorage estorage, int eUsage) {
+      
+      // generate VBOs
+      VertexBufferObject vbo = VertexBufferObject.generate(gl);
+      gl.glBindVertexArray (0); // unbind any existing VAOs
+      vbo.fill(gl, vbuff, vUsage);
+      IndexBufferObject ibo = IndexBufferObject.generate(gl);
+      ibo.fill(gl, ebuff, eUsage);
+      
+      GL3VertexAttributeArray[] attributes = new GL3VertexAttributeArray[1];
+      attributes[0] = new GL3VertexAttributeArray(vbo,
+         new GL3VertexAttributeArrayInfo (vertex_position,
+            vstorage, 0, vstorage.width(), nverts, 0 /*divisor*/));
+      
+      GL3ElementAttributeArray indices = new GL3ElementAttributeArray(ibo, estorage.getGLType (), 
+         0, estorage.width(), nelems);
+      
+      GL3SharedObject glo = new GL3SharedObject(attributes, indices, mode);
+      
+      return glo;
+      
+   }
+   
+   /**
+    * Vertex positions only
+    */
+   public GL3SharedObject createV(GL3 gl, int mode, float[] v, int vUsage) {
+      // buffer data
+      int nverts = v.length/3;
+      int posWidth = posPutter.bytesPerPosition();
+      // buffer data
+      ByteBuffer vbuff = BufferUtilities.newNativeByteBuffer(nverts*posWidth);
+      posPutter.putPositions(vbuff, v);
+      
+      // rewind buffers
+      vbuff.flip();
+      
+      GL3SharedObject out = createV(gl, mode, vbuff, nverts, posPutter.storage(), posWidth, vUsage);
+      BufferUtilities.freeDirectBuffer (vbuff);
+      return out;
+   }
+   
+   /**
+    * Vertex positions only
+    */
+   public GL3SharedObject createV(GL3 gl, int mode, 
+      ByteBuffer vbuff, int nverts, GL3AttributeStorage vstorage, int vstride, int vUsage) {
+      
+     return createP(gl, mode, vbuff, nverts, vstorage, vstride, vUsage);
+   }
+   
+   /**
+    * Vertex positions only
+    */
+   public GL3SharedObject createP(GL3 gl, int mode, 
+      ByteBuffer vbuff, int nverts, GL3AttributeStorage pstorage, int vstride, int vUsage) {
+      
+      // generate VBOs
+      VertexBufferObject vbo = VertexBufferObject.generate(gl);
+      gl.glBindVertexArray (0); // unbind any existing VAOs
+      vbo.fill(gl, vbuff, vUsage);
+      
+      GL3VertexAttributeArray[] attributes = new GL3VertexAttributeArray[1];
+      attributes[0] = new GL3VertexAttributeArray(vbo, 
+         new GL3VertexAttributeArrayInfo (vertex_position, pstorage, 0, vstride, nverts));
+      
+      GL3SharedObject glo = new GL3SharedObject(attributes, null, mode);
+      
+      return glo;
+      
+   }
+   
+   /**
+    * Vertex and normal into an interleaved buffer
+    */
+   public GL3SharedObject createVN(GL3 gl, int mode, float[] vn, int vnUsage) {
+
+      int verts = vn.length/6;
+      int voffset = 0;
+      int noffset = 3;
+      int stride = 6;
+      return createVN(gl, mode, vn, voffset, stride, vn, noffset, stride, verts, vnUsage); 
+   }
+   
+   /**
+    * Vertex and normal into an interleaved buffer
+    */
+   public GL3SharedObject createVN(GL3 gl, int mode, float[] v, int voffset, int vstride,
+      float[] n, int noffset, int nstride, int nverts, int vnUsage) {
+
+      // buffer data
+      PositionBufferPutter posPutter = PositionBufferPutter.getDefault();
+      NormalBufferPutter nrmPutter = NormalBufferPutter.getDefault();
+      
+      // align to 4-byte multiples
+      int posWidth = posPutter.bytesPerPosition();
+      int nrmWidth = nrmPutter.bytesPerNormal();
+      
+      int stride = posWidth + nrmWidth;
+      ByteBuffer vnbuff = BufferUtilities.newNativeByteBuffer(nverts*stride);
+      posPutter.putPositions(vnbuff, 0, stride, v, voffset, vstride, nverts);
+      nrmPutter.putNormals(vnbuff, posWidth, stride, n, noffset, nstride, nverts);
+      
+      // rewind buffers
+      vnbuff.flip();
+      
+      GL3SharedObject out = createVN(gl, mode, vnbuff, nverts,
+         posPutter.storage(), 0, stride, 
+         nrmPutter.storage(), posWidth, stride, vnUsage);
+      
+      BufferUtilities.freeDirectBuffer (vnbuff);
+      return out;
+   }
+   
+   /**
+    * Interleaved vertex and normal
+    */
+   public GL3SharedObject createVNE(GL3 gl, int mode, float[] vn, int vnUsage, int[] eidxs, int eUsage) {
+
+      int verts = vn.length/6;
+      int voffset = 0;
+      int noffset = 3;
+      int stride = 6;
+      return createVNE(gl, mode, vn, voffset, stride, vn, noffset, stride, 
+         verts, vnUsage, eidxs, 0, 1, eidxs.length, eUsage); 
+     
+   }
+   
+   /**
+    * Vertex and normal into an interleaved buffer
+    */
+   public GL3SharedObject createVNE(GL3 gl, int mode, float[] v, int voffset, int vstride,
+      float[] n, int noffset, int nstride, int nverts, int vnUsage,
+      int[] eidxs, int eoffset, int estride, int nelems, int eUsage) {
+
+      // buffer data
+      PositionBufferPutter posPutter = PositionBufferPutter.getDefault();
+      NormalBufferPutter nrmPutter = NormalBufferPutter.getDefault();
+      
+      int posWidth = posPutter.bytesPerPosition();
+      int nrmWidth = nrmPutter.bytesPerNormal();
+      
+      int stride = posWidth+nrmWidth;
+      ByteBuffer vnbuff = BufferUtilities.newNativeByteBuffer(nverts*stride);
+      
+      posPutter.putPositions(vnbuff, 0, stride, v, voffset, vstride, nverts);
+      nrmPutter.putNormals(vnbuff, posWidth, stride, n, noffset, nstride, nverts);
+      
+      IndexBufferPutter idxPutter = IndexBufferPutter.getDefault(nverts-1);
+      int idxWidth = idxPutter.bytesPerIndex();
+      ByteBuffer ebuff = BufferUtilities.newNativeByteBuffer(nelems*idxWidth);
+      idxPutter.putIndices(ebuff, eidxs, eoffset, estride, nelems);
+      
+      // rewind buffers
+      vnbuff.flip();
+      ebuff.flip();
+      
+      GL3SharedObject out = createVNE(gl, mode, vnbuff, nverts,
+         posPutter.storage(), 0, stride, 
+         nrmPutter.storage(), posWidth, stride, vnUsage,
+         ebuff, nelems, idxPutter.storage(), 0, idxWidth, eUsage);
+      
+      BufferUtilities.freeDirectBuffer (vnbuff);
+      BufferUtilities.freeDirectBuffer (ebuff);
+      
+      return out;
+   }
+   
+   /**
+    * Interleaved vertex and normal
+    */
+   public GL3SharedObject createVN(GL3 gl, int mode, 
+      ByteBuffer vnbuff, int nverts, 
+      GL3AttributeStorage vstorage, int voffset, int vstride,
+      GL3AttributeStorage nstorage, int noffset, int nstride, int vnUsage) {
+      
+      // generate VBOs
+      VertexBufferObject vbo = VertexBufferObject.generate(gl);
+      gl.glBindVertexArray (0); // unbind any existing VAOs
+      vbo.fill(gl, vnbuff, vnUsage);
+      
+      GL3VertexAttributeArray[] attributes = new GL3VertexAttributeArray[2];
+      attributes[0] = new GL3VertexAttributeArray(vbo, 
+         new GL3VertexAttributeArrayInfo (vertex_position, vstorage, voffset, 
+         vstride, nverts));
+      
+      attributes[1] = new GL3VertexAttributeArray(vbo,
+         new GL3VertexAttributeArrayInfo(vertex_normal, nstorage, noffset, 
+         nstride, nverts));
+      
+      GL3SharedObject glo = new GL3SharedObject(attributes, null, mode);
+ 
+      return glo;
+   }
+   
+   /**
+    * Separate vertex and normal
+    */
+   public GL3SharedObject createVN(GL3 gl, int mode, int nverts,
+      ByteBuffer vbuff, GL3AttributeStorage vstorage, int voffset, int vstride,
+      ByteBuffer nbuff, GL3AttributeStorage nstorage, int noffset, int nstride, int vnUsage) {
+      
+      // generate VBOs
+      VertexBufferObject vbov = VertexBufferObject.generate(gl);
+      gl.glBindVertexArray (0); // unbind any existing VAOs
+      vbov.fill(gl, vbuff, vnUsage);
+      
+      VertexBufferObject vbon = VertexBufferObject.generate(gl);
+      vbon.fill (gl,  nbuff, vnUsage);
+      
+      GL3VertexAttributeArray[] attributes = new GL3VertexAttributeArray[2];
+      attributes[0] = new GL3VertexAttributeArray(vbov, 
+         new GL3VertexAttributeArrayInfo (vertex_position, vstorage, voffset, 
+         vstride, nverts));
+      attributes[1] = new GL3VertexAttributeArray(vbon,
+         new GL3VertexAttributeArrayInfo(vertex_normal, nstorage, noffset, 
+         nstride, nverts));
+      
+      GL3SharedObject glo = new GL3SharedObject(attributes, null, mode);
+ 
+      return glo;
+   }
+   
+   /**
+    * Separate vertex, normal, color
+    */
+   public GL3SharedObject createVNC(GL3 gl, int mode, int nverts,
+      ByteBuffer vbuff, GL3AttributeStorage vstorage, int voffset, int vstride,
+      ByteBuffer nbuff, GL3AttributeStorage nstorage, int noffset, int nstride, 
+      ByteBuffer cbuff, GL3AttributeStorage cstorage, int coffset, int cstride, int vncUsage) {
+      
+      // generate VBOs
+      VertexBufferObject vbov = VertexBufferObject.generate(gl);
+      gl.glBindVertexArray (0); // unbind any existing VAOs
+      vbov.fill(gl, vbuff, vncUsage);
+      
+      VertexBufferObject vbon = VertexBufferObject.generate(gl);
+      vbon.fill(gl, nbuff, vncUsage);
+      
+      VertexBufferObject vboc = VertexBufferObject.generate(gl);
+      vboc.fill(gl, cbuff, vncUsage);
+      
+      GL3VertexAttributeArray[] attributes = new GL3VertexAttributeArray[3];
+      attributes[0] = new GL3VertexAttributeArray(vbov, 
+         new GL3VertexAttributeArrayInfo (vertex_position, vstorage, voffset, 
+         vstride, nverts));
+      attributes[1] = new GL3VertexAttributeArray(vbon,
+         new GL3VertexAttributeArrayInfo(vertex_normal, nstorage, noffset, 
+         nstride, nverts));
+      attributes[2] = new GL3VertexAttributeArray(vboc, 
+         new GL3VertexAttributeArrayInfo (vertex_color, cstorage, coffset, 
+         cstride, nverts));
+      GL3SharedObject glo = new GL3SharedObject(attributes, null, mode);
+ 
+      return glo;
+   }
+   
+   /**
+    * Interleaved vertex, color
+    */
+   public GL3SharedObject createVC(GL3 gl, int mode, int nverts,
+      ByteBuffer vcbuff, 
+      GL3AttributeStorage vstorage, int voffset, int vstride, 
+      GL3AttributeStorage cstorage, int coffset, int cstride, int vcUsage) {
+      
+      // generate VBOs
+      VertexBufferObject vbo = VertexBufferObject.generate(gl);
+      gl.glBindVertexArray (0); // unbind any existing VAOs
+      vbo.fill(gl, vcbuff, vcUsage);
+      
+      GL3VertexAttributeArray[] attributes = new GL3VertexAttributeArray[2];
+      attributes[0] = new GL3VertexAttributeArray(vbo, 
+         new GL3VertexAttributeArrayInfo (vertex_position, vstorage, voffset, 
+         vstride, nverts));
+
+      attributes[1] = new GL3VertexAttributeArray(vbo, 
+         new GL3VertexAttributeArrayInfo (vertex_color, cstorage, coffset, 
+         cstride, nverts));
+      
+      GL3SharedObject glo = new GL3SharedObject(attributes, null, mode);
+ 
+      return glo;
+   }
+   
+   /**
+    * Interleaved vertex, normal, color
+    */
+   public GL3SharedObject createVNC(GL3 gl, int mode, int nverts,
+      ByteBuffer vncbuff, 
+      GL3AttributeStorage vstorage, int voffset, int vstride,
+      GL3AttributeStorage nstorage, int noffset, int nstride, 
+      GL3AttributeStorage cstorage, int coffset, int cstride, int vncUsage) {
+      
+      // generate VBOs
+      VertexBufferObject vbo = VertexBufferObject.generate(gl);
+      gl.glBindVertexArray (0); // unbind any existing VAOs
+      vbo.fill(gl, vncbuff, vncUsage);
+      
+      GL3VertexAttributeArray[] attributes = new GL3VertexAttributeArray[3];
+      attributes[0] = new GL3VertexAttributeArray(vbo, 
+         new GL3VertexAttributeArrayInfo (vertex_position, vstorage, voffset, 
+         vstride, nverts));
+      attributes[1] = new GL3VertexAttributeArray(vbo,
+         new GL3VertexAttributeArrayInfo(vertex_normal, nstorage, noffset, 
+         nstride, nverts));
+      attributes[2] = new GL3VertexAttributeArray(vbo, 
+         new GL3VertexAttributeArrayInfo (vertex_color, cstorage, coffset, 
+         cstride, nverts));
+      
+      GL3SharedObject glo = new GL3SharedObject(attributes, null, mode);
+ 
+      return glo;
+   }
+   
+   /**
+    * Interleaved vertex and normal
+    */
+   public GL3SharedObject createVNE(GL3 gl, int mode, 
+      ByteBuffer vnbuff, int nverts, 
+      GL3AttributeStorage vstorage, int voffset, int vstride,
+      GL3AttributeStorage nstorage, int noffset, int nstride, int vnUsage,
+      ByteBuffer ebuff, int nelems, GL3AttributeStorage estorage, 
+      int eoffset, int estride, int eusage) {
+      
+      // generate VBOs
+      VertexBufferObject vbo = VertexBufferObject.generate(gl);
+      gl.glBindVertexArray (0); // unbind any existing VAOs
+      vbo.fill(gl, vnbuff, vnUsage);
+      
+      GL3VertexAttributeArray[] attributes = new GL3VertexAttributeArray[2];
+      attributes[0] = new GL3VertexAttributeArray(vbo, 
+         new GL3VertexAttributeArrayInfo (vertex_position, vstorage, voffset, 
+         vstride, nverts));
+      attributes[1] = new GL3VertexAttributeArray(vbo,
+         new GL3VertexAttributeArrayInfo(vertex_normal, nstorage, noffset, 
+         nstride, nverts));
+      
+      IndexBufferObject ibo = IndexBufferObject.generate(gl);
+      ibo.fill(gl,  ebuff, eusage);
+      GL3ElementAttributeArray indices = new GL3ElementAttributeArray(ibo, estorage.getGLType (), 
+         eoffset, estride, nelems);
+      
+      GL3SharedObject glo = new GL3SharedObject(attributes, indices, mode);
+ 
+      return glo;
+      
+   }
+   
+}