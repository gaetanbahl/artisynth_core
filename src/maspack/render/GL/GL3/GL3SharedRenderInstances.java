<<<<<<< HEAD
package maspack.render.GL.GL3;

import java.nio.ByteBuffer;

import com.jogamp.opengl.GL3;

import maspack.matrix.AffineTransform3d;
import maspack.matrix.Matrix3d;
import maspack.matrix.Quaternion;
import maspack.matrix.RigidTransform3d;
import maspack.render.RenderInstances;
import maspack.render.RenderInstances.InstanceTransformType;
import maspack.render.RenderInstances.RenderInstanceConsumer;
import maspack.render.RenderInstances.RenderInstancesVersion;
import maspack.util.BufferUtilities;

/**
 * Allows drawing of instances with point, frame, affine transforms
 */
//=====================================================================================================================
// VBO layouts, ? if exists
// -- global scale (if exists)
// -- transform, scale, color interleaved, separated into static/dynamic buffer, 
//    points followed by frames followed by colors
//
//  static           dynamic
//  // global
//  [scale?]         [scale?]
//  // points
//  [pos[i[p00]] ]   [pos[i[p00]] ] 
//  [sca[i[p00]]?]   [sca[i[p00]]?] 
//  [clr[i[p00][?]   [clr[i[p00]]?]                    
//      ...
//  // frames
//  [pos[i[f00]] ]   [pos[i[f00]] ]
//  [rot[i[f00]] ]   [rot[i[f00]] ]
//  [sca[i[f00]]?]   [sca[i[f00]]?] 
//  [clr[i[f00][?]   [clr[i[f00]]?]
//      ...
//  // affines
//  [aff[i[a00]] ]   [aff[i[a00]] ]
//  [nrm[i[a00]] ]   [nrm[i[a00]] ]
//  [sca[i[a00]]?]   [sca[i[a00]]?] 
//  [clr[i[a00][?]   [clr[i[a00]]?]

//=====================================================================================================================
public class GL3SharedRenderInstances extends GL3ResourceBase {

   GL3VertexAttributeInfo posAttr;
   GL3VertexAttributeInfo rotAttr;
   GL3VertexAttributeInfo affAttr;
   GL3VertexAttributeInfo nrmAttr;
   GL3VertexAttributeInfo scaAttr;
   GL3VertexAttributeInfo clrAttr;

   protected enum AttributeType {
      POSITION,
      ORIENTATION,
      AFFINE,
      NORMAL,
      SCALE,
      COLOR,
      GLOBAL_SCALE
   }

   protected static class AttributeInfo {
      AttributeType attrib;
      int vboIndex;
      int offset;       // in bytes
      int stride;       // in bytes
      int count;        // number of items
      GL3AttributeStorage storage;  // item storage per attribute
      GL3VertexAttributeInfo ainfo; // attribute's program info
   }

   protected static final int STATIC_VBO_IDX = 0;
   protected static final int DYNAMIC_VBO_IDX = 1;

   protected static final int POINTS_FLAG = 0x01;
   protected static final int SCALES_FLAG = 0x02;
   protected static final int COLORS_FLAG = 0x04;
   protected static final int FRAMES_FLAG = 0x08;
   protected static final int AFFINES_FLAG = 0x10;

   protected static int POINT_POSITION_IDX = 0;
   protected static int POINT_SCALE_IDX = 1;
   protected static int POINT_COLOR_IDX = 2;
   protected static int POINT_INFO_SIZE = 3;

   protected static int FRAME_POSITION_IDX = 0;
   protected static int FRAME_ORIENTATION_IDX = 1;
   protected static int FRAME_SCALE_IDX = 2;
   protected static int FRAME_COLOR_IDX = 3;
   protected static int FRAME_INFO_SIZE = 4;

   protected static int AFFINE_AFFINE_IDX = 0;
   protected static int AFFINE_NORMAL_IDX = 1;
   protected static int AFFINE_SCALE_IDX = 2;
   protected static int AFFINE_COLOR_IDX = 3;
   protected static int AFFINE_INFO_SIZE = 4;

   protected static int GLOBAL_SCALE_IDX = 0;
   protected static int GLOBAL_INFO_SIZE = 1;

   protected AttributeInfo[] pointInfo;
   protected AttributeInfo[] frameInfo;
   protected AttributeInfo[] affineInfo;
   protected AttributeInfo[] globalInfo;

   // track version numbers so we can detect what has changed since last use
   RenderInstancesVersion lastVersionInfo;
   
   protected int dynamicMask;
   protected boolean globalScale; // whether or not we are using a global scale
   
   protected boolean streaming; 
   protected int staticBufferSize;
   protected int dynamicBufferSize;
   protected int bindVersion;
   protected VertexBufferObject[] vbos;

   protected GL3SharedRenderInstances(RenderInstances r,
      GL3VertexAttributeInfo posAttribute, GL3VertexAttributeInfo rotAttribute,
      GL3VertexAttributeInfo affAttribute, GL3VertexAttributeInfo nrmAttribute,
      GL3VertexAttributeInfo scaAttribute, GL3VertexAttributeInfo clrAttribute,
      VertexBufferObject staticVBO, VertexBufferObject dynamicVBO) {

      this.posAttr = posAttribute;
      this.rotAttr = rotAttribute;
      this.affAttr = affAttribute;
      this.nrmAttr = nrmAttribute;
      this.scaAttr = scaAttribute;
      this.clrAttr = clrAttribute;

      vbos = new VertexBufferObject[]{staticVBO, dynamicVBO};

      dynamicMask = 0;
      streaming = false;

      lastVersionInfo = null;
      pointInfo = null;
      frameInfo = null;
      affineInfo = null;
      globalInfo = null;
   }

   // maybe update VBOs
   /**
    * Potentially update the internal VBOs
    * @param gl
    * @param rinst
    * @return true if updated, false if nothing changed
    */
   public boolean maybeUpdate(GL3 gl, RenderInstances rinst) {

      boolean updated = false;
      rinst.readLock (); {
         RenderInstancesVersion rv = rinst.getVersionInfo ();
         updated = maybeUpdateInstances(gl, rinst, rv);
         if (updated) {
            lastVersionInfo = rv;
         }
      } rinst.readUnlock ();
      return updated;
   }

   protected boolean updateDynamicMasks(GL3 gl, RenderInstancesVersion rv) {

      if (lastVersionInfo == null) {
         return true;
      }
      
      // always rebuild if streaming vertices
      if (streaming) {
         return true;
      }
      
      // if instances have changed, we need to rebuild
      if (rv.getInstancesVersion() != lastVersionInfo.getInstancesVersion ()) {
         // Also changes triggers global scale property re-check
         streaming = true;  // set to streaming mode since instances are changing around
         dynamicMask = 0;
         return true;
      }
      
      // check if needs rebuild and set dynamic masks
      boolean rebuild = false;      
      
      // trying to update static component
      if (rv.getPointsVersion() != lastVersionInfo.getPointsVersion()) {
         boolean pointsDynamic = ((dynamicMask & POINTS_FLAG) != 0);
         // positions are static
         if  (!pointsDynamic) {
            rebuild = true;
            dynamicMask |= POINTS_FLAG;
         }
      }
      if (rv.getFramesVersion() != lastVersionInfo.getFramesVersion()) {
         boolean framesDynamic = ((dynamicMask & FRAMES_FLAG) != 0);
         // positions are static
         if  (!framesDynamic) {
            rebuild = true;
            dynamicMask |= FRAMES_FLAG;
         }
      }
      if (rv.getAffinesVersion() != lastVersionInfo.getAffinesVersion()) {
         boolean affinesDynamic = ((dynamicMask & AFFINES_FLAG) != 0);
         // positions are static
         if  (!affinesDynamic) {
            rebuild = true;
            dynamicMask |= AFFINES_FLAG;
         }
      }
      if (rv.getColorsVersion() != lastVersionInfo.getColorsVersion()) {
         boolean colorsDynamic = ((dynamicMask & COLORS_FLAG) != 0);
         if (!colorsDynamic) {
            rebuild = true;
            dynamicMask |= COLORS_FLAG;
         }
      }
      if (rv.getScalesVersion() != lastVersionInfo.getScalesVersion()) {
         
         // check if scale is global
         boolean scalesDynamic = ((dynamicMask & SCALES_FLAG) != 0);
         if (!scalesDynamic) {
            rebuild = true;
            dynamicMask |= SCALES_FLAG;
         }
         
      }
      
      return rebuild;
   }

   protected boolean maybeUpdateInstances(GL3 gl, RenderInstances rinst, RenderInstancesVersion rv) {

      if (lastVersionInfo != null && rv.getVersion () == lastVersionInfo.getVersion ()) {
         return false;
      }

      if (updateDynamicMasks(gl, rv)) {
         clearInstances(gl);
         buildInstances(gl, rinst);
         incrementBindVersion ();
         return true;
      } 

      // check what needs to be updated and do some update stuff
      
      // check if we should update all dynamic, or update part dynamic
      int updateFlag = 0;
      if (rv.getPointsVersion() != lastVersionInfo.getPointsVersion()) {
         updateFlag |= POINTS_FLAG;
      }
      
      if (rv.getFramesVersion() != lastVersionInfo.getFramesVersion()) {
         updateFlag |= FRAMES_FLAG;
      }
      
      if (rv.getAffinesVersion() != lastVersionInfo.getAffinesVersion()) {
         updateFlag |= AFFINES_FLAG;
      }
      
      if (rv.getColorsVersion() != lastVersionInfo.getColorsVersion()) {
         updateFlag |= COLORS_FLAG;
      }
      
      if (rv.getScalesVersion() != lastVersionInfo.getScalesVersion()) {
         updateFlag |= SCALES_FLAG;
      }
      
      // if at least one dynamic component needs to be updated, do so here
      boolean update = (updateFlag != 0);
      if (update) {
         updateDynamicInstances(gl, rinst, updateFlag, updateFlag == dynamicMask);
      }
      
      return update;
   }
   
   /**
    * To be called whenever some attributes may need to be re-bound
    */
   protected void incrementBindVersion() {
      ++bindVersion;
   }
      
   /**
    * @return version incremented when attributes need to be re-bound
    */
   public int getBindVersion() {
      return bindVersion;
   }

   private static class MyRenderInstanceConsumer implements RenderInstanceConsumer {

      ByteBuffer[] buffs;

      AttributeInfo pointPosInfo;
      AttributeInfo pointScaleInfo;
      AttributeInfo pointColorInfo;

      AttributeInfo framePosInfo;
      AttributeInfo frameOrientInfo;
      AttributeInfo frameScaleInfo;
      AttributeInfo frameColorInfo;

      AttributeInfo affineAffineInfo;
      AttributeInfo affineNormalInfo;
      AttributeInfo affineScaleInfo;
      AttributeInfo affineColorInfo;

      public MyRenderInstanceConsumer(ByteBuffer[] buffs, 
         int populateMask,
         AttributeInfo[] pointInfo, AttributeInfo[] frameInfo, 
         AttributeInfo[] affineInfo) {

         this.buffs = buffs;

         if ((populateMask & POINTS_FLAG) != 0) {
            pointPosInfo = pointInfo[POINT_POSITION_IDX];
         } else {
            pointPosInfo = null;
         }

         if ((populateMask & FRAMES_FLAG) != 0) {
            framePosInfo = frameInfo[FRAME_POSITION_IDX];
            frameOrientInfo = frameInfo[FRAME_ORIENTATION_IDX];
         } else {
            framePosInfo = null;
            frameOrientInfo = null;
         }

         if ((populateMask & AFFINES_FLAG) != 0) {
            affineAffineInfo = affineInfo[AFFINE_AFFINE_IDX];
            affineNormalInfo = affineInfo[AFFINE_NORMAL_IDX];
         } else {
            affineAffineInfo = null;
            affineNormalInfo = null;
         }
         
         if ((populateMask & SCALES_FLAG) != 0) {
            pointScaleInfo = pointInfo[POINT_SCALE_IDX];
            frameScaleInfo = frameInfo[FRAME_SCALE_IDX];
            affineScaleInfo = affineInfo[AFFINE_SCALE_IDX];
         } else {
            pointScaleInfo = null;
            frameScaleInfo = null;
            affineScaleInfo = null;
         }

         if ((populateMask & COLORS_FLAG) != 0) {
            pointColorInfo = pointInfo[POINT_COLOR_IDX];    
            frameColorInfo = frameInfo[FRAME_COLOR_IDX];
            affineColorInfo = affineInfo[AFFINE_COLOR_IDX];
         } else {
            pointColorInfo = null;
            frameColorInfo = null;
            affineColorInfo = null;
         }
      }

      @Override
      public void point(int pidx, float[] pos, Double scale, byte[] color) {

         if (pos != null && pointPosInfo != null) {
            ByteBuffer buff = buffs[pointPosInfo.vboIndex];
            int off = pointPosInfo.offset + pidx*pointPosInfo.stride;
            buff.position(off);
            buff.putFloat(pos[0]);
            buff.putFloat(pos[1]);
            buff.putFloat(pos[2]);
         }

         if (scale != null && pointScaleInfo != null) {
            ByteBuffer buff = buffs[pointScaleInfo.vboIndex];
            int off = pointScaleInfo.offset + pidx*pointScaleInfo.stride;
            buff.position(off);
            buff.putFloat(scale.floatValue());
         }

         if (color != null && pointColorInfo != null) {
            ByteBuffer buff = buffs[pointColorInfo.vboIndex];
            int off = pointColorInfo.offset + pidx*pointColorInfo.stride;
            buff.position(off);
            buff.put(color, 0, 4);
         }
      }

      @Override
      public void frame(int fidx, RigidTransform3d trans, Double scale, byte[] color) {
         if (trans != null) {
            if (framePosInfo != null) {
               ByteBuffer buff = buffs[framePosInfo.vboIndex];
               int off = framePosInfo.offset + fidx*framePosInfo.stride;
               buff.position(off);
               buff.putFloat((float)(trans.p.x));
               buff.putFloat((float)(trans.p.y));
               buff.putFloat((float)(trans.p.z));
            }

            if (frameOrientInfo != null) {
               ByteBuffer buff = buffs[frameOrientInfo.vboIndex];
               int off = frameOrientInfo.offset + fidx*frameOrientInfo.stride;
               buff.position(off);
               Quaternion q = new Quaternion(trans.R.getAxisAngle());
               buff.putFloat((float)(q.s));
               buff.putFloat((float)(q.u.x));
               buff.putFloat((float)(q.u.y));
               buff.putFloat((float)(q.u.z));
            }
         }

         if (scale != null && frameScaleInfo != null) {
            ByteBuffer buff = buffs[frameScaleInfo.vboIndex];
            int off = frameScaleInfo.offset + fidx*frameScaleInfo.stride;
            buff.position(off);
            buff.putFloat(scale.floatValue());
         }

         if (color != null && frameColorInfo != null) {
            ByteBuffer buff = buffs[frameColorInfo.vboIndex];
            int off = frameColorInfo.offset + fidx*frameColorInfo.stride;
            buff.position(off);
            buff.put(color, 0, 4);
         }

      }

      @Override
      public void affine(int aidx, AffineTransform3d trans, Double scale, byte[] color) {
         if (trans != null) {
            if (affineAffineInfo != null) {
               ByteBuffer buff = buffs[affineAffineInfo.vboIndex];
               if (buff == null) {
                  System.err.println("huh?");
               }
               
               int off = affineAffineInfo.offset + aidx*affineAffineInfo.stride;
               buff.position(off);
               buff.putFloat((float)(trans.A.m00));
               buff.putFloat((float)(trans.A.m10));
               buff.putFloat((float)(trans.A.m20));
               buff.putFloat(0f);
               
               buff.putFloat((float)(trans.A.m01));
               buff.putFloat((float)(trans.A.m11));
               buff.putFloat((float)(trans.A.m21));
               buff.putFloat(0f);
               
               buff.putFloat((float)(trans.A.m02));
               buff.putFloat((float)(trans.A.m12));
               buff.putFloat((float)(trans.A.m22));
               buff.putFloat(0f);
               
               buff.putFloat((float)(trans.p.x));
               buff.putFloat((float)(trans.p.y));
               buff.putFloat((float)(trans.p.z));
               buff.putFloat(1f);
            }

            if (affineNormalInfo != null) {
               ByteBuffer buff = buffs[affineNormalInfo.vboIndex];
               int off = affineNormalInfo.offset + aidx*affineNormalInfo.stride;

               // inverse transpose
               Matrix3d N = new Matrix3d();
               N.invert(trans.A);
               N.transpose();

               //XXX don't flip normals?
               //               if (N.determinant() < 0) {
               //                  N.negate();
               //               }

               buff.position(off);
               buff.putFloat((float)(N.m00));
               buff.putFloat((float)(N.m10));
               buff.putFloat((float)(N.m20));
               buff.putFloat(0f);

               buff.putFloat((float)(N.m01));
               buff.putFloat((float)(N.m11));
               buff.putFloat((float)(N.m21));
               buff.putFloat(0f);

               buff.putFloat((float)(N.m02));
               buff.putFloat((float)(N.m12));
               buff.putFloat((float)(N.m22));
               buff.putFloat(0f);

               buff.putFloat(0f);
               buff.putFloat(0f);
               buff.putFloat(0f);
               buff.putFloat(1f);
            }
         }

         if (scale != null && affineScaleInfo != null) {
            ByteBuffer buff = buffs[affineScaleInfo.vboIndex];
            int off = affineScaleInfo.offset + aidx*affineScaleInfo.stride;
            buff.position(off);
            buff.putFloat(scale.floatValue());
         }

         if (color != null && affineColorInfo != null) {
            ByteBuffer buff = buffs[affineColorInfo.vboIndex];
            int off = affineColorInfo.offset + aidx*affineColorInfo.stride;
            if (buff == null) {
               System.err.println("huh?");
            }
            buff.position(off);
            buff.put(color, 0, 4);
         }
      }

   }

   protected void updateDynamicInstances(GL3 gl,
      RenderInstances rinst, int updateMask, boolean replace) {

      ByteBuffer buff = null;
      if (replace) {
         buff = BufferUtilities.newNativeByteBuffer (vbos[DYNAMIC_VBO_IDX].getSize ());
      } else {
         buff = vbos[DYNAMIC_VBO_IDX].mapBuffer (gl, GL3.GL_WRITE_ONLY);
      }

      // global scale
      if (((updateMask & SCALES_FLAG ) != 0) && globalScale) {
         // determine global scale
         AttributeInfo ainfo = globalInfo[GLOBAL_SCALE_IDX];
         if (ainfo != null) {
            Double gscale = 1.0;
            if (rinst.hasScales()) {
               gscale = rinst.getInstanceScale(0);
            }
            buff.position(ainfo.offset);
            buff.putFloat(gscale.floatValue());
         }
      }

      ByteBuffer[] buffs = new ByteBuffer[2];
      buffs[DYNAMIC_VBO_IDX] = buff;
      MyRenderInstanceConsumer consumer = new MyRenderInstanceConsumer(buffs, 
         updateMask, pointInfo, frameInfo, affineInfo);
      rinst.forEachInstance(consumer);

      if (replace) {
         buff.flip ();
         vbos[DYNAMIC_VBO_IDX].update (gl, buff);
         buff = BufferUtilities.freeDirectBuffer (buff);
      } else {
         vbos[DYNAMIC_VBO_IDX].unmapBuffer(gl);
      }

   }

   public boolean isValid () {
      if (!super.isValid()) {
         return false;
      }

      return true;
   }

   protected void clearInstances(GL3 gl) {
      pointInfo = null;
      frameInfo = null;
      affineInfo = null;
      globalInfo = null;

      staticBufferSize = 0;
      dynamicBufferSize = 0;
      
      lastVersionInfo = null;
   }

   protected void clearAll(GL3 gl) {
      clearInstances(gl);
   }

   static Double detectGlobalScale(RenderInstances rinst) {

      Double out = null;
      
      // no scales, assume global scale of one
      if (!rinst.hasScales()) {
         return 1.0;
      }

      if (rinst.numInstances() > 0) {
         // go through all instances
         int[] inst = rinst.getInstances();
         int soffset = rinst.getInstanceScaleOffset();
         int stride = rinst.getInstanceStride();

         int scaleIdx = inst[soffset];
         for (int i=soffset+stride; i<inst.length; i+=stride) {
            // check if different scale
            if (inst[i] != scaleIdx) {
               return null; 
            }
         }

         // only single scale factor used
         out = rinst.getScale(scaleIdx);
      }
      return out;

   }

   protected void buildInstanceInfo(GL3 gl, RenderInstances rinst) {
      // buffer manipulators
      final int FLOAT_BYTES = 4;
      final int POSITION_BYTES = 3*FLOAT_BYTES;
      final int ORIENTATION_BYTES = 4*FLOAT_BYTES;
      final int AFFINE_BYTES = 16*FLOAT_BYTES;
      final int NORMAL_BYTES = 16*FLOAT_BYTES;
      final int SCALE_BYTES = FLOAT_BYTES;     
      final int COLOR_BYTES = 4;

      // build up info
      pointInfo = new AttributeInfo[POINT_INFO_SIZE];
      frameInfo = new AttributeInfo[FRAME_INFO_SIZE];
      affineInfo = new AttributeInfo[AFFINE_INFO_SIZE];
      globalInfo = new AttributeInfo[GLOBAL_INFO_SIZE];

      boolean pointsDynamic = !streaming && ((dynamicMask & POINTS_FLAG) != 0);
      boolean framesDynamic = !streaming && ((dynamicMask & FRAMES_FLAG) != 0);
      boolean affinesDynamic = !streaming && ((dynamicMask & AFFINES_FLAG) != 0);
      boolean colorsDynamic = !streaming && ((dynamicMask & COLORS_FLAG) != 0);
      boolean scalesDynamic = !streaming && ((dynamicMask & SCALES_FLAG) != 0); 

      int staticOffset = 0;
      int dynamicOffset = 0;

      // global
      Double gscale = detectGlobalScale(rinst);
      boolean hasGlobalScale = (gscale != null);
      
      if (hasGlobalScale) {
         AttributeInfo info = new AttributeInfo();
         info.attrib = AttributeType.GLOBAL_SCALE;
         info.count = 1;
         info.stride = SCALE_BYTES;
         info.storage = GL3AttributeStorage.FLOAT;
         info.ainfo = scaAttr;
         if (scalesDynamic) {
            info.offset = dynamicOffset;
            info.vboIndex = DYNAMIC_VBO_IDX;
            dynamicOffset += SCALE_BYTES;
         } else {
            info.offset = staticOffset;
            info.vboIndex = STATIC_VBO_IDX;
            staticOffset += SCALE_BYTES;
         }
         globalInfo[GLOBAL_SCALE_IDX] = info;
         globalScale = true;
      }
      
      boolean hasScales = (!hasGlobalScale && rinst.hasScales());
      boolean hasColors = rinst.hasColors();

      // points
      if (rinst.hasPointInstances()) {
         int npoints = rinst.numPointInstances();
         int dynamicPointSize = 0;
         int staticPointSize = 0;

         // determine sizes
         if (pointsDynamic) {
            dynamicPointSize += POSITION_BYTES;
         } else {
            staticPointSize += POSITION_BYTES;
         }
         if (hasScales) {
            if (scalesDynamic) {
               dynamicPointSize += SCALE_BYTES;
            } else {
               staticPointSize += SCALE_BYTES;
            }
         }
         if (hasColors) {
            if (colorsDynamic) {
               dynamicPointSize += COLOR_BYTES;
            } else {
               staticPointSize += COLOR_BYTES;
            }
         }
         AttributeInfo info = new AttributeInfo();
         info.attrib = AttributeType.POSITION;
         info.count = npoints;
         info.storage = GL3AttributeStorage.FLOAT_3;
         info.ainfo = posAttr;
         if (pointsDynamic) {
            info.vboIndex = DYNAMIC_VBO_IDX;
            info.offset = dynamicOffset;
            info.stride = dynamicPointSize;
            dynamicOffset += POSITION_BYTES;
         } else {
            info.vboIndex = STATIC_VBO_IDX;
            info.offset = staticOffset;
            info.stride = staticPointSize;
            staticOffset += POSITION_BYTES;
         }
         pointInfo[POINT_POSITION_IDX] = info;

         if (hasScales) {
            info = new AttributeInfo();
            info.attrib = AttributeType.SCALE;
            info.count = npoints;
            info.storage = GL3AttributeStorage.FLOAT;
            info.ainfo = scaAttr;
            if (scalesDynamic) {
               info.vboIndex = DYNAMIC_VBO_IDX;
               info.offset = dynamicOffset;
               info.stride = dynamicPointSize;
               dynamicOffset += SCALE_BYTES;
            } else {
               info.vboIndex = STATIC_VBO_IDX;
               info.offset = staticOffset;
               info.stride = staticPointSize;
               staticOffset += SCALE_BYTES;
            }
            pointInfo[POINT_SCALE_IDX] = info;
         }
         
         if (hasColors) {
            info = new AttributeInfo();
            info.attrib = AttributeType.COLOR;
            info.count = npoints;
            info.storage = GL3AttributeStorage.UBYTE_N_4;
            info.ainfo = clrAttr;
            if (colorsDynamic) {
               info.vboIndex = DYNAMIC_VBO_IDX;
               info.offset = dynamicOffset;
               info.stride = dynamicPointSize;
               dynamicOffset += COLOR_BYTES;
            } else {
               info.vboIndex = STATIC_VBO_IDX;
               info.offset = staticOffset;
               info.stride = staticPointSize;
               staticOffset += COLOR_BYTES;
            }
            pointInfo[POINT_COLOR_IDX] = info;
         }
         
         staticOffset += (npoints-1)*staticPointSize;
         dynamicOffset += (npoints-1)*dynamicPointSize;
      }
      

      // frames
      if (rinst.hasFrameInstances()) {
         int nframes = rinst.numFrameInstances();
         int dynamicFrameSize = 0;
         int staticFrameSize = 0;

         // determine sizes
         if (framesDynamic) {
            dynamicFrameSize += (POSITION_BYTES + ORIENTATION_BYTES);
         } else {
            staticFrameSize += (POSITION_BYTES + ORIENTATION_BYTES);
         }

         if (hasScales) {
            if (scalesDynamic) {
               dynamicFrameSize += SCALE_BYTES;
            } else {
               staticFrameSize += SCALE_BYTES;
            }
         }
         if (hasColors) {
            if (colorsDynamic) {
               dynamicFrameSize += COLOR_BYTES;
            } else {
               staticFrameSize += COLOR_BYTES;
            }
         }
         // position
         AttributeInfo info = new AttributeInfo();
         info.attrib = AttributeType.POSITION;
         info.count = nframes;
         info.storage = GL3AttributeStorage.FLOAT_3;
         info.ainfo = posAttr;
         if (framesDynamic) {
            info.vboIndex = DYNAMIC_VBO_IDX;
            info.offset = dynamicOffset;
            info.stride = dynamicFrameSize;
            dynamicOffset += POSITION_BYTES;
         } else {
            info.vboIndex = STATIC_VBO_IDX;
            info.offset = staticOffset;
            info.stride = staticFrameSize;
            staticOffset += POSITION_BYTES;
         }
         frameInfo[FRAME_POSITION_IDX] = info;

         // orientation
         info = new AttributeInfo();
         info.attrib = AttributeType.ORIENTATION;
         info.count = nframes;
         info.storage = GL3AttributeStorage.FLOAT_4;
         info.ainfo = rotAttr;
         if (framesDynamic) {
            info.vboIndex = DYNAMIC_VBO_IDX;
            info.offset = dynamicOffset;
            info.stride = dynamicFrameSize;
            dynamicOffset += ORIENTATION_BYTES;
         } else {
            info.vboIndex = STATIC_VBO_IDX;
            info.offset = staticOffset;
            info.stride = staticFrameSize;
            staticOffset += ORIENTATION_BYTES;
         }
         frameInfo[FRAME_ORIENTATION_IDX] = info;
         
         if (hasScales) {
            info = new AttributeInfo();
            info.attrib = AttributeType.SCALE;
            info.count = nframes;
            info.storage = GL3AttributeStorage.FLOAT;
            info.ainfo = scaAttr;
            if (scalesDynamic) {
               info.vboIndex = DYNAMIC_VBO_IDX;
               info.offset = dynamicOffset;
               info.stride = dynamicFrameSize;
               dynamicOffset += SCALE_BYTES;
            } else {
               info.vboIndex = STATIC_VBO_IDX;
               info.offset = staticOffset;
               info.stride = staticFrameSize;
               staticOffset += SCALE_BYTES;
            }
            frameInfo[FRAME_SCALE_IDX] = info;
         }
         
         if (hasColors) {
            info = new AttributeInfo();
            info.attrib = AttributeType.COLOR;
            info.count = nframes;
            info.storage = GL3AttributeStorage.UBYTE_N_4;
            info.ainfo = clrAttr;
            if (colorsDynamic) {
               info.vboIndex = DYNAMIC_VBO_IDX;
               info.offset = dynamicOffset;
               info.stride = dynamicFrameSize;
               dynamicOffset += COLOR_BYTES;
            } else {
               info.vboIndex = STATIC_VBO_IDX;
               info.offset = staticOffset;
               info.stride = staticFrameSize;
               staticOffset += COLOR_BYTES;
            }
            frameInfo[FRAME_COLOR_IDX] = info;
         }
         
         staticOffset += (nframes-1)*staticFrameSize;
         dynamicOffset += (nframes-1)*dynamicFrameSize;
      }
      
      // affines
      if (rinst.hasAffineInstances()) {
         int naffines = rinst.numAffineInstances();
         int dynamicAffineSize = 0;
         int staticAffineSize = 0;

         // determine sizes
         if (affinesDynamic) {
            dynamicAffineSize += (AFFINE_BYTES + NORMAL_BYTES);
         } else {
            staticAffineSize += (AFFINE_BYTES + NORMAL_BYTES);
         }

         if (hasScales) {
            if (scalesDynamic) {
               dynamicAffineSize += SCALE_BYTES;
            } else {
               staticAffineSize += SCALE_BYTES;
            }
         }
         if (hasColors) {
            if (colorsDynamic) {
               dynamicAffineSize += COLOR_BYTES;
            } else {
               staticAffineSize += COLOR_BYTES;
            }
         }
         
         // affine
         AttributeInfo info = new AttributeInfo();
         info.attrib = AttributeType.AFFINE;
         info.count = naffines;
         info.storage = GL3AttributeStorage.FLOAT_4x4;
         info.ainfo = affAttr;
         if (affinesDynamic) {
            info.vboIndex = DYNAMIC_VBO_IDX;
            info.offset = dynamicOffset;
            info.stride = dynamicAffineSize;
            dynamicOffset += AFFINE_BYTES;
         } else {
            info.vboIndex = STATIC_VBO_IDX;
            info.offset = staticOffset;
            info.stride = staticAffineSize;
            staticOffset += AFFINE_BYTES;
         }
         affineInfo[AFFINE_AFFINE_IDX] = info;

         // normal
         info = new AttributeInfo();
         info.attrib = AttributeType.NORMAL;
         info.count = naffines;
         info.storage = GL3AttributeStorage.FLOAT_4x4;
         info.ainfo = nrmAttr;
         if (affinesDynamic) {
            info.vboIndex = DYNAMIC_VBO_IDX;
            info.offset = dynamicOffset;
            info.stride = dynamicAffineSize;
            dynamicOffset += NORMAL_BYTES;
         } else {
            info.vboIndex = STATIC_VBO_IDX;
            info.offset = staticOffset;
            info.stride = staticAffineSize;
            staticOffset += NORMAL_BYTES;
         }
         affineInfo[AFFINE_NORMAL_IDX] = info;
         
         if (hasScales) {
            info = new AttributeInfo();
            info.attrib = AttributeType.SCALE;
            info.count = naffines;
            info.storage = GL3AttributeStorage.FLOAT;
            info.ainfo = scaAttr;
            if (scalesDynamic) {
               info.vboIndex = DYNAMIC_VBO_IDX;
               info.offset = dynamicOffset;
               info.stride = dynamicAffineSize;
               dynamicOffset += SCALE_BYTES;
            } else {
               info.vboIndex = STATIC_VBO_IDX;
               info.offset = staticOffset;
               info.stride = staticAffineSize;
               staticOffset += SCALE_BYTES;
            }
            affineInfo[AFFINE_SCALE_IDX] = info;
         }
         
         if (hasColors) {
            info = new AttributeInfo();
            info.attrib = AttributeType.COLOR;
            info.count = naffines;
            info.storage = GL3AttributeStorage.UBYTE_N_4;
            info.ainfo = clrAttr;
            if (colorsDynamic) {
               info.vboIndex = DYNAMIC_VBO_IDX;
               info.offset = dynamicOffset;
               info.stride = dynamicAffineSize;
               dynamicOffset += COLOR_BYTES;
            } else {
               info.vboIndex = STATIC_VBO_IDX;
               info.offset = staticOffset;
               info.stride = staticAffineSize;
               staticOffset += COLOR_BYTES;
            }
            affineInfo[AFFINE_COLOR_IDX] = info;
         }
         
         staticOffset += (naffines-1)*staticAffineSize;
         dynamicOffset += (naffines-1)*dynamicAffineSize;
      }
      
      staticBufferSize = staticOffset;
      dynamicBufferSize = dynamicOffset;
   }

   protected void buildInstances(GL3 gl, RenderInstances rinst) {

      buildInstanceInfo(gl, rinst);

      // create and fill VBOs
      createInstanceVBOs(gl, rinst);

   }
   
   protected static int getBufferUsage(boolean dynamic, boolean streaming) {
      if (streaming) {
         return GL3.GL_STREAM_DRAW;
      }
      if (dynamic) {
         return GL3.GL_DYNAMIC_DRAW;
      }
      return GL3.GL_STATIC_DRAW;
   }

   private void createInstanceVBOs(GL3 gl, RenderInstances rinst) {

      // create buffers for VBOs
      ByteBuffer[] buffs = new ByteBuffer[2];

      if (staticBufferSize > 0) {
         buffs[STATIC_VBO_IDX] = BufferUtilities.newNativeByteBuffer(staticBufferSize);
      }
      // dynamic
      if (dynamicBufferSize > 0) {
         buffs[DYNAMIC_VBO_IDX] = BufferUtilities.newNativeByteBuffer(dynamicBufferSize);
      }

      // fill vertex buffers
      // maybe fill in global scale factor
      {
         // determine global scale
         AttributeInfo ainfo = globalInfo[GLOBAL_SCALE_IDX];
         if (ainfo != null) {
            Double gscale = 1.0;
            if (rinst.hasScales()) {
               gscale = rinst.getInstanceScale(0);
            }
            ByteBuffer buff = buffs[ainfo.vboIndex];
            buff.position(ainfo.offset);
            buff.putFloat(gscale.floatValue());
         }
      }
      
      MyRenderInstanceConsumer consumer = new MyRenderInstanceConsumer(buffs, 
         -1, pointInfo, frameInfo, affineInfo);
      rinst.forEachInstance(consumer);
      
      // vertex buffer object
      gl.glBindVertexArray (0); // unbind any existing VAOs
      if (staticBufferSize > 0) {
         buffs[STATIC_VBO_IDX].flip();
         vbos[STATIC_VBO_IDX].fill(gl, buffs[STATIC_VBO_IDX],
            getBufferUsage(false, streaming));
         BufferUtilities.freeDirectBuffer (buffs[STATIC_VBO_IDX]);
      }
      // dynamic
      if (dynamicBufferSize > 0) {
         buffs[DYNAMIC_VBO_IDX].flip();
         vbos[DYNAMIC_VBO_IDX].fill(gl, buffs[DYNAMIC_VBO_IDX],
            getBufferUsage(true, streaming));
         BufferUtilities.freeDirectBuffer (buffs[DYNAMIC_VBO_IDX]);
      }
      
   }
   
   public int numPoints() {
      AttributeInfo ainfo =  pointInfo[POINT_POSITION_IDX];
      if (ainfo == null) {
         return 0;
      }
      return ainfo.count;
   }
   
   public int numFrames() {
      AttributeInfo ainfo = frameInfo[FRAME_POSITION_IDX];
      if (ainfo == null) {
         return 0;
      }
      return ainfo.count;
   }
   
   public int numAffines() {
      AttributeInfo ainfo = affineInfo[AFFINE_AFFINE_IDX];
      if (ainfo == null) {
         return 0;
      }
      return ainfo.count;
   }

   public void bindInstanceAttributes(GL3 gl, InstanceTransformType type) {

      int ninstances = 0;
      AttributeInfo ainfo[] = null;
      switch (type) {
         case AFFINE:
            ainfo = affineInfo;
            ninstances = numAffines();
            break;
         case FRAME:
            ainfo = frameInfo;
            ninstances = numFrames();
            break;
         case POINT:
            ainfo = pointInfo;
            ninstances = numPoints();            
            break;
         
      }
      
      // instance-specific info
      for (AttributeInfo info : ainfo) {
         if (info != null) {
            int loc = info.ainfo.getLocation();
            GL3AttributeStorage storage = info.storage;
            vbos[info.vboIndex].bind(gl);
            GL3Utilities.activateVertexAttribute(gl, loc, storage, 
               info.stride, info.offset, 1);
         }
      }
      
      // global
      for (AttributeInfo info : globalInfo) {
         if (info != null) {
            int loc = info.ainfo.getLocation();
            GL3AttributeStorage storage = info.storage;
            vbos[info.vboIndex].bind(gl);
            GL3Utilities.activateVertexAttribute(gl, loc, storage, 
               info.stride, info.offset, ninstances);
         }
      }
      
      
   }

   @Override
   public GL3SharedRenderInstances acquire () {
      return (GL3SharedRenderInstances)super.acquire ();
   }

   @Override
   public void dispose(GL3 gl) {
      lastVersionInfo = null;
      for (VertexBufferObject vbo : vbos) {
         vbo.dispose(gl);
      }
   }

   @Override
   public boolean isDisposed() {
      return (vbos == null);
   }

  
   public void drawInstanced(GL3 gl, GL3SharedObject glo, InstanceTransformType type) {
      int icount = 0;
      switch(type) {
         case AFFINE:
            icount = affineInfo[AFFINE_AFFINE_IDX].count;
            break;
         case FRAME:
            icount = frameInfo[FRAME_POSITION_IDX].count;
            break;
         case POINT:
            icount = pointInfo[POINT_POSITION_IDX].count;
            break;
         
      }
      glo.drawInstanced (gl, icount);
   }

   public void drawInstancedPoints(GL3 gl, GL3SharedObject glo, int count) {
      glo.drawInstanced (gl, count);
   }

   public static GL3SharedRenderInstances generate (GL3 gl, RenderInstances rinst,
      GL3VertexAttributeInfo posAttribute, GL3VertexAttributeInfo rotAttribute,
      GL3VertexAttributeInfo affAttribute, GL3VertexAttributeInfo nrmAttribute,
      GL3VertexAttributeInfo scaAttribute, GL3VertexAttributeInfo clrAttribute) {
      
      VertexBufferObject staticVBO = VertexBufferObject.generate (gl);
      VertexBufferObject dynamicVBO = VertexBufferObject.generate (gl);
      GL3SharedRenderInstances out = new GL3SharedRenderInstances (rinst, posAttribute, rotAttribute,
         affAttribute, nrmAttribute, scaAttribute, clrAttribute, staticVBO, dynamicVBO);
      out.maybeUpdate (gl, rinst);  // trigger a build
      return out;
   }

}
=======
package maspack.render.GL.GL3;

import java.nio.ByteBuffer;

import com.jogamp.opengl.GL3;

import maspack.matrix.AffineTransform3d;
import maspack.matrix.Matrix3d;
import maspack.matrix.Quaternion;
import maspack.matrix.RigidTransform3d;
import maspack.render.RenderInstances;
import maspack.render.RenderInstances.InstanceTransformType;
import maspack.render.RenderInstances.RenderInstanceConsumer;
import maspack.render.RenderInstances.RenderInstancesVersion;
import maspack.util.BufferUtilities;

/**
 * Allows drawing of instances with point, frame, affine transforms
 */
//=====================================================================================================================
// VBO layouts, ? if exists
// -- global scale (if exists)
// -- transform, scale, color interleaved, separated into static/dynamic buffer, 
//    points followed by frames followed by colors
//
//  static           dynamic
//  // global
//  [scale?]         [scale?]
//  // points
//  [pos[i[p00]] ]   [pos[i[p00]] ] 
//  [sca[i[p00]]?]   [sca[i[p00]]?] 
//  [clr[i[p00][?]   [clr[i[p00]]?]                    
//      ...
//  // frames
//  [pos[i[f00]] ]   [pos[i[f00]] ]
//  [rot[i[f00]] ]   [rot[i[f00]] ]
//  [sca[i[f00]]?]   [sca[i[f00]]?] 
//  [clr[i[f00][?]   [clr[i[f00]]?]
//      ...
//  // affines
//  [aff[i[a00]] ]   [aff[i[a00]] ]
//  [nrm[i[a00]] ]   [nrm[i[a00]] ]
//  [sca[i[a00]]?]   [sca[i[a00]]?] 
//  [clr[i[a00][?]   [clr[i[a00]]?]

//=====================================================================================================================
public class GL3SharedRenderInstances extends GL3ResourceBase {

   GL3VertexAttributeInfo posAttr;
   GL3VertexAttributeInfo rotAttr;
   GL3VertexAttributeInfo affAttr;
   GL3VertexAttributeInfo nrmAttr;
   GL3VertexAttributeInfo scaAttr;
   GL3VertexAttributeInfo clrAttr;

   protected enum AttributeType {
      POSITION,
      ORIENTATION,
      AFFINE,
      NORMAL,
      SCALE,
      COLOR,
      GLOBAL_SCALE
   }

   protected static class AttributeInfo {
      AttributeType attrib;
      int vboIndex;
      int offset;       // in bytes
      int stride;       // in bytes
      int count;        // number of items
      GL3AttributeStorage storage;  // item storage per attribute
      GL3VertexAttributeInfo ainfo; // attribute's program info
   }

   protected static final int STATIC_VBO_IDX = 0;
   protected static final int DYNAMIC_VBO_IDX = 1;

   protected static final int POINTS_FLAG = 0x01;
   protected static final int SCALES_FLAG = 0x02;
   protected static final int COLORS_FLAG = 0x04;
   protected static final int FRAMES_FLAG = 0x08;
   protected static final int AFFINES_FLAG = 0x10;

   protected static int POINT_POSITION_IDX = 0;
   protected static int POINT_SCALE_IDX = 1;
   protected static int POINT_COLOR_IDX = 2;
   protected static int POINT_INFO_SIZE = 3;

   protected static int FRAME_POSITION_IDX = 0;
   protected static int FRAME_ORIENTATION_IDX = 1;
   protected static int FRAME_SCALE_IDX = 2;
   protected static int FRAME_COLOR_IDX = 3;
   protected static int FRAME_INFO_SIZE = 4;

   protected static int AFFINE_AFFINE_IDX = 0;
   protected static int AFFINE_NORMAL_IDX = 1;
   protected static int AFFINE_SCALE_IDX = 2;
   protected static int AFFINE_COLOR_IDX = 3;
   protected static int AFFINE_INFO_SIZE = 4;

   protected static int GLOBAL_SCALE_IDX = 0;
   protected static int GLOBAL_INFO_SIZE = 1;

   protected AttributeInfo[] pointInfo;
   protected AttributeInfo[] frameInfo;
   protected AttributeInfo[] affineInfo;
   protected AttributeInfo[] globalInfo;

   // track version numbers so we can detect what has changed since last use
   RenderInstancesVersion lastVersionInfo;
   
   protected int dynamicMask;
   protected boolean globalScale; // whether or not we are using a global scale
   
   protected boolean streaming; 
   protected int staticBufferSize;
   protected int dynamicBufferSize;
   protected int bindVersion;
   protected VertexBufferObject[] vbos;

   protected GL3SharedRenderInstances(RenderInstances r,
      GL3VertexAttributeInfo posAttribute, GL3VertexAttributeInfo rotAttribute,
      GL3VertexAttributeInfo affAttribute, GL3VertexAttributeInfo nrmAttribute,
      GL3VertexAttributeInfo scaAttribute, GL3VertexAttributeInfo clrAttribute,
      VertexBufferObject staticVBO, VertexBufferObject dynamicVBO) {

      this.posAttr = posAttribute;
      this.rotAttr = rotAttribute;
      this.affAttr = affAttribute;
      this.nrmAttr = nrmAttribute;
      this.scaAttr = scaAttribute;
      this.clrAttr = clrAttribute;

      vbos = new VertexBufferObject[]{staticVBO, dynamicVBO};

      dynamicMask = 0;
      streaming = false;

      lastVersionInfo = null;
      pointInfo = null;
      frameInfo = null;
      affineInfo = null;
      globalInfo = null;
   }

   // maybe update VBOs
   /**
    * Potentially update the internal VBOs
    * @param gl context handle
    * @param rinst instance storage
    * @return true if updated, false if nothing changed
    */
   public boolean maybeUpdate(GL3 gl, RenderInstances rinst) {

      boolean updated = false;
      rinst.readLock (); {
         RenderInstancesVersion rv = rinst.getVersionInfo ();
         updated = maybeUpdateInstances(gl, rinst, rv);
         if (updated) {
            lastVersionInfo = rv;
         }
      } rinst.readUnlock ();
      return updated;
   }

   protected boolean updateDynamicMasks(GL3 gl, RenderInstancesVersion rv) {

      if (lastVersionInfo == null) {
         return true;
      }
      
      // always rebuild if streaming vertices
      if (streaming) {
         return true;
      }
      
      // if instances have changed, we need to rebuild
      if (rv.getInstancesVersion() != lastVersionInfo.getInstancesVersion ()) {
         // Also changes triggers global scale property re-check
         streaming = true;  // set to streaming mode since instances are changing around
         dynamicMask = 0;
         return true;
      }
      
      // check if needs rebuild and set dynamic masks
      boolean rebuild = false;      
      
      // trying to update static component
      if (rv.getPointsVersion() != lastVersionInfo.getPointsVersion()) {
         boolean pointsDynamic = ((dynamicMask & POINTS_FLAG) != 0);
         // positions are static
         if  (!pointsDynamic) {
            rebuild = true;
            dynamicMask |= POINTS_FLAG;
         }
      }
      if (rv.getFramesVersion() != lastVersionInfo.getFramesVersion()) {
         boolean framesDynamic = ((dynamicMask & FRAMES_FLAG) != 0);
         // positions are static
         if  (!framesDynamic) {
            rebuild = true;
            dynamicMask |= FRAMES_FLAG;
         }
      }
      if (rv.getAffinesVersion() != lastVersionInfo.getAffinesVersion()) {
         boolean affinesDynamic = ((dynamicMask & AFFINES_FLAG) != 0);
         // positions are static
         if  (!affinesDynamic) {
            rebuild = true;
            dynamicMask |= AFFINES_FLAG;
         }
      }
      if (rv.getColorsVersion() != lastVersionInfo.getColorsVersion()) {
         boolean colorsDynamic = ((dynamicMask & COLORS_FLAG) != 0);
         if (!colorsDynamic) {
            rebuild = true;
            dynamicMask |= COLORS_FLAG;
         }
      }
      if (rv.getScalesVersion() != lastVersionInfo.getScalesVersion()) {
         
         // check if scale is global
         boolean scalesDynamic = ((dynamicMask & SCALES_FLAG) != 0);
         if (!scalesDynamic) {
            rebuild = true;
            dynamicMask |= SCALES_FLAG;
         }
         
      }
      
      return rebuild;
   }

   protected boolean maybeUpdateInstances(GL3 gl, RenderInstances rinst, RenderInstancesVersion rv) {

      if (lastVersionInfo != null && rv.getVersion () == lastVersionInfo.getVersion ()) {
         return false;
      }

      if (updateDynamicMasks(gl, rv)) {
         clearInstances(gl);
         buildInstances(gl, rinst);
         incrementBindVersion ();
         return true;
      } 

      // check what needs to be updated and do some update stuff
      
      // check if we should update all dynamic, or update part dynamic
      int updateFlag = 0;
      if (rv.getPointsVersion() != lastVersionInfo.getPointsVersion()) {
         updateFlag |= POINTS_FLAG;
      }
      
      if (rv.getFramesVersion() != lastVersionInfo.getFramesVersion()) {
         updateFlag |= FRAMES_FLAG;
      }
      
      if (rv.getAffinesVersion() != lastVersionInfo.getAffinesVersion()) {
         updateFlag |= AFFINES_FLAG;
      }
      
      if (rv.getColorsVersion() != lastVersionInfo.getColorsVersion()) {
         updateFlag |= COLORS_FLAG;
      }
      
      if (rv.getScalesVersion() != lastVersionInfo.getScalesVersion()) {
         updateFlag |= SCALES_FLAG;
      }
      
      // if at least one dynamic component needs to be updated, do so here
      boolean update = (updateFlag != 0);
      if (update) {
         updateDynamicInstances(gl, rinst, updateFlag, updateFlag == dynamicMask);
      }
      
      return update;
   }
   
   /**
    * To be called whenever some attributes may need to be re-bound
    */
   protected void incrementBindVersion() {
      ++bindVersion;
   }
      
   /**
    * @return version incremented when attributes need to be re-bound
    */
   public int getBindVersion() {
      return bindVersion;
   }

   private static class MyRenderInstanceConsumer implements RenderInstanceConsumer {

      ByteBuffer[] buffs;

      AttributeInfo pointPosInfo;
      AttributeInfo pointScaleInfo;
      AttributeInfo pointColorInfo;

      AttributeInfo framePosInfo;
      AttributeInfo frameOrientInfo;
      AttributeInfo frameScaleInfo;
      AttributeInfo frameColorInfo;

      AttributeInfo affineAffineInfo;
      AttributeInfo affineNormalInfo;
      AttributeInfo affineScaleInfo;
      AttributeInfo affineColorInfo;

      public MyRenderInstanceConsumer(ByteBuffer[] buffs, 
         int populateMask,
         AttributeInfo[] pointInfo, AttributeInfo[] frameInfo, 
         AttributeInfo[] affineInfo) {

         this.buffs = buffs;

         if ((populateMask & POINTS_FLAG) != 0) {
            pointPosInfo = pointInfo[POINT_POSITION_IDX];
         } else {
            pointPosInfo = null;
         }

         if ((populateMask & FRAMES_FLAG) != 0) {
            framePosInfo = frameInfo[FRAME_POSITION_IDX];
            frameOrientInfo = frameInfo[FRAME_ORIENTATION_IDX];
         } else {
            framePosInfo = null;
            frameOrientInfo = null;
         }

         if ((populateMask & AFFINES_FLAG) != 0) {
            affineAffineInfo = affineInfo[AFFINE_AFFINE_IDX];
            affineNormalInfo = affineInfo[AFFINE_NORMAL_IDX];
         } else {
            affineAffineInfo = null;
            affineNormalInfo = null;
         }
         
         if ((populateMask & SCALES_FLAG) != 0) {
            pointScaleInfo = pointInfo[POINT_SCALE_IDX];
            frameScaleInfo = frameInfo[FRAME_SCALE_IDX];
            affineScaleInfo = affineInfo[AFFINE_SCALE_IDX];
         } else {
            pointScaleInfo = null;
            frameScaleInfo = null;
            affineScaleInfo = null;
         }

         if ((populateMask & COLORS_FLAG) != 0) {
            pointColorInfo = pointInfo[POINT_COLOR_IDX];    
            frameColorInfo = frameInfo[FRAME_COLOR_IDX];
            affineColorInfo = affineInfo[AFFINE_COLOR_IDX];
         } else {
            pointColorInfo = null;
            frameColorInfo = null;
            affineColorInfo = null;
         }
      }

      @Override
      public void point(int pidx, float[] pos, Double scale, byte[] color) {

         if (pos != null && pointPosInfo != null) {
            ByteBuffer buff = buffs[pointPosInfo.vboIndex];
            int off = pointPosInfo.offset + pidx*pointPosInfo.stride;
            buff.position(off);
            buff.putFloat(pos[0]);
            buff.putFloat(pos[1]);
            buff.putFloat(pos[2]);
         }

         if (scale != null && pointScaleInfo != null) {
            ByteBuffer buff = buffs[pointScaleInfo.vboIndex];
            int off = pointScaleInfo.offset + pidx*pointScaleInfo.stride;
            buff.position(off);
            buff.putFloat(scale.floatValue());
         }

         if (color != null && pointColorInfo != null) {
            ByteBuffer buff = buffs[pointColorInfo.vboIndex];
            int off = pointColorInfo.offset + pidx*pointColorInfo.stride;
            buff.position(off);
            buff.put(color, 0, 4);
         }
      }

      @Override
      public void frame(int fidx, RigidTransform3d trans, Double scale, byte[] color) {
         if (trans != null) {
            if (framePosInfo != null) {
               ByteBuffer buff = buffs[framePosInfo.vboIndex];
               int off = framePosInfo.offset + fidx*framePosInfo.stride;
               buff.position(off);
               buff.putFloat((float)(trans.p.x));
               buff.putFloat((float)(trans.p.y));
               buff.putFloat((float)(trans.p.z));
            }

            if (frameOrientInfo != null) {
               ByteBuffer buff = buffs[frameOrientInfo.vboIndex];
               int off = frameOrientInfo.offset + fidx*frameOrientInfo.stride;
               buff.position(off);
               Quaternion q = new Quaternion(trans.R.getAxisAngle());
               buff.putFloat((float)(q.s));
               buff.putFloat((float)(q.u.x));
               buff.putFloat((float)(q.u.y));
               buff.putFloat((float)(q.u.z));
            }
         }

         if (scale != null && frameScaleInfo != null) {
            ByteBuffer buff = buffs[frameScaleInfo.vboIndex];
            int off = frameScaleInfo.offset + fidx*frameScaleInfo.stride;
            buff.position(off);
            buff.putFloat(scale.floatValue());
         }

         if (color != null && frameColorInfo != null) {
            ByteBuffer buff = buffs[frameColorInfo.vboIndex];
            int off = frameColorInfo.offset + fidx*frameColorInfo.stride;
            buff.position(off);
            buff.put(color, 0, 4);
         }

      }

      @Override
      public void affine(int aidx, AffineTransform3d trans, Double scale, byte[] color) {
         if (trans != null) {
            if (affineAffineInfo != null) {
               ByteBuffer buff = buffs[affineAffineInfo.vboIndex];
               if (buff == null) {
                  System.err.println("huh?");
               }
               
               int off = affineAffineInfo.offset + aidx*affineAffineInfo.stride;
               buff.position(off);
               buff.putFloat((float)(trans.A.m00));
               buff.putFloat((float)(trans.A.m10));
               buff.putFloat((float)(trans.A.m20));
               buff.putFloat(0f);
               
               buff.putFloat((float)(trans.A.m01));
               buff.putFloat((float)(trans.A.m11));
               buff.putFloat((float)(trans.A.m21));
               buff.putFloat(0f);
               
               buff.putFloat((float)(trans.A.m02));
               buff.putFloat((float)(trans.A.m12));
               buff.putFloat((float)(trans.A.m22));
               buff.putFloat(0f);
               
               buff.putFloat((float)(trans.p.x));
               buff.putFloat((float)(trans.p.y));
               buff.putFloat((float)(trans.p.z));
               buff.putFloat(1f);
            }

            if (affineNormalInfo != null) {
               ByteBuffer buff = buffs[affineNormalInfo.vboIndex];
               int off = affineNormalInfo.offset + aidx*affineNormalInfo.stride;

               // inverse transpose
               Matrix3d N = new Matrix3d();
               N.invert(trans.A);
               N.transpose();

               //XXX don't flip normals?
               //               if (N.determinant() < 0) {
               //                  N.negate();
               //               }

               buff.position(off);
               buff.putFloat((float)(N.m00));
               buff.putFloat((float)(N.m10));
               buff.putFloat((float)(N.m20));
               buff.putFloat(0f);

               buff.putFloat((float)(N.m01));
               buff.putFloat((float)(N.m11));
               buff.putFloat((float)(N.m21));
               buff.putFloat(0f);

               buff.putFloat((float)(N.m02));
               buff.putFloat((float)(N.m12));
               buff.putFloat((float)(N.m22));
               buff.putFloat(0f);

               buff.putFloat(0f);
               buff.putFloat(0f);
               buff.putFloat(0f);
               buff.putFloat(1f);
            }
         }

         if (scale != null && affineScaleInfo != null) {
            ByteBuffer buff = buffs[affineScaleInfo.vboIndex];
            int off = affineScaleInfo.offset + aidx*affineScaleInfo.stride;
            buff.position(off);
            buff.putFloat(scale.floatValue());
         }

         if (color != null && affineColorInfo != null) {
            ByteBuffer buff = buffs[affineColorInfo.vboIndex];
            int off = affineColorInfo.offset + aidx*affineColorInfo.stride;
            if (buff == null) {
               System.err.println("huh?");
            }
            buff.position(off);
            buff.put(color, 0, 4);
         }
      }

   }

   protected void updateDynamicInstances(GL3 gl,
      RenderInstances rinst, int updateMask, boolean replace) {

      ByteBuffer buff = null;
      if (replace) {
         buff = BufferUtilities.newNativeByteBuffer (vbos[DYNAMIC_VBO_IDX].getSize ());
      } else {
         buff = vbos[DYNAMIC_VBO_IDX].mapBuffer (gl, GL3.GL_WRITE_ONLY);
      }

      // global scale
      if (((updateMask & SCALES_FLAG ) != 0) && globalScale) {
         // determine global scale
         AttributeInfo ainfo = globalInfo[GLOBAL_SCALE_IDX];
         if (ainfo != null) {
            Double gscale = 1.0;
            if (rinst.hasScales()) {
               gscale = rinst.getInstanceScale(0);
            }
            buff.position(ainfo.offset);
            buff.putFloat(gscale.floatValue());
         }
      }

      ByteBuffer[] buffs = new ByteBuffer[2];
      buffs[DYNAMIC_VBO_IDX] = buff;
      MyRenderInstanceConsumer consumer = new MyRenderInstanceConsumer(buffs, 
         updateMask, pointInfo, frameInfo, affineInfo);
      rinst.forEachInstance(consumer);

      if (replace) {
         buff.flip ();
         vbos[DYNAMIC_VBO_IDX].update (gl, buff);
         buff = BufferUtilities.freeDirectBuffer (buff);
      } else {
         vbos[DYNAMIC_VBO_IDX].unmapBuffer(gl);
      }

   }

   public boolean isValid () {
      if (!super.isValid()) {
         return false;
      }

      return true;
   }

   protected void clearInstances(GL3 gl) {
      pointInfo = null;
      frameInfo = null;
      affineInfo = null;
      globalInfo = null;

      staticBufferSize = 0;
      dynamicBufferSize = 0;
      
      lastVersionInfo = null;
   }

   protected void clearAll(GL3 gl) {
      clearInstances(gl);
   }

   static Double detectGlobalScale(RenderInstances rinst) {

      Double out = null;
      
      // no scales, assume global scale of one
      if (!rinst.hasScales()) {
         return 1.0;
      }

      if (rinst.numInstances() > 0) {
         // go through all instances
         int[] inst = rinst.getInstances();
         int soffset = rinst.getInstanceScaleOffset();
         int stride = rinst.getInstanceStride();

         int scaleIdx = inst[soffset];
         for (int i=soffset+stride; i<inst.length; i+=stride) {
            // check if different scale
            if (inst[i] != scaleIdx) {
               return null; 
            }
         }

         // only single scale factor used
         out = rinst.getScale(scaleIdx);
      }
      return out;

   }

   protected void buildInstanceInfo(GL3 gl, RenderInstances rinst) {
      // buffer manipulators
      final int FLOAT_BYTES = 4;
      final int POSITION_BYTES = 3*FLOAT_BYTES;
      final int ORIENTATION_BYTES = 4*FLOAT_BYTES;
      final int AFFINE_BYTES = 16*FLOAT_BYTES;
      final int NORMAL_BYTES = 16*FLOAT_BYTES;
      final int SCALE_BYTES = FLOAT_BYTES;     
      final int COLOR_BYTES = 4;

      // build up info
      pointInfo = new AttributeInfo[POINT_INFO_SIZE];
      frameInfo = new AttributeInfo[FRAME_INFO_SIZE];
      affineInfo = new AttributeInfo[AFFINE_INFO_SIZE];
      globalInfo = new AttributeInfo[GLOBAL_INFO_SIZE];

      boolean pointsDynamic = !streaming && ((dynamicMask & POINTS_FLAG) != 0);
      boolean framesDynamic = !streaming && ((dynamicMask & FRAMES_FLAG) != 0);
      boolean affinesDynamic = !streaming && ((dynamicMask & AFFINES_FLAG) != 0);
      boolean colorsDynamic = !streaming && ((dynamicMask & COLORS_FLAG) != 0);
      boolean scalesDynamic = !streaming && ((dynamicMask & SCALES_FLAG) != 0); 

      int staticOffset = 0;
      int dynamicOffset = 0;

      // global
      Double gscale = detectGlobalScale(rinst);
      boolean hasGlobalScale = (gscale != null);
      
      if (hasGlobalScale) {
         AttributeInfo info = new AttributeInfo();
         info.attrib = AttributeType.GLOBAL_SCALE;
         info.count = 1;
         info.stride = SCALE_BYTES;
         info.storage = GL3AttributeStorage.FLOAT;
         info.ainfo = scaAttr;
         if (scalesDynamic) {
            info.offset = dynamicOffset;
            info.vboIndex = DYNAMIC_VBO_IDX;
            dynamicOffset += SCALE_BYTES;
         } else {
            info.offset = staticOffset;
            info.vboIndex = STATIC_VBO_IDX;
            staticOffset += SCALE_BYTES;
         }
         globalInfo[GLOBAL_SCALE_IDX] = info;
         globalScale = true;
      }
      
      boolean hasScales = (!hasGlobalScale && rinst.hasScales());
      boolean hasColors = rinst.hasColors();

      // points
      if (rinst.hasPointInstances()) {
         int npoints = rinst.numPointInstances();
         int dynamicPointSize = 0;
         int staticPointSize = 0;

         // determine sizes
         if (pointsDynamic) {
            dynamicPointSize += POSITION_BYTES;
         } else {
            staticPointSize += POSITION_BYTES;
         }
         if (hasScales) {
            if (scalesDynamic) {
               dynamicPointSize += SCALE_BYTES;
            } else {
               staticPointSize += SCALE_BYTES;
            }
         }
         if (hasColors) {
            if (colorsDynamic) {
               dynamicPointSize += COLOR_BYTES;
            } else {
               staticPointSize += COLOR_BYTES;
            }
         }
         AttributeInfo info = new AttributeInfo();
         info.attrib = AttributeType.POSITION;
         info.count = npoints;
         info.storage = GL3AttributeStorage.FLOAT_3;
         info.ainfo = posAttr;
         if (pointsDynamic) {
            info.vboIndex = DYNAMIC_VBO_IDX;
            info.offset = dynamicOffset;
            info.stride = dynamicPointSize;
            dynamicOffset += POSITION_BYTES;
         } else {
            info.vboIndex = STATIC_VBO_IDX;
            info.offset = staticOffset;
            info.stride = staticPointSize;
            staticOffset += POSITION_BYTES;
         }
         pointInfo[POINT_POSITION_IDX] = info;

         if (hasScales) {
            info = new AttributeInfo();
            info.attrib = AttributeType.SCALE;
            info.count = npoints;
            info.storage = GL3AttributeStorage.FLOAT;
            info.ainfo = scaAttr;
            if (scalesDynamic) {
               info.vboIndex = DYNAMIC_VBO_IDX;
               info.offset = dynamicOffset;
               info.stride = dynamicPointSize;
               dynamicOffset += SCALE_BYTES;
            } else {
               info.vboIndex = STATIC_VBO_IDX;
               info.offset = staticOffset;
               info.stride = staticPointSize;
               staticOffset += SCALE_BYTES;
            }
            pointInfo[POINT_SCALE_IDX] = info;
         }
         
         if (hasColors) {
            info = new AttributeInfo();
            info.attrib = AttributeType.COLOR;
            info.count = npoints;
            info.storage = GL3AttributeStorage.UBYTE_N_4;
            info.ainfo = clrAttr;
            if (colorsDynamic) {
               info.vboIndex = DYNAMIC_VBO_IDX;
               info.offset = dynamicOffset;
               info.stride = dynamicPointSize;
               dynamicOffset += COLOR_BYTES;
            } else {
               info.vboIndex = STATIC_VBO_IDX;
               info.offset = staticOffset;
               info.stride = staticPointSize;
               staticOffset += COLOR_BYTES;
            }
            pointInfo[POINT_COLOR_IDX] = info;
         }
         
         staticOffset += (npoints-1)*staticPointSize;
         dynamicOffset += (npoints-1)*dynamicPointSize;
      }
      

      // frames
      if (rinst.hasFrameInstances()) {
         int nframes = rinst.numFrameInstances();
         int dynamicFrameSize = 0;
         int staticFrameSize = 0;

         // determine sizes
         if (framesDynamic) {
            dynamicFrameSize += (POSITION_BYTES + ORIENTATION_BYTES);
         } else {
            staticFrameSize += (POSITION_BYTES + ORIENTATION_BYTES);
         }

         if (hasScales) {
            if (scalesDynamic) {
               dynamicFrameSize += SCALE_BYTES;
            } else {
               staticFrameSize += SCALE_BYTES;
            }
         }
         if (hasColors) {
            if (colorsDynamic) {
               dynamicFrameSize += COLOR_BYTES;
            } else {
               staticFrameSize += COLOR_BYTES;
            }
         }
         // position
         AttributeInfo info = new AttributeInfo();
         info.attrib = AttributeType.POSITION;
         info.count = nframes;
         info.storage = GL3AttributeStorage.FLOAT_3;
         info.ainfo = posAttr;
         if (framesDynamic) {
            info.vboIndex = DYNAMIC_VBO_IDX;
            info.offset = dynamicOffset;
            info.stride = dynamicFrameSize;
            dynamicOffset += POSITION_BYTES;
         } else {
            info.vboIndex = STATIC_VBO_IDX;
            info.offset = staticOffset;
            info.stride = staticFrameSize;
            staticOffset += POSITION_BYTES;
         }
         frameInfo[FRAME_POSITION_IDX] = info;

         // orientation
         info = new AttributeInfo();
         info.attrib = AttributeType.ORIENTATION;
         info.count = nframes;
         info.storage = GL3AttributeStorage.FLOAT_4;
         info.ainfo = rotAttr;
         if (framesDynamic) {
            info.vboIndex = DYNAMIC_VBO_IDX;
            info.offset = dynamicOffset;
            info.stride = dynamicFrameSize;
            dynamicOffset += ORIENTATION_BYTES;
         } else {
            info.vboIndex = STATIC_VBO_IDX;
            info.offset = staticOffset;
            info.stride = staticFrameSize;
            staticOffset += ORIENTATION_BYTES;
         }
         frameInfo[FRAME_ORIENTATION_IDX] = info;
         
         if (hasScales) {
            info = new AttributeInfo();
            info.attrib = AttributeType.SCALE;
            info.count = nframes;
            info.storage = GL3AttributeStorage.FLOAT;
            info.ainfo = scaAttr;
            if (scalesDynamic) {
               info.vboIndex = DYNAMIC_VBO_IDX;
               info.offset = dynamicOffset;
               info.stride = dynamicFrameSize;
               dynamicOffset += SCALE_BYTES;
            } else {
               info.vboIndex = STATIC_VBO_IDX;
               info.offset = staticOffset;
               info.stride = staticFrameSize;
               staticOffset += SCALE_BYTES;
            }
            frameInfo[FRAME_SCALE_IDX] = info;
         }
         
         if (hasColors) {
            info = new AttributeInfo();
            info.attrib = AttributeType.COLOR;
            info.count = nframes;
            info.storage = GL3AttributeStorage.UBYTE_N_4;
            info.ainfo = clrAttr;
            if (colorsDynamic) {
               info.vboIndex = DYNAMIC_VBO_IDX;
               info.offset = dynamicOffset;
               info.stride = dynamicFrameSize;
               dynamicOffset += COLOR_BYTES;
            } else {
               info.vboIndex = STATIC_VBO_IDX;
               info.offset = staticOffset;
               info.stride = staticFrameSize;
               staticOffset += COLOR_BYTES;
            }
            frameInfo[FRAME_COLOR_IDX] = info;
         }
         
         staticOffset += (nframes-1)*staticFrameSize;
         dynamicOffset += (nframes-1)*dynamicFrameSize;
      }
      
      // affines
      if (rinst.hasAffineInstances()) {
         int naffines = rinst.numAffineInstances();
         int dynamicAffineSize = 0;
         int staticAffineSize = 0;

         // determine sizes
         if (affinesDynamic) {
            dynamicAffineSize += (AFFINE_BYTES + NORMAL_BYTES);
         } else {
            staticAffineSize += (AFFINE_BYTES + NORMAL_BYTES);
         }

         if (hasScales) {
            if (scalesDynamic) {
               dynamicAffineSize += SCALE_BYTES;
            } else {
               staticAffineSize += SCALE_BYTES;
            }
         }
         if (hasColors) {
            if (colorsDynamic) {
               dynamicAffineSize += COLOR_BYTES;
            } else {
               staticAffineSize += COLOR_BYTES;
            }
         }
         
         // affine
         AttributeInfo info = new AttributeInfo();
         info.attrib = AttributeType.AFFINE;
         info.count = naffines;
         info.storage = GL3AttributeStorage.FLOAT_4x4;
         info.ainfo = affAttr;
         if (affinesDynamic) {
            info.vboIndex = DYNAMIC_VBO_IDX;
            info.offset = dynamicOffset;
            info.stride = dynamicAffineSize;
            dynamicOffset += AFFINE_BYTES;
         } else {
            info.vboIndex = STATIC_VBO_IDX;
            info.offset = staticOffset;
            info.stride = staticAffineSize;
            staticOffset += AFFINE_BYTES;
         }
         affineInfo[AFFINE_AFFINE_IDX] = info;

         // normal
         info = new AttributeInfo();
         info.attrib = AttributeType.NORMAL;
         info.count = naffines;
         info.storage = GL3AttributeStorage.FLOAT_4x4;
         info.ainfo = nrmAttr;
         if (affinesDynamic) {
            info.vboIndex = DYNAMIC_VBO_IDX;
            info.offset = dynamicOffset;
            info.stride = dynamicAffineSize;
            dynamicOffset += NORMAL_BYTES;
         } else {
            info.vboIndex = STATIC_VBO_IDX;
            info.offset = staticOffset;
            info.stride = staticAffineSize;
            staticOffset += NORMAL_BYTES;
         }
         affineInfo[AFFINE_NORMAL_IDX] = info;
         
         if (hasScales) {
            info = new AttributeInfo();
            info.attrib = AttributeType.SCALE;
            info.count = naffines;
            info.storage = GL3AttributeStorage.FLOAT;
            info.ainfo = scaAttr;
            if (scalesDynamic) {
               info.vboIndex = DYNAMIC_VBO_IDX;
               info.offset = dynamicOffset;
               info.stride = dynamicAffineSize;
               dynamicOffset += SCALE_BYTES;
            } else {
               info.vboIndex = STATIC_VBO_IDX;
               info.offset = staticOffset;
               info.stride = staticAffineSize;
               staticOffset += SCALE_BYTES;
            }
            affineInfo[AFFINE_SCALE_IDX] = info;
         }
         
         if (hasColors) {
            info = new AttributeInfo();
            info.attrib = AttributeType.COLOR;
            info.count = naffines;
            info.storage = GL3AttributeStorage.UBYTE_N_4;
            info.ainfo = clrAttr;
            if (colorsDynamic) {
               info.vboIndex = DYNAMIC_VBO_IDX;
               info.offset = dynamicOffset;
               info.stride = dynamicAffineSize;
               dynamicOffset += COLOR_BYTES;
            } else {
               info.vboIndex = STATIC_VBO_IDX;
               info.offset = staticOffset;
               info.stride = staticAffineSize;
               staticOffset += COLOR_BYTES;
            }
            affineInfo[AFFINE_COLOR_IDX] = info;
         }
         
         staticOffset += (naffines-1)*staticAffineSize;
         dynamicOffset += (naffines-1)*dynamicAffineSize;
      }
      
      staticBufferSize = staticOffset;
      dynamicBufferSize = dynamicOffset;
   }

   protected void buildInstances(GL3 gl, RenderInstances rinst) {

      buildInstanceInfo(gl, rinst);

      // create and fill VBOs
      createInstanceVBOs(gl, rinst);

   }
   
   protected static int getBufferUsage(boolean dynamic, boolean streaming) {
      if (streaming) {
         return GL3.GL_STREAM_DRAW;
      }
      if (dynamic) {
         return GL3.GL_DYNAMIC_DRAW;
      }
      return GL3.GL_STATIC_DRAW;
   }

   private void createInstanceVBOs(GL3 gl, RenderInstances rinst) {

      // create buffers for VBOs
      ByteBuffer[] buffs = new ByteBuffer[2];

      if (staticBufferSize > 0) {
         buffs[STATIC_VBO_IDX] = BufferUtilities.newNativeByteBuffer(staticBufferSize);
      }
      // dynamic
      if (dynamicBufferSize > 0) {
         buffs[DYNAMIC_VBO_IDX] = BufferUtilities.newNativeByteBuffer(dynamicBufferSize);
      }

      // fill vertex buffers
      // maybe fill in global scale factor
      {
         // determine global scale
         AttributeInfo ainfo = globalInfo[GLOBAL_SCALE_IDX];
         if (ainfo != null) {
            Double gscale = 1.0;
            if (rinst.hasScales()) {
               gscale = rinst.getInstanceScale(0);
            }
            ByteBuffer buff = buffs[ainfo.vboIndex];
            buff.position(ainfo.offset);
            buff.putFloat(gscale.floatValue());
         }
      }
      
      MyRenderInstanceConsumer consumer = new MyRenderInstanceConsumer(buffs, 
         -1, pointInfo, frameInfo, affineInfo);
      rinst.forEachInstance(consumer);
      
      // vertex buffer object
      gl.glBindVertexArray (0); // unbind any existing VAOs
      if (staticBufferSize > 0) {
         buffs[STATIC_VBO_IDX].flip();
         vbos[STATIC_VBO_IDX].fill(gl, buffs[STATIC_VBO_IDX],
            getBufferUsage(false, streaming));
         BufferUtilities.freeDirectBuffer (buffs[STATIC_VBO_IDX]);
      }
      // dynamic
      if (dynamicBufferSize > 0) {
         buffs[DYNAMIC_VBO_IDX].flip();
         vbos[DYNAMIC_VBO_IDX].fill(gl, buffs[DYNAMIC_VBO_IDX],
            getBufferUsage(true, streaming));
         BufferUtilities.freeDirectBuffer (buffs[DYNAMIC_VBO_IDX]);
      }
      
   }
   
   public int numPoints() {
      AttributeInfo ainfo =  pointInfo[POINT_POSITION_IDX];
      if (ainfo == null) {
         return 0;
      }
      return ainfo.count;
   }
   
   public int numFrames() {
      AttributeInfo ainfo = frameInfo[FRAME_POSITION_IDX];
      if (ainfo == null) {
         return 0;
      }
      return ainfo.count;
   }
   
   public int numAffines() {
      AttributeInfo ainfo = affineInfo[AFFINE_AFFINE_IDX];
      if (ainfo == null) {
         return 0;
      }
      return ainfo.count;
   }

   public void bindInstanceAttributes(GL3 gl, InstanceTransformType type) {

      int ninstances = 0;
      AttributeInfo ainfo[] = null;
      switch (type) {
         case AFFINE:
            ainfo = affineInfo;
            ninstances = numAffines();
            break;
         case FRAME:
            ainfo = frameInfo;
            ninstances = numFrames();
            break;
         case POINT:
            ainfo = pointInfo;
            ninstances = numPoints();            
            break;
         
      }
      
      // instance-specific info
      for (AttributeInfo info : ainfo) {
         if (info != null) {
            int loc = info.ainfo.getLocation();
            GL3AttributeStorage storage = info.storage;
            vbos[info.vboIndex].bind(gl);
            GL3Utilities.activateVertexAttribute(gl, loc, storage, 
               info.stride, info.offset, 1);
         }
      }
      
      // global
      for (AttributeInfo info : globalInfo) {
         if (info != null) {
            int loc = info.ainfo.getLocation();
            GL3AttributeStorage storage = info.storage;
            vbos[info.vboIndex].bind(gl);
            GL3Utilities.activateVertexAttribute(gl, loc, storage, 
               info.stride, info.offset, ninstances);
         }
      }
      
      
   }

   @Override
   public GL3SharedRenderInstances acquire () {
      return (GL3SharedRenderInstances)super.acquire ();
   }

   @Override
   public void dispose(GL3 gl) {
      lastVersionInfo = null;
      for (VertexBufferObject vbo : vbos) {
         vbo.dispose(gl);
      }
   }

   @Override
   public boolean isDisposed() {
      return (vbos == null);
   }

  
   public void drawInstanced(GL3 gl, GL3SharedObject glo, InstanceTransformType type) {
      int icount = 0;
      switch(type) {
         case AFFINE:
            icount = affineInfo[AFFINE_AFFINE_IDX].count;
            break;
         case FRAME:
            icount = frameInfo[FRAME_POSITION_IDX].count;
            break;
         case POINT:
            icount = pointInfo[POINT_POSITION_IDX].count;
            break;
         
      }
      glo.drawInstanced (gl, icount);
   }

   public void drawInstancedPoints(GL3 gl, GL3SharedObject glo, int count) {
      glo.drawInstanced (gl, count);
   }

   public static GL3SharedRenderInstances generate (GL3 gl, RenderInstances rinst,
      GL3VertexAttributeInfo posAttribute, GL3VertexAttributeInfo rotAttribute,
      GL3VertexAttributeInfo affAttribute, GL3VertexAttributeInfo nrmAttribute,
      GL3VertexAttributeInfo scaAttribute, GL3VertexAttributeInfo clrAttribute) {
      
      VertexBufferObject staticVBO = VertexBufferObject.generate (gl);
      VertexBufferObject dynamicVBO = VertexBufferObject.generate (gl);
      GL3SharedRenderInstances out = new GL3SharedRenderInstances (rinst, posAttribute, rotAttribute,
         affAttribute, nrmAttribute, scaAttribute, clrAttribute, staticVBO, dynamicVBO);
      out.maybeUpdate (gl, rinst);  // trigger a build
      return out;
   }

}
>>>>>>> 9687fcdd
<|MERGE_RESOLUTION|>--- conflicted
+++ resolved
@@ -1,4 +1,3 @@
-<<<<<<< HEAD
 package maspack.render.GL.GL3;
 
 import java.nio.ByteBuffer;
@@ -148,8 +147,8 @@
    // maybe update VBOs
    /**
     * Potentially update the internal VBOs
-    * @param gl
-    * @param rinst
+    * @param gl context handle
+    * @param rinst instance storage
     * @return true if updated, false if nothing changed
     */
    public boolean maybeUpdate(GL3 gl, RenderInstances rinst) {
@@ -1167,1175 +1166,4 @@
       return out;
    }
 
-}
-=======
-package maspack.render.GL.GL3;
-
-import java.nio.ByteBuffer;
-
-import com.jogamp.opengl.GL3;
-
-import maspack.matrix.AffineTransform3d;
-import maspack.matrix.Matrix3d;
-import maspack.matrix.Quaternion;
-import maspack.matrix.RigidTransform3d;
-import maspack.render.RenderInstances;
-import maspack.render.RenderInstances.InstanceTransformType;
-import maspack.render.RenderInstances.RenderInstanceConsumer;
-import maspack.render.RenderInstances.RenderInstancesVersion;
-import maspack.util.BufferUtilities;
-
-/**
- * Allows drawing of instances with point, frame, affine transforms
- */
-//=====================================================================================================================
-// VBO layouts, ? if exists
-// -- global scale (if exists)
-// -- transform, scale, color interleaved, separated into static/dynamic buffer, 
-//    points followed by frames followed by colors
-//
-//  static           dynamic
-//  // global
-//  [scale?]         [scale?]
-//  // points
-//  [pos[i[p00]] ]   [pos[i[p00]] ] 
-//  [sca[i[p00]]?]   [sca[i[p00]]?] 
-//  [clr[i[p00][?]   [clr[i[p00]]?]                    
-//      ...
-//  // frames
-//  [pos[i[f00]] ]   [pos[i[f00]] ]
-//  [rot[i[f00]] ]   [rot[i[f00]] ]
-//  [sca[i[f00]]?]   [sca[i[f00]]?] 
-//  [clr[i[f00][?]   [clr[i[f00]]?]
-//      ...
-//  // affines
-//  [aff[i[a00]] ]   [aff[i[a00]] ]
-//  [nrm[i[a00]] ]   [nrm[i[a00]] ]
-//  [sca[i[a00]]?]   [sca[i[a00]]?] 
-//  [clr[i[a00][?]   [clr[i[a00]]?]
-
-//=====================================================================================================================
-public class GL3SharedRenderInstances extends GL3ResourceBase {
-
-   GL3VertexAttributeInfo posAttr;
-   GL3VertexAttributeInfo rotAttr;
-   GL3VertexAttributeInfo affAttr;
-   GL3VertexAttributeInfo nrmAttr;
-   GL3VertexAttributeInfo scaAttr;
-   GL3VertexAttributeInfo clrAttr;
-
-   protected enum AttributeType {
-      POSITION,
-      ORIENTATION,
-      AFFINE,
-      NORMAL,
-      SCALE,
-      COLOR,
-      GLOBAL_SCALE
-   }
-
-   protected static class AttributeInfo {
-      AttributeType attrib;
-      int vboIndex;
-      int offset;       // in bytes
-      int stride;       // in bytes
-      int count;        // number of items
-      GL3AttributeStorage storage;  // item storage per attribute
-      GL3VertexAttributeInfo ainfo; // attribute's program info
-   }
-
-   protected static final int STATIC_VBO_IDX = 0;
-   protected static final int DYNAMIC_VBO_IDX = 1;
-
-   protected static final int POINTS_FLAG = 0x01;
-   protected static final int SCALES_FLAG = 0x02;
-   protected static final int COLORS_FLAG = 0x04;
-   protected static final int FRAMES_FLAG = 0x08;
-   protected static final int AFFINES_FLAG = 0x10;
-
-   protected static int POINT_POSITION_IDX = 0;
-   protected static int POINT_SCALE_IDX = 1;
-   protected static int POINT_COLOR_IDX = 2;
-   protected static int POINT_INFO_SIZE = 3;
-
-   protected static int FRAME_POSITION_IDX = 0;
-   protected static int FRAME_ORIENTATION_IDX = 1;
-   protected static int FRAME_SCALE_IDX = 2;
-   protected static int FRAME_COLOR_IDX = 3;
-   protected static int FRAME_INFO_SIZE = 4;
-
-   protected static int AFFINE_AFFINE_IDX = 0;
-   protected static int AFFINE_NORMAL_IDX = 1;
-   protected static int AFFINE_SCALE_IDX = 2;
-   protected static int AFFINE_COLOR_IDX = 3;
-   protected static int AFFINE_INFO_SIZE = 4;
-
-   protected static int GLOBAL_SCALE_IDX = 0;
-   protected static int GLOBAL_INFO_SIZE = 1;
-
-   protected AttributeInfo[] pointInfo;
-   protected AttributeInfo[] frameInfo;
-   protected AttributeInfo[] affineInfo;
-   protected AttributeInfo[] globalInfo;
-
-   // track version numbers so we can detect what has changed since last use
-   RenderInstancesVersion lastVersionInfo;
-   
-   protected int dynamicMask;
-   protected boolean globalScale; // whether or not we are using a global scale
-   
-   protected boolean streaming; 
-   protected int staticBufferSize;
-   protected int dynamicBufferSize;
-   protected int bindVersion;
-   protected VertexBufferObject[] vbos;
-
-   protected GL3SharedRenderInstances(RenderInstances r,
-      GL3VertexAttributeInfo posAttribute, GL3VertexAttributeInfo rotAttribute,
-      GL3VertexAttributeInfo affAttribute, GL3VertexAttributeInfo nrmAttribute,
-      GL3VertexAttributeInfo scaAttribute, GL3VertexAttributeInfo clrAttribute,
-      VertexBufferObject staticVBO, VertexBufferObject dynamicVBO) {
-
-      this.posAttr = posAttribute;
-      this.rotAttr = rotAttribute;
-      this.affAttr = affAttribute;
-      this.nrmAttr = nrmAttribute;
-      this.scaAttr = scaAttribute;
-      this.clrAttr = clrAttribute;
-
-      vbos = new VertexBufferObject[]{staticVBO, dynamicVBO};
-
-      dynamicMask = 0;
-      streaming = false;
-
-      lastVersionInfo = null;
-      pointInfo = null;
-      frameInfo = null;
-      affineInfo = null;
-      globalInfo = null;
-   }
-
-   // maybe update VBOs
-   /**
-    * Potentially update the internal VBOs
-    * @param gl context handle
-    * @param rinst instance storage
-    * @return true if updated, false if nothing changed
-    */
-   public boolean maybeUpdate(GL3 gl, RenderInstances rinst) {
-
-      boolean updated = false;
-      rinst.readLock (); {
-         RenderInstancesVersion rv = rinst.getVersionInfo ();
-         updated = maybeUpdateInstances(gl, rinst, rv);
-         if (updated) {
-            lastVersionInfo = rv;
-         }
-      } rinst.readUnlock ();
-      return updated;
-   }
-
-   protected boolean updateDynamicMasks(GL3 gl, RenderInstancesVersion rv) {
-
-      if (lastVersionInfo == null) {
-         return true;
-      }
-      
-      // always rebuild if streaming vertices
-      if (streaming) {
-         return true;
-      }
-      
-      // if instances have changed, we need to rebuild
-      if (rv.getInstancesVersion() != lastVersionInfo.getInstancesVersion ()) {
-         // Also changes triggers global scale property re-check
-         streaming = true;  // set to streaming mode since instances are changing around
-         dynamicMask = 0;
-         return true;
-      }
-      
-      // check if needs rebuild and set dynamic masks
-      boolean rebuild = false;      
-      
-      // trying to update static component
-      if (rv.getPointsVersion() != lastVersionInfo.getPointsVersion()) {
-         boolean pointsDynamic = ((dynamicMask & POINTS_FLAG) != 0);
-         // positions are static
-         if  (!pointsDynamic) {
-            rebuild = true;
-            dynamicMask |= POINTS_FLAG;
-         }
-      }
-      if (rv.getFramesVersion() != lastVersionInfo.getFramesVersion()) {
-         boolean framesDynamic = ((dynamicMask & FRAMES_FLAG) != 0);
-         // positions are static
-         if  (!framesDynamic) {
-            rebuild = true;
-            dynamicMask |= FRAMES_FLAG;
-         }
-      }
-      if (rv.getAffinesVersion() != lastVersionInfo.getAffinesVersion()) {
-         boolean affinesDynamic = ((dynamicMask & AFFINES_FLAG) != 0);
-         // positions are static
-         if  (!affinesDynamic) {
-            rebuild = true;
-            dynamicMask |= AFFINES_FLAG;
-         }
-      }
-      if (rv.getColorsVersion() != lastVersionInfo.getColorsVersion()) {
-         boolean colorsDynamic = ((dynamicMask & COLORS_FLAG) != 0);
-         if (!colorsDynamic) {
-            rebuild = true;
-            dynamicMask |= COLORS_FLAG;
-         }
-      }
-      if (rv.getScalesVersion() != lastVersionInfo.getScalesVersion()) {
-         
-         // check if scale is global
-         boolean scalesDynamic = ((dynamicMask & SCALES_FLAG) != 0);
-         if (!scalesDynamic) {
-            rebuild = true;
-            dynamicMask |= SCALES_FLAG;
-         }
-         
-      }
-      
-      return rebuild;
-   }
-
-   protected boolean maybeUpdateInstances(GL3 gl, RenderInstances rinst, RenderInstancesVersion rv) {
-
-      if (lastVersionInfo != null && rv.getVersion () == lastVersionInfo.getVersion ()) {
-         return false;
-      }
-
-      if (updateDynamicMasks(gl, rv)) {
-         clearInstances(gl);
-         buildInstances(gl, rinst);
-         incrementBindVersion ();
-         return true;
-      } 
-
-      // check what needs to be updated and do some update stuff
-      
-      // check if we should update all dynamic, or update part dynamic
-      int updateFlag = 0;
-      if (rv.getPointsVersion() != lastVersionInfo.getPointsVersion()) {
-         updateFlag |= POINTS_FLAG;
-      }
-      
-      if (rv.getFramesVersion() != lastVersionInfo.getFramesVersion()) {
-         updateFlag |= FRAMES_FLAG;
-      }
-      
-      if (rv.getAffinesVersion() != lastVersionInfo.getAffinesVersion()) {
-         updateFlag |= AFFINES_FLAG;
-      }
-      
-      if (rv.getColorsVersion() != lastVersionInfo.getColorsVersion()) {
-         updateFlag |= COLORS_FLAG;
-      }
-      
-      if (rv.getScalesVersion() != lastVersionInfo.getScalesVersion()) {
-         updateFlag |= SCALES_FLAG;
-      }
-      
-      // if at least one dynamic component needs to be updated, do so here
-      boolean update = (updateFlag != 0);
-      if (update) {
-         updateDynamicInstances(gl, rinst, updateFlag, updateFlag == dynamicMask);
-      }
-      
-      return update;
-   }
-   
-   /**
-    * To be called whenever some attributes may need to be re-bound
-    */
-   protected void incrementBindVersion() {
-      ++bindVersion;
-   }
-      
-   /**
-    * @return version incremented when attributes need to be re-bound
-    */
-   public int getBindVersion() {
-      return bindVersion;
-   }
-
-   private static class MyRenderInstanceConsumer implements RenderInstanceConsumer {
-
-      ByteBuffer[] buffs;
-
-      AttributeInfo pointPosInfo;
-      AttributeInfo pointScaleInfo;
-      AttributeInfo pointColorInfo;
-
-      AttributeInfo framePosInfo;
-      AttributeInfo frameOrientInfo;
-      AttributeInfo frameScaleInfo;
-      AttributeInfo frameColorInfo;
-
-      AttributeInfo affineAffineInfo;
-      AttributeInfo affineNormalInfo;
-      AttributeInfo affineScaleInfo;
-      AttributeInfo affineColorInfo;
-
-      public MyRenderInstanceConsumer(ByteBuffer[] buffs, 
-         int populateMask,
-         AttributeInfo[] pointInfo, AttributeInfo[] frameInfo, 
-         AttributeInfo[] affineInfo) {
-
-         this.buffs = buffs;
-
-         if ((populateMask & POINTS_FLAG) != 0) {
-            pointPosInfo = pointInfo[POINT_POSITION_IDX];
-         } else {
-            pointPosInfo = null;
-         }
-
-         if ((populateMask & FRAMES_FLAG) != 0) {
-            framePosInfo = frameInfo[FRAME_POSITION_IDX];
-            frameOrientInfo = frameInfo[FRAME_ORIENTATION_IDX];
-         } else {
-            framePosInfo = null;
-            frameOrientInfo = null;
-         }
-
-         if ((populateMask & AFFINES_FLAG) != 0) {
-            affineAffineInfo = affineInfo[AFFINE_AFFINE_IDX];
-            affineNormalInfo = affineInfo[AFFINE_NORMAL_IDX];
-         } else {
-            affineAffineInfo = null;
-            affineNormalInfo = null;
-         }
-         
-         if ((populateMask & SCALES_FLAG) != 0) {
-            pointScaleInfo = pointInfo[POINT_SCALE_IDX];
-            frameScaleInfo = frameInfo[FRAME_SCALE_IDX];
-            affineScaleInfo = affineInfo[AFFINE_SCALE_IDX];
-         } else {
-            pointScaleInfo = null;
-            frameScaleInfo = null;
-            affineScaleInfo = null;
-         }
-
-         if ((populateMask & COLORS_FLAG) != 0) {
-            pointColorInfo = pointInfo[POINT_COLOR_IDX];    
-            frameColorInfo = frameInfo[FRAME_COLOR_IDX];
-            affineColorInfo = affineInfo[AFFINE_COLOR_IDX];
-         } else {
-            pointColorInfo = null;
-            frameColorInfo = null;
-            affineColorInfo = null;
-         }
-      }
-
-      @Override
-      public void point(int pidx, float[] pos, Double scale, byte[] color) {
-
-         if (pos != null && pointPosInfo != null) {
-            ByteBuffer buff = buffs[pointPosInfo.vboIndex];
-            int off = pointPosInfo.offset + pidx*pointPosInfo.stride;
-            buff.position(off);
-            buff.putFloat(pos[0]);
-            buff.putFloat(pos[1]);
-            buff.putFloat(pos[2]);
-         }
-
-         if (scale != null && pointScaleInfo != null) {
-            ByteBuffer buff = buffs[pointScaleInfo.vboIndex];
-            int off = pointScaleInfo.offset + pidx*pointScaleInfo.stride;
-            buff.position(off);
-            buff.putFloat(scale.floatValue());
-         }
-
-         if (color != null && pointColorInfo != null) {
-            ByteBuffer buff = buffs[pointColorInfo.vboIndex];
-            int off = pointColorInfo.offset + pidx*pointColorInfo.stride;
-            buff.position(off);
-            buff.put(color, 0, 4);
-         }
-      }
-
-      @Override
-      public void frame(int fidx, RigidTransform3d trans, Double scale, byte[] color) {
-         if (trans != null) {
-            if (framePosInfo != null) {
-               ByteBuffer buff = buffs[framePosInfo.vboIndex];
-               int off = framePosInfo.offset + fidx*framePosInfo.stride;
-               buff.position(off);
-               buff.putFloat((float)(trans.p.x));
-               buff.putFloat((float)(trans.p.y));
-               buff.putFloat((float)(trans.p.z));
-            }
-
-            if (frameOrientInfo != null) {
-               ByteBuffer buff = buffs[frameOrientInfo.vboIndex];
-               int off = frameOrientInfo.offset + fidx*frameOrientInfo.stride;
-               buff.position(off);
-               Quaternion q = new Quaternion(trans.R.getAxisAngle());
-               buff.putFloat((float)(q.s));
-               buff.putFloat((float)(q.u.x));
-               buff.putFloat((float)(q.u.y));
-               buff.putFloat((float)(q.u.z));
-            }
-         }
-
-         if (scale != null && frameScaleInfo != null) {
-            ByteBuffer buff = buffs[frameScaleInfo.vboIndex];
-            int off = frameScaleInfo.offset + fidx*frameScaleInfo.stride;
-            buff.position(off);
-            buff.putFloat(scale.floatValue());
-         }
-
-         if (color != null && frameColorInfo != null) {
-            ByteBuffer buff = buffs[frameColorInfo.vboIndex];
-            int off = frameColorInfo.offset + fidx*frameColorInfo.stride;
-            buff.position(off);
-            buff.put(color, 0, 4);
-         }
-
-      }
-
-      @Override
-      public void affine(int aidx, AffineTransform3d trans, Double scale, byte[] color) {
-         if (trans != null) {
-            if (affineAffineInfo != null) {
-               ByteBuffer buff = buffs[affineAffineInfo.vboIndex];
-               if (buff == null) {
-                  System.err.println("huh?");
-               }
-               
-               int off = affineAffineInfo.offset + aidx*affineAffineInfo.stride;
-               buff.position(off);
-               buff.putFloat((float)(trans.A.m00));
-               buff.putFloat((float)(trans.A.m10));
-               buff.putFloat((float)(trans.A.m20));
-               buff.putFloat(0f);
-               
-               buff.putFloat((float)(trans.A.m01));
-               buff.putFloat((float)(trans.A.m11));
-               buff.putFloat((float)(trans.A.m21));
-               buff.putFloat(0f);
-               
-               buff.putFloat((float)(trans.A.m02));
-               buff.putFloat((float)(trans.A.m12));
-               buff.putFloat((float)(trans.A.m22));
-               buff.putFloat(0f);
-               
-               buff.putFloat((float)(trans.p.x));
-               buff.putFloat((float)(trans.p.y));
-               buff.putFloat((float)(trans.p.z));
-               buff.putFloat(1f);
-            }
-
-            if (affineNormalInfo != null) {
-               ByteBuffer buff = buffs[affineNormalInfo.vboIndex];
-               int off = affineNormalInfo.offset + aidx*affineNormalInfo.stride;
-
-               // inverse transpose
-               Matrix3d N = new Matrix3d();
-               N.invert(trans.A);
-               N.transpose();
-
-               //XXX don't flip normals?
-               //               if (N.determinant() < 0) {
-               //                  N.negate();
-               //               }
-
-               buff.position(off);
-               buff.putFloat((float)(N.m00));
-               buff.putFloat((float)(N.m10));
-               buff.putFloat((float)(N.m20));
-               buff.putFloat(0f);
-
-               buff.putFloat((float)(N.m01));
-               buff.putFloat((float)(N.m11));
-               buff.putFloat((float)(N.m21));
-               buff.putFloat(0f);
-
-               buff.putFloat((float)(N.m02));
-               buff.putFloat((float)(N.m12));
-               buff.putFloat((float)(N.m22));
-               buff.putFloat(0f);
-
-               buff.putFloat(0f);
-               buff.putFloat(0f);
-               buff.putFloat(0f);
-               buff.putFloat(1f);
-            }
-         }
-
-         if (scale != null && affineScaleInfo != null) {
-            ByteBuffer buff = buffs[affineScaleInfo.vboIndex];
-            int off = affineScaleInfo.offset + aidx*affineScaleInfo.stride;
-            buff.position(off);
-            buff.putFloat(scale.floatValue());
-         }
-
-         if (color != null && affineColorInfo != null) {
-            ByteBuffer buff = buffs[affineColorInfo.vboIndex];
-            int off = affineColorInfo.offset + aidx*affineColorInfo.stride;
-            if (buff == null) {
-               System.err.println("huh?");
-            }
-            buff.position(off);
-            buff.put(color, 0, 4);
-         }
-      }
-
-   }
-
-   protected void updateDynamicInstances(GL3 gl,
-      RenderInstances rinst, int updateMask, boolean replace) {
-
-      ByteBuffer buff = null;
-      if (replace) {
-         buff = BufferUtilities.newNativeByteBuffer (vbos[DYNAMIC_VBO_IDX].getSize ());
-      } else {
-         buff = vbos[DYNAMIC_VBO_IDX].mapBuffer (gl, GL3.GL_WRITE_ONLY);
-      }
-
-      // global scale
-      if (((updateMask & SCALES_FLAG ) != 0) && globalScale) {
-         // determine global scale
-         AttributeInfo ainfo = globalInfo[GLOBAL_SCALE_IDX];
-         if (ainfo != null) {
-            Double gscale = 1.0;
-            if (rinst.hasScales()) {
-               gscale = rinst.getInstanceScale(0);
-            }
-            buff.position(ainfo.offset);
-            buff.putFloat(gscale.floatValue());
-         }
-      }
-
-      ByteBuffer[] buffs = new ByteBuffer[2];
-      buffs[DYNAMIC_VBO_IDX] = buff;
-      MyRenderInstanceConsumer consumer = new MyRenderInstanceConsumer(buffs, 
-         updateMask, pointInfo, frameInfo, affineInfo);
-      rinst.forEachInstance(consumer);
-
-      if (replace) {
-         buff.flip ();
-         vbos[DYNAMIC_VBO_IDX].update (gl, buff);
-         buff = BufferUtilities.freeDirectBuffer (buff);
-      } else {
-         vbos[DYNAMIC_VBO_IDX].unmapBuffer(gl);
-      }
-
-   }
-
-   public boolean isValid () {
-      if (!super.isValid()) {
-         return false;
-      }
-
-      return true;
-   }
-
-   protected void clearInstances(GL3 gl) {
-      pointInfo = null;
-      frameInfo = null;
-      affineInfo = null;
-      globalInfo = null;
-
-      staticBufferSize = 0;
-      dynamicBufferSize = 0;
-      
-      lastVersionInfo = null;
-   }
-
-   protected void clearAll(GL3 gl) {
-      clearInstances(gl);
-   }
-
-   static Double detectGlobalScale(RenderInstances rinst) {
-
-      Double out = null;
-      
-      // no scales, assume global scale of one
-      if (!rinst.hasScales()) {
-         return 1.0;
-      }
-
-      if (rinst.numInstances() > 0) {
-         // go through all instances
-         int[] inst = rinst.getInstances();
-         int soffset = rinst.getInstanceScaleOffset();
-         int stride = rinst.getInstanceStride();
-
-         int scaleIdx = inst[soffset];
-         for (int i=soffset+stride; i<inst.length; i+=stride) {
-            // check if different scale
-            if (inst[i] != scaleIdx) {
-               return null; 
-            }
-         }
-
-         // only single scale factor used
-         out = rinst.getScale(scaleIdx);
-      }
-      return out;
-
-   }
-
-   protected void buildInstanceInfo(GL3 gl, RenderInstances rinst) {
-      // buffer manipulators
-      final int FLOAT_BYTES = 4;
-      final int POSITION_BYTES = 3*FLOAT_BYTES;
-      final int ORIENTATION_BYTES = 4*FLOAT_BYTES;
-      final int AFFINE_BYTES = 16*FLOAT_BYTES;
-      final int NORMAL_BYTES = 16*FLOAT_BYTES;
-      final int SCALE_BYTES = FLOAT_BYTES;     
-      final int COLOR_BYTES = 4;
-
-      // build up info
-      pointInfo = new AttributeInfo[POINT_INFO_SIZE];
-      frameInfo = new AttributeInfo[FRAME_INFO_SIZE];
-      affineInfo = new AttributeInfo[AFFINE_INFO_SIZE];
-      globalInfo = new AttributeInfo[GLOBAL_INFO_SIZE];
-
-      boolean pointsDynamic = !streaming && ((dynamicMask & POINTS_FLAG) != 0);
-      boolean framesDynamic = !streaming && ((dynamicMask & FRAMES_FLAG) != 0);
-      boolean affinesDynamic = !streaming && ((dynamicMask & AFFINES_FLAG) != 0);
-      boolean colorsDynamic = !streaming && ((dynamicMask & COLORS_FLAG) != 0);
-      boolean scalesDynamic = !streaming && ((dynamicMask & SCALES_FLAG) != 0); 
-
-      int staticOffset = 0;
-      int dynamicOffset = 0;
-
-      // global
-      Double gscale = detectGlobalScale(rinst);
-      boolean hasGlobalScale = (gscale != null);
-      
-      if (hasGlobalScale) {
-         AttributeInfo info = new AttributeInfo();
-         info.attrib = AttributeType.GLOBAL_SCALE;
-         info.count = 1;
-         info.stride = SCALE_BYTES;
-         info.storage = GL3AttributeStorage.FLOAT;
-         info.ainfo = scaAttr;
-         if (scalesDynamic) {
-            info.offset = dynamicOffset;
-            info.vboIndex = DYNAMIC_VBO_IDX;
-            dynamicOffset += SCALE_BYTES;
-         } else {
-            info.offset = staticOffset;
-            info.vboIndex = STATIC_VBO_IDX;
-            staticOffset += SCALE_BYTES;
-         }
-         globalInfo[GLOBAL_SCALE_IDX] = info;
-         globalScale = true;
-      }
-      
-      boolean hasScales = (!hasGlobalScale && rinst.hasScales());
-      boolean hasColors = rinst.hasColors();
-
-      // points
-      if (rinst.hasPointInstances()) {
-         int npoints = rinst.numPointInstances();
-         int dynamicPointSize = 0;
-         int staticPointSize = 0;
-
-         // determine sizes
-         if (pointsDynamic) {
-            dynamicPointSize += POSITION_BYTES;
-         } else {
-            staticPointSize += POSITION_BYTES;
-         }
-         if (hasScales) {
-            if (scalesDynamic) {
-               dynamicPointSize += SCALE_BYTES;
-            } else {
-               staticPointSize += SCALE_BYTES;
-            }
-         }
-         if (hasColors) {
-            if (colorsDynamic) {
-               dynamicPointSize += COLOR_BYTES;
-            } else {
-               staticPointSize += COLOR_BYTES;
-            }
-         }
-         AttributeInfo info = new AttributeInfo();
-         info.attrib = AttributeType.POSITION;
-         info.count = npoints;
-         info.storage = GL3AttributeStorage.FLOAT_3;
-         info.ainfo = posAttr;
-         if (pointsDynamic) {
-            info.vboIndex = DYNAMIC_VBO_IDX;
-            info.offset = dynamicOffset;
-            info.stride = dynamicPointSize;
-            dynamicOffset += POSITION_BYTES;
-         } else {
-            info.vboIndex = STATIC_VBO_IDX;
-            info.offset = staticOffset;
-            info.stride = staticPointSize;
-            staticOffset += POSITION_BYTES;
-         }
-         pointInfo[POINT_POSITION_IDX] = info;
-
-         if (hasScales) {
-            info = new AttributeInfo();
-            info.attrib = AttributeType.SCALE;
-            info.count = npoints;
-            info.storage = GL3AttributeStorage.FLOAT;
-            info.ainfo = scaAttr;
-            if (scalesDynamic) {
-               info.vboIndex = DYNAMIC_VBO_IDX;
-               info.offset = dynamicOffset;
-               info.stride = dynamicPointSize;
-               dynamicOffset += SCALE_BYTES;
-            } else {
-               info.vboIndex = STATIC_VBO_IDX;
-               info.offset = staticOffset;
-               info.stride = staticPointSize;
-               staticOffset += SCALE_BYTES;
-            }
-            pointInfo[POINT_SCALE_IDX] = info;
-         }
-         
-         if (hasColors) {
-            info = new AttributeInfo();
-            info.attrib = AttributeType.COLOR;
-            info.count = npoints;
-            info.storage = GL3AttributeStorage.UBYTE_N_4;
-            info.ainfo = clrAttr;
-            if (colorsDynamic) {
-               info.vboIndex = DYNAMIC_VBO_IDX;
-               info.offset = dynamicOffset;
-               info.stride = dynamicPointSize;
-               dynamicOffset += COLOR_BYTES;
-            } else {
-               info.vboIndex = STATIC_VBO_IDX;
-               info.offset = staticOffset;
-               info.stride = staticPointSize;
-               staticOffset += COLOR_BYTES;
-            }
-            pointInfo[POINT_COLOR_IDX] = info;
-         }
-         
-         staticOffset += (npoints-1)*staticPointSize;
-         dynamicOffset += (npoints-1)*dynamicPointSize;
-      }
-      
-
-      // frames
-      if (rinst.hasFrameInstances()) {
-         int nframes = rinst.numFrameInstances();
-         int dynamicFrameSize = 0;
-         int staticFrameSize = 0;
-
-         // determine sizes
-         if (framesDynamic) {
-            dynamicFrameSize += (POSITION_BYTES + ORIENTATION_BYTES);
-         } else {
-            staticFrameSize += (POSITION_BYTES + ORIENTATION_BYTES);
-         }
-
-         if (hasScales) {
-            if (scalesDynamic) {
-               dynamicFrameSize += SCALE_BYTES;
-            } else {
-               staticFrameSize += SCALE_BYTES;
-            }
-         }
-         if (hasColors) {
-            if (colorsDynamic) {
-               dynamicFrameSize += COLOR_BYTES;
-            } else {
-               staticFrameSize += COLOR_BYTES;
-            }
-         }
-         // position
-         AttributeInfo info = new AttributeInfo();
-         info.attrib = AttributeType.POSITION;
-         info.count = nframes;
-         info.storage = GL3AttributeStorage.FLOAT_3;
-         info.ainfo = posAttr;
-         if (framesDynamic) {
-            info.vboIndex = DYNAMIC_VBO_IDX;
-            info.offset = dynamicOffset;
-            info.stride = dynamicFrameSize;
-            dynamicOffset += POSITION_BYTES;
-         } else {
-            info.vboIndex = STATIC_VBO_IDX;
-            info.offset = staticOffset;
-            info.stride = staticFrameSize;
-            staticOffset += POSITION_BYTES;
-         }
-         frameInfo[FRAME_POSITION_IDX] = info;
-
-         // orientation
-         info = new AttributeInfo();
-         info.attrib = AttributeType.ORIENTATION;
-         info.count = nframes;
-         info.storage = GL3AttributeStorage.FLOAT_4;
-         info.ainfo = rotAttr;
-         if (framesDynamic) {
-            info.vboIndex = DYNAMIC_VBO_IDX;
-            info.offset = dynamicOffset;
-            info.stride = dynamicFrameSize;
-            dynamicOffset += ORIENTATION_BYTES;
-         } else {
-            info.vboIndex = STATIC_VBO_IDX;
-            info.offset = staticOffset;
-            info.stride = staticFrameSize;
-            staticOffset += ORIENTATION_BYTES;
-         }
-         frameInfo[FRAME_ORIENTATION_IDX] = info;
-         
-         if (hasScales) {
-            info = new AttributeInfo();
-            info.attrib = AttributeType.SCALE;
-            info.count = nframes;
-            info.storage = GL3AttributeStorage.FLOAT;
-            info.ainfo = scaAttr;
-            if (scalesDynamic) {
-               info.vboIndex = DYNAMIC_VBO_IDX;
-               info.offset = dynamicOffset;
-               info.stride = dynamicFrameSize;
-               dynamicOffset += SCALE_BYTES;
-            } else {
-               info.vboIndex = STATIC_VBO_IDX;
-               info.offset = staticOffset;
-               info.stride = staticFrameSize;
-               staticOffset += SCALE_BYTES;
-            }
-            frameInfo[FRAME_SCALE_IDX] = info;
-         }
-         
-         if (hasColors) {
-            info = new AttributeInfo();
-            info.attrib = AttributeType.COLOR;
-            info.count = nframes;
-            info.storage = GL3AttributeStorage.UBYTE_N_4;
-            info.ainfo = clrAttr;
-            if (colorsDynamic) {
-               info.vboIndex = DYNAMIC_VBO_IDX;
-               info.offset = dynamicOffset;
-               info.stride = dynamicFrameSize;
-               dynamicOffset += COLOR_BYTES;
-            } else {
-               info.vboIndex = STATIC_VBO_IDX;
-               info.offset = staticOffset;
-               info.stride = staticFrameSize;
-               staticOffset += COLOR_BYTES;
-            }
-            frameInfo[FRAME_COLOR_IDX] = info;
-         }
-         
-         staticOffset += (nframes-1)*staticFrameSize;
-         dynamicOffset += (nframes-1)*dynamicFrameSize;
-      }
-      
-      // affines
-      if (rinst.hasAffineInstances()) {
-         int naffines = rinst.numAffineInstances();
-         int dynamicAffineSize = 0;
-         int staticAffineSize = 0;
-
-         // determine sizes
-         if (affinesDynamic) {
-            dynamicAffineSize += (AFFINE_BYTES + NORMAL_BYTES);
-         } else {
-            staticAffineSize += (AFFINE_BYTES + NORMAL_BYTES);
-         }
-
-         if (hasScales) {
-            if (scalesDynamic) {
-               dynamicAffineSize += SCALE_BYTES;
-            } else {
-               staticAffineSize += SCALE_BYTES;
-            }
-         }
-         if (hasColors) {
-            if (colorsDynamic) {
-               dynamicAffineSize += COLOR_BYTES;
-            } else {
-               staticAffineSize += COLOR_BYTES;
-            }
-         }
-         
-         // affine
-         AttributeInfo info = new AttributeInfo();
-         info.attrib = AttributeType.AFFINE;
-         info.count = naffines;
-         info.storage = GL3AttributeStorage.FLOAT_4x4;
-         info.ainfo = affAttr;
-         if (affinesDynamic) {
-            info.vboIndex = DYNAMIC_VBO_IDX;
-            info.offset = dynamicOffset;
-            info.stride = dynamicAffineSize;
-            dynamicOffset += AFFINE_BYTES;
-         } else {
-            info.vboIndex = STATIC_VBO_IDX;
-            info.offset = staticOffset;
-            info.stride = staticAffineSize;
-            staticOffset += AFFINE_BYTES;
-         }
-         affineInfo[AFFINE_AFFINE_IDX] = info;
-
-         // normal
-         info = new AttributeInfo();
-         info.attrib = AttributeType.NORMAL;
-         info.count = naffines;
-         info.storage = GL3AttributeStorage.FLOAT_4x4;
-         info.ainfo = nrmAttr;
-         if (affinesDynamic) {
-            info.vboIndex = DYNAMIC_VBO_IDX;
-            info.offset = dynamicOffset;
-            info.stride = dynamicAffineSize;
-            dynamicOffset += NORMAL_BYTES;
-         } else {
-            info.vboIndex = STATIC_VBO_IDX;
-            info.offset = staticOffset;
-            info.stride = staticAffineSize;
-            staticOffset += NORMAL_BYTES;
-         }
-         affineInfo[AFFINE_NORMAL_IDX] = info;
-         
-         if (hasScales) {
-            info = new AttributeInfo();
-            info.attrib = AttributeType.SCALE;
-            info.count = naffines;
-            info.storage = GL3AttributeStorage.FLOAT;
-            info.ainfo = scaAttr;
-            if (scalesDynamic) {
-               info.vboIndex = DYNAMIC_VBO_IDX;
-               info.offset = dynamicOffset;
-               info.stride = dynamicAffineSize;
-               dynamicOffset += SCALE_BYTES;
-            } else {
-               info.vboIndex = STATIC_VBO_IDX;
-               info.offset = staticOffset;
-               info.stride = staticAffineSize;
-               staticOffset += SCALE_BYTES;
-            }
-            affineInfo[AFFINE_SCALE_IDX] = info;
-         }
-         
-         if (hasColors) {
-            info = new AttributeInfo();
-            info.attrib = AttributeType.COLOR;
-            info.count = naffines;
-            info.storage = GL3AttributeStorage.UBYTE_N_4;
-            info.ainfo = clrAttr;
-            if (colorsDynamic) {
-               info.vboIndex = DYNAMIC_VBO_IDX;
-               info.offset = dynamicOffset;
-               info.stride = dynamicAffineSize;
-               dynamicOffset += COLOR_BYTES;
-            } else {
-               info.vboIndex = STATIC_VBO_IDX;
-               info.offset = staticOffset;
-               info.stride = staticAffineSize;
-               staticOffset += COLOR_BYTES;
-            }
-            affineInfo[AFFINE_COLOR_IDX] = info;
-         }
-         
-         staticOffset += (naffines-1)*staticAffineSize;
-         dynamicOffset += (naffines-1)*dynamicAffineSize;
-      }
-      
-      staticBufferSize = staticOffset;
-      dynamicBufferSize = dynamicOffset;
-   }
-
-   protected void buildInstances(GL3 gl, RenderInstances rinst) {
-
-      buildInstanceInfo(gl, rinst);
-
-      // create and fill VBOs
-      createInstanceVBOs(gl, rinst);
-
-   }
-   
-   protected static int getBufferUsage(boolean dynamic, boolean streaming) {
-      if (streaming) {
-         return GL3.GL_STREAM_DRAW;
-      }
-      if (dynamic) {
-         return GL3.GL_DYNAMIC_DRAW;
-      }
-      return GL3.GL_STATIC_DRAW;
-   }
-
-   private void createInstanceVBOs(GL3 gl, RenderInstances rinst) {
-
-      // create buffers for VBOs
-      ByteBuffer[] buffs = new ByteBuffer[2];
-
-      if (staticBufferSize > 0) {
-         buffs[STATIC_VBO_IDX] = BufferUtilities.newNativeByteBuffer(staticBufferSize);
-      }
-      // dynamic
-      if (dynamicBufferSize > 0) {
-         buffs[DYNAMIC_VBO_IDX] = BufferUtilities.newNativeByteBuffer(dynamicBufferSize);
-      }
-
-      // fill vertex buffers
-      // maybe fill in global scale factor
-      {
-         // determine global scale
-         AttributeInfo ainfo = globalInfo[GLOBAL_SCALE_IDX];
-         if (ainfo != null) {
-            Double gscale = 1.0;
-            if (rinst.hasScales()) {
-               gscale = rinst.getInstanceScale(0);
-            }
-            ByteBuffer buff = buffs[ainfo.vboIndex];
-            buff.position(ainfo.offset);
-            buff.putFloat(gscale.floatValue());
-         }
-      }
-      
-      MyRenderInstanceConsumer consumer = new MyRenderInstanceConsumer(buffs, 
-         -1, pointInfo, frameInfo, affineInfo);
-      rinst.forEachInstance(consumer);
-      
-      // vertex buffer object
-      gl.glBindVertexArray (0); // unbind any existing VAOs
-      if (staticBufferSize > 0) {
-         buffs[STATIC_VBO_IDX].flip();
-         vbos[STATIC_VBO_IDX].fill(gl, buffs[STATIC_VBO_IDX],
-            getBufferUsage(false, streaming));
-         BufferUtilities.freeDirectBuffer (buffs[STATIC_VBO_IDX]);
-      }
-      // dynamic
-      if (dynamicBufferSize > 0) {
-         buffs[DYNAMIC_VBO_IDX].flip();
-         vbos[DYNAMIC_VBO_IDX].fill(gl, buffs[DYNAMIC_VBO_IDX],
-            getBufferUsage(true, streaming));
-         BufferUtilities.freeDirectBuffer (buffs[DYNAMIC_VBO_IDX]);
-      }
-      
-   }
-   
-   public int numPoints() {
-      AttributeInfo ainfo =  pointInfo[POINT_POSITION_IDX];
-      if (ainfo == null) {
-         return 0;
-      }
-      return ainfo.count;
-   }
-   
-   public int numFrames() {
-      AttributeInfo ainfo = frameInfo[FRAME_POSITION_IDX];
-      if (ainfo == null) {
-         return 0;
-      }
-      return ainfo.count;
-   }
-   
-   public int numAffines() {
-      AttributeInfo ainfo = affineInfo[AFFINE_AFFINE_IDX];
-      if (ainfo == null) {
-         return 0;
-      }
-      return ainfo.count;
-   }
-
-   public void bindInstanceAttributes(GL3 gl, InstanceTransformType type) {
-
-      int ninstances = 0;
-      AttributeInfo ainfo[] = null;
-      switch (type) {
-         case AFFINE:
-            ainfo = affineInfo;
-            ninstances = numAffines();
-            break;
-         case FRAME:
-            ainfo = frameInfo;
-            ninstances = numFrames();
-            break;
-         case POINT:
-            ainfo = pointInfo;
-            ninstances = numPoints();            
-            break;
-         
-      }
-      
-      // instance-specific info
-      for (AttributeInfo info : ainfo) {
-         if (info != null) {
-            int loc = info.ainfo.getLocation();
-            GL3AttributeStorage storage = info.storage;
-            vbos[info.vboIndex].bind(gl);
-            GL3Utilities.activateVertexAttribute(gl, loc, storage, 
-               info.stride, info.offset, 1);
-         }
-      }
-      
-      // global
-      for (AttributeInfo info : globalInfo) {
-         if (info != null) {
-            int loc = info.ainfo.getLocation();
-            GL3AttributeStorage storage = info.storage;
-            vbos[info.vboIndex].bind(gl);
-            GL3Utilities.activateVertexAttribute(gl, loc, storage, 
-               info.stride, info.offset, ninstances);
-         }
-      }
-      
-      
-   }
-
-   @Override
-   public GL3SharedRenderInstances acquire () {
-      return (GL3SharedRenderInstances)super.acquire ();
-   }
-
-   @Override
-   public void dispose(GL3 gl) {
-      lastVersionInfo = null;
-      for (VertexBufferObject vbo : vbos) {
-         vbo.dispose(gl);
-      }
-   }
-
-   @Override
-   public boolean isDisposed() {
-      return (vbos == null);
-   }
-
-  
-   public void drawInstanced(GL3 gl, GL3SharedObject glo, InstanceTransformType type) {
-      int icount = 0;
-      switch(type) {
-         case AFFINE:
-            icount = affineInfo[AFFINE_AFFINE_IDX].count;
-            break;
-         case FRAME:
-            icount = frameInfo[FRAME_POSITION_IDX].count;
-            break;
-         case POINT:
-            icount = pointInfo[POINT_POSITION_IDX].count;
-            break;
-         
-      }
-      glo.drawInstanced (gl, icount);
-   }
-
-   public void drawInstancedPoints(GL3 gl, GL3SharedObject glo, int count) {
-      glo.drawInstanced (gl, count);
-   }
-
-   public static GL3SharedRenderInstances generate (GL3 gl, RenderInstances rinst,
-      GL3VertexAttributeInfo posAttribute, GL3VertexAttributeInfo rotAttribute,
-      GL3VertexAttributeInfo affAttribute, GL3VertexAttributeInfo nrmAttribute,
-      GL3VertexAttributeInfo scaAttribute, GL3VertexAttributeInfo clrAttribute) {
-      
-      VertexBufferObject staticVBO = VertexBufferObject.generate (gl);
-      VertexBufferObject dynamicVBO = VertexBufferObject.generate (gl);
-      GL3SharedRenderInstances out = new GL3SharedRenderInstances (rinst, posAttribute, rotAttribute,
-         affAttribute, nrmAttribute, scaAttribute, clrAttribute, staticVBO, dynamicVBO);
-      out.maybeUpdate (gl, rinst);  // trigger a build
-      return out;
-   }
-
-}
->>>>>>> 9687fcdd
+}