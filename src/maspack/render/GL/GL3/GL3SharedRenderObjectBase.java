<<<<<<< HEAD
package maspack.render.GL.GL3;

import javax.media.opengl.GL;
import javax.media.opengl.GL3;

import maspack.render.RenderObject;
import maspack.render.RenderObject.RenderObjectIdentifier;
import maspack.render.RenderObject.RenderObjectVersion;

public abstract class GL3SharedRenderObjectBase extends GL3ResourceBase {
   
   private RenderObjectIdentifier roId;
   int bindVersion;
   
   protected static PositionBufferPutter positionPutter = PositionBufferPutter.getDefault ();
   protected static NormalBufferPutter normalPutter = NormalBufferPutter.getDefault ();
   protected static ColorBufferPutter colorPutter = ColorBufferPutter.getDefault ();
   protected static TextureCoordBufferPutter texturePutter = TextureCoordBufferPutter.getDefault ();
   
   protected static class AttributeInfo {
      int vboIndex;
      int offset;       // in bytes
      int stride;       // in bytes
      int count;        // number of items
      int type;         // (gl) type of data
   }
   
   protected int staticVertexSize;
   protected int dynamicVertexSize;
   protected int dynamicMask;
   protected boolean streaming; 
   
   protected static final int STATIC_VBO_IDX = 0;
   protected static final int DYNAMIC_VBO_IDX = 1;
   
   protected static final int POSITION_FLAG = 0x01;
   protected static final int NORMAL_FLAG = 0x02;
   protected static final int COLOR_FLAG = 0x04;
   protected static final int TEXCOORDS_FLAG = 0x08;
   
   protected AttributeInfo positionInfo;
   protected AttributeInfo normalInfo;
   protected AttributeInfo colorInfo;
   protected AttributeInfo textureInfo;
   
   protected GL3VertexAttributeInfo posAttribute;
   protected GL3VertexAttributeInfo nrmAttribute;
   protected GL3VertexAttributeInfo clrAttribute;
   protected GL3VertexAttributeInfo texAttribute;
   
   // track version numbers so we can detect what has changed since last use
   RenderObjectVersion lastVersionInfo;
   
   protected VertexBufferObject[] vbos;
   
   protected GL3SharedRenderObjectBase(RenderObjectIdentifier roId, 
      GL3VertexAttributeInfo posAttribute, GL3VertexAttributeInfo nrmAttribute, 
      GL3VertexAttributeInfo clrAttribute, GL3VertexAttributeInfo texAttribute,
      VertexBufferObject staticVBO, VertexBufferObject dynamicVBO) {
      
      this.roId = roId;
      this.posAttribute = posAttribute;
      this.nrmAttribute = nrmAttribute;
      this.clrAttribute = clrAttribute;
      this.texAttribute = texAttribute;

      positionInfo = null;
      normalInfo = null;
      colorInfo = null;
      textureInfo = null;

      lastVersionInfo = null;

      // start with everything static
      staticVertexSize = 0;
      dynamicVertexSize = 0;
      dynamicMask = 0;
      streaming = false;

      staticVBO.acquire ();
      dynamicVBO.acquire ();
      vbos = new VertexBufferObject[] {staticVBO, dynamicVBO};
      
      bindVersion = 0;
   }
   
   public RenderObjectIdentifier getRenderObjectIdentifier() {
      return roId;
   }
   
   @Override
   public boolean isValid() {
      if (vbos == null) {
         return false;
      }
      for (BufferObject vbo : vbos) {
         if (vbo != null) {
            if (!vbo.isValid ()) {
               return false;
            }
         }
      }
      return true;
   }
   
   protected boolean needsVertexRebuild(GL3 gl, RenderObjectVersion rv) {
      if (lastVersionInfo == null) {
         return true;
      }
      
      // always rebuild if streaming vertices
      if (streaming) {
         return true;
      }
      
      boolean rebuild = false;
      
      // vertices have changed
      if (rv.getVerticesVersion () != lastVersionInfo.getVerticesVersion()) {
         streaming = true;
         dynamicMask = 0;
         return rebuild = true;
      }
      
      // trying to update static component
      if (rv.getPositionsVersion() != lastVersionInfo.getPositionsVersion()) {
         boolean positionsDynamic = ((dynamicMask & POSITION_FLAG) != 0);
         // positions are static
         if  (!positionsDynamic) {
            rebuild = true;
            dynamicMask |= POSITION_FLAG;
         }
      }
      if (rv.getNormalsVersion() != lastVersionInfo.getNormalsVersion()) {
         boolean normalsDynamic = ((dynamicMask & NORMAL_FLAG) != 0);
         if (!normalsDynamic) {
            rebuild = true;
            dynamicMask |= NORMAL_FLAG;
         }
      }
      if (rv.getColorsVersion() != lastVersionInfo.getColorsVersion()) {
         boolean colorsDynamic = ((dynamicMask & COLOR_FLAG) != 0);
         if (!colorsDynamic) {
            rebuild = true;
            dynamicMask |= COLOR_FLAG;
         }
      }
      if (rv.getTextureCoordsVersion() != lastVersionInfo.getTextureCoordsVersion()) {
         boolean texturesDynamic = ((dynamicMask & TEXCOORDS_FLAG) != 0);
         if (!texturesDynamic) {
            rebuild = true;
            dynamicMask |= TEXCOORDS_FLAG;
         }
      }
      
      
      return rebuild;
   }
   
   protected boolean maybeUpdateVertices(GL3 gl, RenderObject robj, RenderObjectVersion rv) {
      
      if (lastVersionInfo != null && rv.getVersion () == lastVersionInfo.getVersion ()) {
         return false;
      }
      
      if (robj.isTransient ()) {
         streaming = true;
      }
      
      if (needsVertexRebuild(gl, rv)) {
         clearVertices(gl);
         buildVertices(gl, robj);
         incrementBindVersion ();
         return true;
      } 
      
      // check if we should update all dynamic, or update part dynamic
      int updateFlag = 0;
      if (positionInfo != null && rv.getPositionsVersion() != lastVersionInfo.getPositionsVersion()) {
         updateFlag |= POSITION_FLAG;
      }

      if (normalInfo != null && rv.getNormalsVersion() != lastVersionInfo.getNormalsVersion()) {
         updateFlag |= NORMAL_FLAG;
      }

      if (colorInfo != null && rv.getColorsVersion() != lastVersionInfo.getColorsVersion()) {
         updateFlag |= COLOR_FLAG;
      }

      if (textureInfo != null && robj.getTextureCoordsVersion() != lastVersionInfo.getTextureCoordsVersion()) {
         updateFlag |= TEXCOORDS_FLAG;
      }
      
      // if at least one dynamic component needs to be updated, do so here
      boolean update = (updateFlag != 0);
      if (update) {
         updateDynamicVertices(gl, robj, updateFlag, updateFlag == dynamicMask);
      }
     
      return update;
   }
   
   protected void buildVertexInfo(GL3 gl, RenderObject robj, int nVertices) {
      // buffer manipulators
      final int POSITION_BYTES = positionPutter.bytesPerPosition();
      final int NORMAL_BYTES = normalPutter.bytesPerNormal();
      final int COLOR_BYTES = colorPutter.bytesPerColor();
      final int TEXTURE_BYTES = texturePutter.bytesPerTextureCoord();

      // build up position info
      positionInfo = null;
      normalInfo = null;
      colorInfo = null;
      textureInfo = null;

      staticVertexSize = 0;
      dynamicVertexSize = 0;

      boolean positionsDynamic = !streaming && ((dynamicMask & POSITION_FLAG) != 0);
      boolean normalsDynamic = !streaming && ((dynamicMask & NORMAL_FLAG) != 0);
      boolean colorsDynamic = !streaming && ((dynamicMask & COLOR_FLAG) != 0);
      boolean texcoordDynamic = !streaming && ((dynamicMask & TEXCOORDS_FLAG) != 0);
      
      // determine necessary sizes
      if (robj.hasPositions()) {
         positionInfo = new AttributeInfo ();
         if (positionsDynamic) {
            positionInfo.vboIndex = DYNAMIC_VBO_IDX;
            positionInfo.offset = dynamicVertexSize;
            dynamicVertexSize += POSITION_BYTES;  // 3 floats per position
         } else {
            positionInfo.vboIndex = STATIC_VBO_IDX;
            positionInfo.offset = staticVertexSize;
            staticVertexSize += POSITION_BYTES;   // 3 floats per position
         }
         positionInfo.count = nVertices;
         positionInfo.type = positionPutter.storage ().getGLType ();
      }

      if (robj.hasNormals()) {
         normalInfo = new AttributeInfo ();
         if (normalsDynamic) {
            normalInfo.vboIndex = DYNAMIC_VBO_IDX;
            normalInfo.offset = dynamicVertexSize;
            dynamicVertexSize += NORMAL_BYTES;  // 3 shorts per normal, +1 for 4-byte alignment
         } else {
            normalInfo.vboIndex = STATIC_VBO_IDX;
            normalInfo.offset = staticVertexSize;
            staticVertexSize += NORMAL_BYTES; 
         }
         normalInfo.count = nVertices;
         normalInfo.type = normalPutter.storage ().getGLType ();
      }

      if (robj.hasColors()) {
         colorInfo = new AttributeInfo();
         if (colorsDynamic) {
            colorInfo.vboIndex = DYNAMIC_VBO_IDX;
            colorInfo.offset = dynamicVertexSize;
            dynamicVertexSize += COLOR_BYTES;   // 4 bytes per color
         } else {
            colorInfo.vboIndex = STATIC_VBO_IDX;
            colorInfo.offset = staticVertexSize;
            staticVertexSize += COLOR_BYTES;
         }
         colorInfo.count = nVertices;
         colorInfo.type = colorPutter.storage ().getGLType ();
      }

      if (robj.hasTextureCoords()) {
         textureInfo = new AttributeInfo();
         if (texcoordDynamic) {
            textureInfo.vboIndex = DYNAMIC_VBO_IDX;
            textureInfo.offset = dynamicVertexSize;
            dynamicVertexSize += TEXTURE_BYTES;  // 2 shorts per texture
         } else {
            textureInfo.vboIndex = STATIC_VBO_IDX;
            textureInfo.offset = staticVertexSize;
            staticVertexSize += TEXTURE_BYTES; 
         }
         textureInfo.count = nVertices;
         textureInfo.type = texturePutter.storage ().getGLType ();
      }

      // set strides
      if (robj.hasPositions()) {
         if (positionsDynamic) {
            positionInfo.stride = dynamicVertexSize;
         } else {
            positionInfo.stride = staticVertexSize;
         }
      }
      if (robj.hasNormals()) {
         if (normalsDynamic) {
            normalInfo.stride = dynamicVertexSize;
         } else {
            normalInfo.stride = staticVertexSize;
         }
      }
      if (robj.hasColors()) {
         if (colorsDynamic) {
            colorInfo.stride = dynamicVertexSize;
         } else {
            colorInfo.stride = staticVertexSize;
         }
      }
      if (robj.hasTextureCoords()) {
         if (texcoordDynamic) {
            textureInfo.stride = dynamicVertexSize;
         } else {
            textureInfo.stride = staticVertexSize;
         }
      }
      
   }
   
   /**
    * To be called whenever some attributes may need to be re-bound
    */
   protected void incrementBindVersion() {
      ++bindVersion;
   }
      
   /**
    * @return version incremented when attributes need to be re-bound
    */
   public int getBindVersion() {
      return bindVersion;
   }
   
   protected abstract void buildVertices(GL3 gl, RenderObject robj);   
   protected abstract void updateDynamicVertices(GL3 gl, RenderObject robj, int updateFlag, boolean replace);
   
   protected void clearVertices(GL3 gl) {
      dynamicVertexSize = 0;
      staticVertexSize = 0;

      positionInfo = null;
      normalInfo = null;
      colorInfo = null;
      textureInfo = null;
      
      lastVersionInfo = null;
   }
   
   protected static AttributeInfo[] createAttributeInfoArrays(int n) {
      AttributeInfo[] ai = new AttributeInfo[n];
      for (int i=0; i<ai.length; ++i) {
         ai[i] = new AttributeInfo();
      }
      return ai;
   }
   
   protected static int getBufferUsage(boolean dynamic, boolean streaming) {
      if (streaming) {
         return GL3.GL_STREAM_DRAW;
      }
      if (dynamic) {
         return GL3.GL_DYNAMIC_DRAW;
      }
      return GL3.GL_STATIC_DRAW;
   }
   
   protected void clearAll(GL3 gl) {
      clearVertices(gl);
   }
   
   public void dispose(GL3 gl) {
      clearAll(gl);
      
      // clear shared VBOs
      if (vbos != null) {
         for (BufferObject vbo : vbos) {
            if (vbo != null) {
               vbo.releaseDispose(gl);
            }
         }
         vbos = null;
      }
   }
   
   @Override
   public boolean isDisposed () {
      return vbos == null;
   }
   
   @Override
   public GL3SharedRenderObjectBase acquire () {
      return (GL3SharedRenderObjectBase)super.acquire ();
   }

   public void bindVertices(GL3 gl) {
      if (positionInfo != null) {
         int loc = posAttribute.getLocation ();
         GL3AttributeStorage storage = positionPutter.storage ();
         vbos[positionInfo.vboIndex].bind (gl);
         GL3Utilities.activateVertexAttribute(gl, loc, storage,
            positionInfo.stride, positionInfo.offset);
      }

      if (normalInfo != null) {
         int loc = nrmAttribute.getLocation ();
         GL3AttributeStorage storage = normalPutter.storage ();
         vbos[normalInfo.vboIndex].bind (gl);
         GL3Utilities.activateVertexAttribute(gl, loc, storage,
            normalInfo.stride, normalInfo.offset);
      }

      if (colorInfo != null) {
         int loc = clrAttribute.getLocation ();
         GL3AttributeStorage storage = colorPutter.storage ();
         vbos[colorInfo.vboIndex].bind (gl);
         GL3Utilities.activateVertexAttribute(gl, loc, storage, 
            colorInfo.stride, colorInfo.offset);
      }

      if (textureInfo != null) {
         int loc = texAttribute.getLocation ();
         GL3AttributeStorage storage = texturePutter.storage ();
         vbos[textureInfo.vboIndex].bind (gl);
         GL3Utilities.activateVertexAttribute(gl, loc, storage,
            textureInfo.stride, textureInfo.offset);
      }
   }
   
   public void unbindVertices(GL3 gl) {
      if (positionInfo != null) {
         int loc = posAttribute.getLocation ();
         gl.glDisableVertexAttribArray (loc);
      }

      if (normalInfo != null) {
         int loc = nrmAttribute.getLocation ();
         gl.glDisableVertexAttribArray (loc);
      }

      if (colorInfo != null) {
         int loc = clrAttribute.getLocation ();
         gl.glDisableVertexAttribArray (loc);
      }

      if (textureInfo != null) {
         int loc = texAttribute.getLocation ();
         gl.glDisableVertexAttribArray (loc);
      }
      
      gl.glBindBuffer (GL.GL_ARRAY_BUFFER, 0);
   }
   
=======
package maspack.render.GL.GL3;

import com.jogamp.opengl.GL;
import com.jogamp.opengl.GL3;

import maspack.render.RenderObject;
import maspack.render.RenderObject.RenderObjectIdentifier;
import maspack.render.RenderObject.RenderObjectVersion;

public abstract class GL3SharedRenderObjectBase extends GL3ResourceBase {
   
   private RenderObjectIdentifier roId;
   int bindVersion;
   
   protected static PositionBufferPutter positionPutter = PositionBufferPutter.getDefault ();
   protected static NormalBufferPutter normalPutter = NormalBufferPutter.getDefault ();
   protected static ColorBufferPutter colorPutter = ColorBufferPutter.getDefault ();
   protected static TextureCoordBufferPutter texturePutter = TextureCoordBufferPutter.getDefault ();
   
   protected static class AttributeInfo {
      int vboIndex;
      int offset;       // in bytes
      int stride;       // in bytes
      int count;        // number of items
      int type;         // (gl) type of data
   }
   
   protected int staticVertexSize;
   protected int dynamicVertexSize;
   protected int dynamicMask;
   protected boolean streaming; 
   
   protected static final int STATIC_VBO_IDX = 0;
   protected static final int DYNAMIC_VBO_IDX = 1;
   
   protected static final int POSITION_FLAG = 0x01;
   protected static final int NORMAL_FLAG = 0x02;
   protected static final int COLOR_FLAG = 0x04;
   protected static final int TEXCOORDS_FLAG = 0x08;
   
   protected AttributeInfo positionInfo;
   protected AttributeInfo normalInfo;
   protected AttributeInfo colorInfo;
   protected AttributeInfo textureInfo;
   
   protected GL3VertexAttributeInfo posAttribute;
   protected GL3VertexAttributeInfo nrmAttribute;
   protected GL3VertexAttributeInfo clrAttribute;
   protected GL3VertexAttributeInfo texAttribute;
   
   // track version numbers so we can detect what has changed since last use
   RenderObjectVersion lastVersionInfo;
   
   protected VertexBufferObject[] vbos;
   
   protected GL3SharedRenderObjectBase(RenderObjectIdentifier roId, 
      GL3VertexAttributeInfo posAttribute, GL3VertexAttributeInfo nrmAttribute, 
      GL3VertexAttributeInfo clrAttribute, GL3VertexAttributeInfo texAttribute,
      VertexBufferObject staticVBO, VertexBufferObject dynamicVBO) {
      
      this.roId = roId;
      this.posAttribute = posAttribute;
      this.nrmAttribute = nrmAttribute;
      this.clrAttribute = clrAttribute;
      this.texAttribute = texAttribute;

      positionInfo = null;
      normalInfo = null;
      colorInfo = null;
      textureInfo = null;

      lastVersionInfo = null;

      // start with everything static
      staticVertexSize = 0;
      dynamicVertexSize = 0;
      dynamicMask = 0;
      streaming = false;

      staticVBO.acquire ();
      dynamicVBO.acquire ();
      vbos = new VertexBufferObject[] {staticVBO, dynamicVBO};
      
      bindVersion = 0;
   }
   
   public RenderObjectIdentifier getRenderObjectIdentifier() {
      return roId;
   }
   
   @Override
   public boolean isValid() {
      if (vbos == null) {
         return false;
      }
      for (BufferObject vbo : vbos) {
         if (vbo != null) {
            if (!vbo.isValid ()) {
               return false;
            }
         }
      }
      return true;
   }
   
   protected boolean needsVertexRebuild(GL3 gl, RenderObjectVersion rv) {
      if (lastVersionInfo == null) {
         return true;
      }
      
      // always rebuild if streaming vertices
      if (streaming) {
         return true;
      }
      
      boolean rebuild = false;
      
      // vertices have changed
      if (rv.getVerticesVersion () != lastVersionInfo.getVerticesVersion()) {
         streaming = true;
         dynamicMask = 0;
         return rebuild = true;
      }
      
      // trying to update static component
      if (rv.getPositionsVersion() != lastVersionInfo.getPositionsVersion()) {
         boolean positionsDynamic = ((dynamicMask & POSITION_FLAG) != 0);
         // positions are static
         if  (!positionsDynamic) {
            rebuild = true;
            dynamicMask |= POSITION_FLAG;
         }
      }
      if (rv.getNormalsVersion() != lastVersionInfo.getNormalsVersion()) {
         boolean normalsDynamic = ((dynamicMask & NORMAL_FLAG) != 0);
         if (!normalsDynamic) {
            rebuild = true;
            dynamicMask |= NORMAL_FLAG;
         }
      }
      if (rv.getColorsVersion() != lastVersionInfo.getColorsVersion()) {
         boolean colorsDynamic = ((dynamicMask & COLOR_FLAG) != 0);
         if (!colorsDynamic) {
            rebuild = true;
            dynamicMask |= COLOR_FLAG;
         }
      }
      if (rv.getTextureCoordsVersion() != lastVersionInfo.getTextureCoordsVersion()) {
         boolean texturesDynamic = ((dynamicMask & TEXCOORDS_FLAG) != 0);
         if (!texturesDynamic) {
            rebuild = true;
            dynamicMask |= TEXCOORDS_FLAG;
         }
      }
      
      
      return rebuild;
   }
   
   protected boolean maybeUpdateVertices(GL3 gl, RenderObject robj, RenderObjectVersion rv) {
      
      if (lastVersionInfo != null && rv.getVersion () == lastVersionInfo.getVersion ()) {
         return false;
      }
      
      if (robj.isTransient ()) {
         streaming = true;
      }
      
      if (needsVertexRebuild(gl, rv)) {
         clearVertices(gl);
         buildVertices(gl, robj);
         incrementBindVersion ();
         return true;
      } 
      
      // check if we should update all dynamic, or update part dynamic
      int updateFlag = 0;
      if (positionInfo != null && rv.getPositionsVersion() != lastVersionInfo.getPositionsVersion()) {
         updateFlag |= POSITION_FLAG;
      }

      if (normalInfo != null && rv.getNormalsVersion() != lastVersionInfo.getNormalsVersion()) {
         updateFlag |= NORMAL_FLAG;
      }

      if (colorInfo != null && rv.getColorsVersion() != lastVersionInfo.getColorsVersion()) {
         updateFlag |= COLOR_FLAG;
      }

      if (textureInfo != null && robj.getTextureCoordsVersion() != lastVersionInfo.getTextureCoordsVersion()) {
         updateFlag |= TEXCOORDS_FLAG;
      }
      
      // if at least one dynamic component needs to be updated, do so here
      boolean update = (updateFlag != 0);
      if (update) {
         updateDynamicVertices(gl, robj, updateFlag, updateFlag == dynamicMask);
      }
     
      return update;
   }
   
   protected void buildVertexInfo(GL3 gl, RenderObject robj, int nVertices) {
      // buffer manipulators
      final int POSITION_BYTES = positionPutter.bytesPerPosition();
      final int NORMAL_BYTES = normalPutter.bytesPerNormal();
      final int COLOR_BYTES = colorPutter.bytesPerColor();
      final int TEXTURE_BYTES = texturePutter.bytesPerTextureCoord();

      // build up position info
      positionInfo = null;
      normalInfo = null;
      colorInfo = null;
      textureInfo = null;

      staticVertexSize = 0;
      dynamicVertexSize = 0;

      boolean positionsDynamic = !streaming && ((dynamicMask & POSITION_FLAG) != 0);
      boolean normalsDynamic = !streaming && ((dynamicMask & NORMAL_FLAG) != 0);
      boolean colorsDynamic = !streaming && ((dynamicMask & COLOR_FLAG) != 0);
      boolean texcoordDynamic = !streaming && ((dynamicMask & TEXCOORDS_FLAG) != 0);
      
      // determine necessary sizes
      if (robj.hasPositions()) {
         positionInfo = new AttributeInfo ();
         if (positionsDynamic) {
            positionInfo.vboIndex = DYNAMIC_VBO_IDX;
            positionInfo.offset = dynamicVertexSize;
            dynamicVertexSize += POSITION_BYTES;  // 3 floats per position
         } else {
            positionInfo.vboIndex = STATIC_VBO_IDX;
            positionInfo.offset = staticVertexSize;
            staticVertexSize += POSITION_BYTES;   // 3 floats per position
         }
         positionInfo.count = nVertices;
         positionInfo.type = positionPutter.storage ().getGLType ();
      }

      if (robj.hasNormals()) {
         normalInfo = new AttributeInfo ();
         if (normalsDynamic) {
            normalInfo.vboIndex = DYNAMIC_VBO_IDX;
            normalInfo.offset = dynamicVertexSize;
            dynamicVertexSize += NORMAL_BYTES;  // 3 shorts per normal, +1 for 4-byte alignment
         } else {
            normalInfo.vboIndex = STATIC_VBO_IDX;
            normalInfo.offset = staticVertexSize;
            staticVertexSize += NORMAL_BYTES; 
         }
         normalInfo.count = nVertices;
         normalInfo.type = normalPutter.storage ().getGLType ();
      }

      if (robj.hasColors()) {
         colorInfo = new AttributeInfo();
         if (colorsDynamic) {
            colorInfo.vboIndex = DYNAMIC_VBO_IDX;
            colorInfo.offset = dynamicVertexSize;
            dynamicVertexSize += COLOR_BYTES;   // 4 bytes per color
         } else {
            colorInfo.vboIndex = STATIC_VBO_IDX;
            colorInfo.offset = staticVertexSize;
            staticVertexSize += COLOR_BYTES;
         }
         colorInfo.count = nVertices;
         colorInfo.type = colorPutter.storage ().getGLType ();
      }

      if (robj.hasTextureCoords()) {
         textureInfo = new AttributeInfo();
         if (texcoordDynamic) {
            textureInfo.vboIndex = DYNAMIC_VBO_IDX;
            textureInfo.offset = dynamicVertexSize;
            dynamicVertexSize += TEXTURE_BYTES;  // 2 shorts per texture
         } else {
            textureInfo.vboIndex = STATIC_VBO_IDX;
            textureInfo.offset = staticVertexSize;
            staticVertexSize += TEXTURE_BYTES; 
         }
         textureInfo.count = nVertices;
         textureInfo.type = texturePutter.storage ().getGLType ();
      }

      // set strides
      if (robj.hasPositions()) {
         if (positionsDynamic) {
            positionInfo.stride = dynamicVertexSize;
         } else {
            positionInfo.stride = staticVertexSize;
         }
      }
      if (robj.hasNormals()) {
         if (normalsDynamic) {
            normalInfo.stride = dynamicVertexSize;
         } else {
            normalInfo.stride = staticVertexSize;
         }
      }
      if (robj.hasColors()) {
         if (colorsDynamic) {
            colorInfo.stride = dynamicVertexSize;
         } else {
            colorInfo.stride = staticVertexSize;
         }
      }
      if (robj.hasTextureCoords()) {
         if (texcoordDynamic) {
            textureInfo.stride = dynamicVertexSize;
         } else {
            textureInfo.stride = staticVertexSize;
         }
      }
      
   }
   
   /**
    * To be called whenever some attributes may need to be re-bound
    */
   protected void incrementBindVersion() {
      ++bindVersion;
   }
      
   /**
    * @return version incremented when attributes need to be re-bound
    */
   public int getBindVersion() {
      return bindVersion;
   }
   
   protected abstract void buildVertices(GL3 gl, RenderObject robj);   
   protected abstract void updateDynamicVertices(GL3 gl, RenderObject robj, int updateFlag, boolean replace);
   
   protected void clearVertices(GL3 gl) {
      dynamicVertexSize = 0;
      staticVertexSize = 0;

      positionInfo = null;
      normalInfo = null;
      colorInfo = null;
      textureInfo = null;
      
      lastVersionInfo = null;
   }
   
   protected static AttributeInfo[] createAttributeInfoArrays(int n) {
      AttributeInfo[] ai = new AttributeInfo[n];
      for (int i=0; i<ai.length; ++i) {
         ai[i] = new AttributeInfo();
      }
      return ai;
   }
   
   protected static int getBufferUsage(boolean dynamic, boolean streaming) {
      if (streaming) {
         return GL3.GL_STREAM_DRAW;
      }
      if (dynamic) {
         return GL3.GL_DYNAMIC_DRAW;
      }
      return GL3.GL_STATIC_DRAW;
   }
   
   protected void clearAll(GL3 gl) {
      clearVertices(gl);
   }
   
   public void dispose(GL3 gl) {
      clearAll(gl);
      
      // clear shared VBOs
      if (vbos != null) {
         for (BufferObject vbo : vbos) {
            if (vbo != null) {
               vbo.releaseDispose(gl);
            }
         }
         vbos = null;
      }
   }
   
   @Override
   public boolean isDisposed () {
      return vbos == null;
   }
   
   @Override
   public GL3SharedRenderObjectBase acquire () {
      return (GL3SharedRenderObjectBase)super.acquire ();
   }

   public void bindVertices(GL3 gl) {
      if (positionInfo != null) {
         int loc = posAttribute.getLocation ();
         GL3AttributeStorage storage = positionPutter.storage ();
         vbos[positionInfo.vboIndex].bind (gl);
         GL3Utilities.activateVertexAttribute(gl, loc, storage,
            positionInfo.stride, positionInfo.offset);
      }

      if (normalInfo != null) {
         int loc = nrmAttribute.getLocation ();
         GL3AttributeStorage storage = normalPutter.storage ();
         vbos[normalInfo.vboIndex].bind (gl);
         GL3Utilities.activateVertexAttribute(gl, loc, storage,
            normalInfo.stride, normalInfo.offset);
      }

      if (colorInfo != null) {
         int loc = clrAttribute.getLocation ();
         GL3AttributeStorage storage = colorPutter.storage ();
         vbos[colorInfo.vboIndex].bind (gl);
         GL3Utilities.activateVertexAttribute(gl, loc, storage, 
            colorInfo.stride, colorInfo.offset);
      }

      if (textureInfo != null) {
         int loc = texAttribute.getLocation ();
         GL3AttributeStorage storage = texturePutter.storage ();
         vbos[textureInfo.vboIndex].bind (gl);
         GL3Utilities.activateVertexAttribute(gl, loc, storage,
            textureInfo.stride, textureInfo.offset);
      }
   }
   
   public void unbindVertices(GL3 gl) {
      if (positionInfo != null) {
         int loc = posAttribute.getLocation ();
         gl.glDisableVertexAttribArray (loc);
      }

      if (normalInfo != null) {
         int loc = nrmAttribute.getLocation ();
         gl.glDisableVertexAttribArray (loc);
      }

      if (colorInfo != null) {
         int loc = clrAttribute.getLocation ();
         gl.glDisableVertexAttribArray (loc);
      }

      if (textureInfo != null) {
         int loc = texAttribute.getLocation ();
         gl.glDisableVertexAttribArray (loc);
      }
      
      gl.glBindBuffer (GL.GL_ARRAY_BUFFER, 0);
   }
   
>>>>>>> a6c4383b
}<|MERGE_RESOLUTION|>--- conflicted
+++ resolved
@@ -1,8 +1,7 @@
-<<<<<<< HEAD
 package maspack.render.GL.GL3;
 
-import javax.media.opengl.GL;
-import javax.media.opengl.GL3;
+import com.jogamp.opengl.GL;
+import com.jogamp.opengl.GL3;
 
 import maspack.render.RenderObject;
 import maspack.render.RenderObject.RenderObjectIdentifier;
@@ -449,456 +448,4 @@
       gl.glBindBuffer (GL.GL_ARRAY_BUFFER, 0);
    }
    
-=======
-package maspack.render.GL.GL3;
-
-import com.jogamp.opengl.GL;
-import com.jogamp.opengl.GL3;
-
-import maspack.render.RenderObject;
-import maspack.render.RenderObject.RenderObjectIdentifier;
-import maspack.render.RenderObject.RenderObjectVersion;
-
-public abstract class GL3SharedRenderObjectBase extends GL3ResourceBase {
-   
-   private RenderObjectIdentifier roId;
-   int bindVersion;
-   
-   protected static PositionBufferPutter positionPutter = PositionBufferPutter.getDefault ();
-   protected static NormalBufferPutter normalPutter = NormalBufferPutter.getDefault ();
-   protected static ColorBufferPutter colorPutter = ColorBufferPutter.getDefault ();
-   protected static TextureCoordBufferPutter texturePutter = TextureCoordBufferPutter.getDefault ();
-   
-   protected static class AttributeInfo {
-      int vboIndex;
-      int offset;       // in bytes
-      int stride;       // in bytes
-      int count;        // number of items
-      int type;         // (gl) type of data
-   }
-   
-   protected int staticVertexSize;
-   protected int dynamicVertexSize;
-   protected int dynamicMask;
-   protected boolean streaming; 
-   
-   protected static final int STATIC_VBO_IDX = 0;
-   protected static final int DYNAMIC_VBO_IDX = 1;
-   
-   protected static final int POSITION_FLAG = 0x01;
-   protected static final int NORMAL_FLAG = 0x02;
-   protected static final int COLOR_FLAG = 0x04;
-   protected static final int TEXCOORDS_FLAG = 0x08;
-   
-   protected AttributeInfo positionInfo;
-   protected AttributeInfo normalInfo;
-   protected AttributeInfo colorInfo;
-   protected AttributeInfo textureInfo;
-   
-   protected GL3VertexAttributeInfo posAttribute;
-   protected GL3VertexAttributeInfo nrmAttribute;
-   protected GL3VertexAttributeInfo clrAttribute;
-   protected GL3VertexAttributeInfo texAttribute;
-   
-   // track version numbers so we can detect what has changed since last use
-   RenderObjectVersion lastVersionInfo;
-   
-   protected VertexBufferObject[] vbos;
-   
-   protected GL3SharedRenderObjectBase(RenderObjectIdentifier roId, 
-      GL3VertexAttributeInfo posAttribute, GL3VertexAttributeInfo nrmAttribute, 
-      GL3VertexAttributeInfo clrAttribute, GL3VertexAttributeInfo texAttribute,
-      VertexBufferObject staticVBO, VertexBufferObject dynamicVBO) {
-      
-      this.roId = roId;
-      this.posAttribute = posAttribute;
-      this.nrmAttribute = nrmAttribute;
-      this.clrAttribute = clrAttribute;
-      this.texAttribute = texAttribute;
-
-      positionInfo = null;
-      normalInfo = null;
-      colorInfo = null;
-      textureInfo = null;
-
-      lastVersionInfo = null;
-
-      // start with everything static
-      staticVertexSize = 0;
-      dynamicVertexSize = 0;
-      dynamicMask = 0;
-      streaming = false;
-
-      staticVBO.acquire ();
-      dynamicVBO.acquire ();
-      vbos = new VertexBufferObject[] {staticVBO, dynamicVBO};
-      
-      bindVersion = 0;
-   }
-   
-   public RenderObjectIdentifier getRenderObjectIdentifier() {
-      return roId;
-   }
-   
-   @Override
-   public boolean isValid() {
-      if (vbos == null) {
-         return false;
-      }
-      for (BufferObject vbo : vbos) {
-         if (vbo != null) {
-            if (!vbo.isValid ()) {
-               return false;
-            }
-         }
-      }
-      return true;
-   }
-   
-   protected boolean needsVertexRebuild(GL3 gl, RenderObjectVersion rv) {
-      if (lastVersionInfo == null) {
-         return true;
-      }
-      
-      // always rebuild if streaming vertices
-      if (streaming) {
-         return true;
-      }
-      
-      boolean rebuild = false;
-      
-      // vertices have changed
-      if (rv.getVerticesVersion () != lastVersionInfo.getVerticesVersion()) {
-         streaming = true;
-         dynamicMask = 0;
-         return rebuild = true;
-      }
-      
-      // trying to update static component
-      if (rv.getPositionsVersion() != lastVersionInfo.getPositionsVersion()) {
-         boolean positionsDynamic = ((dynamicMask & POSITION_FLAG) != 0);
-         // positions are static
-         if  (!positionsDynamic) {
-            rebuild = true;
-            dynamicMask |= POSITION_FLAG;
-         }
-      }
-      if (rv.getNormalsVersion() != lastVersionInfo.getNormalsVersion()) {
-         boolean normalsDynamic = ((dynamicMask & NORMAL_FLAG) != 0);
-         if (!normalsDynamic) {
-            rebuild = true;
-            dynamicMask |= NORMAL_FLAG;
-         }
-      }
-      if (rv.getColorsVersion() != lastVersionInfo.getColorsVersion()) {
-         boolean colorsDynamic = ((dynamicMask & COLOR_FLAG) != 0);
-         if (!colorsDynamic) {
-            rebuild = true;
-            dynamicMask |= COLOR_FLAG;
-         }
-      }
-      if (rv.getTextureCoordsVersion() != lastVersionInfo.getTextureCoordsVersion()) {
-         boolean texturesDynamic = ((dynamicMask & TEXCOORDS_FLAG) != 0);
-         if (!texturesDynamic) {
-            rebuild = true;
-            dynamicMask |= TEXCOORDS_FLAG;
-         }
-      }
-      
-      
-      return rebuild;
-   }
-   
-   protected boolean maybeUpdateVertices(GL3 gl, RenderObject robj, RenderObjectVersion rv) {
-      
-      if (lastVersionInfo != null && rv.getVersion () == lastVersionInfo.getVersion ()) {
-         return false;
-      }
-      
-      if (robj.isTransient ()) {
-         streaming = true;
-      }
-      
-      if (needsVertexRebuild(gl, rv)) {
-         clearVertices(gl);
-         buildVertices(gl, robj);
-         incrementBindVersion ();
-         return true;
-      } 
-      
-      // check if we should update all dynamic, or update part dynamic
-      int updateFlag = 0;
-      if (positionInfo != null && rv.getPositionsVersion() != lastVersionInfo.getPositionsVersion()) {
-         updateFlag |= POSITION_FLAG;
-      }
-
-      if (normalInfo != null && rv.getNormalsVersion() != lastVersionInfo.getNormalsVersion()) {
-         updateFlag |= NORMAL_FLAG;
-      }
-
-      if (colorInfo != null && rv.getColorsVersion() != lastVersionInfo.getColorsVersion()) {
-         updateFlag |= COLOR_FLAG;
-      }
-
-      if (textureInfo != null && robj.getTextureCoordsVersion() != lastVersionInfo.getTextureCoordsVersion()) {
-         updateFlag |= TEXCOORDS_FLAG;
-      }
-      
-      // if at least one dynamic component needs to be updated, do so here
-      boolean update = (updateFlag != 0);
-      if (update) {
-         updateDynamicVertices(gl, robj, updateFlag, updateFlag == dynamicMask);
-      }
-     
-      return update;
-   }
-   
-   protected void buildVertexInfo(GL3 gl, RenderObject robj, int nVertices) {
-      // buffer manipulators
-      final int POSITION_BYTES = positionPutter.bytesPerPosition();
-      final int NORMAL_BYTES = normalPutter.bytesPerNormal();
-      final int COLOR_BYTES = colorPutter.bytesPerColor();
-      final int TEXTURE_BYTES = texturePutter.bytesPerTextureCoord();
-
-      // build up position info
-      positionInfo = null;
-      normalInfo = null;
-      colorInfo = null;
-      textureInfo = null;
-
-      staticVertexSize = 0;
-      dynamicVertexSize = 0;
-
-      boolean positionsDynamic = !streaming && ((dynamicMask & POSITION_FLAG) != 0);
-      boolean normalsDynamic = !streaming && ((dynamicMask & NORMAL_FLAG) != 0);
-      boolean colorsDynamic = !streaming && ((dynamicMask & COLOR_FLAG) != 0);
-      boolean texcoordDynamic = !streaming && ((dynamicMask & TEXCOORDS_FLAG) != 0);
-      
-      // determine necessary sizes
-      if (robj.hasPositions()) {
-         positionInfo = new AttributeInfo ();
-         if (positionsDynamic) {
-            positionInfo.vboIndex = DYNAMIC_VBO_IDX;
-            positionInfo.offset = dynamicVertexSize;
-            dynamicVertexSize += POSITION_BYTES;  // 3 floats per position
-         } else {
-            positionInfo.vboIndex = STATIC_VBO_IDX;
-            positionInfo.offset = staticVertexSize;
-            staticVertexSize += POSITION_BYTES;   // 3 floats per position
-         }
-         positionInfo.count = nVertices;
-         positionInfo.type = positionPutter.storage ().getGLType ();
-      }
-
-      if (robj.hasNormals()) {
-         normalInfo = new AttributeInfo ();
-         if (normalsDynamic) {
-            normalInfo.vboIndex = DYNAMIC_VBO_IDX;
-            normalInfo.offset = dynamicVertexSize;
-            dynamicVertexSize += NORMAL_BYTES;  // 3 shorts per normal, +1 for 4-byte alignment
-         } else {
-            normalInfo.vboIndex = STATIC_VBO_IDX;
-            normalInfo.offset = staticVertexSize;
-            staticVertexSize += NORMAL_BYTES; 
-         }
-         normalInfo.count = nVertices;
-         normalInfo.type = normalPutter.storage ().getGLType ();
-      }
-
-      if (robj.hasColors()) {
-         colorInfo = new AttributeInfo();
-         if (colorsDynamic) {
-            colorInfo.vboIndex = DYNAMIC_VBO_IDX;
-            colorInfo.offset = dynamicVertexSize;
-            dynamicVertexSize += COLOR_BYTES;   // 4 bytes per color
-         } else {
-            colorInfo.vboIndex = STATIC_VBO_IDX;
-            colorInfo.offset = staticVertexSize;
-            staticVertexSize += COLOR_BYTES;
-         }
-         colorInfo.count = nVertices;
-         colorInfo.type = colorPutter.storage ().getGLType ();
-      }
-
-      if (robj.hasTextureCoords()) {
-         textureInfo = new AttributeInfo();
-         if (texcoordDynamic) {
-            textureInfo.vboIndex = DYNAMIC_VBO_IDX;
-            textureInfo.offset = dynamicVertexSize;
-            dynamicVertexSize += TEXTURE_BYTES;  // 2 shorts per texture
-         } else {
-            textureInfo.vboIndex = STATIC_VBO_IDX;
-            textureInfo.offset = staticVertexSize;
-            staticVertexSize += TEXTURE_BYTES; 
-         }
-         textureInfo.count = nVertices;
-         textureInfo.type = texturePutter.storage ().getGLType ();
-      }
-
-      // set strides
-      if (robj.hasPositions()) {
-         if (positionsDynamic) {
-            positionInfo.stride = dynamicVertexSize;
-         } else {
-            positionInfo.stride = staticVertexSize;
-         }
-      }
-      if (robj.hasNormals()) {
-         if (normalsDynamic) {
-            normalInfo.stride = dynamicVertexSize;
-         } else {
-            normalInfo.stride = staticVertexSize;
-         }
-      }
-      if (robj.hasColors()) {
-         if (colorsDynamic) {
-            colorInfo.stride = dynamicVertexSize;
-         } else {
-            colorInfo.stride = staticVertexSize;
-         }
-      }
-      if (robj.hasTextureCoords()) {
-         if (texcoordDynamic) {
-            textureInfo.stride = dynamicVertexSize;
-         } else {
-            textureInfo.stride = staticVertexSize;
-         }
-      }
-      
-   }
-   
-   /**
-    * To be called whenever some attributes may need to be re-bound
-    */
-   protected void incrementBindVersion() {
-      ++bindVersion;
-   }
-      
-   /**
-    * @return version incremented when attributes need to be re-bound
-    */
-   public int getBindVersion() {
-      return bindVersion;
-   }
-   
-   protected abstract void buildVertices(GL3 gl, RenderObject robj);   
-   protected abstract void updateDynamicVertices(GL3 gl, RenderObject robj, int updateFlag, boolean replace);
-   
-   protected void clearVertices(GL3 gl) {
-      dynamicVertexSize = 0;
-      staticVertexSize = 0;
-
-      positionInfo = null;
-      normalInfo = null;
-      colorInfo = null;
-      textureInfo = null;
-      
-      lastVersionInfo = null;
-   }
-   
-   protected static AttributeInfo[] createAttributeInfoArrays(int n) {
-      AttributeInfo[] ai = new AttributeInfo[n];
-      for (int i=0; i<ai.length; ++i) {
-         ai[i] = new AttributeInfo();
-      }
-      return ai;
-   }
-   
-   protected static int getBufferUsage(boolean dynamic, boolean streaming) {
-      if (streaming) {
-         return GL3.GL_STREAM_DRAW;
-      }
-      if (dynamic) {
-         return GL3.GL_DYNAMIC_DRAW;
-      }
-      return GL3.GL_STATIC_DRAW;
-   }
-   
-   protected void clearAll(GL3 gl) {
-      clearVertices(gl);
-   }
-   
-   public void dispose(GL3 gl) {
-      clearAll(gl);
-      
-      // clear shared VBOs
-      if (vbos != null) {
-         for (BufferObject vbo : vbos) {
-            if (vbo != null) {
-               vbo.releaseDispose(gl);
-            }
-         }
-         vbos = null;
-      }
-   }
-   
-   @Override
-   public boolean isDisposed () {
-      return vbos == null;
-   }
-   
-   @Override
-   public GL3SharedRenderObjectBase acquire () {
-      return (GL3SharedRenderObjectBase)super.acquire ();
-   }
-
-   public void bindVertices(GL3 gl) {
-      if (positionInfo != null) {
-         int loc = posAttribute.getLocation ();
-         GL3AttributeStorage storage = positionPutter.storage ();
-         vbos[positionInfo.vboIndex].bind (gl);
-         GL3Utilities.activateVertexAttribute(gl, loc, storage,
-            positionInfo.stride, positionInfo.offset);
-      }
-
-      if (normalInfo != null) {
-         int loc = nrmAttribute.getLocation ();
-         GL3AttributeStorage storage = normalPutter.storage ();
-         vbos[normalInfo.vboIndex].bind (gl);
-         GL3Utilities.activateVertexAttribute(gl, loc, storage,
-            normalInfo.stride, normalInfo.offset);
-      }
-
-      if (colorInfo != null) {
-         int loc = clrAttribute.getLocation ();
-         GL3AttributeStorage storage = colorPutter.storage ();
-         vbos[colorInfo.vboIndex].bind (gl);
-         GL3Utilities.activateVertexAttribute(gl, loc, storage, 
-            colorInfo.stride, colorInfo.offset);
-      }
-
-      if (textureInfo != null) {
-         int loc = texAttribute.getLocation ();
-         GL3AttributeStorage storage = texturePutter.storage ();
-         vbos[textureInfo.vboIndex].bind (gl);
-         GL3Utilities.activateVertexAttribute(gl, loc, storage,
-            textureInfo.stride, textureInfo.offset);
-      }
-   }
-   
-   public void unbindVertices(GL3 gl) {
-      if (positionInfo != null) {
-         int loc = posAttribute.getLocation ();
-         gl.glDisableVertexAttribArray (loc);
-      }
-
-      if (normalInfo != null) {
-         int loc = nrmAttribute.getLocation ();
-         gl.glDisableVertexAttribArray (loc);
-      }
-
-      if (colorInfo != null) {
-         int loc = clrAttribute.getLocation ();
-         gl.glDisableVertexAttribArray (loc);
-      }
-
-      if (textureInfo != null) {
-         int loc = texAttribute.getLocation ();
-         gl.glDisableVertexAttribArray (loc);
-      }
-      
-      gl.glBindBuffer (GL.GL_ARRAY_BUFFER, 0);
-   }
-   
->>>>>>> a6c4383b
 }