<<<<<<< HEAD
package maspack.render.GL.GL3;

import java.nio.ByteBuffer;

import javax.media.opengl.GL3;

import maspack.render.RenderObject;
import maspack.render.RenderObject.RenderObjectVersion;
import maspack.util.BufferUtilities;

/**
 * Allows easy switching between lines as GL_LINES and as cylinders/ellipsoids/etc...
 */
//=====================================================================================================================
// VBO layouts, ? if exists
// --lines expanded in each VBO for use both as GL_LINES, and as attributes for instanced drawing
// --primary positions/normals/colors/textures interleaved, separated into static/dynamic buffer
//
//  static           dynamic        
//  [pos[v[p00]] ]   [pos[v[p00]] ]
//  [nrm[v[p00]]?]   [nrm[v[p00]]?]
//  [clr[v[p00][?]   [clr[v[p00]]?]                     
//  [tex[v[p00]]?]   [tex[v[p00]]?]   
//  [pos[v[p01]] ]   [pos[v[p01]] ]   
//  [nrm[v[p01]]?]   [nrm[v[p01]]?]          
//  [clr[v[p01]]?]   [clr[v[p01]]?]          
//  [tex[v[p01]]?]   [tex[v[p01]]?]   
//    ...              ...                   
//  [pos[v[p0n]] ]   [pos[v[p0n]] ]          
//  [nrm[v[p0n]]?]   [nrm[v[p0n]]?]   
//  [clr[v[p0n]]?]   [clr[v[p0n]]?]                  
//  [tex[v[p0n]]?]   [tex[v[p0n]]?]   
//  [pos[v[p10]]?]   [pos[v[p10]]?]  
//    ... ...          ... ...          
//  [pos[v[pqr]]?]   [pos[v[pqr]]?]  
//=====================================================================================================================
public class GL3SharedRenderObjectLines extends GL3SharedRenderObjectBase {

   GL3VertexAttributeInfo bposAttr;
   GL3VertexAttributeInfo tposAttr;
   GL3VertexAttributeInfo bclrAttr;
   GL3VertexAttributeInfo tclrAttr;
   
   int[] lineGroupOffsets;       // separation between point groups (in # of vertices, for binding correct location)

   protected GL3SharedRenderObjectLines(RenderObject r,
      
      GL3VertexAttributeInfo posAttr, GL3VertexAttributeInfo nrmAttr, 
      GL3VertexAttributeInfo clrAttr, GL3VertexAttributeInfo texAttr,
      GL3VertexAttributeInfo bposAttr, GL3VertexAttributeInfo tposAttr,
      GL3VertexAttributeInfo bclrAttr, GL3VertexAttributeInfo tclrAttr,
      VertexBufferObject staticVBO, VertexBufferObject dynamicVBO) {
      super(r.getIdentifier (), posAttr, nrmAttr, clrAttr, texAttr, staticVBO, dynamicVBO);
      
      this.bposAttr = bposAttr;
      this.tposAttr = tposAttr;
      this.bclrAttr = bclrAttr;
      this.tclrAttr = tclrAttr;
   
      lineGroupOffsets = null;
   }

   public boolean maybeUpdate(GL3 gl, RenderObject robj) {
      boolean updated = false;
      robj.readLock (); {
         RenderObjectVersion rv = robj.getVersionInfo ();
         updated = maybeUpdateVertices (gl, robj, rv);
         if (updated) {
            lastVersionInfo = rv;
         }
      } robj.readUnlock ();
      return updated;
   }

   @Override
   protected boolean needsVertexRebuild(GL3 gl, RenderObjectVersion rv) {
      if (super.needsVertexRebuild (gl, rv)) {
         return true;
      }

      // if lines have changed, we need to rebuild
      if (rv.getLinesVersion () != lastVersionInfo.getLinesVersion ()) {
         streaming = true;
         return true;
      }
      return false;
   }
   
   @Override
   protected void updateDynamicVertices(GL3 gl, RenderObject robj, int updateMask, boolean replace) {

      ByteBuffer buff = null;
      if (replace) {
         // buff = vbos[DYNAMIC_VBO_IDX].mapNewBuffer (gl);
         //buff = vbos[DYNAMIC_VBO_IDX].mapBuffer (gl, GL3.GL_WRITE_ONLY);
         buff = BufferUtilities.newNativeByteBuffer (vbos[DYNAMIC_VBO_IDX].getSize ());
      } else {
         buff = vbos[DYNAMIC_VBO_IDX].mapBuffer (gl, GL3.GL_WRITE_ONLY);
      }

      // position
      if ( positionInfo != null && (updateMask & POSITION_FLAG) != 0) {
         int bidx = positionInfo.offset;
         int lineStride = robj.getLineStride ();

         for (int lg=0; lg<robj.numLineGroups(); ++lg) {
            int[] lines = robj.getLines (lg);
            int lineCount = robj.numLines (lg);
            int lidx = 0;
            for (int l = 0; l<lineCount; ++l) {
               for (int j=0; j<2; ++j) {
                  int vidx = lines[lidx+j];
                  float[] pos = robj.getVertexPosition (vidx);
                  buff.position (bidx);
                  positionPutter.putPosition(buff, pos);
                  bidx += positionInfo.stride;
               }
               lidx += lineStride;
            }
         }
      }

      // normal
      if ( normalInfo != null && (updateMask & NORMAL_FLAG) != 0) {
         int bidx = normalInfo.offset;
         int lineStride = robj.getLineStride ();

         for (int lg=0; lg<robj.numLineGroups(); ++lg) {
            int[] lines = robj.getLines (lg);
            int lineCount = robj.numLines (lg);
            int lidx = 0;
            for (int l = 0; l<lineCount; ++l) {
               for (int j=0; j<2; ++j) {
                  int vidx = lines[lidx+j];
                  float[] pos = robj.getVertexNormal (vidx);
                  buff.position (bidx);
                  normalPutter.putNormal(buff, pos);
                  bidx += normalInfo.stride;
               }
               lidx += lineStride;
            }
         }
      }

      // color
      if ( colorInfo != null && (updateMask & COLOR_FLAG) != 0) {
         int bidx = colorInfo.offset;
         int lineStride = robj.getLineStride ();

         for (int lg=0; lg<robj.numLineGroups(); ++lg) {
            int[] lines = robj.getLines (lg);
            int lineCount = robj.numLines (lg);
            int lidx = 0;
            for (int l = 0; l<lineCount; ++l) {
               for (int j=0; j<2; ++j) {
                  int vidx = lines[lidx+j];
                  byte[] pos = robj.getVertexColor (vidx);
                  buff.position (bidx);
                  colorPutter.putColor(buff, pos);
                  bidx += colorInfo.stride;
               }
               lidx += lineStride;
            }
         }
      }

      // texture
      if ( textureInfo != null && (updateMask & TEXCOORDS_FLAG) != 0) {
         int bidx = textureInfo.offset;
         int lineStride = robj.getLineStride ();

         for (int lg=0; lg<robj.numLineGroups(); ++lg) {
            int[] lines = robj.getLines (lg);
            int lineCount = robj.numLines (lg);
            int lidx = 0;
            for (int l = 0; l<lineCount; ++l) {
               for (int j=0; j<2; ++j) {
                  int vidx = lines[lidx+j];
                  float[] pos = robj.getVertexTextureCoord (vidx);
                  buff.position (bidx);
                  texturePutter.putTextureCoord(buff, pos);
                  bidx += textureInfo.stride;
               }
               lidx += lineStride;
            }
         }
      }

      if (replace) {
         buff.flip ();
         vbos[DYNAMIC_VBO_IDX].update (gl, buff);
         buff = BufferUtilities.freeDirectBuffer (buff);
      } else {
         vbos[DYNAMIC_VBO_IDX].unmapBuffer(gl);
      }
   }

   public boolean isValid () {
      if (!super.isValid()) {
         return false;
      }
      return true;
   }

   @Override
   protected void clearAll(GL3 gl) {
      super.clearAll (gl);
      lineGroupOffsets = null;
   }

   @Override
   protected void buildVertices(GL3 gl, RenderObject robj) {

      int numLinesTotal = 0;
      int numLineGroups = robj.numLineGroups ();
      lineGroupOffsets = new int[numLineGroups+1];
      for (int lg = 0; lg < numLineGroups; ++lg) {
         lineGroupOffsets[lg] = numLinesTotal;
         numLinesTotal += robj.numLines(lg);
      }
      lineGroupOffsets[numLineGroups] = numLinesTotal;
      int nLineVertices = 2*numLinesTotal;

      buildVertexInfo (gl, robj, nLineVertices);
      // create and fill VBOs
      createVertexVBOs(gl, robj, nLineVertices);

   }

   private void createVertexVBOs(GL3 gl, RenderObject robj, int nVertices) {

      // create buffers for VBOs
      ByteBuffer[] buffs = new ByteBuffer[2];

      if (staticVertexSize > 0) {
         buffs[STATIC_VBO_IDX] = BufferUtilities.newNativeByteBuffer(nVertices*staticVertexSize);
      }
      // dynamic
      if (dynamicVertexSize > 0) {
         buffs[DYNAMIC_VBO_IDX] = BufferUtilities.newNativeByteBuffer(nVertices*dynamicVertexSize);
      }

      // fill vertex buffers
      int lineStride = robj.getLineStride ();
      int pidx = 0;
      for (int lg=0; lg<robj.numLineGroups(); ++lg) {
         int[] lines = robj.getLines(lg);
         int lineCount = robj.numLines (lg);
         int lidx = 0;
         for (int i=0; i<lineCount; ++i) {
            for (int j=0; j<2; ++j) {
               int vidx = lines[lidx+j];
               // position
               if (positionInfo != null) {
                  float[] pos = robj.getVertexPosition(vidx);
                  positionPutter.putPosition(buffs[positionInfo.vboIndex], 
                     positionInfo.offset+pidx*positionInfo.stride, pos);
               }

               // normal
               if (normalInfo != null) {
                  float[] nrm = robj.getVertexNormal(vidx);
                  normalPutter.putNormal(buffs[normalInfo.vboIndex], 
                     normalInfo.offset+pidx*normalInfo.stride, nrm);
               }

               // color
               if (colorInfo != null) {
                  byte[] color = robj.getVertexColor(vidx);
                  colorPutter.putColor(buffs[colorInfo.vboIndex], 
                     colorInfo.offset+pidx*colorInfo.stride, color);
               }

               // texture
               if (textureInfo != null) {
                  float[] pos = robj.getVertexTextureCoord(vidx);
                  texturePutter.putTextureCoord(buffs[textureInfo.vboIndex], 
                     textureInfo.offset+pidx*textureInfo.stride, pos);
               }
               pidx++;
            }
            lidx += lineStride;
         }
      }

      // create VBOs
      gl.glBindVertexArray (0); // unbind any existing VAOs
      if (staticVertexSize > 0) {
         buffs[STATIC_VBO_IDX].flip();
         vbos[STATIC_VBO_IDX].fill(gl, buffs[STATIC_VBO_IDX],
            getBufferUsage(false, streaming));
         BufferUtilities.freeDirectBuffer (buffs[STATIC_VBO_IDX]);
      }

      // dynamic
      if (dynamicVertexSize > 0) {
         buffs[DYNAMIC_VBO_IDX].flip();
         vbos[DYNAMIC_VBO_IDX].fill(gl, buffs[DYNAMIC_VBO_IDX],
            getBufferUsage(true, streaming));
         BufferUtilities.freeDirectBuffer (buffs[DYNAMIC_VBO_IDX]);
      }

   }

   public int numLineGroups() {
      return lineGroupOffsets.length-1;
   }
   
   /**
    * Bind with a line-offset (e.g. offset=k will bind starting at kth line) 
    * @param gl
    * @param gidx
    * @param offset
    */
   public void bindInstancedVertices(GL3 gl, int gidx, int offset) {

      int vstart = 2*(lineGroupOffsets[gidx]+offset);
      if (positionInfo != null ) {
         GL3AttributeStorage storage = positionPutter.storage ();
         vbos[positionInfo.vboIndex].bind (gl);
         int loc = bposAttr.getLocation ();
         if (loc >= 0) {
            GL3Utilities.activateVertexAttribute(gl, loc, storage, 
               2*positionInfo.stride, positionInfo.offset+vstart*positionInfo.stride, 1);
         }
         loc = tposAttr.getLocation ();
         if (loc >= 0) {
            GL3Utilities.activateVertexAttribute(gl, loc, storage, 
               2*positionInfo.stride, positionInfo.offset+(vstart+1)*positionInfo.stride, 1);
         }
      }

      if (colorInfo != null) {
         GL3AttributeStorage storage = colorPutter.storage ();
         vbos[colorInfo.vboIndex].bind (gl);
         int loc = bclrAttr.getLocation ();
         if (loc >= 0) {
            GL3Utilities.activateVertexAttribute(gl, loc, storage, 
               colorInfo.stride, colorInfo.offset+vstart*colorInfo.stride, 1);
         }
         loc = tclrAttr.getLocation ();
         if (loc >= 0) {
            GL3Utilities.activateVertexAttribute(gl, loc, storage, 
               2*colorInfo.stride, colorInfo.offset+(vstart+1)*colorInfo.stride, 1);
         }
      }
   }

   @Override
   public GL3SharedRenderObjectLines acquire () {
      return (GL3SharedRenderObjectLines)super.acquire ();
   }
   
   public void drawLines(GL3 gl, int mode, int gidx){
      int lstart = lineGroupOffsets[gidx];
      int lcount = lineGroupOffsets[gidx+1]-lstart;
      gl.glDrawArrays (mode, 2*lstart, 2*lcount);  // 2 vertices per line
   }
   
   public void drawLines(GL3 gl, int mode, int gidx, int offset, int count){
      int lstart = lineGroupOffsets[gidx]+offset;
      gl.glDrawArrays (mode, 2*lstart, 2*count);  // 2 vertices per line
   }

   public void drawInstancedLines(GL3 gl, GL3SharedObject line, int gidx) {
      int lcount = lineGroupOffsets[gidx+1]-lineGroupOffsets[gidx];
      line.drawInstanced (gl, lcount);
   }
   
   public void drawInstancedLines(GL3 gl, GL3SharedObject line, int gidx, int count) {
      line.drawInstanced (gl, count);   
   }

   public static GL3SharedRenderObjectLines generate (
      GL3 gl, RenderObject robj, GL3VertexAttributeInfo position,
      GL3VertexAttributeInfo normal, GL3VertexAttributeInfo color,
      GL3VertexAttributeInfo texcoord,
      GL3VertexAttributeInfo bpos,
      GL3VertexAttributeInfo tpos,
      GL3VertexAttributeInfo bclr,
      GL3VertexAttributeInfo tclr) {

      VertexBufferObject staticVBO = VertexBufferObject.generate (gl);
      VertexBufferObject dynamicVBO = VertexBufferObject.generate (gl);
      
      GL3SharedRenderObjectLines out = new GL3SharedRenderObjectLines (robj, position, normal, color, texcoord, 
         bpos, tpos, bclr, tclr, staticVBO, dynamicVBO);
      out.maybeUpdate (gl, robj);  // trigger a build
      return out;
   }

   public int numLines (int gidx) {
      return lineGroupOffsets[gidx+1]-lineGroupOffsets[gidx];
   }
}
=======
package maspack.render.GL.GL3;

import java.nio.ByteBuffer;

import javax.media.opengl.GL3;

import maspack.render.RenderObject;
import maspack.render.RenderObject.RenderObjectVersion;
import maspack.util.BufferUtilities;

/**
 * Allows easy switching between lines as GL_LINES and as cylinders/ellipsoids/etc...
 */
//=====================================================================================================================
// VBO layouts, ? if exists
// --lines expanded in each VBO for use both as GL_LINES, and as attributes for instanced drawing
// --primary positions/normals/colors/textures interleaved, separated into static/dynamic buffer
//
//  static           dynamic        
//  [pos[v[p00]] ]   [pos[v[p00]] ]
//  [nrm[v[p00]]?]   [nrm[v[p00]]?]
//  [clr[v[p00][?]   [clr[v[p00]]?]                     
//  [tex[v[p00]]?]   [tex[v[p00]]?]   
//  [pos[v[p01]] ]   [pos[v[p01]] ]   
//  [nrm[v[p01]]?]   [nrm[v[p01]]?]          
//  [clr[v[p01]]?]   [clr[v[p01]]?]          
//  [tex[v[p01]]?]   [tex[v[p01]]?]   
//    ...              ...                   
//  [pos[v[p0n]] ]   [pos[v[p0n]] ]          
//  [nrm[v[p0n]]?]   [nrm[v[p0n]]?]   
//  [clr[v[p0n]]?]   [clr[v[p0n]]?]                  
//  [tex[v[p0n]]?]   [tex[v[p0n]]?]   
//  [pos[v[p10]]?]   [pos[v[p10]]?]  
//    ... ...          ... ...          
//  [pos[v[pqr]]?]   [pos[v[pqr]]?]  
//=====================================================================================================================
public class GL3SharedRenderObjectLines extends GL3SharedRenderObjectBase {

   GL3VertexAttributeInfo bposAttr;
   GL3VertexAttributeInfo tposAttr;
   GL3VertexAttributeInfo bclrAttr;
   GL3VertexAttributeInfo tclrAttr;
   
   int[] lineGroupOffsets;       // separation between point groups (in # of vertices, for binding correct location)

   protected GL3SharedRenderObjectLines(RenderObject r,
      
      GL3VertexAttributeInfo posAttr, GL3VertexAttributeInfo nrmAttr, 
      GL3VertexAttributeInfo clrAttr, GL3VertexAttributeInfo texAttr,
      GL3VertexAttributeInfo bposAttr, GL3VertexAttributeInfo tposAttr,
      GL3VertexAttributeInfo bclrAttr, GL3VertexAttributeInfo tclrAttr,
      VertexBufferObject staticVBO, VertexBufferObject dynamicVBO) {
      super(r.getIdentifier (), posAttr, nrmAttr, clrAttr, texAttr, staticVBO, dynamicVBO);
      
      this.bposAttr = bposAttr;
      this.tposAttr = tposAttr;
      this.bclrAttr = bclrAttr;
      this.tclrAttr = tclrAttr;
   
      lineGroupOffsets = null;
   }

   public boolean maybeUpdate(GL3 gl, RenderObject robj) {
      boolean updated = false;
      robj.readLock (); {
         RenderObjectVersion rv = robj.getVersionInfo ();
         updated = maybeUpdateVertices (gl, robj, rv);
         if (updated) {
            lastVersionInfo = rv;
         }
      } robj.readUnlock ();
      return updated;
   }

   @Override
   protected boolean needsVertexRebuild(GL3 gl, RenderObjectVersion rv) {
      if (super.needsVertexRebuild (gl, rv)) {
         return true;
      }

      // if lines have changed, we need to rebuild
      if (rv.getLinesVersion () != lastVersionInfo.getLinesVersion ()) {
         streaming = true;
         return true;
      }
      return false;
   }
   
   @Override
   protected void updateDynamicVertices(GL3 gl, RenderObject robj, int updateMask, boolean replace) {

      ByteBuffer buff = null;
      if (replace) {
         // buff = vbos[DYNAMIC_VBO_IDX].mapNewBuffer (gl);
         //buff = vbos[DYNAMIC_VBO_IDX].mapBuffer (gl, GL3.GL_WRITE_ONLY);
         buff = BufferUtilities.newNativeByteBuffer (vbos[DYNAMIC_VBO_IDX].getSize ());
      } else {
         buff = vbos[DYNAMIC_VBO_IDX].mapBuffer (gl, GL3.GL_WRITE_ONLY);
      }

      // position
      if ( positionInfo != null && (updateMask & POSITION_FLAG) != 0) {
         int bidx = positionInfo.offset;
         int lineStride = robj.getLineStride ();

         for (int lg=0; lg<robj.numLineGroups(); ++lg) {
            int[] lines = robj.getLines (lg);
            int lineCount = robj.numLines (lg);
            int lidx = 0;
            for (int l = 0; l<lineCount; ++l) {
               for (int j=0; j<2; ++j) {
                  int vidx = lines[lidx+j];
                  float[] pos = robj.getVertexPosition (vidx);
                  buff.position (bidx);
                  positionPutter.putPosition(buff, pos);
                  bidx += positionInfo.stride;
               }
               lidx += lineStride;
            }
         }
      }

      // normal
      if ( normalInfo != null && (updateMask & NORMAL_FLAG) != 0) {
         int bidx = normalInfo.offset;
         int lineStride = robj.getLineStride ();

         for (int lg=0; lg<robj.numLineGroups(); ++lg) {
            int[] lines = robj.getLines (lg);
            int lineCount = robj.numLines (lg);
            int lidx = 0;
            for (int l = 0; l<lineCount; ++l) {
               for (int j=0; j<2; ++j) {
                  int vidx = lines[lidx+j];
                  float[] pos = robj.getVertexNormal (vidx);
                  buff.position (bidx);
                  normalPutter.putNormal(buff, pos);
                  bidx += normalInfo.stride;
               }
               lidx += lineStride;
            }
         }
      }

      // color
      if ( colorInfo != null && (updateMask & COLOR_FLAG) != 0) {
         int bidx = colorInfo.offset;
         int lineStride = robj.getLineStride ();

         for (int lg=0; lg<robj.numLineGroups(); ++lg) {
            int[] lines = robj.getLines (lg);
            int lineCount = robj.numLines (lg);
            int lidx = 0;
            for (int l = 0; l<lineCount; ++l) {
               for (int j=0; j<2; ++j) {
                  int vidx = lines[lidx+j];
                  byte[] pos = robj.getVertexColor (vidx);
                  buff.position (bidx);
                  colorPutter.putColor(buff, pos);
                  bidx += colorInfo.stride;
               }
               lidx += lineStride;
            }
         }
      }

      // texture
      if ( textureInfo != null && (updateMask & TEXCOORDS_FLAG) != 0) {
         int bidx = textureInfo.offset;
         int lineStride = robj.getLineStride ();

         for (int lg=0; lg<robj.numLineGroups(); ++lg) {
            int[] lines = robj.getLines (lg);
            int lineCount = robj.numLines (lg);
            int lidx = 0;
            for (int l = 0; l<lineCount; ++l) {
               for (int j=0; j<2; ++j) {
                  int vidx = lines[lidx+j];
                  float[] pos = robj.getVertexTextureCoord (vidx);
                  buff.position (bidx);
                  texturePutter.putTextureCoord(buff, pos);
                  bidx += textureInfo.stride;
               }
               lidx += lineStride;
            }
         }
      }

      if (replace) {
         buff.flip ();
         vbos[DYNAMIC_VBO_IDX].update (gl, buff);
         buff = BufferUtilities.freeDirectBuffer (buff);
      } else {
         vbos[DYNAMIC_VBO_IDX].unmapBuffer(gl);
      }
   }

   public boolean isValid () {
      if (!super.isValid()) {
         return false;
      }
      return true;
   }

   @Override
   protected void clearAll(GL3 gl) {
      super.clearAll (gl);
      lineGroupOffsets = null;
   }

   @Override
   protected void buildVertices(GL3 gl, RenderObject robj) {

      int numLinesTotal = 0;
      int numLineGroups = robj.numLineGroups ();
      lineGroupOffsets = new int[numLineGroups+1];
      for (int lg = 0; lg < numLineGroups; ++lg) {
         lineGroupOffsets[lg] = numLinesTotal;
         numLinesTotal += robj.numLines(lg);
      }
      lineGroupOffsets[numLineGroups] = numLinesTotal;
      int nLineVertices = 2*numLinesTotal;

      buildVertexInfo (gl, robj, nLineVertices);
      // create and fill VBOs
      createVertexVBOs(gl, robj, nLineVertices);

   }

   private void createVertexVBOs(GL3 gl, RenderObject robj, int nVertices) {

      // create buffers for VBOs
      ByteBuffer[] buffs = new ByteBuffer[2];

      if (staticVertexSize > 0) {
         buffs[STATIC_VBO_IDX] = BufferUtilities.newNativeByteBuffer(nVertices*staticVertexSize);
      }
      // dynamic
      if (dynamicVertexSize > 0) {
         buffs[DYNAMIC_VBO_IDX] = BufferUtilities.newNativeByteBuffer(nVertices*dynamicVertexSize);
      }

      // fill vertex buffers
      int lineStride = robj.getLineStride ();
      int pidx = 0;
      for (int lg=0; lg<robj.numLineGroups(); ++lg) {
         int[] lines = robj.getLines(lg);
         int lineCount = robj.numLines (lg);
         int lidx = 0;
         for (int i=0; i<lineCount; ++i) {
            for (int j=0; j<2; ++j) {
               int vidx = lines[lidx+j];
               // position
               if (positionInfo != null) {
                  float[] pos = robj.getVertexPosition(vidx);
                  positionPutter.putPosition(buffs[positionInfo.vboIndex], 
                     positionInfo.offset+pidx*positionInfo.stride, pos);
               }

               // normal
               if (normalInfo != null) {
                  float[] nrm = robj.getVertexNormal(vidx);
                  normalPutter.putNormal(buffs[normalInfo.vboIndex], 
                     normalInfo.offset+pidx*normalInfo.stride, nrm);
               }

               // color
               if (colorInfo != null) {
                  byte[] color = robj.getVertexColor(vidx);
                  colorPutter.putColor(buffs[colorInfo.vboIndex], 
                     colorInfo.offset+pidx*colorInfo.stride, color);
               }

               // texture
               if (textureInfo != null) {
                  float[] pos = robj.getVertexTextureCoord(vidx);
                  texturePutter.putTextureCoord(buffs[textureInfo.vboIndex], 
                     textureInfo.offset+pidx*textureInfo.stride, pos);
               }
               pidx++;
            }
            lidx += lineStride;
         }
      }

      // create VBOs
      gl.glBindVertexArray (0); // unbind any existing VAOs
      if (staticVertexSize > 0) {
         buffs[STATIC_VBO_IDX].flip();
         vbos[STATIC_VBO_IDX].fill(gl, buffs[STATIC_VBO_IDX],
            getBufferUsage(false, streaming));
         BufferUtilities.freeDirectBuffer (buffs[STATIC_VBO_IDX]);
      }

      // dynamic
      if (dynamicVertexSize > 0) {
         buffs[DYNAMIC_VBO_IDX].flip();
         vbos[DYNAMIC_VBO_IDX].fill(gl, buffs[DYNAMIC_VBO_IDX],
            getBufferUsage(true, streaming));
         BufferUtilities.freeDirectBuffer (buffs[DYNAMIC_VBO_IDX]);
      }

   }

   public int numLineGroups() {
      return lineGroupOffsets.length-1;
   }
   
   /**
    * Bind with a line-offset (e.g. offset=k will bind starting at kth line) 
    */
   public void bindInstancedVertices(GL3 gl, int gidx, int offset) {

      int vstart = 2*(lineGroupOffsets[gidx]+offset);
      if (positionInfo != null ) {
         GL3AttributeStorage storage = positionPutter.storage ();
         vbos[positionInfo.vboIndex].bind (gl);
         int loc = bposAttr.getLocation ();
         if (loc >= 0) {
            GL3Utilities.activateVertexAttribute(gl, loc, storage, 
               2*positionInfo.stride, positionInfo.offset+vstart*positionInfo.stride, 1);
         }
         loc = tposAttr.getLocation ();
         if (loc >= 0) {
            GL3Utilities.activateVertexAttribute(gl, loc, storage, 
               2*positionInfo.stride, positionInfo.offset+(vstart+1)*positionInfo.stride, 1);
         }
      }

      if (colorInfo != null) {
         GL3AttributeStorage storage = colorPutter.storage ();
         vbos[colorInfo.vboIndex].bind (gl);
         int loc = bclrAttr.getLocation ();
         if (loc >= 0) {
            GL3Utilities.activateVertexAttribute(gl, loc, storage, 
               colorInfo.stride, colorInfo.offset+vstart*colorInfo.stride, 1);
         }
         loc = tclrAttr.getLocation ();
         if (loc >= 0) {
            GL3Utilities.activateVertexAttribute(gl, loc, storage, 
               2*colorInfo.stride, colorInfo.offset+(vstart+1)*colorInfo.stride, 1);
         }
      }
   }

   @Override
   public GL3SharedRenderObjectLines acquire () {
      return (GL3SharedRenderObjectLines)super.acquire ();
   }
   
   public void drawLines(GL3 gl, int mode, int gidx){
      int lstart = lineGroupOffsets[gidx];
      int lcount = lineGroupOffsets[gidx+1]-lstart;
      gl.glDrawArrays (mode, 2*lstart, 2*lcount);  // 2 vertices per line
   }
   
   public void drawLines(GL3 gl, int mode, int gidx, int offset, int count){
      int lstart = lineGroupOffsets[gidx]+offset;
      gl.glDrawArrays (mode, 2*lstart, 2*count);  // 2 vertices per line
   }

   public void drawInstancedLines(GL3 gl, GL3SharedObject line, int gidx) {
      int lcount = lineGroupOffsets[gidx+1]-lineGroupOffsets[gidx];
      line.drawInstanced (gl, lcount);
   }
   
   public void drawInstancedLines(GL3 gl, GL3SharedObject line, int gidx, int count) {
      line.drawInstanced (gl, count);   
   }

   public static GL3SharedRenderObjectLines generate (
      GL3 gl, RenderObject robj, GL3VertexAttributeInfo position,
      GL3VertexAttributeInfo normal, GL3VertexAttributeInfo color,
      GL3VertexAttributeInfo texcoord,
      GL3VertexAttributeInfo bpos,
      GL3VertexAttributeInfo tpos,
      GL3VertexAttributeInfo bclr,
      GL3VertexAttributeInfo tclr) {

      VertexBufferObject staticVBO = VertexBufferObject.generate (gl);
      VertexBufferObject dynamicVBO = VertexBufferObject.generate (gl);
      
      GL3SharedRenderObjectLines out = new GL3SharedRenderObjectLines (robj, position, normal, color, texcoord, 
         bpos, tpos, bclr, tclr, staticVBO, dynamicVBO);
      out.maybeUpdate (gl, robj);  // trigger a build
      return out;
   }

   public int numLines (int gidx) {
      return lineGroupOffsets[gidx+1]-lineGroupOffsets[gidx];
   }
}
>>>>>>> 0c695af4
<|MERGE_RESOLUTION|>--- conflicted
+++ resolved
@@ -1,4 +1,3 @@
-<<<<<<< HEAD
 package maspack.render.GL.GL3;
 
 import java.nio.ByteBuffer;
@@ -309,9 +308,6 @@
    
    /**
     * Bind with a line-offset (e.g. offset=k will bind starting at kth line) 
-    * @param gl
-    * @param gidx
-    * @param offset
     */
    public void bindInstancedVertices(GL3 gl, int gidx, int offset) {
 
@@ -393,398 +389,4 @@
    public int numLines (int gidx) {
       return lineGroupOffsets[gidx+1]-lineGroupOffsets[gidx];
    }
-}
-=======
-package maspack.render.GL.GL3;
-
-import java.nio.ByteBuffer;
-
-import javax.media.opengl.GL3;
-
-import maspack.render.RenderObject;
-import maspack.render.RenderObject.RenderObjectVersion;
-import maspack.util.BufferUtilities;
-
-/**
- * Allows easy switching between lines as GL_LINES and as cylinders/ellipsoids/etc...
- */
-//=====================================================================================================================
-// VBO layouts, ? if exists
-// --lines expanded in each VBO for use both as GL_LINES, and as attributes for instanced drawing
-// --primary positions/normals/colors/textures interleaved, separated into static/dynamic buffer
-//
-//  static           dynamic        
-//  [pos[v[p00]] ]   [pos[v[p00]] ]
-//  [nrm[v[p00]]?]   [nrm[v[p00]]?]
-//  [clr[v[p00][?]   [clr[v[p00]]?]                     
-//  [tex[v[p00]]?]   [tex[v[p00]]?]   
-//  [pos[v[p01]] ]   [pos[v[p01]] ]   
-//  [nrm[v[p01]]?]   [nrm[v[p01]]?]          
-//  [clr[v[p01]]?]   [clr[v[p01]]?]          
-//  [tex[v[p01]]?]   [tex[v[p01]]?]   
-//    ...              ...                   
-//  [pos[v[p0n]] ]   [pos[v[p0n]] ]          
-//  [nrm[v[p0n]]?]   [nrm[v[p0n]]?]   
-//  [clr[v[p0n]]?]   [clr[v[p0n]]?]                  
-//  [tex[v[p0n]]?]   [tex[v[p0n]]?]   
-//  [pos[v[p10]]?]   [pos[v[p10]]?]  
-//    ... ...          ... ...          
-//  [pos[v[pqr]]?]   [pos[v[pqr]]?]  
-//=====================================================================================================================
-public class GL3SharedRenderObjectLines extends GL3SharedRenderObjectBase {
-
-   GL3VertexAttributeInfo bposAttr;
-   GL3VertexAttributeInfo tposAttr;
-   GL3VertexAttributeInfo bclrAttr;
-   GL3VertexAttributeInfo tclrAttr;
-   
-   int[] lineGroupOffsets;       // separation between point groups (in # of vertices, for binding correct location)
-
-   protected GL3SharedRenderObjectLines(RenderObject r,
-      
-      GL3VertexAttributeInfo posAttr, GL3VertexAttributeInfo nrmAttr, 
-      GL3VertexAttributeInfo clrAttr, GL3VertexAttributeInfo texAttr,
-      GL3VertexAttributeInfo bposAttr, GL3VertexAttributeInfo tposAttr,
-      GL3VertexAttributeInfo bclrAttr, GL3VertexAttributeInfo tclrAttr,
-      VertexBufferObject staticVBO, VertexBufferObject dynamicVBO) {
-      super(r.getIdentifier (), posAttr, nrmAttr, clrAttr, texAttr, staticVBO, dynamicVBO);
-      
-      this.bposAttr = bposAttr;
-      this.tposAttr = tposAttr;
-      this.bclrAttr = bclrAttr;
-      this.tclrAttr = tclrAttr;
-   
-      lineGroupOffsets = null;
-   }
-
-   public boolean maybeUpdate(GL3 gl, RenderObject robj) {
-      boolean updated = false;
-      robj.readLock (); {
-         RenderObjectVersion rv = robj.getVersionInfo ();
-         updated = maybeUpdateVertices (gl, robj, rv);
-         if (updated) {
-            lastVersionInfo = rv;
-         }
-      } robj.readUnlock ();
-      return updated;
-   }
-
-   @Override
-   protected boolean needsVertexRebuild(GL3 gl, RenderObjectVersion rv) {
-      if (super.needsVertexRebuild (gl, rv)) {
-         return true;
-      }
-
-      // if lines have changed, we need to rebuild
-      if (rv.getLinesVersion () != lastVersionInfo.getLinesVersion ()) {
-         streaming = true;
-         return true;
-      }
-      return false;
-   }
-   
-   @Override
-   protected void updateDynamicVertices(GL3 gl, RenderObject robj, int updateMask, boolean replace) {
-
-      ByteBuffer buff = null;
-      if (replace) {
-         // buff = vbos[DYNAMIC_VBO_IDX].mapNewBuffer (gl);
-         //buff = vbos[DYNAMIC_VBO_IDX].mapBuffer (gl, GL3.GL_WRITE_ONLY);
-         buff = BufferUtilities.newNativeByteBuffer (vbos[DYNAMIC_VBO_IDX].getSize ());
-      } else {
-         buff = vbos[DYNAMIC_VBO_IDX].mapBuffer (gl, GL3.GL_WRITE_ONLY);
-      }
-
-      // position
-      if ( positionInfo != null && (updateMask & POSITION_FLAG) != 0) {
-         int bidx = positionInfo.offset;
-         int lineStride = robj.getLineStride ();
-
-         for (int lg=0; lg<robj.numLineGroups(); ++lg) {
-            int[] lines = robj.getLines (lg);
-            int lineCount = robj.numLines (lg);
-            int lidx = 0;
-            for (int l = 0; l<lineCount; ++l) {
-               for (int j=0; j<2; ++j) {
-                  int vidx = lines[lidx+j];
-                  float[] pos = robj.getVertexPosition (vidx);
-                  buff.position (bidx);
-                  positionPutter.putPosition(buff, pos);
-                  bidx += positionInfo.stride;
-               }
-               lidx += lineStride;
-            }
-         }
-      }
-
-      // normal
-      if ( normalInfo != null && (updateMask & NORMAL_FLAG) != 0) {
-         int bidx = normalInfo.offset;
-         int lineStride = robj.getLineStride ();
-
-         for (int lg=0; lg<robj.numLineGroups(); ++lg) {
-            int[] lines = robj.getLines (lg);
-            int lineCount = robj.numLines (lg);
-            int lidx = 0;
-            for (int l = 0; l<lineCount; ++l) {
-               for (int j=0; j<2; ++j) {
-                  int vidx = lines[lidx+j];
-                  float[] pos = robj.getVertexNormal (vidx);
-                  buff.position (bidx);
-                  normalPutter.putNormal(buff, pos);
-                  bidx += normalInfo.stride;
-               }
-               lidx += lineStride;
-            }
-         }
-      }
-
-      // color
-      if ( colorInfo != null && (updateMask & COLOR_FLAG) != 0) {
-         int bidx = colorInfo.offset;
-         int lineStride = robj.getLineStride ();
-
-         for (int lg=0; lg<robj.numLineGroups(); ++lg) {
-            int[] lines = robj.getLines (lg);
-            int lineCount = robj.numLines (lg);
-            int lidx = 0;
-            for (int l = 0; l<lineCount; ++l) {
-               for (int j=0; j<2; ++j) {
-                  int vidx = lines[lidx+j];
-                  byte[] pos = robj.getVertexColor (vidx);
-                  buff.position (bidx);
-                  colorPutter.putColor(buff, pos);
-                  bidx += colorInfo.stride;
-               }
-               lidx += lineStride;
-            }
-         }
-      }
-
-      // texture
-      if ( textureInfo != null && (updateMask & TEXCOORDS_FLAG) != 0) {
-         int bidx = textureInfo.offset;
-         int lineStride = robj.getLineStride ();
-
-         for (int lg=0; lg<robj.numLineGroups(); ++lg) {
-            int[] lines = robj.getLines (lg);
-            int lineCount = robj.numLines (lg);
-            int lidx = 0;
-            for (int l = 0; l<lineCount; ++l) {
-               for (int j=0; j<2; ++j) {
-                  int vidx = lines[lidx+j];
-                  float[] pos = robj.getVertexTextureCoord (vidx);
-                  buff.position (bidx);
-                  texturePutter.putTextureCoord(buff, pos);
-                  bidx += textureInfo.stride;
-               }
-               lidx += lineStride;
-            }
-         }
-      }
-
-      if (replace) {
-         buff.flip ();
-         vbos[DYNAMIC_VBO_IDX].update (gl, buff);
-         buff = BufferUtilities.freeDirectBuffer (buff);
-      } else {
-         vbos[DYNAMIC_VBO_IDX].unmapBuffer(gl);
-      }
-   }
-
-   public boolean isValid () {
-      if (!super.isValid()) {
-         return false;
-      }
-      return true;
-   }
-
-   @Override
-   protected void clearAll(GL3 gl) {
-      super.clearAll (gl);
-      lineGroupOffsets = null;
-   }
-
-   @Override
-   protected void buildVertices(GL3 gl, RenderObject robj) {
-
-      int numLinesTotal = 0;
-      int numLineGroups = robj.numLineGroups ();
-      lineGroupOffsets = new int[numLineGroups+1];
-      for (int lg = 0; lg < numLineGroups; ++lg) {
-         lineGroupOffsets[lg] = numLinesTotal;
-         numLinesTotal += robj.numLines(lg);
-      }
-      lineGroupOffsets[numLineGroups] = numLinesTotal;
-      int nLineVertices = 2*numLinesTotal;
-
-      buildVertexInfo (gl, robj, nLineVertices);
-      // create and fill VBOs
-      createVertexVBOs(gl, robj, nLineVertices);
-
-   }
-
-   private void createVertexVBOs(GL3 gl, RenderObject robj, int nVertices) {
-
-      // create buffers for VBOs
-      ByteBuffer[] buffs = new ByteBuffer[2];
-
-      if (staticVertexSize > 0) {
-         buffs[STATIC_VBO_IDX] = BufferUtilities.newNativeByteBuffer(nVertices*staticVertexSize);
-      }
-      // dynamic
-      if (dynamicVertexSize > 0) {
-         buffs[DYNAMIC_VBO_IDX] = BufferUtilities.newNativeByteBuffer(nVertices*dynamicVertexSize);
-      }
-
-      // fill vertex buffers
-      int lineStride = robj.getLineStride ();
-      int pidx = 0;
-      for (int lg=0; lg<robj.numLineGroups(); ++lg) {
-         int[] lines = robj.getLines(lg);
-         int lineCount = robj.numLines (lg);
-         int lidx = 0;
-         for (int i=0; i<lineCount; ++i) {
-            for (int j=0; j<2; ++j) {
-               int vidx = lines[lidx+j];
-               // position
-               if (positionInfo != null) {
-                  float[] pos = robj.getVertexPosition(vidx);
-                  positionPutter.putPosition(buffs[positionInfo.vboIndex], 
-                     positionInfo.offset+pidx*positionInfo.stride, pos);
-               }
-
-               // normal
-               if (normalInfo != null) {
-                  float[] nrm = robj.getVertexNormal(vidx);
-                  normalPutter.putNormal(buffs[normalInfo.vboIndex], 
-                     normalInfo.offset+pidx*normalInfo.stride, nrm);
-               }
-
-               // color
-               if (colorInfo != null) {
-                  byte[] color = robj.getVertexColor(vidx);
-                  colorPutter.putColor(buffs[colorInfo.vboIndex], 
-                     colorInfo.offset+pidx*colorInfo.stride, color);
-               }
-
-               // texture
-               if (textureInfo != null) {
-                  float[] pos = robj.getVertexTextureCoord(vidx);
-                  texturePutter.putTextureCoord(buffs[textureInfo.vboIndex], 
-                     textureInfo.offset+pidx*textureInfo.stride, pos);
-               }
-               pidx++;
-            }
-            lidx += lineStride;
-         }
-      }
-
-      // create VBOs
-      gl.glBindVertexArray (0); // unbind any existing VAOs
-      if (staticVertexSize > 0) {
-         buffs[STATIC_VBO_IDX].flip();
-         vbos[STATIC_VBO_IDX].fill(gl, buffs[STATIC_VBO_IDX],
-            getBufferUsage(false, streaming));
-         BufferUtilities.freeDirectBuffer (buffs[STATIC_VBO_IDX]);
-      }
-
-      // dynamic
-      if (dynamicVertexSize > 0) {
-         buffs[DYNAMIC_VBO_IDX].flip();
-         vbos[DYNAMIC_VBO_IDX].fill(gl, buffs[DYNAMIC_VBO_IDX],
-            getBufferUsage(true, streaming));
-         BufferUtilities.freeDirectBuffer (buffs[DYNAMIC_VBO_IDX]);
-      }
-
-   }
-
-   public int numLineGroups() {
-      return lineGroupOffsets.length-1;
-   }
-   
-   /**
-    * Bind with a line-offset (e.g. offset=k will bind starting at kth line) 
-    */
-   public void bindInstancedVertices(GL3 gl, int gidx, int offset) {
-
-      int vstart = 2*(lineGroupOffsets[gidx]+offset);
-      if (positionInfo != null ) {
-         GL3AttributeStorage storage = positionPutter.storage ();
-         vbos[positionInfo.vboIndex].bind (gl);
-         int loc = bposAttr.getLocation ();
-         if (loc >= 0) {
-            GL3Utilities.activateVertexAttribute(gl, loc, storage, 
-               2*positionInfo.stride, positionInfo.offset+vstart*positionInfo.stride, 1);
-         }
-         loc = tposAttr.getLocation ();
-         if (loc >= 0) {
-            GL3Utilities.activateVertexAttribute(gl, loc, storage, 
-               2*positionInfo.stride, positionInfo.offset+(vstart+1)*positionInfo.stride, 1);
-         }
-      }
-
-      if (colorInfo != null) {
-         GL3AttributeStorage storage = colorPutter.storage ();
-         vbos[colorInfo.vboIndex].bind (gl);
-         int loc = bclrAttr.getLocation ();
-         if (loc >= 0) {
-            GL3Utilities.activateVertexAttribute(gl, loc, storage, 
-               colorInfo.stride, colorInfo.offset+vstart*colorInfo.stride, 1);
-         }
-         loc = tclrAttr.getLocation ();
-         if (loc >= 0) {
-            GL3Utilities.activateVertexAttribute(gl, loc, storage, 
-               2*colorInfo.stride, colorInfo.offset+(vstart+1)*colorInfo.stride, 1);
-         }
-      }
-   }
-
-   @Override
-   public GL3SharedRenderObjectLines acquire () {
-      return (GL3SharedRenderObjectLines)super.acquire ();
-   }
-   
-   public void drawLines(GL3 gl, int mode, int gidx){
-      int lstart = lineGroupOffsets[gidx];
-      int lcount = lineGroupOffsets[gidx+1]-lstart;
-      gl.glDrawArrays (mode, 2*lstart, 2*lcount);  // 2 vertices per line
-   }
-   
-   public void drawLines(GL3 gl, int mode, int gidx, int offset, int count){
-      int lstart = lineGroupOffsets[gidx]+offset;
-      gl.glDrawArrays (mode, 2*lstart, 2*count);  // 2 vertices per line
-   }
-
-   public void drawInstancedLines(GL3 gl, GL3SharedObject line, int gidx) {
-      int lcount = lineGroupOffsets[gidx+1]-lineGroupOffsets[gidx];
-      line.drawInstanced (gl, lcount);
-   }
-   
-   public void drawInstancedLines(GL3 gl, GL3SharedObject line, int gidx, int count) {
-      line.drawInstanced (gl, count);   
-   }
-
-   public static GL3SharedRenderObjectLines generate (
-      GL3 gl, RenderObject robj, GL3VertexAttributeInfo position,
-      GL3VertexAttributeInfo normal, GL3VertexAttributeInfo color,
-      GL3VertexAttributeInfo texcoord,
-      GL3VertexAttributeInfo bpos,
-      GL3VertexAttributeInfo tpos,
-      GL3VertexAttributeInfo bclr,
-      GL3VertexAttributeInfo tclr) {
-
-      VertexBufferObject staticVBO = VertexBufferObject.generate (gl);
-      VertexBufferObject dynamicVBO = VertexBufferObject.generate (gl);
-      
-      GL3SharedRenderObjectLines out = new GL3SharedRenderObjectLines (robj, position, normal, color, texcoord, 
-         bpos, tpos, bclr, tclr, staticVBO, dynamicVBO);
-      out.maybeUpdate (gl, robj);  // trigger a build
-      return out;
-   }
-
-   public int numLines (int gidx) {
-      return lineGroupOffsets[gidx+1]-lineGroupOffsets[gidx];
-   }
-}
->>>>>>> 0c695af4
+}