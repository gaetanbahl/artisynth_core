--- conflicted
+++ resolved
@@ -1,9 +1,8 @@
-<<<<<<< HEAD
 package maspack.render.GL.GL3;
 
 import java.nio.ByteBuffer;
 
-import javax.media.opengl.GL3;
+import com.jogamp.opengl.GL3;
 
 import maspack.render.RenderObject;
 import maspack.render.RenderObject.RenderObjectVersion;
@@ -308,316 +307,4 @@
       return out;
    }
 
-}
-=======
-package maspack.render.GL.GL3;
-
-import java.nio.ByteBuffer;
-
-import com.jogamp.opengl.GL3;
-
-import maspack.render.RenderObject;
-import maspack.render.RenderObject.RenderObjectVersion;
-import maspack.util.BufferUtilities;
-
-//=====================================================================================================================
-// VBO layouts, ? if exists
-// --primary positions/normals/colors/textures interleaved, separated into static/dynamic buffer
-// --separate IBO for all primitive indices, points/lines/triangles
-//
-//  static         dynamic       primitives
-//  [pos[v0] ]     [pos[v0] ]    [pnt[0][0]? ]
-//  [nrm[v0]?]     [nrm[v0]?]      ...
-//  [clr[v0]?]     [clr[v0]?]    [pnt[0][r]? ]
-//  [tex[v0]?]     [tex[v0]?]      ... ...
-//  [pos[v1] ]     [pos[v1] ]    [pnt[s][t]? ]
-//  [nrm[v1]?]     [nrm[v1]?]    [line[0][0]?]
-//  [clr[v1]?]     [clr[v1]?]      ...
-//  [tex[v1]?]     [tex[v1]?]    [line[0][u]?]
-//    ...            ...           ... ...
-//  [pos[vn] ]     [pos[vn] ]    [line[v][w]?]
-//  [nrm[vn]?]     [nrm[vn]?]    [tri[0][0]? ]
-//  [clr[vn]?]     [clr[vn]?]      ... ...
-//  [tex[vn]?]     [tex[vn]?]    [tri[x][y]? ]
-//
-//=====================================================================================================================
-public class GL3SharedRenderObjectPrimitives
-   extends GL3SharedRenderObjectVertices {
-
-   AttributeInfo[] pointsInfo;
-   AttributeInfo[] linesInfo;
-   AttributeInfo[] trianglesInfo;
-
-   IndexBufferObject ibo;
-
-   protected GL3SharedRenderObjectPrimitives(RenderObject r,
-      VertexBufferObject staticVBO, VertexBufferObject dynamicVBO,
-      IndexBufferObject ibo, GL3VertexAttributeInfo posAttribute,
-      GL3VertexAttributeInfo nrmAttribute, GL3VertexAttributeInfo clrAttribute,
-      GL3VertexAttributeInfo texAttribute) {
-      super(
-         r.getIdentifier(), staticVBO, dynamicVBO, posAttribute, nrmAttribute,
-         clrAttribute, texAttribute);
-
-      pointsInfo = null;
-      linesInfo = null;
-      trianglesInfo = null;
-      
-      this.ibo = ibo.acquire ();
-   }
-   
-   public boolean maybeUpdate(GL3 gl, RenderObject robj) {
-      boolean updated = false;
-      
-      robj.readLock();
-      {
-         RenderObjectVersion rv = robj.getVersionInfo ();
-         updated = maybeUpdateVertices (gl, robj, rv);
-         updated |= maybeUpdatePrimitives (gl, robj);
-         if (updated) {
-            lastVersionInfo = rv;
-         }
-      }
-      robj.readUnlock ();
-      return updated;
-   }
-
-   // maybe update VBOs
-   protected boolean maybeUpdatePrimitives(GL3 gl, RenderObject robj) {
-
-      RenderObjectVersion rv = robj.getVersionInfo ();
-      boolean updatePrimitives =
-         (lastVersionInfo == null
-         || lastVersionInfo.getPointsVersion() != rv.getPointsVersion()
-         || lastVersionInfo.getLinesVersion() != rv.getLinesVersion()
-            || lastVersionInfo.getTrianglesVersion() != rv
-               .getTrianglesVersion());
-
-      if (updatePrimitives) {
-         fillPrimitiveVBO (gl, robj);
-      }
-
-      return updatePrimitives;
-   }
-
-   public boolean isValid() {
-      if (!super.isValid ()) {
-         return false;
-      }
-      if (ibo == null) {
-         return false;
-      }
-
-      return true;
-   }
-
-   protected void clearAll(GL3 gl) {
-      super.clearAll(gl);
-
-      pointsInfo = null;
-      linesInfo = null;
-      trianglesInfo = null;
-   }
-   
-   @Override
-   public void dispose (GL3 gl) {
-      super.dispose (gl);
-      
-      if (ibo != null) {
-         ibo.releaseDispose (gl);
-         ibo = null;
-      }
-   }
-
-   private void fillPrimitiveVBO(GL3 gl, RenderObject robj) {
-
-      int nVertices = robj.numVertices ();
-      
-      IndexBufferPutter indexPutter =
-         IndexBufferPutter.getDefault(nVertices - 1);
-      int gltype = indexPutter.storage ().getGLType ();
-      final int INDEX_BYTES = indexPutter.bytesPerIndex();
-
-      pointsInfo = createAttributeInfoArrays(robj.numPointGroups());
-      linesInfo = createAttributeInfoArrays(robj.numLineGroups());
-      trianglesInfo = createAttributeInfoArrays(robj.numTriangleGroups());
-
-      // primitives
-      int primitiveOffset = 0;
-      for (int i=0; i<pointsInfo.length; ++i) {
-         pointsInfo[i].offset = primitiveOffset;
-         pointsInfo[i].stride = INDEX_BYTES;
-         pointsInfo[i].vboIndex = 0;
-         pointsInfo[i].count = robj.numPoints(i);
-         pointsInfo[i].type = gltype;
-         primitiveOffset += robj.numPoints(i)*INDEX_BYTES;
-      }
-      for (int i=0; i<linesInfo.length; ++i) {
-         linesInfo[i].offset = primitiveOffset;
-         linesInfo[i].stride = INDEX_BYTES;
-         linesInfo[i].vboIndex = 0;
-         linesInfo[i].count = 2*robj.numLines(i);
-         linesInfo[i].type = gltype;
-         primitiveOffset += 2*robj.numLines(i)*INDEX_BYTES;
-      }
-      for (int i=0; i<trianglesInfo.length; ++i) {
-         trianglesInfo[i].offset = primitiveOffset;
-         trianglesInfo[i].stride = INDEX_BYTES;
-         trianglesInfo[i].vboIndex = 0;
-         trianglesInfo[i].count = 3*robj.numTriangles(i);
-         trianglesInfo[i].type = gltype;
-         primitiveOffset += 3*robj.numTriangles(i)*INDEX_BYTES;
-      }
-
-      // primitives
-      if (robj.hasPoints() || robj.hasLines() || robj.hasTriangles()) {
-
-         int size = 0;
-         for (int i=0; i<robj.numPointGroups(); ++i) {
-            size += robj.numPoints(i)*INDEX_BYTES;
-         }
-         for (int i=0; i<robj.numLineGroups(); ++i) {
-            size += 2*robj.numLines(i)*INDEX_BYTES;
-         }
-         for (int i=0; i<robj.numTriangleGroups(); ++i) {
-            size += 3*robj.numTriangles(i)*INDEX_BYTES;
-         }
-
-         ByteBuffer buff = BufferUtilities.newNativeByteBuffer(size);
-
-         for (int i=0; i<pointsInfo.length; ++i) {
-            AttributeInfo ai = pointsInfo[i];
-            indexPutter.putIndices(buff, ai.offset, robj.getPoints(i));
-         }
-         for (int i=0; i<linesInfo.length; ++i) {
-            AttributeInfo ai = linesInfo[i];
-            indexPutter.putIndices(buff, ai.offset, robj.getLines(i));
-         }
-         for (int i=0; i<trianglesInfo.length; ++i) {
-            AttributeInfo ai = trianglesInfo[i];
-            indexPutter.putIndices(buff, ai.offset, robj.getTriangles(i));
-         }
-
-         buff.flip();
-         gl.glBindVertexArray (0); // unbind any existing VAOs
-         ibo.fill(gl, buff, getBufferUsage(false, streaming));
-         BufferUtilities.freeDirectBuffer (buff);
-         
-         incrementBindVersion ();
-      }
-   }
-
-   public void bindIndices(GL3 gl) {
-      // bind index buffer
-      if (ibo != null) {
-         ibo.bind (gl);
-      }
-   }
-   
-   @Override
-   public GL3SharedRenderObjectPrimitives acquire () {
-      return (GL3SharedRenderObjectPrimitives)super.acquire ();
-   }
-
-   public void drawPointGroup(GL3 gl, int mode, int gidx) {
-      drawElements(
-         gl, mode, pointsInfo[gidx].count, pointsInfo[gidx].type,
-         pointsInfo[gidx].offset);
-   }
-
-   public void drawPointGroup(
-      GL3 gl, int mode, int gidx, int offset, int count) {
-      drawElements(
-         gl, mode, count, pointsInfo[gidx].type,
-         pointsInfo[gidx].offset + offset*pointsInfo[gidx].stride);
-   }
-   
-   public void drawLineGroup(GL3 gl, int mode, int gidx) {
-      drawElements(
-         gl, mode, linesInfo[gidx].count, linesInfo[gidx].type,
-         linesInfo[gidx].offset);
-   }
-
-   public void drawLineGroup(
-      GL3 gl, int mode, int gidx, int offset, int count) {
-      drawElements(
-         gl, mode, 2 * count, linesInfo[gidx].type,
-         linesInfo[gidx].offset+2*linesInfo[gidx].type*offset);
-   }
-   
-   public void drawTriangleGroup(GL3 gl, int mode, int gidx) {
-      drawElements(
-         gl, mode, trianglesInfo[gidx].count, trianglesInfo[gidx].type,
-         trianglesInfo[gidx].offset);
-   }
-   
-   public void drawTriangleGroup(
-      GL3 gl, int mode, int gidx, int offset, int count) {
-      drawElements(
-         gl, mode, 3 * count, trianglesInfo[gidx].type,
-         trianglesInfo[gidx].offset+3*trianglesInfo[gidx].stride*offset);
-   }
-
-   public void drawInstancedPointGroup(
-      GL3 gl, int mode, int gidx, int instanceCount) {
-      drawInstancedElements(
-         gl, mode, pointsInfo[gidx].count, pointsInfo[gidx].type,
-         pointsInfo[gidx].offset, instanceCount);
-   }
-
-   public void drawInstancedPointGroup(
-      GL3 gl, int mode, int gidx, int offset, int count, int instanceCount) {
-      drawInstancedElements(
-         gl, mode, count, pointsInfo[gidx].type,
-         pointsInfo[gidx].offset + offset * pointsInfo[gidx].stride,
-         instanceCount);
-   }
-
-   public void drawInstancedLineGroup(
-      GL3 gl, int mode, int gidx, int instanceCount) {
-      drawInstancedElements(
-         gl, mode, linesInfo[gidx].count, linesInfo[gidx].type,
-         linesInfo[gidx].offset, instanceCount);
-   }
-
-   public void drawInstancedLineGroup(
-      GL3 gl, int mode, int gidx, int offset, int count, int instanceCount) {
-      drawInstancedElements(
-         gl, mode, 2 * count, linesInfo[gidx].type,
-         linesInfo[gidx].offset + 2 * linesInfo[gidx].type * offset,
-         instanceCount);
-   }
-
-   public void drawInstancedTriangleGroup(
-      GL3 gl, int mode, int gidx, int instanceCount) {
-      drawInstancedElements(
-         gl, mode, trianglesInfo[gidx].count, trianglesInfo[gidx].type,
-         trianglesInfo[gidx].offset, instanceCount);
-   }
-
-   public void drawInstancedTriangleGroup(
-      GL3 gl, int mode, int gidx, int offset, int count, int instanceCount) {
-      drawInstancedElements(
-         gl, mode, 3 * count, trianglesInfo[gidx].type,
-         trianglesInfo[gidx].offset + 3 * trianglesInfo[gidx].stride * offset,
-         instanceCount);
-   }
-
-   public static GL3SharedRenderObjectPrimitives generate (
-      GL3 gl, RenderObject robj, GL3VertexAttributeInfo position,
-      GL3VertexAttributeInfo normal, GL3VertexAttributeInfo color,
-      GL3VertexAttributeInfo texcoord) {
-      
-      VertexBufferObject staticVBO = VertexBufferObject.generate (gl);
-      VertexBufferObject dynamicVBO = VertexBufferObject.generate (gl);
-      IndexBufferObject ibo = IndexBufferObject.generate (gl);
-      GL3SharedRenderObjectPrimitives out = 
-         new GL3SharedRenderObjectPrimitives(
-            robj, staticVBO, dynamicVBO, ibo, position, normal, color,
-            texcoord);
-      out.maybeUpdate (gl, robj);  // trigger a build
-      return out;
-   }
-
-}
->>>>>>> a6c4383b
+}