<<<<<<< HEAD
package maspack.render.GL.GL3;

import javax.media.opengl.GL3;

/**
 * Wraps a {@link GL3SharedRenderObjectPrimitives} into a drawable form
 * @author Antonio
 *
 */
public class GL3SharedRenderObjectPrimitivesDrawable extends GL3ResourceBase implements GL3SharedDrawable {
   
   GL3SharedRenderObjectPrimitives glo;
   int pointGroup;
   int lineGroup;
   int triangleGroup;
   
   public GL3SharedRenderObjectPrimitivesDrawable(
      GL3SharedRenderObjectPrimitives glo) {
      this.glo = glo.acquire();
      pointGroup = -1;
      lineGroup = -1;
      triangleGroup = -1;
   }
   
   @Override
   public int getBindVersion() {
      return glo.getBindVersion();
   }

   @Override
   public void bind(GL3 gl) {
      glo.bindVertices(gl);
      glo.bindIndices(gl);
   }

   @Override
   public GL3SharedRenderObjectPrimitivesDrawable acquire() {
      return (GL3SharedRenderObjectPrimitivesDrawable)super.acquire();
   }

   @Override
   public void dispose(GL3 gl) {
      glo.dispose(gl);
      glo = null;
   }

   @Override
   public boolean isDisposed() {
      return (glo == null);
   }

   @Override
   public boolean equals(GL3SharedDrawable other) {
      if (other == null || other.getClass() != this.getClass()) {
         return false;
      }
      
      GL3SharedRenderObjectPrimitivesDrawable oglo = 
         (GL3SharedRenderObjectPrimitivesDrawable)other;
      return oglo.glo == glo;
   }
   
   @Override
   public int hashCode() {
      return glo.hashCode();
   } 
   
   /**
    * Sets draw groups, -1 to deactivate
    * @param pidx point group index
    * @param lidx line group index
    * @param tidx triangle group index
    */
   public void setDrawGroups(int pidx, int lidx, int tidx) {
      pointGroup = pidx;
      lineGroup = lidx;
      triangleGroup = tidx;
   }
   
   @Override
   public void draw(GL3 gl) {
      if (pointGroup >= 0) {
         glo.drawPointGroup(gl, GL3.GL_POINTS, pointGroup);
      }
      if (lineGroup >= 0) {
         glo.drawLineGroup(gl, GL3.GL_LINES, lineGroup);
      }
      if (triangleGroup >= 0) {
         glo.drawTriangleGroup(gl, GL3.GL_TRIANGLES, triangleGroup);
      }
   }

   @Override
   public void drawInstanced(GL3 gl, int instanceCount) {
      if (pointGroup >= 0) {
         glo.drawInstancedPointGroup(gl, GL3.GL_POINTS, lineGroup, instanceCount);
      }
      if (lineGroup >= 0) {
         glo.drawInstancedLineGroup(gl, GL3.GL_LINES, lineGroup, instanceCount);
      }
      if (triangleGroup >= 0) {
         glo.drawInstancedTriangleGroup(gl, GL3.GL_TRIANGLES, triangleGroup, instanceCount);
      }
   }

}
=======
package maspack.render.GL.GL3;

import com.jogamp.opengl.GL3;

/**
 * Wraps a {@link GL3SharedRenderObjectPrimitives} into a drawable form
 * @author Antonio
 *
 */
public class GL3SharedRenderObjectPrimitivesDrawable extends GL3ResourceBase implements GL3SharedDrawable {
   
   GL3SharedRenderObjectPrimitives glo;
   int pointGroup;
   int lineGroup;
   int triangleGroup;
   
   public GL3SharedRenderObjectPrimitivesDrawable(
      GL3SharedRenderObjectPrimitives glo) {
      this.glo = glo.acquire();
      pointGroup = -1;
      lineGroup = -1;
      triangleGroup = -1;
   }
   
   @Override
   public int getBindVersion() {
      return glo.getBindVersion();
   }

   @Override
   public void bind(GL3 gl) {
      glo.bindVertices(gl);
      glo.bindIndices(gl);
   }

   @Override
   public GL3SharedRenderObjectPrimitivesDrawable acquire() {
      return (GL3SharedRenderObjectPrimitivesDrawable)super.acquire();
   }

   @Override
   public void dispose(GL3 gl) {
      glo.dispose(gl);
      glo = null;
   }

   @Override
   public boolean isDisposed() {
      return (glo == null);
   }

   @Override
   public boolean equals(GL3SharedDrawable other) {
      if (other == null || other.getClass() != this.getClass()) {
         return false;
      }
      
      GL3SharedRenderObjectPrimitivesDrawable oglo = 
         (GL3SharedRenderObjectPrimitivesDrawable)other;
      return oglo.glo == glo;
   }
   
   @Override
   public int hashCode() {
      return glo.hashCode();
   } 
   
   /**
    * Sets draw groups, -1 to deactivate
    * @param pidx point group index
    * @param lidx line group index
    * @param tidx triangle group index
    */
   public void setDrawGroups(int pidx, int lidx, int tidx) {
      pointGroup = pidx;
      lineGroup = lidx;
      triangleGroup = tidx;
   }
   
   @Override
   public void draw(GL3 gl) {
      if (pointGroup >= 0) {
         glo.drawPointGroup(gl, GL3.GL_POINTS, pointGroup);
      }
      if (lineGroup >= 0) {
         glo.drawLineGroup(gl, GL3.GL_LINES, lineGroup);
      }
      if (triangleGroup >= 0) {
         glo.drawTriangleGroup(gl, GL3.GL_TRIANGLES, triangleGroup);
      }
   }

   @Override
   public void drawInstanced(GL3 gl, int instanceCount) {
      if (pointGroup >= 0) {
         glo.drawInstancedPointGroup(gl, GL3.GL_POINTS, lineGroup, instanceCount);
      }
      if (lineGroup >= 0) {
         glo.drawInstancedLineGroup(gl, GL3.GL_LINES, lineGroup, instanceCount);
      }
      if (triangleGroup >= 0) {
         glo.drawInstancedTriangleGroup(gl, GL3.GL_TRIANGLES, triangleGroup, instanceCount);
      }
   }

}
>>>>>>> a6c4383b
<|MERGE_RESOLUTION|>--- conflicted
+++ resolved
@@ -1,111 +1,3 @@
-<<<<<<< HEAD
-package maspack.render.GL.GL3;
-
-import javax.media.opengl.GL3;
-
-/**
- * Wraps a {@link GL3SharedRenderObjectPrimitives} into a drawable form
- * @author Antonio
- *
- */
-public class GL3SharedRenderObjectPrimitivesDrawable extends GL3ResourceBase implements GL3SharedDrawable {
-   
-   GL3SharedRenderObjectPrimitives glo;
-   int pointGroup;
-   int lineGroup;
-   int triangleGroup;
-   
-   public GL3SharedRenderObjectPrimitivesDrawable(
-      GL3SharedRenderObjectPrimitives glo) {
-      this.glo = glo.acquire();
-      pointGroup = -1;
-      lineGroup = -1;
-      triangleGroup = -1;
-   }
-   
-   @Override
-   public int getBindVersion() {
-      return glo.getBindVersion();
-   }
-
-   @Override
-   public void bind(GL3 gl) {
-      glo.bindVertices(gl);
-      glo.bindIndices(gl);
-   }
-
-   @Override
-   public GL3SharedRenderObjectPrimitivesDrawable acquire() {
-      return (GL3SharedRenderObjectPrimitivesDrawable)super.acquire();
-   }
-
-   @Override
-   public void dispose(GL3 gl) {
-      glo.dispose(gl);
-      glo = null;
-   }
-
-   @Override
-   public boolean isDisposed() {
-      return (glo == null);
-   }
-
-   @Override
-   public boolean equals(GL3SharedDrawable other) {
-      if (other == null || other.getClass() != this.getClass()) {
-         return false;
-      }
-      
-      GL3SharedRenderObjectPrimitivesDrawable oglo = 
-         (GL3SharedRenderObjectPrimitivesDrawable)other;
-      return oglo.glo == glo;
-   }
-   
-   @Override
-   public int hashCode() {
-      return glo.hashCode();
-   } 
-   
-   /**
-    * Sets draw groups, -1 to deactivate
-    * @param pidx point group index
-    * @param lidx line group index
-    * @param tidx triangle group index
-    */
-   public void setDrawGroups(int pidx, int lidx, int tidx) {
-      pointGroup = pidx;
-      lineGroup = lidx;
-      triangleGroup = tidx;
-   }
-   
-   @Override
-   public void draw(GL3 gl) {
-      if (pointGroup >= 0) {
-         glo.drawPointGroup(gl, GL3.GL_POINTS, pointGroup);
-      }
-      if (lineGroup >= 0) {
-         glo.drawLineGroup(gl, GL3.GL_LINES, lineGroup);
-      }
-      if (triangleGroup >= 0) {
-         glo.drawTriangleGroup(gl, GL3.GL_TRIANGLES, triangleGroup);
-      }
-   }
-
-   @Override
-   public void drawInstanced(GL3 gl, int instanceCount) {
-      if (pointGroup >= 0) {
-         glo.drawInstancedPointGroup(gl, GL3.GL_POINTS, lineGroup, instanceCount);
-      }
-      if (lineGroup >= 0) {
-         glo.drawInstancedLineGroup(gl, GL3.GL_LINES, lineGroup, instanceCount);
-      }
-      if (triangleGroup >= 0) {
-         glo.drawInstancedTriangleGroup(gl, GL3.GL_TRIANGLES, triangleGroup, instanceCount);
-      }
-   }
-
-}
-=======
 package maspack.render.GL.GL3;
 
 import com.jogamp.opengl.GL3;
@@ -211,5 +103,4 @@
       }
    }
 
-}
->>>>>>> a6c4383b
+}