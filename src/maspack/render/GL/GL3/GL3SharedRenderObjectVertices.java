<<<<<<< HEAD
package maspack.render.GL.GL3;

import java.nio.ByteBuffer;

import javax.media.opengl.GL3;

import maspack.render.RenderObject;
import maspack.render.RenderObject.RenderObjectIdentifier;
import maspack.render.RenderObject.RenderObjectVersion;
import maspack.util.BufferUtilities;

public class GL3SharedRenderObjectVertices extends GL3SharedRenderObjectBase {

   protected GL3SharedRenderObjectVertices(RenderObjectIdentifier rId,
      VertexBufferObject staticVBO, VertexBufferObject dynamicVBO,
      GL3VertexAttributeInfo posAttribute, GL3VertexAttributeInfo nrmAttribute, 
      GL3VertexAttributeInfo clrAttribute, GL3VertexAttributeInfo texAttribute) {
      super(rId, posAttribute, nrmAttribute,
         clrAttribute, texAttribute, staticVBO, dynamicVBO);
   }
   
   public boolean maybeUpdate(GL3 gl, RenderObject robj) {
      boolean updated = false;
      
      robj.readLock (); {
         RenderObjectVersion rv = robj.getVersionInfo ();
         updated = maybeUpdateVertices (gl, robj, rv);
         if (updated) {
            lastVersionInfo = rv;
         }
      }
      robj.readUnlock ();
      return updated;
   }

   @Override
   protected void updateDynamicVertices(GL3 gl, RenderObject robj, int updateMask, boolean replace) {

      robj.readLock (); {
         int vertStride = robj.getVertexStride ();
         int[] verts = robj.getVertexBuffer ();

         ByteBuffer buff = null;
         if (replace) {
            // buff = vbos[DYNAMIC_VBO_IDX].mapNewBuffer (gl);
            buff = BufferUtilities.newNativeByteBuffer (vbos[DYNAMIC_VBO_IDX].getSize ());
         } else {
            buff = vbos[DYNAMIC_VBO_IDX].mapBuffer (gl, GL3.GL_WRITE_ONLY);
         }

         if ( positionInfo != null && (updateMask & POSITION_FLAG) != 0) {
            int bidx = positionInfo.offset;
            int pidx = robj.getVertexPositionOffset();
            

            for (int i=0; i<positionInfo.count; ++i) {
               float[] pos = robj.getPosition (verts[pidx]);
               buff.position (bidx);
               positionPutter.putPosition(buff, pos);

               pidx += vertStride;
               bidx += positionInfo.stride;
            }
         }

         // normal
         if ( normalInfo != null && (updateMask & NORMAL_FLAG) != 0) {
            int bidx = normalInfo.offset;
            int pidx = robj.getVertexNormalOffset();

            for (int i=0; i<normalInfo.count; ++i) {
               float[] pos = robj.getNormal (verts[pidx]);
               buff.position (bidx);
               normalPutter.putNormal(buff, pos);

               pidx += vertStride;
               bidx += normalInfo.stride;
            }  
         }

         // color
         if ( colorInfo != null && (updateMask & COLOR_FLAG) != 0) {
            int bidx = colorInfo.offset;
            int pidx = robj.getVertexColorOffset();

            for (int i=0; i<colorInfo.count; ++i) {
               byte[] pos = robj.getColor (verts[pidx]);
               buff.position (bidx);
               colorPutter.putColor(buff, pos);

               pidx += vertStride;
               bidx += colorInfo.stride;
            }
         }

         // texture
         if ( textureInfo != null && (updateMask & TEXCOORDS_FLAG) != 0) {
            int bidx = textureInfo.offset;
            int pidx = robj.getVertexTextureCoordOffset ();

            for (int i=0; i<textureInfo.count; ++i) {
               float[] pos = robj.getTextureCoord (verts[pidx]);
               buff.position (bidx);
               texturePutter.putTextureCoord(buff, pos);
               pidx += vertStride;
               bidx += textureInfo.stride;
            }
         }

         // unmap
         if (replace) {
            buff.flip ();
            vbos[DYNAMIC_VBO_IDX].update (gl, buff);
            buff = BufferUtilities.freeDirectBuffer (buff);
         } else {
            vbos[DYNAMIC_VBO_IDX].unmapBuffer (gl);
         }
      } robj.readUnlock ();
   }

   public boolean isValid() {
      if (!super.isValid ()) {
         return false;
      }

      return true;
   }

   protected void clearAll(GL3 gl) {
      super.clearAll(gl);
   }
   
   @Override
   public void dispose (GL3 gl) {
      super.dispose (gl);
   }

   @Override
   protected void buildVertices(GL3 gl, RenderObject robj) {
      buildVertexInfo(gl, robj, robj.numVertices ());
      fillVertexVBO(gl, robj);
   }

   private void fillVertexVBO(GL3 gl, RenderObject robj) {
      
      int nVertices = robj.numVertices ();
      
      // create buffers for vertex VBOs
      ByteBuffer[] buffs = new ByteBuffer[2];
      if (staticVertexSize > 0) {
         buffs[STATIC_VBO_IDX] = BufferUtilities.newNativeByteBuffer(nVertices*staticVertexSize);
      }
      // dynamic
      if (dynamicVertexSize > 0) {
         buffs[DYNAMIC_VBO_IDX] = BufferUtilities.newNativeByteBuffer(nVertices*dynamicVertexSize);
      }

      int vertStride = robj.getVertexStride ();
      int[] verts = robj.getVertexBuffer ();

      // fill vertex buffers      
      if ( positionInfo != null ) {
         int bidx = positionInfo.offset;
         int pidx = robj.getVertexPositionOffset();
         ByteBuffer buff = buffs[positionInfo.vboIndex];

         for (int i=0; i<positionInfo.count; ++i) {
            float[] pos = robj.getPosition (verts[pidx]);
            buff.position (bidx);
            positionPutter.putPosition(buff, pos);

            pidx += vertStride;
            bidx += positionInfo.stride;
         }
      }

      // normal
      if ( normalInfo != null ) {
         int bidx = normalInfo.offset;
         int pidx = robj.getVertexNormalOffset();
         ByteBuffer buff = buffs[normalInfo.vboIndex];

         for (int i=0; i<normalInfo.count; ++i) {
            float[] pos = robj.getNormal (verts[pidx]);
            buff.position (bidx);
            normalPutter.putNormal(buff, pos);

            pidx += vertStride;
            bidx += normalInfo.stride;
         }  
      }

      // color
      if ( colorInfo != null ) {
         int bidx = colorInfo.offset;
         int pidx = robj.getVertexColorOffset();
         ByteBuffer buff = buffs[colorInfo.vboIndex];

         for (int i=0; i<colorInfo.count; ++i) {
            byte[] pos = robj.getColor (verts[pidx]);
            buff.position (bidx);
            colorPutter.putColor(buff, pos);

            pidx += vertStride;
            bidx += colorInfo.stride;
         }
      }

      // texture
      if ( textureInfo != null ) {
         int bidx = textureInfo.offset;
         int pidx = robj.getVertexTextureCoordOffset ();
         ByteBuffer buff = buffs[textureInfo.vboIndex];

         for (int i=0; i<textureInfo.count; ++i) {
            float[] pos = robj.getTextureCoord (verts[pidx]);
            buff.position (bidx);
            texturePutter.putTextureCoord(buff, pos);
            pidx += vertStride;
            bidx += textureInfo.stride;
         }
      }

      // vertex buffer object
      gl.glBindVertexArray (0); // unbind any existing VAOs
      if (staticVertexSize > 0) {
         buffs[STATIC_VBO_IDX].flip();
         vbos[STATIC_VBO_IDX].fill(gl, buffs[STATIC_VBO_IDX],
            getBufferUsage(false, streaming));
         BufferUtilities.freeDirectBuffer (buffs[STATIC_VBO_IDX]);
      }
      // dynamic
      if (dynamicVertexSize > 0) {
         buffs[DYNAMIC_VBO_IDX].flip();
         vbos[DYNAMIC_VBO_IDX].fill(gl, buffs[DYNAMIC_VBO_IDX],
            getBufferUsage(true, streaming));
         BufferUtilities.freeDirectBuffer (buffs[DYNAMIC_VBO_IDX]);
      }
   }
 
   @Override
   public GL3SharedRenderObjectPrimitives acquire () {
      return (GL3SharedRenderObjectPrimitives)super.acquire ();
   }
 
   public void drawVertices(GL3 gl, int mode) {
      gl.glDrawArrays (mode, 0, positionInfo.count);
   }
   
   public void drawElements(GL3 gl, int mode, int count, int type, int offset) {
      gl.glDrawElements (mode, count, type, offset);
   }

   public void drawInstancedElements(GL3 gl, int mode, int count, int type, 
      int offset, int instanceCount) {
      gl.glDrawElementsInstanced(mode, count, type, offset, instanceCount);
   }

   public static GL3SharedRenderObjectVertices generate (
      GL3 gl, RenderObject robj, GL3VertexAttributeInfo position,
      GL3VertexAttributeInfo normal, GL3VertexAttributeInfo color,
      GL3VertexAttributeInfo texcoord) {
      
      VertexBufferObject staticVBO = VertexBufferObject.generate (gl);
      VertexBufferObject dynamicVBO = VertexBufferObject.generate (gl);
      GL3SharedRenderObjectVertices out = 
         new GL3SharedRenderObjectVertices(robj.getIdentifier (), 
            staticVBO, dynamicVBO, 
            position, normal, color, texcoord);
      out.maybeUpdate (gl, robj);  // trigger a build
      return out;
   }
   
}
=======
package maspack.render.GL.GL3;

import java.nio.ByteBuffer;

import com.jogamp.opengl.GL3;

import maspack.render.RenderObject;
import maspack.render.RenderObject.RenderObjectIdentifier;
import maspack.render.RenderObject.RenderObjectVersion;
import maspack.util.BufferUtilities;

public class GL3SharedRenderObjectVertices extends GL3SharedRenderObjectBase {

   protected GL3SharedRenderObjectVertices(RenderObjectIdentifier rId,
      VertexBufferObject staticVBO, VertexBufferObject dynamicVBO,
      GL3VertexAttributeInfo posAttribute, GL3VertexAttributeInfo nrmAttribute, 
      GL3VertexAttributeInfo clrAttribute, GL3VertexAttributeInfo texAttribute) {
      super(rId, posAttribute, nrmAttribute,
         clrAttribute, texAttribute, staticVBO, dynamicVBO);
   }
   
   public boolean maybeUpdate(GL3 gl, RenderObject robj) {
      boolean updated = false;
      
      robj.readLock (); {
         RenderObjectVersion rv = robj.getVersionInfo ();
         updated = maybeUpdateVertices (gl, robj, rv);
         if (updated) {
            lastVersionInfo = rv;
         }
      }
      robj.readUnlock ();
      return updated;
   }

   @Override
   protected void updateDynamicVertices(GL3 gl, RenderObject robj, int updateMask, boolean replace) {

      robj.readLock (); {
         int vertStride = robj.getVertexStride ();
         int[] verts = robj.getVertexBuffer ();

         ByteBuffer buff = null;
         if (replace) {
            // buff = vbos[DYNAMIC_VBO_IDX].mapNewBuffer (gl);
            buff = BufferUtilities.newNativeByteBuffer (vbos[DYNAMIC_VBO_IDX].getSize ());
         } else {
            buff = vbos[DYNAMIC_VBO_IDX].mapBuffer (gl, GL3.GL_WRITE_ONLY);
         }

         if ( positionInfo != null && (updateMask & POSITION_FLAG) != 0) {
            int bidx = positionInfo.offset;
            int pidx = robj.getVertexPositionOffset();
            

            for (int i=0; i<positionInfo.count; ++i) {
               float[] pos = robj.getPosition (verts[pidx]);
               buff.position (bidx);
               positionPutter.putPosition(buff, pos);

               pidx += vertStride;
               bidx += positionInfo.stride;
            }
         }

         // normal
         if ( normalInfo != null && (updateMask & NORMAL_FLAG) != 0) {
            int bidx = normalInfo.offset;
            int pidx = robj.getVertexNormalOffset();

            for (int i=0; i<normalInfo.count; ++i) {
               float[] pos = robj.getNormal (verts[pidx]);
               buff.position (bidx);
               normalPutter.putNormal(buff, pos);

               pidx += vertStride;
               bidx += normalInfo.stride;
            }  
         }

         // color
         if ( colorInfo != null && (updateMask & COLOR_FLAG) != 0) {
            int bidx = colorInfo.offset;
            int pidx = robj.getVertexColorOffset();

            for (int i=0; i<colorInfo.count; ++i) {
               byte[] pos = robj.getColor (verts[pidx]);
               buff.position (bidx);
               colorPutter.putColor(buff, pos);

               pidx += vertStride;
               bidx += colorInfo.stride;
            }
         }

         // texture
         if ( textureInfo != null && (updateMask & TEXCOORDS_FLAG) != 0) {
            int bidx = textureInfo.offset;
            int pidx = robj.getVertexTextureCoordOffset ();

            for (int i=0; i<textureInfo.count; ++i) {
               float[] pos = robj.getTextureCoord (verts[pidx]);
               buff.position (bidx);
               texturePutter.putTextureCoord(buff, pos);
               pidx += vertStride;
               bidx += textureInfo.stride;
            }
         }

         // unmap
         if (replace) {
            buff.flip ();
            vbos[DYNAMIC_VBO_IDX].update (gl, buff);
            buff = BufferUtilities.freeDirectBuffer (buff);
         } else {
            vbos[DYNAMIC_VBO_IDX].unmapBuffer (gl);
         }
      } robj.readUnlock ();
   }

   public boolean isValid() {
      if (!super.isValid ()) {
         return false;
      }

      return true;
   }

   protected void clearAll(GL3 gl) {
      super.clearAll(gl);
   }
   
   @Override
   public void dispose (GL3 gl) {
      super.dispose (gl);
   }

   @Override
   protected void buildVertices(GL3 gl, RenderObject robj) {
      buildVertexInfo(gl, robj, robj.numVertices ());
      fillVertexVBO(gl, robj);
   }

   private void fillVertexVBO(GL3 gl, RenderObject robj) {
      
      int nVertices = robj.numVertices ();
      
      // create buffers for vertex VBOs
      ByteBuffer[] buffs = new ByteBuffer[2];
      if (staticVertexSize > 0) {
         buffs[STATIC_VBO_IDX] = BufferUtilities.newNativeByteBuffer(nVertices*staticVertexSize);
      }
      // dynamic
      if (dynamicVertexSize > 0) {
         buffs[DYNAMIC_VBO_IDX] = BufferUtilities.newNativeByteBuffer(nVertices*dynamicVertexSize);
      }

      int vertStride = robj.getVertexStride ();
      int[] verts = robj.getVertexBuffer ();

      // fill vertex buffers      
      if ( positionInfo != null ) {
         int bidx = positionInfo.offset;
         int pidx = robj.getVertexPositionOffset();
         ByteBuffer buff = buffs[positionInfo.vboIndex];

         for (int i=0; i<positionInfo.count; ++i) {
            float[] pos = robj.getPosition (verts[pidx]);
            buff.position (bidx);
            positionPutter.putPosition(buff, pos);

            pidx += vertStride;
            bidx += positionInfo.stride;
         }
      }

      // normal
      if ( normalInfo != null ) {
         int bidx = normalInfo.offset;
         int pidx = robj.getVertexNormalOffset();
         ByteBuffer buff = buffs[normalInfo.vboIndex];

         for (int i=0; i<normalInfo.count; ++i) {
            float[] pos = robj.getNormal (verts[pidx]);
            buff.position (bidx);
            normalPutter.putNormal(buff, pos);

            pidx += vertStride;
            bidx += normalInfo.stride;
         }  
      }

      // color
      if ( colorInfo != null ) {
         int bidx = colorInfo.offset;
         int pidx = robj.getVertexColorOffset();
         ByteBuffer buff = buffs[colorInfo.vboIndex];

         for (int i=0; i<colorInfo.count; ++i) {
            byte[] pos = robj.getColor (verts[pidx]);
            buff.position (bidx);
            colorPutter.putColor(buff, pos);

            pidx += vertStride;
            bidx += colorInfo.stride;
         }
      }

      // texture
      if ( textureInfo != null ) {
         int bidx = textureInfo.offset;
         int pidx = robj.getVertexTextureCoordOffset ();
         ByteBuffer buff = buffs[textureInfo.vboIndex];

         for (int i=0; i<textureInfo.count; ++i) {
            float[] pos = robj.getTextureCoord (verts[pidx]);
            buff.position (bidx);
            texturePutter.putTextureCoord(buff, pos);
            pidx += vertStride;
            bidx += textureInfo.stride;
         }
      }

      // vertex buffer object
      gl.glBindVertexArray (0); // unbind any existing VAOs
      if (staticVertexSize > 0) {
         buffs[STATIC_VBO_IDX].flip();
         vbos[STATIC_VBO_IDX].fill(gl, buffs[STATIC_VBO_IDX],
            getBufferUsage(false, streaming));
         BufferUtilities.freeDirectBuffer (buffs[STATIC_VBO_IDX]);
      }
      // dynamic
      if (dynamicVertexSize > 0) {
         buffs[DYNAMIC_VBO_IDX].flip();
         vbos[DYNAMIC_VBO_IDX].fill(gl, buffs[DYNAMIC_VBO_IDX],
            getBufferUsage(true, streaming));
         BufferUtilities.freeDirectBuffer (buffs[DYNAMIC_VBO_IDX]);
      }
   }
 
   @Override
   public GL3SharedRenderObjectPrimitives acquire () {
      return (GL3SharedRenderObjectPrimitives)super.acquire ();
   }
 
   public void drawVertices(GL3 gl, int mode) {
      gl.glDrawArrays (mode, 0, positionInfo.count);
   }
   
   public void drawElements(GL3 gl, int mode, int count, int type, int offset) {
      gl.glDrawElements (mode, count, type, offset);
   }

   public void drawInstancedElements(GL3 gl, int mode, int count, int type, 
      int offset, int instanceCount) {
      gl.glDrawElementsInstanced(mode, count, type, offset, instanceCount);
   }

   public static GL3SharedRenderObjectVertices generate (
      GL3 gl, RenderObject robj, GL3VertexAttributeInfo position,
      GL3VertexAttributeInfo normal, GL3VertexAttributeInfo color,
      GL3VertexAttributeInfo texcoord) {
      
      VertexBufferObject staticVBO = VertexBufferObject.generate (gl);
      VertexBufferObject dynamicVBO = VertexBufferObject.generate (gl);
      GL3SharedRenderObjectVertices out = 
         new GL3SharedRenderObjectVertices(robj.getIdentifier (), 
            staticVBO, dynamicVBO, 
            position, normal, color, texcoord);
      out.maybeUpdate (gl, robj);  // trigger a build
      return out;
   }
   
}
>>>>>>> a6c4383b
<|MERGE_RESOLUTION|>--- conflicted
+++ resolved
@@ -1,9 +1,8 @@
-<<<<<<< HEAD
 package maspack.render.GL.GL3;
 
 import java.nio.ByteBuffer;
 
-import javax.media.opengl.GL3;
+import com.jogamp.opengl.GL3;
 
 import maspack.render.RenderObject;
 import maspack.render.RenderObject.RenderObjectIdentifier;
@@ -272,280 +271,4 @@
       return out;
    }
    
-}
-=======
-package maspack.render.GL.GL3;
-
-import java.nio.ByteBuffer;
-
-import com.jogamp.opengl.GL3;
-
-import maspack.render.RenderObject;
-import maspack.render.RenderObject.RenderObjectIdentifier;
-import maspack.render.RenderObject.RenderObjectVersion;
-import maspack.util.BufferUtilities;
-
-public class GL3SharedRenderObjectVertices extends GL3SharedRenderObjectBase {
-
-   protected GL3SharedRenderObjectVertices(RenderObjectIdentifier rId,
-      VertexBufferObject staticVBO, VertexBufferObject dynamicVBO,
-      GL3VertexAttributeInfo posAttribute, GL3VertexAttributeInfo nrmAttribute, 
-      GL3VertexAttributeInfo clrAttribute, GL3VertexAttributeInfo texAttribute) {
-      super(rId, posAttribute, nrmAttribute,
-         clrAttribute, texAttribute, staticVBO, dynamicVBO);
-   }
-   
-   public boolean maybeUpdate(GL3 gl, RenderObject robj) {
-      boolean updated = false;
-      
-      robj.readLock (); {
-         RenderObjectVersion rv = robj.getVersionInfo ();
-         updated = maybeUpdateVertices (gl, robj, rv);
-         if (updated) {
-            lastVersionInfo = rv;
-         }
-      }
-      robj.readUnlock ();
-      return updated;
-   }
-
-   @Override
-   protected void updateDynamicVertices(GL3 gl, RenderObject robj, int updateMask, boolean replace) {
-
-      robj.readLock (); {
-         int vertStride = robj.getVertexStride ();
-         int[] verts = robj.getVertexBuffer ();
-
-         ByteBuffer buff = null;
-         if (replace) {
-            // buff = vbos[DYNAMIC_VBO_IDX].mapNewBuffer (gl);
-            buff = BufferUtilities.newNativeByteBuffer (vbos[DYNAMIC_VBO_IDX].getSize ());
-         } else {
-            buff = vbos[DYNAMIC_VBO_IDX].mapBuffer (gl, GL3.GL_WRITE_ONLY);
-         }
-
-         if ( positionInfo != null && (updateMask & POSITION_FLAG) != 0) {
-            int bidx = positionInfo.offset;
-            int pidx = robj.getVertexPositionOffset();
-            
-
-            for (int i=0; i<positionInfo.count; ++i) {
-               float[] pos = robj.getPosition (verts[pidx]);
-               buff.position (bidx);
-               positionPutter.putPosition(buff, pos);
-
-               pidx += vertStride;
-               bidx += positionInfo.stride;
-            }
-         }
-
-         // normal
-         if ( normalInfo != null && (updateMask & NORMAL_FLAG) != 0) {
-            int bidx = normalInfo.offset;
-            int pidx = robj.getVertexNormalOffset();
-
-            for (int i=0; i<normalInfo.count; ++i) {
-               float[] pos = robj.getNormal (verts[pidx]);
-               buff.position (bidx);
-               normalPutter.putNormal(buff, pos);
-
-               pidx += vertStride;
-               bidx += normalInfo.stride;
-            }  
-         }
-
-         // color
-         if ( colorInfo != null && (updateMask & COLOR_FLAG) != 0) {
-            int bidx = colorInfo.offset;
-            int pidx = robj.getVertexColorOffset();
-
-            for (int i=0; i<colorInfo.count; ++i) {
-               byte[] pos = robj.getColor (verts[pidx]);
-               buff.position (bidx);
-               colorPutter.putColor(buff, pos);
-
-               pidx += vertStride;
-               bidx += colorInfo.stride;
-            }
-         }
-
-         // texture
-         if ( textureInfo != null && (updateMask & TEXCOORDS_FLAG) != 0) {
-            int bidx = textureInfo.offset;
-            int pidx = robj.getVertexTextureCoordOffset ();
-
-            for (int i=0; i<textureInfo.count; ++i) {
-               float[] pos = robj.getTextureCoord (verts[pidx]);
-               buff.position (bidx);
-               texturePutter.putTextureCoord(buff, pos);
-               pidx += vertStride;
-               bidx += textureInfo.stride;
-            }
-         }
-
-         // unmap
-         if (replace) {
-            buff.flip ();
-            vbos[DYNAMIC_VBO_IDX].update (gl, buff);
-            buff = BufferUtilities.freeDirectBuffer (buff);
-         } else {
-            vbos[DYNAMIC_VBO_IDX].unmapBuffer (gl);
-         }
-      } robj.readUnlock ();
-   }
-
-   public boolean isValid() {
-      if (!super.isValid ()) {
-         return false;
-      }
-
-      return true;
-   }
-
-   protected void clearAll(GL3 gl) {
-      super.clearAll(gl);
-   }
-   
-   @Override
-   public void dispose (GL3 gl) {
-      super.dispose (gl);
-   }
-
-   @Override
-   protected void buildVertices(GL3 gl, RenderObject robj) {
-      buildVertexInfo(gl, robj, robj.numVertices ());
-      fillVertexVBO(gl, robj);
-   }
-
-   private void fillVertexVBO(GL3 gl, RenderObject robj) {
-      
-      int nVertices = robj.numVertices ();
-      
-      // create buffers for vertex VBOs
-      ByteBuffer[] buffs = new ByteBuffer[2];
-      if (staticVertexSize > 0) {
-         buffs[STATIC_VBO_IDX] = BufferUtilities.newNativeByteBuffer(nVertices*staticVertexSize);
-      }
-      // dynamic
-      if (dynamicVertexSize > 0) {
-         buffs[DYNAMIC_VBO_IDX] = BufferUtilities.newNativeByteBuffer(nVertices*dynamicVertexSize);
-      }
-
-      int vertStride = robj.getVertexStride ();
-      int[] verts = robj.getVertexBuffer ();
-
-      // fill vertex buffers      
-      if ( positionInfo != null ) {
-         int bidx = positionInfo.offset;
-         int pidx = robj.getVertexPositionOffset();
-         ByteBuffer buff = buffs[positionInfo.vboIndex];
-
-         for (int i=0; i<positionInfo.count; ++i) {
-            float[] pos = robj.getPosition (verts[pidx]);
-            buff.position (bidx);
-            positionPutter.putPosition(buff, pos);
-
-            pidx += vertStride;
-            bidx += positionInfo.stride;
-         }
-      }
-
-      // normal
-      if ( normalInfo != null ) {
-         int bidx = normalInfo.offset;
-         int pidx = robj.getVertexNormalOffset();
-         ByteBuffer buff = buffs[normalInfo.vboIndex];
-
-         for (int i=0; i<normalInfo.count; ++i) {
-            float[] pos = robj.getNormal (verts[pidx]);
-            buff.position (bidx);
-            normalPutter.putNormal(buff, pos);
-
-            pidx += vertStride;
-            bidx += normalInfo.stride;
-         }  
-      }
-
-      // color
-      if ( colorInfo != null ) {
-         int bidx = colorInfo.offset;
-         int pidx = robj.getVertexColorOffset();
-         ByteBuffer buff = buffs[colorInfo.vboIndex];
-
-         for (int i=0; i<colorInfo.count; ++i) {
-            byte[] pos = robj.getColor (verts[pidx]);
-            buff.position (bidx);
-            colorPutter.putColor(buff, pos);
-
-            pidx += vertStride;
-            bidx += colorInfo.stride;
-         }
-      }
-
-      // texture
-      if ( textureInfo != null ) {
-         int bidx = textureInfo.offset;
-         int pidx = robj.getVertexTextureCoordOffset ();
-         ByteBuffer buff = buffs[textureInfo.vboIndex];
-
-         for (int i=0; i<textureInfo.count; ++i) {
-            float[] pos = robj.getTextureCoord (verts[pidx]);
-            buff.position (bidx);
-            texturePutter.putTextureCoord(buff, pos);
-            pidx += vertStride;
-            bidx += textureInfo.stride;
-         }
-      }
-
-      // vertex buffer object
-      gl.glBindVertexArray (0); // unbind any existing VAOs
-      if (staticVertexSize > 0) {
-         buffs[STATIC_VBO_IDX].flip();
-         vbos[STATIC_VBO_IDX].fill(gl, buffs[STATIC_VBO_IDX],
-            getBufferUsage(false, streaming));
-         BufferUtilities.freeDirectBuffer (buffs[STATIC_VBO_IDX]);
-      }
-      // dynamic
-      if (dynamicVertexSize > 0) {
-         buffs[DYNAMIC_VBO_IDX].flip();
-         vbos[DYNAMIC_VBO_IDX].fill(gl, buffs[DYNAMIC_VBO_IDX],
-            getBufferUsage(true, streaming));
-         BufferUtilities.freeDirectBuffer (buffs[DYNAMIC_VBO_IDX]);
-      }
-   }
- 
-   @Override
-   public GL3SharedRenderObjectPrimitives acquire () {
-      return (GL3SharedRenderObjectPrimitives)super.acquire ();
-   }
- 
-   public void drawVertices(GL3 gl, int mode) {
-      gl.glDrawArrays (mode, 0, positionInfo.count);
-   }
-   
-   public void drawElements(GL3 gl, int mode, int count, int type, int offset) {
-      gl.glDrawElements (mode, count, type, offset);
-   }
-
-   public void drawInstancedElements(GL3 gl, int mode, int count, int type, 
-      int offset, int instanceCount) {
-      gl.glDrawElementsInstanced(mode, count, type, offset, instanceCount);
-   }
-
-   public static GL3SharedRenderObjectVertices generate (
-      GL3 gl, RenderObject robj, GL3VertexAttributeInfo position,
-      GL3VertexAttributeInfo normal, GL3VertexAttributeInfo color,
-      GL3VertexAttributeInfo texcoord) {
-      
-      VertexBufferObject staticVBO = VertexBufferObject.generate (gl);
-      VertexBufferObject dynamicVBO = VertexBufferObject.generate (gl);
-      GL3SharedRenderObjectVertices out = 
-         new GL3SharedRenderObjectVertices(robj.getIdentifier (), 
-            staticVBO, dynamicVBO, 
-            position, normal, color, texcoord);
-      out.maybeUpdate (gl, robj);  // trigger a build
-      return out;
-   }
-   
-}
->>>>>>> a6c4383b
+}