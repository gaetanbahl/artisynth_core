<<<<<<< HEAD
package maspack.render.GL.GL3;

import javax.media.opengl.GL;
import javax.media.opengl.GL3;
import javax.media.opengl.GLCapabilities;

import maspack.render.RenderInstances;
import maspack.render.RenderObject;
import maspack.render.VertexIndexArray;
import maspack.render.GL.GLSharedResources;

public class GL3SharedResources extends GLSharedResources {

   // Shared VBOs/VAOs
   private GL3SharedPrimitiveManager primManager;
   private GL3VertexAttributeMap vertexAttributes;
   private GL3SharedRenderObjectManager groManager;
   private GL3SharedVertexIndexArrayManager viaManager;

   public GL3SharedResources(GLCapabilities cap, GL3VertexAttributeMap attributes) {
      super(cap);
      this.vertexAttributes = attributes;
      GL3PrimitiveFactory primFactory = new GL3PrimitiveFactory (
         vertexAttributes.getPosition (), 
         vertexAttributes.getNormal (), 
         vertexAttributes.getColor (),
         vertexAttributes.getTexcoord ());
      
      primManager = new GL3SharedPrimitiveManager(primFactory);
      groManager = new GL3SharedRenderObjectManager (vertexAttributes);
      viaManager = new GL3SharedVertexIndexArrayManager ();
      
      addGarbageSource (primManager);
      addGarbageSource (groManager);
      addGarbageSource (viaManager);
   }


   @Override
   public void dispose(GL gl) {

      GL3 gl3 = gl.getGL3 ();
      // clear shared info
      primManager.dispose(gl3);
      groManager.dispose (gl3);
      viaManager.dispose (gl3);
   }

   public GL3SharedRenderObjectPrimitives getPrimitives(GL3 gl, RenderObject robj) {
      return groManager.getPrimitives (gl, robj);
   }
   
   public GL3SharedRenderObjectLines getLines(GL3 gl, RenderObject robj) {
      return groManager.getLines (gl, robj);
   }
   
   public GL3SharedRenderObjectPoints getPoints(GL3 gl, RenderObject robj) {
      return groManager.getPoints (gl, robj);
   }
   
   public GL3SharedRenderInstances getInstances(GL3 gl, RenderInstances rinst) {
      return groManager.getInstances(gl, rinst);
   }

   public GL3SharedPrimitiveManager getSharedPrimitiveManager () {
      return primManager;
   }
   
   public GL3SharedRenderObjectManager getSharedRenderObjectManager () {
      return groManager;
   }
   
   public GL3VertexAttributeInfo getVertexAttribute(String name) {
      return vertexAttributes.get (name);
   }

   public GL3VertexAttributeInfo getVertexPositionAttribute () {
      return vertexAttributes.getPosition ();
   }

   public GL3VertexAttributeInfo getVertexNormalAttribute () {
      return vertexAttributes.getNormal ();
   }
   
   public GL3VertexAttributeInfo getVertexColorAttribute () {
      return vertexAttributes.getColor ();
   }

   public GL3VertexAttributeInfo getVertexTexcoordAttribute () {
      return vertexAttributes.getTexcoord ();
   }
   
   public GL3SharedVertexIndexArray getVertexIndexArray(GL3 gl, VertexIndexArray via) {
      return viaManager.getElementArray (gl, via);
   }
}
=======
package maspack.render.GL.GL3;

import com.jogamp.opengl.GL;
import com.jogamp.opengl.GL3;
import com.jogamp.opengl.GLCapabilities;

import maspack.render.RenderInstances;
import maspack.render.RenderObject;
import maspack.render.VertexIndexArray;
import maspack.render.GL.GLSharedResources;

public class GL3SharedResources extends GLSharedResources {

   // Shared VBOs/VAOs
   private GL3SharedPrimitiveManager primManager;
   private GL3VertexAttributeMap vertexAttributes;
   private GL3SharedRenderObjectManager groManager;
   private GL3SharedVertexIndexArrayManager viaManager;

   public GL3SharedResources(GLCapabilities cap, GL3VertexAttributeMap attributes) {
      super(cap);
      this.vertexAttributes = attributes;
      GL3PrimitiveFactory primFactory = new GL3PrimitiveFactory (
         vertexAttributes.getPosition (), 
         vertexAttributes.getNormal (), 
         vertexAttributes.getColor (),
         vertexAttributes.getTexcoord ());
      
      primManager = new GL3SharedPrimitiveManager(primFactory);
      groManager = new GL3SharedRenderObjectManager (vertexAttributes);
      viaManager = new GL3SharedVertexIndexArrayManager ();
      
      addGarbageSource (primManager);
      addGarbageSource (groManager);
      addGarbageSource (viaManager);
   }


   @Override
   public void dispose(GL gl) {

      GL3 gl3 = gl.getGL3 ();
      // clear shared info
      primManager.dispose(gl3);
      groManager.dispose (gl3);
      viaManager.dispose (gl3);
   }

   public GL3SharedRenderObjectPrimitives getPrimitives(GL3 gl, RenderObject robj) {
      return groManager.getPrimitives (gl, robj);
   }
   
   public GL3SharedRenderObjectLines getLines(GL3 gl, RenderObject robj) {
      return groManager.getLines (gl, robj);
   }
   
   public GL3SharedRenderObjectPoints getPoints(GL3 gl, RenderObject robj) {
      return groManager.getPoints (gl, robj);
   }
   
   public GL3SharedRenderInstances getInstances(GL3 gl, RenderInstances rinst) {
      return groManager.getInstances(gl, rinst);
   }

   public GL3SharedPrimitiveManager getSharedPrimitiveManager () {
      return primManager;
   }
   
   public GL3SharedRenderObjectManager getSharedRenderObjectManager () {
      return groManager;
   }
   
   public GL3VertexAttributeInfo getVertexAttribute(String name) {
      return vertexAttributes.get (name);
   }

   public GL3VertexAttributeInfo getVertexPositionAttribute () {
      return vertexAttributes.getPosition ();
   }

   public GL3VertexAttributeInfo getVertexNormalAttribute () {
      return vertexAttributes.getNormal ();
   }
   
   public GL3VertexAttributeInfo getVertexColorAttribute () {
      return vertexAttributes.getColor ();
   }

   public GL3VertexAttributeInfo getVertexTexcoordAttribute () {
      return vertexAttributes.getTexcoord ();
   }
   
   public GL3SharedVertexIndexArray getVertexIndexArray(GL3 gl, VertexIndexArray via) {
      return viaManager.getElementArray (gl, via);
   }
}
>>>>>>> a6c4383b
<|MERGE_RESOLUTION|>--- conflicted
+++ resolved
@@ -1,101 +1,3 @@
-<<<<<<< HEAD
-package maspack.render.GL.GL3;
-
-import javax.media.opengl.GL;
-import javax.media.opengl.GL3;
-import javax.media.opengl.GLCapabilities;
-
-import maspack.render.RenderInstances;
-import maspack.render.RenderObject;
-import maspack.render.VertexIndexArray;
-import maspack.render.GL.GLSharedResources;
-
-public class GL3SharedResources extends GLSharedResources {
-
-   // Shared VBOs/VAOs
-   private GL3SharedPrimitiveManager primManager;
-   private GL3VertexAttributeMap vertexAttributes;
-   private GL3SharedRenderObjectManager groManager;
-   private GL3SharedVertexIndexArrayManager viaManager;
-
-   public GL3SharedResources(GLCapabilities cap, GL3VertexAttributeMap attributes) {
-      super(cap);
-      this.vertexAttributes = attributes;
-      GL3PrimitiveFactory primFactory = new GL3PrimitiveFactory (
-         vertexAttributes.getPosition (), 
-         vertexAttributes.getNormal (), 
-         vertexAttributes.getColor (),
-         vertexAttributes.getTexcoord ());
-      
-      primManager = new GL3SharedPrimitiveManager(primFactory);
-      groManager = new GL3SharedRenderObjectManager (vertexAttributes);
-      viaManager = new GL3SharedVertexIndexArrayManager ();
-      
-      addGarbageSource (primManager);
-      addGarbageSource (groManager);
-      addGarbageSource (viaManager);
-   }
-
-
-   @Override
-   public void dispose(GL gl) {
-
-      GL3 gl3 = gl.getGL3 ();
-      // clear shared info
-      primManager.dispose(gl3);
-      groManager.dispose (gl3);
-      viaManager.dispose (gl3);
-   }
-
-   public GL3SharedRenderObjectPrimitives getPrimitives(GL3 gl, RenderObject robj) {
-      return groManager.getPrimitives (gl, robj);
-   }
-   
-   public GL3SharedRenderObjectLines getLines(GL3 gl, RenderObject robj) {
-      return groManager.getLines (gl, robj);
-   }
-   
-   public GL3SharedRenderObjectPoints getPoints(GL3 gl, RenderObject robj) {
-      return groManager.getPoints (gl, robj);
-   }
-   
-   public GL3SharedRenderInstances getInstances(GL3 gl, RenderInstances rinst) {
-      return groManager.getInstances(gl, rinst);
-   }
-
-   public GL3SharedPrimitiveManager getSharedPrimitiveManager () {
-      return primManager;
-   }
-   
-   public GL3SharedRenderObjectManager getSharedRenderObjectManager () {
-      return groManager;
-   }
-   
-   public GL3VertexAttributeInfo getVertexAttribute(String name) {
-      return vertexAttributes.get (name);
-   }
-
-   public GL3VertexAttributeInfo getVertexPositionAttribute () {
-      return vertexAttributes.getPosition ();
-   }
-
-   public GL3VertexAttributeInfo getVertexNormalAttribute () {
-      return vertexAttributes.getNormal ();
-   }
-   
-   public GL3VertexAttributeInfo getVertexColorAttribute () {
-      return vertexAttributes.getColor ();
-   }
-
-   public GL3VertexAttributeInfo getVertexTexcoordAttribute () {
-      return vertexAttributes.getTexcoord ();
-   }
-   
-   public GL3SharedVertexIndexArray getVertexIndexArray(GL3 gl, VertexIndexArray via) {
-      return viaManager.getElementArray (gl, via);
-   }
-}
-=======
 package maspack.render.GL.GL3;
 
 import com.jogamp.opengl.GL;
@@ -191,5 +93,4 @@
    public GL3SharedVertexIndexArray getVertexIndexArray(GL3 gl, VertexIndexArray via) {
       return viaManager.getElementArray (gl, via);
    }
-}
->>>>>>> a6c4383b
+}