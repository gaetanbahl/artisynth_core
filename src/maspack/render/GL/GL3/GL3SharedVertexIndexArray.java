--- conflicted
+++ resolved
@@ -1,201 +1,99 @@
-<<<<<<< HEAD
-package maspack.render.GL.GL3;
-
-import java.nio.ByteBuffer;
-
-import javax.media.opengl.GL;
-import javax.media.opengl.GL3;
-
-import maspack.render.VertexIndexArray;
-import maspack.util.BufferUtilities;
-
-public class GL3SharedVertexIndexArray extends GL3ResourceBase {
-
-   public int lastVersion = -1;
-   ElementArray ibo;
-   
-   public GL3SharedVertexIndexArray(ElementArray ibo) {
-      this.ibo = ibo.acquire ();
-      lastVersion = -1;
-   }
-   
-   public boolean maybeUpdate(GL3 gl, VertexIndexArray elements) {
-      boolean modified = false;
-      int version = elements.getVersion ();
-      
-      if (lastVersion != version) {
-         lastVersion = version;
-         
-         IndexBufferPutter putter = IndexBufferPutter.getDefault ();
-         
-         int esize = elements.size ();
-         ByteBuffer buff = BufferUtilities.newNativeByteBuffer (esize*putter.bytesPerIndex ());
-         putter.putIndices (buff, elements.getArray (), 0, 1, esize);
-         buff.flip ();
-         
-         ibo.fill (gl, buff, putter.storage ().getGLType (), 
-            putter.storage ().width (),
-            esize, buff.limit (), GL.GL_DYNAMIC_DRAW);
-         
-         buff = BufferUtilities.freeDirectBuffer (buff);
-         modified = true;
-      }
-      
-      return modified;
-   }
-   
-   public void bind(GL3 gl) {
-      ibo.bind (gl);
-   }
-   
-   public void unbind(GL3 gl) {
-      ibo.unbind (gl);
-   }
-   
-   public int count() {
-      return ibo.count();
-   }
-   
-   public int type() {
-      return ibo.type ();
-   }
-   
-   public int stride() {
-      return ibo.stride();
-   }
-
-   @Override
-   public boolean isValid () {
-      if (ibo == null) {
-         return false;
-      }
-      return ibo.isValid ();
-   }
-   
-   @Override
-   public void dispose (GL3 gl) {
-      if (ibo != null) {
-         ibo.releaseDispose (gl);
-         ibo = null;
-         lastVersion = -1;
-      }
-   }
-
-   @Override
-   public boolean isDisposed () {
-      return (ibo == null);
-   }
-   
-   @Override
-   public GL3SharedVertexIndexArray acquire () {
-      return (GL3SharedVertexIndexArray)super.acquire ();
-   }
-   
-   public static GL3SharedVertexIndexArray generate(GL3 gl) {
-      ElementArray ibo = ElementArray.generate (gl);
-      GL3SharedVertexIndexArray out = new GL3SharedVertexIndexArray (ibo);
-      return out;
-   }
-   
-}
-=======
-package maspack.render.GL.GL3;
-
-import java.nio.ByteBuffer;
-
-import com.jogamp.opengl.GL;
-import com.jogamp.opengl.GL3;
-
-import maspack.render.VertexIndexArray;
-import maspack.util.BufferUtilities;
-
-public class GL3SharedVertexIndexArray extends GL3ResourceBase {
-
-   public int lastVersion = -1;
-   ElementArray ibo;
-   
-   public GL3SharedVertexIndexArray(ElementArray ibo) {
-      this.ibo = ibo.acquire ();
-      lastVersion = -1;
-   }
-   
-   public boolean maybeUpdate(GL3 gl, VertexIndexArray elements) {
-      boolean modified = false;
-      int version = elements.getVersion ();
-      
-      if (lastVersion != version) {
-         lastVersion = version;
-         
-         IndexBufferPutter putter = IndexBufferPutter.getDefault ();
-         
-         int esize = elements.size ();
-         ByteBuffer buff = BufferUtilities.newNativeByteBuffer (esize*putter.bytesPerIndex ());
-         putter.putIndices (buff, elements.getArray (), 0, 1, esize);
-         buff.flip ();
-         
-         ibo.fill (gl, buff, putter.storage ().getGLType (), 
-            putter.storage ().width (),
-            esize, buff.limit (), GL.GL_DYNAMIC_DRAW);
-         
-         buff = BufferUtilities.freeDirectBuffer (buff);
-         modified = true;
-      }
-      
-      return modified;
-   }
-   
-   public void bind(GL3 gl) {
-      ibo.bind (gl);
-   }
-   
-   public void unbind(GL3 gl) {
-      ibo.unbind (gl);
-   }
-   
-   public int count() {
-      return ibo.count();
-   }
-   
-   public int type() {
-      return ibo.type ();
-   }
-   
-   public int stride() {
-      return ibo.stride();
-   }
-
-   @Override
-   public boolean isValid () {
-      if (ibo == null) {
-         return false;
-      }
-      return ibo.isValid ();
-   }
-   
-   @Override
-   public void dispose (GL3 gl) {
-      if (ibo != null) {
-         ibo.releaseDispose (gl);
-         ibo = null;
-         lastVersion = -1;
-      }
-   }
-
-   @Override
-   public boolean isDisposed () {
-      return (ibo == null);
-   }
-   
-   @Override
-   public GL3SharedVertexIndexArray acquire () {
-      return (GL3SharedVertexIndexArray)super.acquire ();
-   }
-   
-   public static GL3SharedVertexIndexArray generate(GL3 gl) {
-      ElementArray ibo = ElementArray.generate (gl);
-      GL3SharedVertexIndexArray out = new GL3SharedVertexIndexArray (ibo);
-      return out;
-   }
-   
-}
->>>>>>> 504fb510
+package maspack.render.GL.GL3;
+
+import java.nio.ByteBuffer;
+
+import com.jogamp.opengl.GL;
+import com.jogamp.opengl.GL3;
+
+import maspack.render.VertexIndexArray;
+import maspack.util.BufferUtilities;
+
+public class GL3SharedVertexIndexArray extends GL3ResourceBase {
+
+   public int lastVersion = -1;
+   ElementArray ibo;
+   
+   public GL3SharedVertexIndexArray(ElementArray ibo) {
+      this.ibo = ibo.acquire ();
+      lastVersion = -1;
+   }
+   
+   public boolean maybeUpdate(GL3 gl, VertexIndexArray elements) {
+      boolean modified = false;
+      int version = elements.getVersion ();
+      
+      if (lastVersion != version) {
+         lastVersion = version;
+         
+         IndexBufferPutter putter = IndexBufferPutter.getDefault ();
+         
+         int esize = elements.size ();
+         ByteBuffer buff = BufferUtilities.newNativeByteBuffer (esize*putter.bytesPerIndex ());
+         putter.putIndices (buff, elements.getArray (), 0, 1, esize);
+         buff.flip ();
+         
+         ibo.fill (gl, buff, putter.storage ().getGLType (), 
+            putter.storage ().width (),
+            esize, buff.limit (), GL.GL_DYNAMIC_DRAW);
+         
+         buff = BufferUtilities.freeDirectBuffer (buff);
+         modified = true;
+      }
+      
+      return modified;
+   }
+   
+   public void bind(GL3 gl) {
+      ibo.bind (gl);
+   }
+   
+   public void unbind(GL3 gl) {
+      ibo.unbind (gl);
+   }
+   
+   public int count() {
+      return ibo.count();
+   }
+   
+   public int type() {
+      return ibo.type ();
+   }
+   
+   public int stride() {
+      return ibo.stride();
+   }
+
+   @Override
+   public boolean isValid () {
+      if (ibo == null) {
+         return false;
+      }
+      return ibo.isValid ();
+   }
+   
+   @Override
+   public void dispose (GL3 gl) {
+      if (ibo != null) {
+         ibo.releaseDispose (gl);
+         ibo = null;
+         lastVersion = -1;
+      }
+   }
+
+   @Override
+   public boolean isDisposed () {
+      return (ibo == null);
+   }
+   
+   @Override
+   public GL3SharedVertexIndexArray acquire () {
+      return (GL3SharedVertexIndexArray)super.acquire ();
+   }
+   
+   public static GL3SharedVertexIndexArray generate(GL3 gl) {
+      ElementArray ibo = ElementArray.generate (gl);
+      GL3SharedVertexIndexArray out = new GL3SharedVertexIndexArray (ibo);
+      return out;
+   }
+   
+}