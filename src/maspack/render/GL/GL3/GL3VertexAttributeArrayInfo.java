<<<<<<< HEAD
package maspack.render.GL.GL3;

import javax.media.opengl.GL3;

public class GL3VertexAttributeArrayInfo {

   GL3VertexAttributeInfo attribute;     // attribute
   private GL3AttributeStorage storage;  // type and info
   private int offset;            // offset in buffer
   private int stride;            // stride in buffer
   private int count;             // number of attribute instances
   private int divisor;           // instanced rendering divisor

   public GL3VertexAttributeArrayInfo( String name, int location,
      GL3AttributeStorage storage, int offset, int stride, int count, int divisor) {
      this(new GL3VertexAttributeInfo (name, location), storage, offset, stride, count, divisor);
      
   }

   public GL3VertexAttributeArrayInfo( GL3VertexAttributeInfo attribute,
      GL3AttributeStorage storage, int offset, int stride, int count, int divisor) {
      
      this.attribute = attribute;
      this.storage = storage;
      this.offset = offset;
      this.stride = stride;
      this.count = count;
      this.divisor = divisor;
      
   }
   
   public GL3VertexAttributeArrayInfo( GL3VertexAttributeInfo info, 
      GL3AttributeStorage storage, int offset, int stride, int count) {
      this(info.name, info.location, storage, offset, stride, count, /*divisor*/ 0);
   }
   
   public void setStorage(GL3AttributeStorage storage) {
      this.storage = storage;
   }

   public int getType() {
      return storage.getGLType ();
   }

   public int getSize() {
      return storage.size ();
   }

   public boolean isNormalized() {
      return storage.isNormalized ();
   }

   public int getOffset() {
      return offset;
   }
   
   public void setOffset(int o) {
      offset = o;
   }

   public int getStride() {
      return stride;
   }
   
   public void setStride(int s) {
      stride = s;
   }

   public int getCount() {
      return count;
   }
   
   public void setCount(int c) {
      count = c;
   }

   public int getDivisor() {
      return divisor;
   }
   
   public void setDivisor(int d) {
      divisor = d;
   }
   
   public GL3VertexAttributeInfo getAttributeInfo() {
      return attribute;
   }

   public void bind(GL3 gl, int loc) {
      if (loc >= 0) {
         GL3Utilities.activateVertexAttribute(gl, loc, storage, stride, offset, divisor);
      } else {
         gl.glDisableVertexAttribArray (loc);
      }
   }
   
   public void bind(GL3 gl) {
      bind(gl, attribute.getLocation ());
   }
   
   public void bindDivisor(GL3 gl, int loc, int d) {
      gl.glVertexAttribDivisor (loc, d);
   }
   
   public void bindDivisor(GL3 gl, int d) {
      bindDivisor (gl, attribute.getLocation (), d);
   }
   
   public void unbind(GL3 gl, int loc) {
      gl.glDisableVertexAttribArray (loc);
   }
}
=======
package maspack.render.GL.GL3;

import com.jogamp.opengl.GL3;

public class GL3VertexAttributeArrayInfo {

   GL3VertexAttributeInfo attribute;     // attribute
   private GL3AttributeStorage storage;  // type and info
   private int offset;            // offset in buffer
   private int stride;            // stride in buffer
   private int count;             // number of attribute instances
   private int divisor;           // instanced rendering divisor

   public GL3VertexAttributeArrayInfo( String name, int location,
      GL3AttributeStorage storage, int offset, int stride, int count, int divisor) {
      this(new GL3VertexAttributeInfo (name, location), storage, offset, stride, count, divisor);
      
   }

   public GL3VertexAttributeArrayInfo( GL3VertexAttributeInfo attribute,
      GL3AttributeStorage storage, int offset, int stride, int count, int divisor) {
      
      this.attribute = attribute;
      this.storage = storage;
      this.offset = offset;
      this.stride = stride;
      this.count = count;
      this.divisor = divisor;
      
   }
   
   public GL3VertexAttributeArrayInfo( GL3VertexAttributeInfo info, 
      GL3AttributeStorage storage, int offset, int stride, int count) {
      this(info.name, info.location, storage, offset, stride, count, /*divisor*/ 0);
   }
   
   public void setStorage(GL3AttributeStorage storage) {
      this.storage = storage;
   }

   public int getType() {
      return storage.getGLType ();
   }

   public int getSize() {
      return storage.size ();
   }

   public boolean isNormalized() {
      return storage.isNormalized ();
   }

   public int getOffset() {
      return offset;
   }
   
   public void setOffset(int o) {
      offset = o;
   }

   public int getStride() {
      return stride;
   }
   
   public void setStride(int s) {
      stride = s;
   }

   public int getCount() {
      return count;
   }
   
   public void setCount(int c) {
      count = c;
   }

   public int getDivisor() {
      return divisor;
   }
   
   public void setDivisor(int d) {
      divisor = d;
   }
   
   public GL3VertexAttributeInfo getAttributeInfo() {
      return attribute;
   }

   public void bind(GL3 gl, int loc) {
      if (loc >= 0) {
         GL3Utilities.activateVertexAttribute(gl, loc, storage, stride, offset, divisor);
      } else {
         gl.glDisableVertexAttribArray (loc);
      }
   }
   
   public void bind(GL3 gl) {
      bind(gl, attribute.getLocation ());
   }
   
   public void bindDivisor(GL3 gl, int loc, int d) {
      gl.glVertexAttribDivisor (loc, d);
   }
   
   public void bindDivisor(GL3 gl, int d) {
      bindDivisor (gl, attribute.getLocation (), d);
   }
   
   public void unbind(GL3 gl, int loc) {
      gl.glDisableVertexAttribArray (loc);
   }
}
>>>>>>> 504fb510
<|MERGE_RESOLUTION|>--- conflicted
+++ resolved
@@ -1,227 +1,112 @@
-<<<<<<< HEAD
-package maspack.render.GL.GL3;
-
-import javax.media.opengl.GL3;
-
-public class GL3VertexAttributeArrayInfo {
-
-   GL3VertexAttributeInfo attribute;     // attribute
-   private GL3AttributeStorage storage;  // type and info
-   private int offset;            // offset in buffer
-   private int stride;            // stride in buffer
-   private int count;             // number of attribute instances
-   private int divisor;           // instanced rendering divisor
-
-   public GL3VertexAttributeArrayInfo( String name, int location,
-      GL3AttributeStorage storage, int offset, int stride, int count, int divisor) {
-      this(new GL3VertexAttributeInfo (name, location), storage, offset, stride, count, divisor);
-      
-   }
-
-   public GL3VertexAttributeArrayInfo( GL3VertexAttributeInfo attribute,
-      GL3AttributeStorage storage, int offset, int stride, int count, int divisor) {
-      
-      this.attribute = attribute;
-      this.storage = storage;
-      this.offset = offset;
-      this.stride = stride;
-      this.count = count;
-      this.divisor = divisor;
-      
-   }
-   
-   public GL3VertexAttributeArrayInfo( GL3VertexAttributeInfo info, 
-      GL3AttributeStorage storage, int offset, int stride, int count) {
-      this(info.name, info.location, storage, offset, stride, count, /*divisor*/ 0);
-   }
-   
-   public void setStorage(GL3AttributeStorage storage) {
-      this.storage = storage;
-   }
-
-   public int getType() {
-      return storage.getGLType ();
-   }
-
-   public int getSize() {
-      return storage.size ();
-   }
-
-   public boolean isNormalized() {
-      return storage.isNormalized ();
-   }
-
-   public int getOffset() {
-      return offset;
-   }
-   
-   public void setOffset(int o) {
-      offset = o;
-   }
-
-   public int getStride() {
-      return stride;
-   }
-   
-   public void setStride(int s) {
-      stride = s;
-   }
-
-   public int getCount() {
-      return count;
-   }
-   
-   public void setCount(int c) {
-      count = c;
-   }
-
-   public int getDivisor() {
-      return divisor;
-   }
-   
-   public void setDivisor(int d) {
-      divisor = d;
-   }
-   
-   public GL3VertexAttributeInfo getAttributeInfo() {
-      return attribute;
-   }
-
-   public void bind(GL3 gl, int loc) {
-      if (loc >= 0) {
-         GL3Utilities.activateVertexAttribute(gl, loc, storage, stride, offset, divisor);
-      } else {
-         gl.glDisableVertexAttribArray (loc);
-      }
-   }
-   
-   public void bind(GL3 gl) {
-      bind(gl, attribute.getLocation ());
-   }
-   
-   public void bindDivisor(GL3 gl, int loc, int d) {
-      gl.glVertexAttribDivisor (loc, d);
-   }
-   
-   public void bindDivisor(GL3 gl, int d) {
-      bindDivisor (gl, attribute.getLocation (), d);
-   }
-   
-   public void unbind(GL3 gl, int loc) {
-      gl.glDisableVertexAttribArray (loc);
-   }
-}
-=======
-package maspack.render.GL.GL3;
-
-import com.jogamp.opengl.GL3;
-
-public class GL3VertexAttributeArrayInfo {
-
-   GL3VertexAttributeInfo attribute;     // attribute
-   private GL3AttributeStorage storage;  // type and info
-   private int offset;            // offset in buffer
-   private int stride;            // stride in buffer
-   private int count;             // number of attribute instances
-   private int divisor;           // instanced rendering divisor
-
-   public GL3VertexAttributeArrayInfo( String name, int location,
-      GL3AttributeStorage storage, int offset, int stride, int count, int divisor) {
-      this(new GL3VertexAttributeInfo (name, location), storage, offset, stride, count, divisor);
-      
-   }
-
-   public GL3VertexAttributeArrayInfo( GL3VertexAttributeInfo attribute,
-      GL3AttributeStorage storage, int offset, int stride, int count, int divisor) {
-      
-      this.attribute = attribute;
-      this.storage = storage;
-      this.offset = offset;
-      this.stride = stride;
-      this.count = count;
-      this.divisor = divisor;
-      
-   }
-   
-   public GL3VertexAttributeArrayInfo( GL3VertexAttributeInfo info, 
-      GL3AttributeStorage storage, int offset, int stride, int count) {
-      this(info.name, info.location, storage, offset, stride, count, /*divisor*/ 0);
-   }
-   
-   public void setStorage(GL3AttributeStorage storage) {
-      this.storage = storage;
-   }
-
-   public int getType() {
-      return storage.getGLType ();
-   }
-
-   public int getSize() {
-      return storage.size ();
-   }
-
-   public boolean isNormalized() {
-      return storage.isNormalized ();
-   }
-
-   public int getOffset() {
-      return offset;
-   }
-   
-   public void setOffset(int o) {
-      offset = o;
-   }
-
-   public int getStride() {
-      return stride;
-   }
-   
-   public void setStride(int s) {
-      stride = s;
-   }
-
-   public int getCount() {
-      return count;
-   }
-   
-   public void setCount(int c) {
-      count = c;
-   }
-
-   public int getDivisor() {
-      return divisor;
-   }
-   
-   public void setDivisor(int d) {
-      divisor = d;
-   }
-   
-   public GL3VertexAttributeInfo getAttributeInfo() {
-      return attribute;
-   }
-
-   public void bind(GL3 gl, int loc) {
-      if (loc >= 0) {
-         GL3Utilities.activateVertexAttribute(gl, loc, storage, stride, offset, divisor);
-      } else {
-         gl.glDisableVertexAttribArray (loc);
-      }
-   }
-   
-   public void bind(GL3 gl) {
-      bind(gl, attribute.getLocation ());
-   }
-   
-   public void bindDivisor(GL3 gl, int loc, int d) {
-      gl.glVertexAttribDivisor (loc, d);
-   }
-   
-   public void bindDivisor(GL3 gl, int d) {
-      bindDivisor (gl, attribute.getLocation (), d);
-   }
-   
-   public void unbind(GL3 gl, int loc) {
-      gl.glDisableVertexAttribArray (loc);
-   }
-}
->>>>>>> 504fb510
+package maspack.render.GL.GL3;
+
+import com.jogamp.opengl.GL3;
+
+public class GL3VertexAttributeArrayInfo {
+
+   GL3VertexAttributeInfo attribute;     // attribute
+   private GL3AttributeStorage storage;  // type and info
+   private int offset;            // offset in buffer
+   private int stride;            // stride in buffer
+   private int count;             // number of attribute instances
+   private int divisor;           // instanced rendering divisor
+
+   public GL3VertexAttributeArrayInfo( String name, int location,
+      GL3AttributeStorage storage, int offset, int stride, int count, int divisor) {
+      this(new GL3VertexAttributeInfo (name, location), storage, offset, stride, count, divisor);
+      
+   }
+
+   public GL3VertexAttributeArrayInfo( GL3VertexAttributeInfo attribute,
+      GL3AttributeStorage storage, int offset, int stride, int count, int divisor) {
+      
+      this.attribute = attribute;
+      this.storage = storage;
+      this.offset = offset;
+      this.stride = stride;
+      this.count = count;
+      this.divisor = divisor;
+      
+   }
+   
+   public GL3VertexAttributeArrayInfo( GL3VertexAttributeInfo info, 
+      GL3AttributeStorage storage, int offset, int stride, int count) {
+      this(info.name, info.location, storage, offset, stride, count, /*divisor*/ 0);
+   }
+   
+   public void setStorage(GL3AttributeStorage storage) {
+      this.storage = storage;
+   }
+
+   public int getType() {
+      return storage.getGLType ();
+   }
+
+   public int getSize() {
+      return storage.size ();
+   }
+
+   public boolean isNormalized() {
+      return storage.isNormalized ();
+   }
+
+   public int getOffset() {
+      return offset;
+   }
+   
+   public void setOffset(int o) {
+      offset = o;
+   }
+
+   public int getStride() {
+      return stride;
+   }
+   
+   public void setStride(int s) {
+      stride = s;
+   }
+
+   public int getCount() {
+      return count;
+   }
+   
+   public void setCount(int c) {
+      count = c;
+   }
+
+   public int getDivisor() {
+      return divisor;
+   }
+   
+   public void setDivisor(int d) {
+      divisor = d;
+   }
+   
+   public GL3VertexAttributeInfo getAttributeInfo() {
+      return attribute;
+   }
+
+   public void bind(GL3 gl, int loc) {
+      if (loc >= 0) {
+         GL3Utilities.activateVertexAttribute(gl, loc, storage, stride, offset, divisor);
+      } else {
+         gl.glDisableVertexAttribArray (loc);
+      }
+   }
+   
+   public void bind(GL3 gl) {
+      bind(gl, attribute.getLocation ());
+   }
+   
+   public void bindDivisor(GL3 gl, int loc, int d) {
+      gl.glVertexAttribDivisor (loc, d);
+   }
+   
+   public void bindDivisor(GL3 gl, int d) {
+      bindDivisor (gl, attribute.getLocation (), d);
+   }
+   
+   public void unbind(GL3 gl, int loc) {
+      gl.glDisableVertexAttribArray (loc);
+   }
+}