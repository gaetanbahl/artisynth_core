package maspack.render.GL.GL3;

import java.awt.Dimension;
import java.awt.Font;
import java.awt.event.MouseWheelListener;
import java.io.File;
import java.nio.ByteBuffer;
import java.util.Arrays;
import java.util.Collection;
import java.util.Iterator;
import java.util.LinkedList;
import java.util.List;

import javax.media.opengl.GL;
import javax.media.opengl.GL2GL3;
import javax.media.opengl.GL3;
import javax.media.opengl.GLAutoDrawable;
import javax.media.opengl.GLCapabilities;
import javax.media.opengl.GLProfile;
import javax.swing.event.MouseInputListener;

import maspack.matrix.RigidTransform3d;
import maspack.matrix.Vector3d;
import maspack.render.ColorMapProps;
import maspack.render.Dragger3d;
<<<<<<< HEAD
import maspack.render.RenderInstances;
=======
>>>>>>> f1fb0ca5
import maspack.render.RenderList;
import maspack.render.RenderObject;
import maspack.render.RenderProps;
import maspack.render.TextureContent;
import maspack.render.VertexIndexArray;
import maspack.render.GL.GLClipPlane;
import maspack.render.GL.GLDrawableComponent;
import maspack.render.GL.GLFrameCapture;
import maspack.render.GL.GLGridPlane;
import maspack.render.GL.GLLightManager;
import maspack.render.GL.GLMouseAdapter;
import maspack.render.GL.GLProgramInfo;
import maspack.render.GL.GLProgramInfo.RenderingMode;
import maspack.render.GL.GLShaderProgram;
import maspack.render.GL.GLSupport;
import maspack.render.GL.GLTextRenderer;
import maspack.render.GL.GLTexture;
import maspack.render.GL.GLViewer;
import maspack.render.GL.GL3.GL3SharedPrimitive.PrimitiveType;
import maspack.render.GL.GL3.GLSLGenerator.StringIntPair;
import maspack.util.BufferUtilities;
import maspack.util.InternalErrorException;
import maspack.util.Logger;
import maspack.util.PathFinder;

public class GL3Viewer extends GLViewer {

   GL3 gl;

   //=====================================
   // temporaries for debugging purposes
   //   GLSLInfo proginfo;
   //   int prog = 0;
   //   int progflatvcolors = 0;
   //   int progflat = 0;
   //=====================================

   // Programs
   GL3ProgramManager myProgManager = null;
   GLShaderProgram myCommittedProgram = null;
   GLProgramInfo myCommittedProgramInfo = null;
   
   GL3SharedResources myGLResources = null;    // holds shared context and cache
   // Resources that stick with this viewer
   GL3RenderObjectManager myRenderObjectManager = null;
   GL3PrimitiveManager myPrimitiveManager = null;
   GLTextRenderer myTextRenderer = null;
   ColorMapProps myTextTextureProps = null;
   
   long lastGarbageTime = 0;  // for garbage collecting of viewer-specific resources
   
   // Updateable object for various primitives (essentially stream-drawn)
   // like single lines, etc...
   GL3FlexObject gloFlex = null;
   GL3Primitive[] primitives = null;
   ElementArray eaFlex = null;
   
   Object shaderOverrideKey;
   File[] shaderOverride; // mainly for debugging, force shader

   // screenshot
   private volatile GLFrameCapture frameCapture = null;
   private volatile boolean grab = false;
   private volatile boolean grabClose = false;        // clean up

   // buffer filling
   static final PositionBufferPutter DEFAULT_POSITON_PUTTER = PositionBufferPutter.getDefault ();
   static final NormalBufferPutter DEFAULT_NORMAL_PUTTER = NormalBufferPutter.getDefault ();
   static final ColorBufferPutter DEFAULT_COLOR_PUTTER = ColorBufferPutter.getDefault ();

   /**
    * Creates a new GLViewer with default capabilities.
    * 
    * @param width
    * initial width of the viewer
    * @param height
    * initial height of the viewer
    */
   public GL3Viewer (int width, int height) {
      this (null, null, width, height);
   }

   /**
    * Creates a new GLViewer with default capabilities that shares resources
    * (e.g., diplay lists and textures) with an existing GLViewer.
    * 
    * @param shareWith
    * GLViewer with which resources are to be shared
    * @param width
    * initial width of the viewer
    * @param height
    * initial height of the viewer
    */
   public GL3Viewer (GL3Viewer shareWith, int width, int height) {
      this (null, shareWith.myGLResources, width, height);
   }

   /**
    * Creates a new GLViewer with specified capabilities and size.
    * 
    * @param cap
    * Desired GL capabilities. Can be specified as null, which will create
    * default capabilities.
    * @param resources Resources to be used by the viewer.
    * Can be specified as null, which will create
    * default resources.
    * @param width
    * initial width of the viewer
    * @param height
    * initial height of the viewer
    */
   public GL3Viewer (GLCapabilities cap, GL3SharedResources resources, int width,
      int height) {
      if (cap == null) {
         GLProfile glp3 = GLProfile.get(GLProfile.GL3);
         cap = new GLCapabilities(glp3);
         cap.setSampleBuffers (true);
         cap.setNumSamples (8);
      }

      if (resources == null) {
         // get attribute map from GLSL generator
         StringIntPair[] attributes = GLSLGenerator.ATTRIBUTES;
         GL3VertexAttributeMap attributeMap = new GL3VertexAttributeMap (
            new GL3VertexAttributeInfo (attributes[0].getString (), attributes[0].getInt ()), 
            new GL3VertexAttributeInfo (attributes[1].getString (), attributes[1].getInt ()),
            new GL3VertexAttributeInfo (attributes[2].getString (), attributes[2].getInt ()),
            new GL3VertexAttributeInfo (attributes[3].getString (), attributes[3].getInt ()));
         for (int i=4; i<attributes.length; ++i) {
            attributeMap.add (new GL3VertexAttributeInfo (attributes[i].getString (), attributes[i].getInt ()));
         }
         resources = new GL3SharedResources(cap, attributeMap);
      }
      myGLResources = resources;
      if (useGLJPanel) {
         Logger.getSystemLogger().debug("Using GLJPanel");
         canvas = GLDrawableComponent.create(myGLResources.createPanel());
      } else {
         canvas = GLDrawableComponent.create(myGLResources.createCanvas());
      }
      
      myGLResources.registerViewer (this);
      myRenderObjectManager = new GL3RenderObjectManager (resources);
      
      myPrimitiveManager = new GL3PrimitiveManager (resources.getSharedPrimitiveManager());
      primitives = new GL3Primitive[PrimitiveType.values ().length];
      
      myTextRenderer = null;
      myTextTextureProps = new ColorMapProps ();
      myTextTextureProps.setColorMixing (ColorMixing.MODULATE);
      myTextTextureProps.setEnabled (true);
      
      lightManager = new GLLightManager();      
      myProgManager = new GL3ProgramManager();

      canvas.addGLEventListener (this);

      canvas.setPreferredSize(new Dimension(width, height));
      canvas.setSize (width, height);

      this.width = width;
      this.height = height;

      myDraggers = new LinkedList<Dragger3d>();
      myUserDraggers = new LinkedList<Dragger3d>();

      myGrid = new GLGridPlane();
      myGrid.setViewer (this);

      GLMouseAdapter mouse = new GLMouseAdapter (this);
      myMouseHandler = mouse;

      setDefaultLights();
      setDefaultMatrices();

      if (canvas != null) {
         // canvas.addMouseListener(new GLMouseListener());
         canvas.addMouseListener (myMouseHandler);
         canvas.addMouseWheelListener (myMouseHandler);
         canvas.addMouseMotionListener (myMouseHandler);
         for (MouseInputListener l : myMouseInputListeners) {
            canvas.addMouseListener (l);
            canvas.addMouseMotionListener (l);
         }
         for (MouseWheelListener l : myMouseWheelListeners) {
            canvas.addMouseWheelListener (l);
         }
      }

   }

   private void setDefaultMatrices() {

      RigidTransform3d EyeToWorld = new RigidTransform3d (0, -3, 0, 1, 0, 0, Math.PI / 2);
      setEyeToWorld(EyeToWorld);

      setAxialView (DEFAULT_AXIAL_VIEW);
      setModelMatrix(RigidTransform3d.IDENTITY);

   }

   @Override
   public void init(GLAutoDrawable drawable) {
      super.init (drawable);

      this.drawable = drawable;
      this.gl = GL3Utilities.wrap(drawable.getGL().getGL3());

      String glslVersion = gl.glGetString(GL3.GL_SHADING_LANGUAGE_VERSION);
      Logger logger = Logger.getSystemLogger();
      logger.info("GLSL Version: " + glslVersion);
      
<<<<<<< HEAD
      gl.setSwapInterval (1);
=======
       gl.setSwapInterval (1);
>>>>>>> f1fb0ca5

      int[] buff = new int[1];
      gl.glGetIntegerv(GL3.GL_MAX_CLIP_DISTANCES, buff, 0);
      maxClipPlanes = buff[0];

      selectEnabled = false;
      selectTrigger = false;
      setLightingEnabled(true);
      setDepthEnabled(true);
      setColorEnabled(true);
      setVertexColoringEnabled(true);
      setTextureMappingEnabled(true);
      setFaceStyle(FaceStyle.FRONT);
      setShading(Shading.SMOOTH);
      setGammaCorrectionEnabled(true);

      gl.glClearColor (backgroundColor[0], backgroundColor[1], backgroundColor[2], backgroundColor[3]);

      resetViewVolume(gl);
      invalidateModelMatrix();
      invalidateProjectionMatrix();
      invalidateViewMatrix();

      myProgManager.init(gl, lightManager.numLights(), 0);
      myProgManager.setMatrices(gl, projectionMatrix, viewMatrix, 
         modelMatrix, modelNormalMatrix, textureMatrix);
      myProgManager.setLights(gl, lightManager.getLights(), 
         1.0f/lightManager.getMaxIntensity(), viewMatrix);
      myProgManager.setMaterials (gl, myCurrentMaterial, myCurrentMaterial);
      myCurrentMaterialModified = true;  // trigger update of materials

      myTextRenderer = GLTextRenderer.generate (gl, 
         GL3PipelineRenderer.generate (gl,
            myGLResources.getVertexNormalAttribute ().getLocation (),
            myGLResources.getVertexColorAttribute ().getLocation (),
            myGLResources.getVertexTexcoordAttribute ().getLocation (),
            myGLResources.getVertexPositionAttribute ().getLocation ())
         );
<<<<<<< HEAD
      
=======

>>>>>>> f1fb0ca5
      // create a basic position-based flexible object
      gloFlex = GL3FlexObject.generate (gl, 
         myGLResources.getVertexPositionAttribute (), myGLResources.getVertexNormalAttribute(), 
         myGLResources.getVertexColorAttribute(), myGLResources.getVertexTexcoordAttribute());

      eaFlex = ElementArray.generate (gl);
      
      // trigger rebuild of renderables
      buildInternalRenderList();

      Logger.getSystemLogger().debug("GL3 initialized");
      
      gl.glEnable (GL.GL_BLEND);
      gl.glBlendFunc (GL.GL_SRC_ALPHA, GL.GL_ONE_MINUS_SRC_ALPHA);

      this.gl = null;
      this.drawable = null;
   }
   
   /**
    * Do some clean up of resources
    * @param gl
    */
   private void garbage(GL3 gl) {
      myRenderObjectManager.garbage (gl);
      myPrimitiveManager.garbage (gl);
      lastGarbageTime = System.currentTimeMillis ();
   }
   
   @Override
   public void dispose(GLAutoDrawable drawable) {
      super.dispose (drawable);

      this.drawable = drawable;
<<<<<<< HEAD
      this.gl = GL3Utilities.wrap(drawable.getGL ().getGL3 ());
=======
      this.gl = GL3Utilities.wrap(drawable.getGL().getGL3 ());
>>>>>>> f1fb0ca5
      
      if (this.primitives != null) {
         for (int i=0; i<primitives.length; ++i) {
            GL3Primitive prim = primitives[i];
            if (prim != null) {
               prim.releaseDispose (gl);
               primitives[i] = null;
            }
         }
      }
      
      myProgManager.dispose(gl);
      myRenderObjectManager.dispose (gl);
      myPrimitiveManager.dispose (gl);
      myTextRenderer.dispose (gl);

      // clear temporaries
      gloFlex.dispose (gl);
      gloFlex = null;
      
      eaFlex.dispose (gl);
      eaFlex = null;

      Logger.getSystemLogger().debug("GL3 disposed");
      
      // nullify stuff
      this.gl = null;
      this.drawable = null;
   }

   @Override
   public void dispose () {
      super.dispose ();
      myGLResources.deregisterViewer (this);
   }
   
   @Override
   public void display(GLAutoDrawable drawable, int flags) {
      
      this.drawable = drawable;
      this.gl = GL3Utilities.wrap(drawable.getGL ().getGL3 ());

      // reset state (necessary because of GLJPanel)
      if (useGLJPanel) {
         myCommittedProgram = null;
      }
      
      try {
      
         if (!myInternalRenderListValid) {
            buildInternalRenderList();
         }
   
         if (selectTrigger) {
            mySelector.setupSelection (gl);
            selectEnabled = true;
            selectTrigger = false;
         }
   
         // turn off buffer swapping when doing a selection render because
         // otherwise the previous buffer sometimes gets displayed
         drawable.setAutoSwapBufferMode (selectEnabled ? false : true);

         if (myProfiling) {
            myTimer.start();
         }
      
         doDisplay (drawable, flags);
         
         if (myProfiling) {
            myTimer.stop();
            System.out.printf (
               "render time (msec): %9.4f %s\n", 
               myTimer.getTimeUsec()/1000.0, isSelecting() ? "(SELECT)" : "");
         }
         if (selectEnabled) {
            selectEnabled = false;
            mySelector.processSelection (gl);
         }
         else {
            fireRerenderListeners();
         }
   
         GLFrameCapture fc = frameCapture;
         if (fc != null && (grab || grabClose)) {
            synchronized(fc) {
               if (grab) {
                  offscreenCapture (fc, flags);
                  fc.unlock();
                  grab = false;
               }
               if (grabClose) {
                  fc.waitForCompletion();
                  fc.dispose(gl);
                  frameCapture = null;
                  grabClose = false;
               }
            }
         }
         
         // local garbage collection
         long time = System.currentTimeMillis ();
         if (time - lastGarbageTime > myGLResources.getGarbageCollectionInterval()) {
            garbage(gl);
         }
         // for non-timed garbage collection
         myGLResources.maybeRunGarbageCollection (gl);
         
      } catch (Exception e) {
         e.printStackTrace ();
      }
      
      //      // XXX code to display info on the buffer
      //      ByteBuffer pixels = BufferUtilities.newNativeByteBuffer(4*width*height);
      //      gl.glReadPixels(0, 0, width, height, GL3.GL_RGBA, GL.GL_UNSIGNED_BYTE, pixels);
      //      GLSupport.showImage(pixels, width, height);
      //      BufferUtilities.freeDirectBuffer(pixels);
      //      GLSupport.checkAndPrintGLError(gl);

      this.drawable = null;
      this.gl = null;
<<<<<<< HEAD
   }
=======
   }   
>>>>>>> f1fb0ca5

   private void doDisplay(GLAutoDrawable drawable, int flags) {
      
      // updates projection matrix
      if (resetViewVolume && autoResizeEnabled) {
         resetViewVolume(gl);
         resetViewVolume = false;
      }
      
      if (resetViewport && autoViewportEnabled) {
         setViewport (gl, 0, 0, width, height);
         resetViewport = false;
      }

      int nclips = Math.min (2*myClipPlanes.size (), maxClipPlanes);
      myProgramInfo.setNumClipPlanes (nclips);
      myProgManager.reconfigure(gl, lightManager.numLights(), nclips);
      myProgManager.setLights(gl, lightManager.getLights(), 1.0f/lightManager.getMaxIntensity(), viewMatrix);

      // update matrices
      maybeUpdateState(gl);

      // clear background/depth
      gl.glClearColor (backgroundColor[0], backgroundColor[1], backgroundColor[2], backgroundColor[3]);
      gl.glClear(GL.GL_COLOR_BUFFER_BIT |  GL.GL_DEPTH_BUFFER_BIT);

      if (!isSelecting()) {
         if (gridVisible) {
            myGrid.render (this, flags);
         }
         if (axisLength > 0) {
            drawAxes (gl, axisLength);
         }

         // rendering dragger separately here so that they are
         // not clipped by the clipping plane
         for (Dragger3d dragger : myDraggers) {
            dragger.render (this, 0);
         }
         if (myDrawTool != null) {
            myDrawTool.render (this, 0);
         }

         for (GLClipPlane cp : myClipPlanes) {
            cp.render (this, flags);
         }
      }

      for (int i=0; i<myProgManager.numClipPlanes (); ++i) {
         boolean enabled = gl.glIsEnabled (GL3.GL_CLIP_DISTANCE0 + i);
         if (enabled) {
            Logger.getSystemLogger().debug("Why is this enabled?");
         }
      }
      
      // enable clip planes
      int iclips = 0;
      if (nclips > 0) {
         iclips = myProgManager.setClipPlanes(gl, myClipPlanes);
         for (int i=0; i<iclips; ++i) {
            gl.glEnable(GL3.GL_CLIP_DISTANCE0+i);
         }
      }

      if (!isSelecting()) {
         setFrontColor (DEFAULT_MATERIAL_COLOR);
      }
      
      int qid = 0;
      synchronized(myInternalRenderList) {
         qid = myInternalRenderList.renderOpaque (this, qid, flags);
      }
      RenderList elist = myExternalRenderList;     
      if (elist != null) {
         synchronized(elist) {
            qid = elist.renderOpaque (this, qid, flags);
         }
      }
      
      if (hasTransparent3d()) {
         
         if (!isSelecting()) {
            enableTransparency ();
         }

         synchronized(myInternalRenderList) {
            qid = myInternalRenderList.renderTransparent (this, qid, flags);
         }
         if (elist != null) {
            synchronized(elist) {
               qid = elist.renderTransparent (this, qid, flags);
            }
         }
         
         if (!isSelecting()) {
            disableTransparency ();
         }
      }
      
      // disable clip planes
      for (int i=0; i<nclips; ++i) {
         gl.glDisable(GL3.GL_CLIP_DISTANCE0+i);
      }
      
      // Draw 2D objects
      if ( has2d() ) {
         begin2DRendering(width, height);

         try {
            synchronized(myInternalRenderList) {
               qid = myInternalRenderList.renderOpaque2d (this, qid, 0);
            }
            if (elist != null) {
               synchronized(elist) {
                  qid = elist.renderOpaque2d (this, qid, 0);
               }
            }

            if ( hasTransparent2d() ) {
               if (!isSelecting ()) {
                  enableTransparency ();
               }

               synchronized(myInternalRenderList) {
                  qid = myInternalRenderList.renderTransparent2d (this, qid, 0);
               }
               if (elist != null) {
                  synchronized (elist) {
                     qid = elist.renderTransparent2d (this, qid, 0);
                  }
               }

               if (!isSelecting()) {
                  disableTransparency ();
               }
            }
         }
         finally {
            // John Lloyd, Sep 2016: try to clean up if one of the render
            // methods throws and exception
            if (isTransparencyEnabled()) {
               disableTransparency ();
            }
            end2DRendering();
         }
      }

      if (!isSelecting()) {
         if (myDragBox != null) {
            drawDragBox (gl);
         }
      } else {
         // revert clear color
         gl.glClearColor (backgroundColor[0], backgroundColor[1], backgroundColor[2], backgroundColor[3]);
      }

      // trigger update of state (required for GLJPanel, which relies on 
      //                          transparency to be off)
      maybeUpdateState(gl);
      
      gl.glFlush();
   }

   private void offscreenCapture (GLFrameCapture fc, int flags) {

      boolean savedSelecting = selectEnabled;
      selectEnabled = false;

      // Initialize the OpenGL context FOR THE FBO
      // gl.setSwapInterval (1);

      // Set rendering commands to go to offscreen frame buffer
      fc.activateFBO(gl);

      // disable resetting of view volume during capture
      boolean autoResize = setAutoResizeEnabled (false);
      boolean autoViewport = setAutoViewportEnabled(false);
      doDisplay (drawable, flags);
      setAutoResizeEnabled(autoResize);
      setAutoViewportEnabled(autoViewport);

      fireRerenderListeners();

      // further drawing will go to screen
      fc.capture(gl);
      fc.deactivateFBO(gl);

      selectEnabled = savedSelecting;

   }
   
   @Override
   public GLTextRenderer getTextRenderer () {
      return myTextRenderer;
   }
   
   @Override
   public double drawText(Font font, String str, float[] pos, double emSize) {
      GL3 gl = getGL ().getGL3();
      
      if (font == null) {
         font = getDefaultFont();
      }
      
      boolean savedBlending = isBlendingEnabled ();
      boolean savedTexture = isTextureMappingEnabled ();
      boolean savedDepth = isDepthWriteEnabled ();
      BlendFactor dfactor = getBlendDestFactor ();
      BlendFactor sfactor = getBlendSourceFactor ();
      
      setDepthWriteEnabled (false);
      setBlendingEnabled (true);
      setDepthWriteEnabled (false);
      setBlendingEnabled (true);
      setBlendSourceFactor (BlendFactor.GL_SRC_ALPHA);
      setBlendDestFactor (BlendFactor.GL_ONE_MINUS_SRC_ALPHA);
      setTextureMappingEnabled (true);
      
      ColorMapProps savedTextureProps = setColorMap (myTextTextureProps);
      
      maybeUpdateState(gl);
      updateProgram (gl, RenderingMode.DEFAULT, true, false, true);
      
      myProgManager.activateTexture(gl, "color_map");

      myTextRenderer.begin (gl);
      double d = myTextRenderer.drawText (font, str, pos, (float)emSize);
      myTextRenderer.end (gl);
            
      setDepthWriteEnabled (savedDepth);
      setBlendSourceFactor (sfactor);
      setBlendDestFactor (dfactor);
      setBlendingEnabled (savedBlending);
      setTextureMappingEnabled (savedTexture);
      setColorMap (savedTextureProps);
      
      return d;
   }

   // Screen-shot

   @Override
   public void setupScreenShot(
      int w, int h, int samples, File file, String format) {
      boolean gammaCorrection = isGammaCorrectionEnabled();
      GLFrameCapture fc = frameCapture;
      if (fc == null) {
         fc = new GLFrameCapture (w, h, samples, gammaCorrection, file, format);
         fc.lock();
         frameCapture = fc;
      }
      else {
         synchronized(fc) {
            fc.lock();
            fc.reconfigure(gl, w, h, samples, gammaCorrection, file, format);
         }
      }
      grab = true;
   }

   @Override
   public void setupScreenShot(int w, int h, File file, String format) {
      setupScreenShot(w, h, -1, file, format);
   }

   public void awaitScreenShotCompletion() {
      if (frameCapture != null) {
          frameCapture.waitForCompletion();
      }
   }

   public boolean grabPending() {
      return grab;
   }

   public synchronized void cleanupScreenShots () {
      grabClose = true;
      repaint();  // execute in render thread
   }


   //==========================================================================
   //  Matrices
   //==========================================================================

   protected void updateMatrices(GL3 gl) {
      myProgManager.setMatrices(gl, projectionMatrix, viewMatrix, 
         modelMatrix, modelNormalMatrix, textureMatrix);
      modelMatrixValidP = true;
      projectionMatrixValidP = true;
      viewMatrixValidP = true;
   }

   public void maybeUpdateMaterials() {
      maybeUpdateMaterials(gl);
   }

   protected void maybeUpdateState() {
      maybeUpdateState(gl);
   }
   
   protected void maybeUpdateState(GL3 gl) {
      maybeUpdateMatrices (gl);
      maybeUpdateMaterials (gl);
      maybeUpdateViewerState (gl);
   }
   
   /**
    * Force all viewer state variables to be written.  Some state variables
    * will not be committed, depending on whether we are in "select" mode
    * @param gl context
    * @param state state to commit
    */
   protected void commitFullViewerState(GL2GL3 gl, ViewerState state) {
      
      super.commitFullViewerState (gl, state);

      if (isSelecting ()) {
         // if selecting, disable lighting and blending         
         myProgramInfo.setShading (Shading.NONE);
         myCommittedViewerState.lightingEnabled = false;
         myCommittedViewerState.shading = Shading.NONE;
      } else {
         // otherwise, track info
         if (!state.lightingEnabled) {
            myProgramInfo.setShading (Shading.NONE);
         } else {
            myProgramInfo.setShading (state.shading);
         }
      }
      
   }
   
   @Override
   protected void maybeCommitViewerState(GL2GL3 gl, ViewerState state) {
      
      super.maybeCommitViewerState (gl, state);
      
      if (isSelecting ()) {
         // if selecting, disable lighting and blending
         if (myCommittedViewerState.lightingEnabled == true) {
            myProgramInfo.setShading (Shading.NONE);
            myCommittedViewerState.lightingEnabled = false;
            myCommittedViewerState.shading = Shading.NONE;
         }   
      } else {
         
         // otherwise, track info
         if (myCommittedViewerState.lightingEnabled != state.lightingEnabled) {
            if (!state.lightingEnabled) {
               myProgramInfo.setShading (Shading.NONE);
               myCommittedViewerState.shading = Shading.NONE;
            }
            myCommittedViewerState.lightingEnabled = state.lightingEnabled;
         }
         
         if (state.lightingEnabled) {
            if (myCommittedViewerState.shading != state.shading) {
               myProgramInfo.setShading (state.shading);
               myCommittedViewerState.shading = state.shading;
            }
         }
      }
       
   }

   protected void maybeUpdateMaterials(GL3 gl) {
      
      if (isSelecting ()) {
         
         //         if (myCurrentMaterialModified || mySelectingColorModified || myCommittedColor != ActiveColor.SELECTING) {
         //            myProgManager.setMaterials (gl, myCurrentMaterial, mySelectingColor, myCurrentMaterial, mySelectingColor);
         //            myCurrentMaterialModified = false;
         //            mySelectingColorModified = false;
         //            myCommittedColor = ActiveColor.SELECTING;
         //         }
         if (mySelectingColorModified && myCommittedProgramInfo != null && myCommittedProgramInfo.isSelecting ()) {
            myProgManager.setSelectionColor (gl, myCommittedProgram, mySelectingColor);
            mySelectingColorModified = false;
         }
      } else {
         
         if (myCurrentMaterial.getAlpha () != myHighlightColor[3]) {
            myHighlightColor[3] = myCurrentMaterial.getAlpha ();
            myHighlightColorModified = true;
         }
         
         if (myCurrentMaterialModified || myHighlightColorModified || myCommittedColor != myActiveColor) {
            if (myActiveColor == ActiveColor.HIGHLIGHT) {
               myProgManager.setMaterials (gl, myCurrentMaterial, myHighlightColor, myCurrentMaterial, myHighlightColor);
               myHighlightColorModified = false;
            } else {
               myProgManager.setMaterials (gl, myCurrentMaterial, myCurrentMaterial.getDiffuse(), myCurrentMaterial, myBackColor);
            }
            myCurrentMaterialModified = false;
            myCommittedColor = myActiveColor;
         }
         
      }
      
   }

   protected void maybeUpdateMatrices(GL3 gl) {
      if (!modelMatrixValidP || !projectionMatrixValidP || !viewMatrixValidP) {
         updateMatrices(gl);
      }
   }   

   //==========================================================================
   //  Drawing
   //==========================================================================

   @Override
   public void drawSphere(float[] pnt, double rad) {

      if (rad < Double.MIN_NORMAL) {
         return;
      }
      
      // XXX used instanced rendering?

      // scale and translate model matrix
      pushModelMatrix();
      translateModelMatrix(pnt[0], pnt[1], pnt[2]);
      scaleModelMatrix(rad);

      maybeUpdateState (gl);

      GL3Primitive sphere = getPrimitive (gl, PrimitiveType.SPHERE);
      updateProgram (gl, RenderingMode.DEFAULT, true, false, false);
      sphere.draw(gl);

      // revert matrix transform
      popModelMatrix();
   }
   
   @Override
   public void drawCube(float[] pnt, double w) {

      if (w < Double.MIN_NORMAL) {
         return;
      }

      // scale and translate model matrix
      pushModelMatrix();
      translateModelMatrix(pnt[0], pnt[1], pnt[2]);
      scaleModelMatrix(w/2);

      maybeUpdateState (gl);

      GL3Primitive cube = getPrimitive (gl, PrimitiveType.CUBE);
      updateProgram (gl, RenderingMode.DEFAULT, true, false, false);
      cube.draw(gl);

      // revert matrix transform
      popModelMatrix();
   }
   
   @Override
   public void drawBox (float[] pnt, double wx, double wy, double wz) {

      if (wx < Double.MIN_NORMAL || 
          wy < Double.MIN_NORMAL ||
          wz < Double.MIN_NORMAL) {
         return;
      }

      // scale and translate model matrix
      pushModelMatrix();
      translateModelMatrix(pnt[0], pnt[1], pnt[2]);
      scaleModelMatrix(wx/2, wy/2, wz/2);

      maybeUpdateState (gl);

      GL3Primitive cube = getPrimitive (gl, PrimitiveType.CUBE);
      updateProgram (gl, RenderingMode.DEFAULT, true, false, false);
      cube.draw(gl);

      // revert matrix transform
      popModelMatrix();
   }
   
   @Override
   public void drawBox (RigidTransform3d TBM, Vector3d widths) {
    
      // scale and translate model matrix
      pushModelMatrix();
      mulModelMatrix (TBM);
      scaleModelMatrix (widths.x/2, widths.y/2, widths.z/2);

      maybeUpdateState (gl);

      GL3Primitive cube = getPrimitive (gl, PrimitiveType.CUBE);
      updateProgram (gl, RenderingMode.DEFAULT, true, false, false);
      cube.draw(gl);

      // revert matrix transform
      popModelMatrix();
   }

   private RigidTransform3d getLineTransform(float[] p0, float[] p1) {
      RigidTransform3d X = new RigidTransform3d();

      Vector3d utmp = new Vector3d();
      utmp.set (p1[0] - p0[0], p1[1] - p0[1], p1[2] - p0[2]);
      X.p.set (p0[0], p0[1], p0[2]);
      X.R.setZDirection (utmp);

      return X;
   }

   @Override
   public void drawSpindle(
      float[] pnt0, float[] pnt1, double rad) {

      if (rad < Double.MIN_NORMAL) {
         return;
      }

      pushModelMatrix();

      double dx = pnt1[0]-pnt0[0];
      double dy = pnt1[1]-pnt0[1];
      double dz = pnt1[2]-pnt0[2];
      double len = Math.sqrt(dx*dx+dy*dy+dz*dz);

      // compute required rotation
      RigidTransform3d lineRot = getLineTransform(pnt0, pnt1);
      // scale and translate model matrix
      mulModelMatrix(lineRot);
      scaleModelMatrix(rad, rad, len);

      maybeUpdateState(gl);

      GL3Object spindle = getPrimitive (gl, PrimitiveType.SPINDLE);
      updateProgram (gl, RenderingMode.DEFAULT, true, false, false);
      spindle.draw(gl);

      // revert matrix transform
      popModelMatrix();

   }

   @Override
   public void drawCylinder(
      float[] coords0, float[] coords1, double r, boolean capped) {

      if (r < Double.MIN_NORMAL) {
         return;
      }
      
      pushModelMatrix();
      // compute required rotation
      RigidTransform3d lineRot = getLineTransform(coords0, coords1);
      // scale and translate model matrix
      mulModelMatrix(lineRot);
      double dx = coords1[0]-coords0[0];
      double dy = coords1[1]-coords0[1];
      double dz = coords1[2]-coords0[2];
      double len = Math.sqrt(dx*dx+dy*dy+dz*dz);
      scaleModelMatrix(r,r,len);

      maybeUpdateState(gl);
      updateProgram (gl, RenderingMode.DEFAULT, true, false, false);
      
      int nslices = getSurfaceResolution();
      GL3Primitive cylinder = myPrimitiveManager.getAcquiredCylinder(gl, nslices, capped);
      cylinder.draw(gl);
      cylinder.release ();

      // revert matrix transform
      popModelMatrix();

   }
   
   private void drawCone(float[] pnt0, float[] pnt1, double r, boolean capped) {
      // compute required rotation
      RigidTransform3d lineRot = getLineTransform(pnt0, pnt1);
      double dx = pnt1[0]-pnt0[0];
      double dy = pnt1[1]-pnt0[1];
      double dz = pnt1[2]-pnt0[2];
      float h = (float)(Math.sqrt(dx*dx+dy*dy+dz*dz));
      
      pushModelMatrix ();
      mulModelMatrix(lineRot);
      scaleModelMatrix (r, r, h);
      maybeUpdateState (gl);
      updateProgram (gl, RenderingMode.DEFAULT, true, false, false);
      
      int nSlices = getSurfaceResolution ();
      GL3Object cone = myPrimitiveManager.getAcquiredCone (gl, nSlices, capped);
      cone.draw (gl);
      cone.release ();
      
      popModelMatrix ();
   }
   
   @Override
   public void drawCone(float[] pnt0, float[] pnt1, double r0, double r1, boolean capped) {
      
      if (r0 < Double.MIN_NORMAL && r1 < Double.MIN_NORMAL) {
         return;
      }
      
      if (r0 == 0) {
         drawCone(pnt1, pnt0, r1, capped);
      } else if (r1 == 0) {
         drawCone(pnt0, pnt1, r0, capped);
      } else {
      
         // compute required rotation
         RigidTransform3d lineRot = getLineTransform(pnt0, pnt1);
         double dx = pnt1[0]-pnt0[0];
         double dy = pnt1[1]-pnt0[1];
         double dz = pnt1[2]-pnt0[2];
         float h = (float)(Math.sqrt(dx*dx+dy*dy+dz*dz));
   
         int nSlices = getSurfaceResolution ();
         float nz = (float)((r0-r1)/h);
         float nscale = (float)(1.0/Math.sqrt(1+nz*nz));
   
         int nverts, nelems;
         if (capped) {
            // need to duplicate vertices for caps (different normal)
            nverts = 4*nSlices;
            nelems = 12*nSlices;
         } else {
            nverts = 2*nSlices;
            nelems = 6*nSlices;
         }
         
         gloFlex.begin (gl, true, false, false, nverts, nelems);
         
         if (capped) { 
            int bidx = 4*nSlices-2;
            int tidx = bidx+1;
            for (int i=0; i<nSlices; ++i) {
               double angle = 2*Math.PI/nSlices*i;
               float x = (float)Math.cos(angle);
               float y = (float)Math.sin(angle);
               gloFlex.normal (nscale*x, nscale*y, nscale*nz);
               float bx = (float)(r0*x);
               float by = (float)(r0*y);
               float tx = (float)(r1*x);
               float ty = (float)(r1*y);
               gloFlex.vertex (bx, by, 0);  // bottom side
               gloFlex.vertex (tx, ty, h);  // top side
               gloFlex.normal (0f, 0f, -1f);
               gloFlex.vertex (bx, by, 0);  // bottom
               gloFlex.normal (0f, 0f, 1f);
               gloFlex.vertex (tx, ty, h);  // top
               int j = (i<<2);
               int k = (((i+1)%nSlices)<<2);
               gloFlex.index (j, k, j+1, k, k+1, j+1,      // sides
                        bidx, k+2, j+2, j+3, k+3, tidx); // bottom/top
            }
            
         } else {
            for (int i=0; i<nSlices; ++i) {
               double angle = 2*Math.PI/nSlices*i;
               float x = (float)Math.cos(angle);
               float y = (float)Math.sin(angle);
               gloFlex.normal (nscale*x, nscale*y, nscale*nz);
               gloFlex.vertex ((float)(r0*x), (float)(r0*y), 0);  // bottom
               gloFlex.vertex ((float)(r1*x), (float)(r1*y), h);  // top
               int j = (i << 1);
               int k = (((i+1)%nSlices)<<1);
               gloFlex.index (j, k, j+1, k, k+1, j+1);  // side triangles
            }
         }      
         gloFlex.end (gl);
         
         pushModelMatrix ();
         mulModelMatrix(lineRot);
         maybeUpdateState (gl);
         updateProgram (gl, RenderingMode.DEFAULT, true, false, false);
         gloFlex.drawElements (gl, GL.GL_TRIANGLES);
         popModelMatrix ();
      }
   }
   
   protected void updateProgramInfo(RenderingMode mode,
      boolean hasNormals, boolean hasColors, boolean hasTextures) {
      myProgramInfo.setMode (mode);
      myProgramInfo.setColorMapEnabled (false);
      myProgramInfo.setNormalMapEnabled (false);
      myProgramInfo.setBumpMapEnabled (false);
      
      if (isSelecting ()) {
         myProgramInfo.setSelecting (true);
         hasNormals = false;
         hasColors = false;
         hasTextures = false;
      } else {
         myProgramInfo.setSelecting (false);
      }
      
      switch(mode) {
         case INSTANCED_POINTS:
         case INSTANCED_AFFINES:
         case INSTANCED_FRAMES:
            myProgramInfo.setInstanceColorsEnabled (hasColors);
            myProgramInfo.setShading (getShading());
<<<<<<< HEAD
            myProgramInfo.setVertexNormalsEnabled (hasNormals);
=======
            myProgramInfo.setVertexNormalsEnabled (true);
>>>>>>> f1fb0ca5
            break;
         case INSTANCED_LINES:
            myProgramInfo.setLineColorsEnabled (hasColors);
            myProgramInfo.setShading (getShading());
<<<<<<< HEAD
            myProgramInfo.setVertexNormalsEnabled (hasNormals);
=======
            myProgramInfo.setVertexNormalsEnabled (true);
>>>>>>> f1fb0ca5
            break;
         
         case POINTS:
         case DEFAULT:
         default:
            if (hasNormals) {
               myProgramInfo.setShading (getShading());
            } else {
               myProgramInfo.setShading (Shading.NONE);
            }
            myProgramInfo.setVertexNormalsEnabled (hasNormals);
            myProgramInfo.setVertexTexturesEnabled (hasTextures);
            
            // texture stuff
            if (hasTextures && isTextureMappingEnabled ()) {
               if (myColorMapProps != null && myColorMapProps.isEnabled()) {
                  myProgramInfo.setColorMapEnabled (true);
                  myProgramInfo.setTextureColorMixing (myColorMapProps.getColorMixing ());
                  myProgramInfo.setMixTextureColorDiffuse (myColorMapProps.getDiffuseColoring ());
                  myProgramInfo.setMixTextureColorSpecular (myColorMapProps.getSpecularColoring ());
                  myProgramInfo.setMixTextureColorEmission (myColorMapProps.getEmissionColoring ());
               } else {
                  myProgramInfo.setColorMapEnabled (false);
               }
               
               if (myNormalMapProps != null && myNormalMapProps.isEnabled()) {
                  myProgramInfo.setNormalMapEnabled (true);
               } else {
                  myProgramInfo.setNormalMapEnabled (false);
               }
               
               if (myBumpMapProps != null && myBumpMapProps.isEnabled()) {
                  myProgramInfo.setBumpMapEnabled (true);
               } else {
                  myProgramInfo.setBumpMapEnabled (false);
               }
            }
            
            break;
      }
      
      if (mode == RenderingMode.POINTS && getRoundedPoints () &&
         getPointSize () >= 4) {
         myProgramInfo.setRoundPointsEnabled (true);
      } else {
         myProgramInfo.setRoundPointsEnabled (false);
      }
      
      // myProgramInfo.setVertexColorsEnabled (hasColors);
      if (!hasColors || !isVertexColoringEnabled() || isSelecting () || (myActiveColor != ActiveColor.DEFAULT)) {
         myProgramInfo.setVertexColorMixing (ColorMixing.NONE);
         myProgramInfo.setVertexColorsEnabled (false);
         myProgramInfo.setLineColorsEnabled (false);
         myProgramInfo.setInstanceColorsEnabled (false);
      } else { 
         if (isHSVColorInterpolationEnabled()) {
            myProgramInfo.setColorInterpolation (ColorInterpolation.HSV);   
         } else {
            myProgramInfo.setColorInterpolation (ColorInterpolation.RGB);
         }
         myProgramInfo.setVertexColorMixing (getVertexColorMixing());
         myProgramInfo.setVertexColorsEnabled (true);
      }
   }
      
   protected boolean maybeBindTextures(GL3 gl, GLShaderProgram prog) {
      
      boolean bound = false;
      // set texture map bindings
      if (myProgramInfo.hasColorMap ()) {
         TextureContent content = myColorMapProps.getContent ();
         if (content != null) {
            GLTexture colortex = myGLResources.getOrLoadTexture (gl, content);
            myProgManager.bindTexture (gl, "color_map", colortex);
            bound = true;
         }
      }
      if (myProgramInfo.hasNormalMap ()) {
         TextureContent content = myNormalMapProps.getContent ();
         if (content != null) {
            GLTexture normtex = myGLResources.getOrLoadTexture (gl, content);
            myProgManager.bindTexture (gl, "normal_map", normtex);
            myProgManager.setUniform (gl, prog, "normal_scale", myNormalMapProps.getScaling());
            bound = true;
         }
      }
      if (myProgramInfo.hasBumpMap ()) { 
         TextureContent content = myBumpMapProps.getContent ();
         if (content != null) {
            GLTexture bumptex = myGLResources.getOrLoadTexture (gl, content);
            myProgManager.bindTexture (gl, "bump_map", bumptex);
            myProgManager.setUniform (gl, prog, "bump_scale", myBumpMapProps.getScaling());
            bound = true;
         }
      }
      return bound;
   }
   
   //   private static File[] debugShaders = {
   //      ArtisynthPath.getSrcRelativeFile(GL3Viewer.class, "shaders/test_vertex.glsl"),
   //      ArtisynthPath.getSrcRelativeFile(GL3Viewer.class, "shaders/test_fragment.glsl")
   //   };
   
   public void setShaderOverride(Object shaderKey, File[] vf) {
      shaderOverrideKey = shaderKey;
      if (vf != null) {
         shaderOverride = Arrays.copyOf (vf, vf.length);
      } else {
         shaderOverride = null;
      }
   }
   
   public void useProgram(GL3 gl, Object key) {
      GLShaderProgram prog;
      prog = myProgManager.getProgram (gl, key);
      
      if (prog == null && shaderOverride != null && key.equals(shaderOverrideKey)) {
         prog = myProgManager.getProgram (gl, shaderOverrideKey, shaderOverride);
      }
      
      if (prog != null) {
           useProgram(gl, prog);
      } 
   }
   
   private void useProgram(GL3 gl, GLShaderProgram prog) {
      // only update program if different
      if (prog != myCommittedProgram) {
         prog.use (gl);
         // set selection color on first time use
         if (isSelecting ()) {
            myProgManager.setSelectionColor (gl, prog, mySelectingColor);
            mySelectingColorModified = false;
         }
         myCommittedProgram = prog;
         if (shaderOverride == null) {
            myCommittedProgramInfo = myProgramInfo.clone ();
         } else {
            myCommittedProgramInfo = null;
         }
      }
      maybeBindTextures(gl, prog);
   }
   
   protected GLShaderProgram updateProgram(GL3 gl, RenderingMode mode,
      boolean hasNormals, boolean hasColors, boolean hasTextures) {     
            
      updateProgramInfo(mode, hasNormals, hasColors, hasTextures);
      
      GLShaderProgram prog;
      if (shaderOverride != null) {
         prog = myProgManager.getProgram (gl, shaderOverrideKey, shaderOverride);
      } else if (isSelecting ()) {
         prog = myProgManager.getSelectionProgram (gl, myProgramInfo);
      } else {
         prog = myProgManager.getProgram (gl, myProgramInfo);
      }
      
      useProgram(gl, prog);
      
      return prog;
   }

   private void drawGLLine(GL3 gl, float[] coords0, float[] coords1) {

      gloFlex.begin (gl, 2);
      gloFlex.vertex (coords0);
      gloFlex.vertex (coords1);
      gloFlex.end (gl);

      maybeUpdateState(gl);
      updateProgram (gl, RenderingMode.DEFAULT, false, false, false);
      gloFlex.drawVertices (gl, GL.GL_LINES);

   }

   private void drawGLPoint(GL3 gl, float[] coords) {

      gloFlex.begin (gl, 1);
      gloFlex.vertex (coords);
      gloFlex.end (gl);

      maybeUpdateState(gl);

      updateProgram (gl, RenderingMode.POINTS, false, false, false);
      gloFlex.drawVertices(gl, GL.GL_POINTS);

   }


   @Override
   public void drawLine(
      RenderProps props, float[] pnt0, float[] pnt1, float[] color,
      boolean capped, boolean highlight) {

      boolean savedHighlighting = getHighlighting();
      Shading savedShading = setLineShading (props);
      if (color == null) {
         color = props.getLineColorF ();
      }
      setPropsColoring (props, color, highlight);
      switch (props.getLineStyle()) {
         case LINE: {
            //boolean savedLighting = isLightingEnabled();
            //setLightingEnabled (false);
            setLineWidth (gl, props.getLineWidth());

            //            if (color.length == 3 && props.getAlpha () < 1) {
            //               color = new float[]{color[0], color[1], color[2], (float)props.getAlpha ()};
            //            }
            //            setColor (color, selected);

            drawGLLine(gl, pnt0, pnt1);
            //setLightingEnabled (savedLighting);
            break;
         }
         case CYLINDER: {
            //Shading savedShading = getShadeModel();
            //setShadeModel (props.getShading());
            //setPropsMaterial (props, color, selected);
            drawCylinder (pnt0, pnt1, props.getLineRadius(), capped);
            //setShadeModel(savedShading);
            break;
         }
         case SOLID_ARROW: {
            //Shading savedShading = getShadeModel();
            //setShadeModel (props.getShading());
            //setPropsMaterial (props, color, selected);
            drawArrow (pnt0, pnt1, props.getLineRadius(), capped);
            //setShadeModel(savedShading);
            break;
         }
         case SPINDLE: {
            //Shading savedShading = getShadeModel();
            //setShadeModel (props.getShading());
            //setPropsMaterial (props, color, selected);
            drawSpindle (pnt0, pnt1, props.getLineRadius());
            //setShadeModel(savedShading);
            break;
         }
         default: {
            throw new InternalErrorException (
               "Unimplemented line style " + props.getLineStyle());
         }
      }
      setShading(savedShading);
      setHighlighting (savedHighlighting);
   }

   @Override
   public void drawArrow(
      float[] pnt0, float[] pnt1, double rad, boolean capped) {

      if (rad < Double.MIN_NORMAL) {
         return;
      }

      int nslices = getSurfaceResolution();

      double dx = pnt1[0]-pnt0[0];
      double dy = pnt1[1]-pnt0[1];
      double dz = pnt1[2]-pnt0[2];

      double len = Math.sqrt(dx*dx+dy*dy+dz*dz);

      double arrowRad = 3*rad;
      double arrowLen = Math.min(2*arrowRad,len/2);
      double lenFrac = 1-arrowLen/len;
      float[] coordsMid = new float[]{pnt0[0] + (float)(lenFrac*dx),
                                      pnt0[1] + (float)(lenFrac*dy), 
                                      pnt0[2] + (float)(lenFrac*dz)};

      pushModelMatrix();

      // compute required rotation
      RigidTransform3d lineRot = getLineTransform(pnt0, pnt1);

      // scale and translate model matrix
      mulModelMatrix(lineRot);
      scaleModelMatrix(rad, rad, len-arrowLen);
      maybeUpdateState(gl);
      updateProgram (gl, RenderingMode.DEFAULT, true, false, false);

      GL3Primitive cylinder = myPrimitiveManager.getAcquiredCylinder(gl, nslices, capped);
      cylinder.draw(gl);
      cylinder.release ();

      popModelMatrix();
      pushModelMatrix();

      lineRot.setTranslation(coordsMid[0], coordsMid[1], coordsMid[2]);
      mulModelMatrix(lineRot);
      scaleModelMatrix(arrowRad, arrowRad, arrowLen);
      maybeUpdateState(gl);

      GL3Object cone = myPrimitiveManager.getAcquiredCone(gl, nslices, capped);
      cone.draw(gl);
      cone.release ();

      // revert matrix transform
      popModelMatrix();

   }

   @Override
   public void drawArrow(
      RenderProps props, float[] pnt0, float[] pnt1, boolean capped,
      boolean highlight) {

      boolean savedHighlighting = getHighlighting();
      Shading savedShading = setLineShading (props);
      setLineColoring (props, highlight);

      Vector3d utmp = 
      new Vector3d(pnt1[0]-pnt0[0],
         pnt1[1]-pnt0[1], 
         pnt1[2]-pnt0[2]);
      double len = utmp.norm();
      utmp.scale(1.0/len);

      Vector3d vtmp = new Vector3d(pnt0[0], pnt0[1], pnt0[2]);
      double arrowRad = 3 * props.getLineRadius();
      double arrowLen = 2*arrowRad;
      vtmp.scaledAdd (len-arrowLen, utmp);
      float[] ctmp = new float[3];
      ctmp[0] = (float)vtmp.x;
      ctmp[1] = (float)vtmp.y;
      ctmp[2] = (float)vtmp.z;


      if (len > arrowLen) {
         switch (props.getLineStyle()) {
            case LINE: {
               setLineWidth (gl, props.getLineWidth());
               drawGLLine(gl, pnt0, ctmp);
               break;
            }
            case CYLINDER: 
            case SOLID_ARROW: {
               drawCylinder (pnt0, ctmp, props.getLineRadius(), capped);
               break;
            }
            case SPINDLE: {
               drawSpindle (pnt0, pnt1, props.getLineRadius());
               break;
            }
            default: {
               throw new InternalErrorException (
                  "Unimplemented line style " + props.getLineStyle());
            }
         }
      }
      if (props.getLineStyle() == LineStyle.LINE) {
         // reset shading from NONE to props value
         setShading (props.getShading());
      }
      if (len <= arrowLen) {
         drawCone (pnt0, pnt1, len/2, 0, capped);
      }
      else {
         drawCone (ctmp, pnt1, arrowRad, 0, capped);
      }
      setShading(savedShading);
      setHighlighting (savedHighlighting);      
   }

   @Override
   public void drawPoint(RenderProps props, float[] pnt, boolean highlight) {

      boolean savedHighlighting = getHighlighting();
      Shading savedShading = setPointShading (props);
      setPointColoring (props, highlight);
      switch (props.getPointStyle()) {
         case POINT: {
            int size = props.getPointSize();
            if (size > 0) {
               //boolean savedLighting = isLightingEnabled();
               //setLightingEnabled (false);
               gl.glPointSize (size);
               //setColor (props.getPointColorArray(), selected);

               drawGLPoint(gl, pnt);

               gl.glPointSize (1);
               //setLightingEnabled (savedLighting);
            }
            break;
         }
         case SPHERE: {
            //Shading savedShading = getShadeModel();
            //setPointLighting (props, selected);
            drawSphere (pnt, props.getPointRadius());
            //setShadeModel(savedShading);
            break;
         }
         case CUBE: {
            drawCube(pnt, 2*props.getPointRadius ());
            break;
         }
      }
      setShading(savedShading);
      setHighlighting (savedHighlighting);
   }

   public void drawAxes(GL3 gl, double len) {

      if (len == 0) {
         return;
      }

      pushModelMatrix();

      scaleModelMatrix(len);
      maybeUpdateState(gl);

      updateProgram (gl, RenderingMode.DEFAULT, false, true, false);
      GL3Object axes = myPrimitiveManager.getAcquiredAxes(gl, true, true, true);
      axes.draw(gl);
      axes.release ();

      // signal to revert matrix transform
      popModelMatrix();
   }

   @Override
   public void drawAxes(
      RigidTransform3d X, double[] lens, int width, boolean highlight) {

      boolean savedHighlighting = setHighlighting(highlight);
      // deal with transform and len
      double lx = lens[0];
      double ly = lens[1];
      double lz = lens[2];
      boolean drawx = true;
      boolean drawy = true;
      boolean drawz = true;

      if (X == null) {
         X = RigidTransform3d.IDENTITY;
      }
      if (lx == 0) {
         lx = 1;
         drawx = false;
      }
      if (ly == 0) {
         ly = 1;
         drawy = false;
      }
      if (lz == 0) {
         lz = 1;
         drawz = false;
      }

      pushModelMatrix();

      mulModelMatrix(X);
      scaleModelMatrix(lx, ly, lz);
      maybeUpdateState(gl);
      
      // update line width
      setLineWidth (gl, width);
      
      updateProgram (gl, RenderingMode.DEFAULT, false, true, false);
      GL3Object axes = myPrimitiveManager.getAcquiredAxes(gl, drawx, drawy, drawz);
      axes.draw(gl);
      axes.release ();

      
      // revert matrix transform
      popModelMatrix();

      setHighlighting(savedHighlighting);

   }

   protected void drawDragBox(GL3 gl) {

      begin2DRendering(-1, 1,-1, 1);

      float x0 = (float)(2 * myDragBox.x / (double)width - 1);
      float x1 = (float)(x0 + 2 * myDragBox.width / (double)width);
      float y0 = (float)(1 - 2 * myDragBox.y / (double)height);
      float y1 = (float)(y0 - 2 * myDragBox.height / (double)height);
      
      gloFlex.begin (gl, 4);
      gloFlex.vertex (x0, y0, 0);
      gloFlex.vertex (x1, y0, 0);
      gloFlex.vertex (x1, y1, 0);
      gloFlex.vertex (x0, y1, 0);
      gloFlex.end (gl);

      //gl.glLineWidth (1); shouldn't need - lineWidth be set to 1 in state
      setColor(0.5f, 0.5f, 0.5f, 1.0f);
      maybeUpdateState(gl);
      
      updateProgram (gl, RenderingMode.DEFAULT, false, false, false);
      gloFlex.drawVertices(gl, GL.GL_LINE_LOOP);

      end2DRendering();

   }

   public void drawLineStrip (
      RenderProps props, Iterable<float[]> pnts, 
      LineStyle style, boolean highlight) {

      boolean savedHighlighting = getHighlighting();
      Shading savedShading = getShading();
      setShading (style==LineStyle.LINE ? Shading.NONE : props.getShading());
      setLineColoring (props, highlight);
      switch (style) {
         case LINE: {
            //setLightingEnabled (false);
            // draw regular points first
            setLineWidth (gl, props.getLineWidth());
            //setColor (props.getLineColorArray(), isSelected);
            float[] v0 = null;
            for (float[] v1 : pnts) {
               if (v0 != null) {
                  drawGLLine(gl, v0, v1);
               }
               else {
                  v0 = new float[3];
               }
               // don't recall why we don't simply set v0 = v1
               v0[0] = v1[0];
               v0[1] = v1[1];
               v0[2] = v1[2];
            }
            //setLightingEnabled (true);
            break;
         }
         case SPINDLE:
         case SOLID_ARROW:
         case CYLINDER: {
            //            Shading savedShading = getShadeModel();
            //            setLineLighting (props, isSelected);
            double rad = props.getLineRadius();
            float[] v0 = null;
            for (float[] v1 : pnts) {
               if (v0 != null) {
                  if (style == LineStyle.SPINDLE) {
                     drawSpindle (v0, v1, props.getLineRadius());
                  }
                  else if (style == LineStyle.SOLID_ARROW) {
                     drawArrow (v0, v1, rad, /*capped=*/true);
                  }
                  else {
                     drawCylinder (v0, v1, rad, /*capped=*/false);
                  }
               }
               else {
                  v0 = new float[3];
               }
               // don't recall why we don't simply set v0 = v1
               v0[0] = v1[0];
               v0[1] = v1[1];
               v0[2] = v1[2];
            }
            //            setShadeModel(savedShading);            
            //            restoreShading (props);
         }
      }
      setShading(savedShading); 
      setHighlighting (savedHighlighting);
   }

   //=============================================================================
   // PRIMITIVES
   //=============================================================================

   @Override
   public int setSurfaceResolution (int nres) {
      int oldres = getSurfaceResolution ();
      if (oldres != nres) {
         for (int i=0; i<primitives.length; ++i) {
            GL3Primitive p = primitives[i];
            if (p != null) {
               if (gl != null) {
                  p.releaseDispose (gl);
               } else {
                  p.release ();
               }
               primitives[i] = null;
            }
         }
         return super.setSurfaceResolution (nres);
      }
      return oldres;
   }
   
   /**
    * Return a primitive object
    * @param gl
    * @param type
    * @return primitive
    */
   private GL3Primitive getPrimitive(GL3 gl, PrimitiveType type) {
      int pid = type.ordinal ();
      GL3Primitive primitive = primitives[pid];
      
      if (primitive != null) {
         if (primitive.disposeInvalid (gl)) {
            primitive.release (); // release if we are throwing away
         } else {
            return primitive;
         }
      }
      
      int resolution = getSurfaceResolution ();
      
      // rebuild primitive
      switch (type) {
         case CUBE:
            primitive = myPrimitiveManager.getAcquiredCube (gl);
            break;
         case CONE:
            primitive = myPrimitiveManager.getAcquiredCone(gl, resolution, true);
            break;
         case CYLINDER:
            primitive = myPrimitiveManager.getAcquiredCylinder(gl, resolution, true);
            break;
         case SPHERE:
            primitive = myPrimitiveManager.getAcquiredSphere(gl, resolution, resolution/2);
            break;
         case SPINDLE:
            primitive = myPrimitiveManager.getAcquiredSpindle(gl, resolution, resolution/2);
            break;
         case AXES:
            primitive = myPrimitiveManager.getAcquiredAxes(gl, true, true, true);
            break;
      }
      
      primitives[pid] = primitive;
      return primitive;
   }
   
   private<T> int findSize(Iterable<T> it) {

      int size = 0;
      // determine size
      if (it instanceof Collection) {
         size = ((Collection<?>)it).size ();
      } else {
         Iterator<T> pit = it.iterator ();
         while (pit.hasNext ()) {
            pit.next ();
            ++size;
         }
      }

      return size;
   }

   @Override
   public void drawPoint (float[] pnt) {
      drawGLPoint (gl, pnt);
   }

   @Override
   public void drawLine(float[] pnt0, float[] pnt1) {
      drawGLLine (gl, pnt0, pnt1);
   }

   /**
    * Draw triangular faces, using the current Shading, lighting and
    * material, and computing a single "face" normal from the coordinates
    * (so the current "shading" really matters only if it is
    * Shading.NONE).
    */
   public void drawTriangle (float[] pnt0, float[] pnt1, float[] pnt2) {
      List<float[]> coords = Arrays.asList (pnt0, pnt1, pnt2);
      drawTriangles (coords);
   }

   static File getShaderFile (String name) {
      String dirName = PathFinder.expand ("${srcdir GL3Viewer}/shaders/");
      return new File (dirName + name);
   }

   static File[] DEBUG_NORMAL_SHADERS = new File[] {
      getShaderFile ("camera_normal_vertex.glsl"),
      getShaderFile ("camera_normal_fragment.glsl")
   };
   
   static File[] DEBUG_CLIP_SHADERS = new File[] {
      getShaderFile ("clip_debug_vertex.glsl"),
      getShaderFile ("clip_debug_fragment.glsl")
   };
   
   static File[] DEBUG_INSTANCE_SHADERS = new File[] {
      getShaderFile ("instance_debug_vertex.glsl"),
      getShaderFile ("instance_debug_fragment.glsl")
   };
   
   public void drawTriangles (Iterable<float[]> points) {

      maybeUpdateState(gl);

      // determine required buffer size
      int size = findSize(points);

      float[] normal = new float[3];
      Iterator<float[]> pit = points.iterator ();

      gloFlex.begin (gl, true, false, false, size);
      while (pit.hasNext ()) {
         float[] p0 = pit.next ();
         float[] p1 = pit.next ();
         float[] p2 = pit.next ();
         computeNormal (p0, p1, p2, normal);
         
         gloFlex.normal (normal);
         gloFlex.vertex (p0);
         gloFlex.vertex (p1);
         gloFlex.vertex (p2);
      }
      gloFlex.end (gl);

      maybeUpdateState(gl);
      updateProgram (gl, RenderingMode.DEFAULT, true, false, false);
      
      gloFlex.drawVertices (gl, GL.GL_TRIANGLES);

   }

   //======================================================================
   // RENDER OBJECT STUFF
   //======================================================================

   @Override
   public void drawTriangles(RenderObject robj, int gidx, int offset, int count) {

      GL3RenderObjectPrimitives gro = myRenderObjectManager.getPrimitives (gl, robj);

      maybeUpdateState(gl);

      updateProgram (gl, RenderingMode.DEFAULT, robj.hasNormals (), 
         robj.hasColors (), robj.hasTextureCoords ());

      gro.drawTriangleGroup (gl, GL.GL_TRIANGLES, gidx, offset, count);

      //      if (bumptex != null) {
      //         myProgManager.unbindTexture (gl, "bump_map", bumptex);
      //      }
      //      if (normtex != null) {
      //         myProgManager.unbindTexture (gl, "normal_map", normtex);
      //      }
      //      if (colortex != null) {
      //         myProgManager.unbindTexture (gl, "color_map", colortex);
      //      }
      //
      //      GLSupport.checkAndPrintGLError(gl);
   }

   @Override
   public void drawLines(RenderObject robj, int gidx) {
      
      GL3RenderObjectPrimitives gro = myRenderObjectManager.getPrimitives (gl, robj);
      maybeUpdateState(gl);
      updateProgram (gl, RenderingMode.DEFAULT, robj.hasNormals (), robj.hasColors (), robj.hasTextureCoords ());

      gro.drawLineGroup (gl, GL.GL_LINES, gidx);
   }

   @Override
   public void drawPoints(RenderObject robj, int gidx) {
      GL3RenderObjectPrimitives gro = myRenderObjectManager.getPrimitives (gl, robj);
      
      maybeUpdateState(gl);
      updateProgram (gl, RenderingMode.POINTS, robj.hasNormals (), robj.hasColors (), robj.hasTextureCoords ());
      
      gro.drawPointGroup (gl, GL.GL_POINTS, gidx);
   }

   @Override
   public void drawVertices(RenderObject robj, DrawMode mode) {
      GL3RenderObjectPrimitives gro = myRenderObjectManager.getPrimitives (gl, robj);
      
      maybeUpdateState(gl);
      
      updateProgram (gl, RenderingMode.DEFAULT, robj.hasNormals (), 
         robj.hasColors (), robj.hasTextureCoords ());
      gro.drawVertices (gl, getDrawPrimitive (mode));
   }
   
   @Override
   public void drawVertices (
      RenderObject robj, VertexIndexArray idxs, int offset, int count, DrawMode mode) {
      GL3RenderObjectElements gro = myRenderObjectManager.getElements (gl, robj, idxs);
      maybeUpdateState(gl);
      updateProgram (gl, RenderingMode.DEFAULT, robj.hasNormals (), 
         robj.hasColors (), robj.hasTextureCoords ());
      gro.drawElements (gl, getDrawPrimitive(mode), offset, count);
   }
   
   public void drawVertices(RenderObject robj, int[] idxs, DrawMode mode) {
      
      GL3SharedRenderObjectPrimitives gro = myGLResources.getPrimitives (gl, robj);
      maybeUpdateState(gl); 
      updateProgram (gl, RenderingMode.DEFAULT, robj.hasNormals (), 
         robj.hasColors (), robj.hasTextureCoords ());
      
      // fill element buffer
      IndexBufferPutter putter = IndexBufferPutter.getDefault ();
      ByteBuffer buff = BufferUtilities.newNativeByteBuffer (idxs.length*putter.bytesPerIndex ());
      putter.putIndices (buff, idxs, 0, 1, idxs.length);
      buff.flip ();
      eaFlex.fill (gl, buff, GL.GL_UNSIGNED_INT, GLSupport.INTEGER_SIZE,
         idxs.length, buff.limit (), GL3.GL_STREAM_DRAW);
      buff = BufferUtilities.freeDirectBuffer (buff);
      
      VertexArrayObject.bindDefault (gl);
      gro.bindVertices (gl);
      eaFlex.bind (gl);
      
      gro.drawElements (gl, getDrawPrimitive (mode), eaFlex.count (), eaFlex.type (), 0);

      gro.unbindVertices(gl);
      eaFlex.unbind (gl);
      
   };

   @Override
   public void drawLines(RenderObject robj, int gidx, int offset, int count,
      LineStyle style, double rad) {

      GL3RenderObjectLines gro = myRenderObjectManager.getLines (gl, robj);

      maybeUpdateState(gl);

      switch (style) {
         case LINE: {
            // maybe change point size and draw points
            setLineWidth (gl, (float)rad);
            updateProgram (gl, RenderingMode.DEFAULT, robj.hasNormals (), robj.hasColors (), robj.hasTextureCoords ());
            gro.drawLineGroup (gl, GL.GL_LINES, gidx, offset, count);
            break;
         }
         default: {

            myProgramInfo.setLineScaleOffsetEnabled (true);
            updateProgram (gl, RenderingMode.INSTANCED_LINES, false, robj.hasColors (), false);
            myProgramInfo.setLineScaleOffsetEnabled (false);
            
            switch (style) {
               case CYLINDER: {
                  GL3Primitive primitive = getPrimitive (gl, PrimitiveType.CYLINDER);
                  gro.setRadius (gl, (float)rad);
                  gro.drawInstancedLineGroup (gl, primitive, gidx, offset, count);
                  break;
               }
               case SOLID_ARROW: {
                  gro.setRadius (gl, (float)rad);
                  GL3Primitive cylinder = getPrimitive (gl, PrimitiveType.CYLINDER);
                  GL3Primitive cone = getPrimitive (gl, PrimitiveType.CONE);

                  float arrowRad = 3*(float)rad;
                  float arrowLen = 2*arrowRad;

                  float[] coneBoundary = {1, 0, -arrowLen, 1};
                  
                  gro.setRadiusOffsets (gl, (float)rad, null, coneBoundary);
                  gro.drawInstancedLineGroup (gl, cylinder, gidx, offset, count);
                  gro.setRadiusOffsets (gl, arrowRad, coneBoundary, null);
                  gro.drawInstancedLineGroup (gl, cone, gidx, offset, count);
                  break;
               }
               case SPINDLE: {
                  gro.setRadius (gl, (float)rad);
                  GL3Primitive spindle = getPrimitive (gl, PrimitiveType.SPINDLE);
                  gro.drawInstancedLineGroup (gl, spindle, gidx, offset, count);
                  break;
               }
               default:
                  break;

            }

            break;
         }
      }
   }

   @Override
   public void drawPoints(RenderObject robj, int gidx, int offset, int count,
      PointStyle style, double rad) {

      GL3RenderObjectPoints gro = myRenderObjectManager.getPoints (gl, robj);

      maybeUpdateState (gl);

      switch (style) {
         case POINT: {
            // maybe change point size and draw points
            float fold = getPointSize();
            float frad = (float)rad;
            boolean changed = false;
            
            if (fold != frad) {
               setPointSize (gl, frad);
            }
            updateProgram (gl, RenderingMode.POINTS, robj.hasNormals (), 
               robj.hasColors (), robj.hasTextureCoords ());
            
            gro.drawPointGroup (gl, GL.GL_POINTS, gidx, offset, count);

            if (changed) {
               setPointSize(gl, fold);
            }
            break;
         }
         case SPHERE: 
         case CUBE: {
            GL3Primitive point;
            if (style == PointStyle.SPHERE) {
               point = getPrimitive (gl, PrimitiveType.SPHERE);
            } else {
               point = getPrimitive (gl, PrimitiveType.CUBE);
            }
            gro.setRadius(gl, (float)rad);
            updateProgram (gl, RenderingMode.INSTANCED_POINTS, robj.hasNormals (), 
               robj.hasColors (), robj.hasTextureCoords ());
            gro.drawInstancedPointGroup (gl, point, gidx, offset, count);
            break;
         }
      }
   }
<<<<<<< HEAD
   
   /**
    * Draw an object multiple times with differing per-instance information
    * @param robj
    * @param rinst
    */
   public void drawInstances(RenderObject robj, RenderInstances rinst) {
      drawInstances(robj, robj.getPointGroupIdx(), 
         robj.getLineGroupIdx(), robj.getTriangleGroupIdx(), rinst);
   }
   
   /**
    * Draw instances of the supplied render object
    * @param robj render object to draw
    * @param pidx point group to draw (-1 to ignore)
    * @param lidx line group to draw (-1 to ignore)
    * @param tidx triangle group to draw (-1 to ignore)
    * @param rinst instances
    */
   public void drawInstances(RenderObject robj, int pidx, int lidx, int tidx,
      RenderInstances rinst) {
      maybeUpdateState(gl);
      
      GL3RenderInstances glinst = myRenderObjectManager.getInstances(gl, rinst);
      GL3SharedRenderObjectPrimitives grop = myRenderObjectManager.getSharedPrimitives(
         gl, robj);
      
      GL3SharedRenderObjectPrimitivesDrawable wrapped = 
         new GL3SharedRenderObjectPrimitivesDrawable(grop);
      wrapped.setDrawGroups(pidx, lidx, tidx);
      
      if (glinst.hasPoints()) {
         updateProgram(gl, RenderingMode.INSTANCED_POINTS, robj.hasNormals(),
            rinst.hasColors(), false);
         glinst.drawPoints(gl, wrapped);
      }
      if (glinst.hasFrames()) {
         updateProgram(gl, RenderingMode.INSTANCED_FRAMES, robj.hasNormals(),
            rinst.hasColors(), false);
         glinst.drawFrames(gl, wrapped);
      }
      if (glinst.hasAffines()) {
         updateProgram(gl, RenderingMode.INSTANCED_AFFINES, robj.hasNormals(),
            rinst.hasColors(), false);
         glinst.drawAffines(gl, wrapped);
      }
   }
   
   /**
    * Draw an object multiple times with differing per-instance information
    * @param robj
    * @param gidx point group index
    * @param rinst
    */
   public void drawPoints(RenderObject robj, int gidx, RenderInstances rinst) {
      drawInstances(robj, gidx, -1, -1, rinst);
   }

   /**
    * Draw an object multiple times with differing per-instance information
    * @param robj
    * @param gidx line group index
    * @param rinst
    */
   public void drawLines(RenderObject robj, int gidx, RenderInstances rinst) {
      drawInstances(robj, -1, gidx, -1, rinst);
   }
   
   /**
    * Draw an object multiple times with differing per-instance information
    * @param robj
    * @param gidx triangle group index
    * @param rinst
    */
   public void drawTriangles(RenderObject robj, int gidx, RenderInstances rinst) {
      drawInstances(robj, -1, -1, gidx, rinst);
   }
=======
>>>>>>> f1fb0ca5

   /*==============================================================================
    *  IMMEDIATE MODE
   =============================================================================*/

   @Override
   protected void doDraw (
      DrawMode drawMode, int numVertices, float[] vertexData,
      boolean hasNormalData, float[] normalData, boolean hasColorData,
      float[] colorData, boolean hasTexData, float[] texData) {

      if (numVertices > 0) {

         int glmode = getDrawPrimitive(drawMode);

         gloFlex.begin (gl, hasNormalData, hasColorData, hasTexData, numVertices);

         int cidx = 0;
         int vidx = 0;
         int tidx = 0;
         for (int i=0; i<numVertices; ++i) {
            if (hasColorData) {
               gloFlex.color (colorData, cidx);
            }
            if (hasNormalData) {
               gloFlex.normal (normalData, vidx);
            }
            if (hasTexData) {
               gloFlex.texcoord (texData, tidx);
            }
            gloFlex.vertex (vertexData, vidx);
            cidx += 4;
            vidx += 3;
            tidx += 2;
         }
         gloFlex.end (gl);

         maybeUpdateState(gl);
         updateProgram (gl, RenderingMode.DEFAULT, hasNormalData, hasColorData, hasTexData);

         gloFlex.drawVertices (gl, glmode);

      }

   }

   public boolean hasVertexColorMixing (ColorMixing cmix) {
      return true;
   }

   public boolean hasColorMapMixing (ColorMixing cmix) {
      return true;
   }
   public boolean hasColorMapping() {
      return true;
   }
   
   public boolean hasNormalMapping() {
      return true;
   }
   
   public boolean hasBumpMapping() {
      return true;
   }
}<|MERGE_RESOLUTION|>--- conflicted
+++ resolved
@@ -23,10 +23,7 @@
 import maspack.matrix.Vector3d;
 import maspack.render.ColorMapProps;
 import maspack.render.Dragger3d;
-<<<<<<< HEAD
 import maspack.render.RenderInstances;
-=======
->>>>>>> f1fb0ca5
 import maspack.render.RenderList;
 import maspack.render.RenderObject;
 import maspack.render.RenderProps;
@@ -239,11 +236,7 @@
       Logger logger = Logger.getSystemLogger();
       logger.info("GLSL Version: " + glslVersion);
       
-<<<<<<< HEAD
       gl.setSwapInterval (1);
-=======
-       gl.setSwapInterval (1);
->>>>>>> f1fb0ca5
 
       int[] buff = new int[1];
       gl.glGetIntegerv(GL3.GL_MAX_CLIP_DISTANCES, buff, 0);
@@ -282,11 +275,7 @@
             myGLResources.getVertexTexcoordAttribute ().getLocation (),
             myGLResources.getVertexPositionAttribute ().getLocation ())
          );
-<<<<<<< HEAD
-      
-=======
-
->>>>>>> f1fb0ca5
+
       // create a basic position-based flexible object
       gloFlex = GL3FlexObject.generate (gl, 
          myGLResources.getVertexPositionAttribute (), myGLResources.getVertexNormalAttribute(), 
@@ -321,11 +310,7 @@
       super.dispose (drawable);
 
       this.drawable = drawable;
-<<<<<<< HEAD
       this.gl = GL3Utilities.wrap(drawable.getGL ().getGL3 ());
-=======
-      this.gl = GL3Utilities.wrap(drawable.getGL().getGL3 ());
->>>>>>> f1fb0ca5
       
       if (this.primitives != null) {
          for (int i=0; i<primitives.length; ++i) {
@@ -447,11 +432,7 @@
 
       this.drawable = null;
       this.gl = null;
-<<<<<<< HEAD
-   }
-=======
-   }   
->>>>>>> f1fb0ca5
+   }
 
    private void doDisplay(GLAutoDrawable drawable, int flags) {
       
@@ -1155,20 +1136,12 @@
          case INSTANCED_FRAMES:
             myProgramInfo.setInstanceColorsEnabled (hasColors);
             myProgramInfo.setShading (getShading());
-<<<<<<< HEAD
             myProgramInfo.setVertexNormalsEnabled (hasNormals);
-=======
-            myProgramInfo.setVertexNormalsEnabled (true);
->>>>>>> f1fb0ca5
             break;
          case INSTANCED_LINES:
             myProgramInfo.setLineColorsEnabled (hasColors);
             myProgramInfo.setShading (getShading());
-<<<<<<< HEAD
             myProgramInfo.setVertexNormalsEnabled (hasNormals);
-=======
-            myProgramInfo.setVertexNormalsEnabled (true);
->>>>>>> f1fb0ca5
             break;
          
          case POINTS:
@@ -2097,7 +2070,6 @@
          }
       }
    }
-<<<<<<< HEAD
    
    /**
     * Draw an object multiple times with differing per-instance information
@@ -2175,8 +2147,6 @@
    public void drawTriangles(RenderObject robj, int gidx, RenderInstances rinst) {
       drawInstances(robj, -1, -1, gidx, rinst);
    }
-=======
->>>>>>> f1fb0ca5
 
    /*==============================================================================
     *  IMMEDIATE MODE
