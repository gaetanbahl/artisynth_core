--- conflicted
+++ resolved
@@ -1,137 +1,67 @@
-<<<<<<< HEAD
-package maspack.render.GL.GL3;
-
-import javax.media.opengl.GL3;
-
-public class VertexArrayObject extends GL3ResourceBase {
-
-   boolean bound;
-   
-   static final VertexArrayObject DEFAULT = new VertexArrayObject (0);
-   public static VertexArrayObject getDefault()  {
-      return DEFAULT;
-   }
-   
-   public static void bindDefault(GL3 gl) {
-      DEFAULT.bind (gl);
-   }
-   
-   int vao;
-   
-   public VertexArrayObject(int vao) {
-      this.vao = vao;
-      this.bound = false;
-      // System.out.println ("VAO created: " + vao);
-   }
-   
-   public void bind(GL3 gl) {
-      // System.out.println ("VAO bound: " + vao);
-      gl.glBindVertexArray (vao);
-      bound = true;
-   }
-   
-   public void unbind(GL3 gl) {
-      // System.out.println ("VAO unbound: " + vao);
-      bound = false;
-      gl.glBindVertexArray (0);
-   }
-   
-   public boolean isBound() {
-      return bound;
-   }
-   
-   @Override
-   public void dispose (GL3 gl) {
-      if (vao != 0) {
-         // System.out.println ("VAO destroyed: " + vao);
-         gl.glDeleteVertexArrays (1, new int[]{vao}, 0);
-         vao = 0;
-      }
-   }
-   
-   @Override
-   public boolean isDisposed () {
-      return vao == 0;
-   }
-   
-   @Override
-   public VertexArrayObject acquire () {
-      return (VertexArrayObject)super.acquire ();
-   }
-   
-   public static VertexArrayObject generate(GL3 gl) {
-      int [] vao = new int[1];
-      gl.glGenVertexArrays (1, vao, 0);
-      return new VertexArrayObject (vao[0]);
-   }
-   
-}
-=======
-package maspack.render.GL.GL3;
-
-import com.jogamp.opengl.GL3;
-
-public class VertexArrayObject extends GL3ResourceBase {
-
-   boolean bound;
-   
-   static final VertexArrayObject DEFAULT = new VertexArrayObject (0);
-   public static VertexArrayObject getDefault()  {
-      return DEFAULT;
-   }
-   
-   public static void bindDefault(GL3 gl) {
-      DEFAULT.bind (gl);
-   }
-   
-   int vao;
-   
-   public VertexArrayObject(int vao) {
-      this.vao = vao;
-      this.bound = false;
-      // System.out.println ("VAO created: " + vao);
-   }
-   
-   public void bind(GL3 gl) {
-      // System.out.println ("VAO bound: " + vao);
-      gl.glBindVertexArray (vao);
-      bound = true;
-   }
-   
-   public void unbind(GL3 gl) {
-      // System.out.println ("VAO unbound: " + vao);
-      bound = false;
-      gl.glBindVertexArray (0);
-   }
-   
-   public boolean isBound() {
-      return bound;
-   }
-   
-   @Override
-   public void dispose (GL3 gl) {
-      if (vao != 0) {
-         // System.out.println ("VAO destroyed: " + vao);
-         gl.glDeleteVertexArrays (1, new int[]{vao}, 0);
-         vao = 0;
-      }
-   }
-   
-   @Override
-   public boolean isDisposed () {
-      return vao == 0;
-   }
-   
-   @Override
-   public VertexArrayObject acquire () {
-      return (VertexArrayObject)super.acquire ();
-   }
-   
-   public static VertexArrayObject generate(GL3 gl) {
-      int [] vao = new int[1];
-      gl.glGenVertexArrays (1, vao, 0);
-      return new VertexArrayObject (vao[0]);
-   }
-   
-}
->>>>>>> 504fb510
+package maspack.render.GL.GL3;
+
+import com.jogamp.opengl.GL3;
+
+public class VertexArrayObject extends GL3ResourceBase {
+
+   boolean bound;
+   
+   static final VertexArrayObject DEFAULT = new VertexArrayObject (0);
+   public static VertexArrayObject getDefault()  {
+      return DEFAULT;
+   }
+   
+   public static void bindDefault(GL3 gl) {
+      DEFAULT.bind (gl);
+   }
+   
+   int vao;
+   
+   public VertexArrayObject(int vao) {
+      this.vao = vao;
+      this.bound = false;
+      // System.out.println ("VAO created: " + vao);
+   }
+   
+   public void bind(GL3 gl) {
+      // System.out.println ("VAO bound: " + vao);
+      gl.glBindVertexArray (vao);
+      bound = true;
+   }
+   
+   public void unbind(GL3 gl) {
+      // System.out.println ("VAO unbound: " + vao);
+      bound = false;
+      gl.glBindVertexArray (0);
+   }
+   
+   public boolean isBound() {
+      return bound;
+   }
+   
+   @Override
+   public void dispose (GL3 gl) {
+      if (vao != 0) {
+         // System.out.println ("VAO destroyed: " + vao);
+         gl.glDeleteVertexArrays (1, new int[]{vao}, 0);
+         vao = 0;
+      }
+   }
+   
+   @Override
+   public boolean isDisposed () {
+      return vao == 0;
+   }
+   
+   @Override
+   public VertexArrayObject acquire () {
+      return (VertexArrayObject)super.acquire ();
+   }
+   
+   public static VertexArrayObject generate(GL3 gl) {
+      int [] vao = new int[1];
+      gl.glGenVertexArrays (1, vao, 0);
+      return new VertexArrayObject (vao[0]);
+   }
+   
+}