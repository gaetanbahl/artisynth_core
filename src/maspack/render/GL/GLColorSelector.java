--- conflicted
+++ resolved
@@ -1,6 +1,6 @@
-<<<<<<< HEAD
 /**
- * Copyright (c) 2014, by the Authors: John E Lloyd (UBC)
+ * Copyright (c) 2017, by the Authors: John E Lloyd (UBC). Elliptic selection
+ * added by Doga Tekin (ETH).
  *
  * This software is freely available under a 2-clause BSD license. Please see
  * the LICENSE file in the ArtiSynth distribution directory for details.
@@ -18,13 +18,14 @@
 import maspack.render.IsRenderable;
 import maspack.render.IsSelectable;
 import maspack.util.BufferUtilities;
+import maspack.matrix.Vector2d;
 
 /**
  * GLSelector that works using the traditional GL_SELECT mechanism (now
  * deprecated).
  */
 public class GLColorSelector extends GLSelector {
-
+   
    private static int ID_OFFSET = 0x00000001;
    private static int ID_STEP = 1;
 
@@ -55,6 +56,10 @@
       myQueryTotal = 0;
    }
 
+   private static final double sqr (double x) {
+      return x*x;
+   }
+   
    private void flushQueries(GL gl) {
 
       if (myQueryCount == 0) {
@@ -66,11 +71,14 @@
       ByteBuffer pixels = fbo.getPixels(myGl, GL.GL_RGBA);
       int w = fbo.getWidth ();
       int h = fbo.getHeight ();
-
+            
+      double centerX = (w-1.0)/2.0;
+      double centerY = (h-1.0)/2.0;
+      
       boolean badIdWarningIssued = false;
       int idx = 0;
-      for (int i=0; i<w; i++) {
-         for (int j=0; j<h; j++) {
+      for (int i=0; i<h; i++) {
+         for (int j=0; j<w; j++) {
             int r = 0xff & pixels.get();
             int g = 0xff & pixels.get();
             int b = 0xff & pixels.get();
@@ -83,6 +91,17 @@
             lcolorId <<= 8;
             lcolorId += r;
             int colorId = (int)(lcolorId & (0xFFFFFFFF));
+
+            Vector2d ellipticSize = myViewer.getEllipticCursorSize();
+            
+            if (myViewer.getEllipticSelection()) {
+               double x = (h-i-1) - centerX;
+               double y = j - centerY;
+               if (sqr(x/ellipticSize.x) + sqr(y/ellipticSize.y) > 1) {
+                  colorId = 0;
+               }
+            }
+            
             if (colorId != 0) {
                int id = colorId/ID_STEP-ID_OFFSET+ myQueryBase; // color id are incremented by 1
                if (id < 0 || id > myTotalMaxQ) {
@@ -136,7 +155,7 @@
             rec.size++;
          }
       }
-
+       
       myViewer.selectionEvent.setSelectedObjects (null);
 
       if (hits == null) {
@@ -225,253 +244,4 @@
    }
 
 
-}
-=======
-/**
- * Copyright (c) 2017, by the Authors: John E Lloyd (UBC). Elliptic selection
- * added by Doga Tekin (ETH).
- *
- * This software is freely available under a 2-clause BSD license. Please see
- * the LICENSE file in the ArtiSynth distribution directory for details.
- */
-package maspack.render.GL;
-
-import java.nio.ByteBuffer;
-import java.util.ArrayList;
-import java.util.Collections;
-import java.util.Iterator;
-import java.util.LinkedList;
-
-import com.jogamp.opengl.GL;
-
-import maspack.render.IsRenderable;
-import maspack.render.IsSelectable;
-import maspack.util.BufferUtilities;
-import maspack.matrix.Vector2d;
-
-/**
- * GLSelector that works using the traditional GL_SELECT mechanism (now
- * deprecated).
- */
-public class GLColorSelector extends GLSelector {
-   
-   private static int ID_OFFSET = 0x00000001;
-   private static int ID_STEP = 1;
-
-   public static final int MAX_COLOR_QUERIES = 1<<24;  // r,g,b
-
-   int[] myQueryBuffer;
-   int myQueryCount;
-   int myQueryMax;
-   int myQueryTotal;
-   int myQueryBase;
-
-   public GLColorSelector (GLViewer viewer) {
-      super (viewer);
-   }
-
-   @Override
-   public void setupSelection (GL gl) {
-      
-      super.setupSelection (gl);
-      if (myTotalMaxQ == 0) {
-         return;
-      }
-      
-      myQueryBuffer = new int[fbo.getWidth ()*fbo.getHeight ()];
-      myQueryCount = 0;
-      myQueryMax = Math.min (myTotalMaxQ, MAX_COLOR_QUERIES);
-      myQueryBase = 0;
-      myQueryTotal = 0;
-   }
-
-   private static final double sqr (double x) {
-      return x*x;
-   }
-   
-   private void flushQueries(GL gl) {
-
-      if (myQueryCount == 0) {
-         return;
-      }
-
-      // check if any valid ids
-      gl.glFlush ();
-      ByteBuffer pixels = fbo.getPixels(myGl, GL.GL_RGBA);
-      int w = fbo.getWidth ();
-      int h = fbo.getHeight ();
-            
-      double centerX = (w-1.0)/2.0;
-      double centerY = (h-1.0)/2.0;
-      
-      boolean badIdWarningIssued = false;
-      int idx = 0;
-      for (int i=0; i<h; i++) {
-         for (int j=0; j<w; j++) {
-            int r = 0xff & pixels.get();
-            int g = 0xff & pixels.get();
-            int b = 0xff & pixels.get();
-            int a = 0xff & pixels.get();
-            int lcolorId = a;
-            lcolorId <<= 8;
-            lcolorId += b;
-            lcolorId <<= 8;
-            lcolorId += g;
-            lcolorId <<= 8;
-            lcolorId += r;
-            int colorId = (int)(lcolorId & (0xFFFFFFFF));
-
-            Vector2d ellipticSize = myViewer.getEllipticCursorSize();
-            
-            if (myViewer.getEllipticSelection()) {
-               double x = (h-i-1) - centerX;
-               double y = j - centerY;
-               if (sqr(x/ellipticSize.x) + sqr(y/ellipticSize.y) > 1) {
-                  colorId = 0;
-               }
-            }
-            
-            if (colorId != 0) {
-               int id = colorId/ID_STEP-ID_OFFSET+ myQueryBase; // color id are incremented by 1
-               if (id < 0 || id > myTotalMaxQ) {
-                  if (!badIdWarningIssued) {
-                     System.out.printf (
-                        "Warning: Color selection id 0x%x out of range; "+
-                        "was GL_LIGHTING enabled or glColor() called during selection?\n", id);
-                     badIdWarningIssued = true;
-                  }
-               } else {
-                  myQueryBuffer[idx] = id;
-               }
-            }
-            ++idx;
-         }
-      }
-      BufferUtilities.freeDirectBuffer (pixels);
-      
-      // clear color FBO without writing depth
-      gl.glClear (GL.GL_COLOR_BUFFER_BIT);
-      
-      myQueryBase += myQueryCount;
-      myQueryTotal += myQueryCount;
-      myQueryCount = 0;
-
-   }
-
-   @Override
-   public void processSelection (GL gl) {
-
-      if (myTotalMaxQ == 0) {
-         super.processSelection(gl);
-         return;
-      }
-      
-      flushQueries (myGl);
-
-      HitRecord[] hits = null;
-
-      for (int id : myQueryBuffer) {
-         if (id != 0) {
-            --id;  // subtract the 1 offset
-            if (hits == null) {
-               hits = new HitRecord[myTotalMaxQ];
-            }
-            HitRecord rec = hits[id];
-            if (rec == null) {
-               rec = new HitRecord (0);
-               hits[id] = rec;
-            }
-            rec.size++;
-         }
-      }
-       
-      myViewer.selectionEvent.setSelectedObjects (null);
-
-      if (hits == null) {
-         // then no queries were issued, so nothing to do ...
-         myViewer.selectionEvent.setSelectedObjects (null);
-      }
-      else {
-         int qid = 0;
-         LinkedList<HitRecord> records = new LinkedList<HitRecord>();
-         // int[] result = new int[1];
-         Iterator<IsRenderable> it = myViewer.renderIterator();
-         while (it.hasNext()) {
-            IsRenderable r = it.next();
-            if (r instanceof IsSelectable) {
-               IsSelectable s = (IsSelectable)r;
-               int numq = s.numSelectionQueriesNeeded();
-               int nums = (numq >= 0 ? numq : 1);
-               if (s.isSelectable()) {
-                  for (int i=0; i<nums; i++) {
-                     HitRecord rec;
-                     if ((rec = hits[qid+i]) != null) {
-                        if (numq < 0) {
-                           rec.objs.add (s);
-                        }
-                        else {
-                           s.getSelection (rec.objs, i);
-                        }
-                        if (rec.objs.size() > 0) {
-                           records.add (rec);
-                        }
-                     }
-                  }
-               }
-               qid += nums;
-            }
-         }
-         Collections.sort (records);
-         ArrayList<LinkedList<?>> selObjs = new ArrayList<>(records.size());
-         for (int i=0; i<records.size(); i++) {
-            selObjs.add (records.get(i).objs);
-         }
-         myViewer.selectionEvent.setSelectedObjects (selObjs);         
-      }
-
-      super.processSelection (gl);
-   }
-
-   public void beginSelectionQuery (int idx) {
-      if (myCurrentIdx != -1) {
-         throw new IllegalStateException (
-         "beginSelectionQuery() can't be called recursively");
-      }
-      if (idx < 0 || idx >= myCurrentMaxQ) {
-         throw new IllegalArgumentException (
-            "index "+idx+" out of range; max=" + myCurrentMaxQ);
-      }
-
-      // flush queries if we need room
-      if (myQueryCount == myQueryMax) {
-         flushQueries (myGl);
-      }
-      
-      int colorId = (myIdxBase+idx+ID_OFFSET+1-myQueryBase)*ID_STEP; //
-      
-      int r = 0xff & colorId;
-      colorId >>= 8;
-      int g = 0xff & colorId;
-      colorId >>= 8;
-      int b = 0xff & colorId;
-      colorId >>= 8;
-      int a = 0xff & colorId;
-
-      // XXX perhaps better to let viewer decide color?
-      myViewer.setSelectingColor (r/255f, g/255f, b/255f, a/255f);
-      myCurrentIdx = idx;
-      ++myQueryCount;
-   }
-
-   public void endSelectionQuery () {
-      if (myCurrentIdx == -1) {
-         throw new IllegalStateException (
-            "endSelectionQuery() called without previous call to "+
-         "beginSelectionQuery()");
-      }
-      myCurrentIdx = -1;
-   }
-
-
-}
->>>>>>> 05c57679
+}