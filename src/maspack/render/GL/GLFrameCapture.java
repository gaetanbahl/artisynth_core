--- conflicted
+++ resolved
@@ -1,185 +1,3 @@
-<<<<<<< HEAD
-package maspack.render.GL;
-
-import java.awt.image.BufferedImage;
-import java.io.File;
-import java.io.IOException;
-import java.util.concurrent.ExecutionException;
-import java.util.concurrent.Future;
-
-import javax.imageio.ImageIO;
-import com.jogamp.opengl.GL2;
-import com.jogamp.opengl.GL2GL3;
-
-import maspack.concurrency.SimpleThreadManager;
-
-
-public class GLFrameCapture {
-
-   SimpleThreadManager imageThreadManager;
-   
-   private File file;
-   private String format;
-   private FrameBufferObject fbo;
-   private volatile boolean lock;
-   
-   public GLFrameCapture(
-      int w, int h, int nsamples, boolean gammaCorrected, 
-      File file, String format) {
-      this(0,0,w,h, nsamples, gammaCorrected, file,format);
-   }
-  
-   public GLFrameCapture(
-      int x, int y, int w, int h, int nsamples, boolean gammaCorrected, 
-      File file, String format) {
-      this.file = file;
-      this.format = format;
-      fbo = new FrameBufferObject(x, y, w, h, nsamples, gammaCorrected);
-      lock = false;
-   }
-   
-   public FrameBufferObject getFBO() {
-      return fbo;
-   }
-   
-   /**
-    * Don't allow two threads (or same thread twice) locking this object
-    */
-   public synchronized void lock() {
-      int count = 0;
-      final int COUNT_LIMIT = 1000;
-      while (lock && count < COUNT_LIMIT) {
-         // poll until free
-         // XXX sometimes doesn't seem to be unlocked?!?!
-         try {
-            Thread.sleep(10);
-         } catch (InterruptedException e) {}
-         ++count;
-         Thread.yield();
-      }
-      if (count > COUNT_LIMIT) {
-         System.err.println("Frame capture lock timeout");
-      }
-      lock = true;
-   }
-   
-   public synchronized void unlock() {
-      lock = false;
-   }
-   
-   //   public void reconfigure(int w, int h, File file, String format) {
-   //      this.file = file;
-   //      this.format = format;
-   //      fbo.reconfigure(w, h, -1);
-   //   }
-   
-   //   public void reconfigure(int x, int y, int w, int h, File file, String format) {
-   //      this.file = file;
-   //      this.format = format;
-   //      fbo.reconfigure(x, y, w, h, -1);
-   //   }
-   
-   public void reconfigure(GL2GL3 gl, int w, int h, int nsamples, boolean gammaCorrection, File file, String format) {
-      this.file = file;
-      this.format = format;
-      fbo.configure(gl, w, h, nsamples, gammaCorrection);
-   }
-   
-   public void reconfigure(GL2GL3 gl, int x, int y, int w, int h, int nsamples, 
-      boolean gammaCorrection, File file, String format) {
-      this.file = file;
-      this.format = format;
-      fbo.configure(gl, x, y, w, h, nsamples, gammaCorrection);
-   }
-   
-   public void activateFBO(GL2GL3 gl) {
-      fbo.activate(gl);
-      gl.glClear (GL2.GL_COLOR_BUFFER_BIT | GL2.GL_DEPTH_BUFFER_BIT);
-   }
-   
-   public void deactivateFBO(GL2GL3 gl) {
-      fbo.deactivate(gl);
-   }
-   
-   private static class ImageWriterRunnable implements Runnable {
-      
-      private int width;
-      private int height;
-      private String format;
-      private File file;
-      int[] pixelsARGB;
-      
-      public ImageWriterRunnable(String format, File file, 
-         int width, int height, int[] pixelsARGB) {
-         this.width = width;
-         this.height = height;
-         this.file = file;
-         this.format = format;
-         this.pixelsARGB = pixelsARGB;
-      }
-      
-      public void run() {
-         // JPG for some reason breaks if we turn on the alpha layer.
-         // JPG doesn't support alpha anyways.
-         BufferedImage image = null;
-         if (format.equalsIgnoreCase("jpg") || format.equalsIgnoreCase("jpeg")) {
-            image = new BufferedImage (width, height, BufferedImage.TYPE_INT_RGB);
-         } else {
-            image = new BufferedImage (width, height, BufferedImage.TYPE_INT_RGB);
-         }
-         
-         image.setRGB (0, 0,
-                       width, height,
-                       pixelsARGB,
-                       0, width);
-         
-         try {
-            ImageIO.write (image, format, file);
-         }
-         catch (IOException io_e) {
-            io_e.printStackTrace();
-         }
-      }
-   }
-   
-   /**
-    * Captures an image of the canvas and saves it to the specified file.
-    */
-   public void capture (GL2GL3 gl) {
-
-      // Get the ARGB pixels as integers.
-      int[] pixelsARGB = fbo.getPixelsARGB (gl);
-      if (imageThreadManager == null) {
-         imageThreadManager = new SimpleThreadManager("GLFrameCapture", 1, 5000);
-      }
-      
-      // write image in separate thread
-      synchronized (imageThreadManager) {
-         imageThreadManager.execute(new ImageWriterRunnable(format, file, 
-            fbo.getWidth(), fbo.getHeight(), pixelsARGB));  
-      }
-      
-   }
-   
-   public void waitForCompletion() {
-      synchronized (imageThreadManager) {
-         while (imageThreadManager.hasNextFuture()) {
-            Future<?> fut = imageThreadManager.popFuture();
-            try {
-               fut.get();
-            } catch (InterruptedException | ExecutionException e) {
-               e.printStackTrace();
-            }
-         }
-      }
-   }
-   
-   public void dispose(GL2GL3 gl) {
-      fbo.dispose(gl);
-   }
-   
-}
-=======
 package maspack.render.GL;
 
 import java.awt.image.BufferedImage;
@@ -373,5 +191,4 @@
       fbo.dispose(gl);
    }
    
-}
->>>>>>> 256c3a24
+}