<<<<<<< HEAD
package maspack.render.GL;

import java.io.IOException;
import java.nio.ByteBuffer;
import java.util.HashMap;
import java.util.HashSet;
import java.util.Iterator;
import java.util.Map.Entry;

import com.jogamp.opengl.GL;
import com.jogamp.opengl.GL2;
import com.jogamp.opengl.GL2GL3;
import com.jogamp.opengl.GL3;

import maspack.render.TextureContent;
import maspack.render.TextureContent.ContentFormat;
import maspack.util.BufferUtilities;

/**
 * A utility class to load textures for JOGL. This source is based on a texture
 * that can be found in the Java Gaming (www.javagaming.org) Wiki. It has been
 * simplified slightly for explicit 2D graphics use.
 * 
 * OpenGL uses a particular image format. Since the images that are loaded from
 * disk may not match this format this loader introduces a intermediate image
 * which the source image is copied into. In turn, this image is used as source
 * for the OpenGL texture.
 * 
 * @author Kevin Glass, Kees van den Doel, Antonio Sanchez
 */
public class GLTextureLoader implements GLGarbageSource {

   /** The table of textures that have been loaded in this loader */
   private HashMap<Object,GLTexture> table = new HashMap<Object,GLTexture>();
   HashSet<GLTexture> toRemove = new HashSet<>();

   /**
    * Create a new texture loader based on the game panel
    */
   public GLTextureLoader () {
   }

   /**
    * Create a new texture ID
    * 
    * @param gl
    * The GL content
    * @return A new texture ID
    */
   private int createTextureId(GL gl) {
      int[] tmp = new int[1];
      gl.glGenTextures(1, tmp, 0);
      return tmp[0];
   }

   /**
    * Load a texture with one held reference to prevent garbage collection
    * 
    * @return The loaded texture
    */
   public GLTexture getAcquiredTexture (GL gl, TextureContent content) {
      maybeClearTextures(gl);

      GLTexture tex = null;
      Object key = content.getKey ();
      synchronized(table) {
         tex = table.get (content.getKey ());

         if (tex != null) {
            return tex.acquire ();
         }

         tex = createTexture(gl, GL.GL_TEXTURE_2D, content).acquire ();

         table.put (key, tex);

      }

      return tex;
   }
   
   public static final int[] SWIZZLE_GRAY_ALPHA = {GL3.GL_RED, GL3.GL_RED, GL3.GL_RED, GL3.GL_GREEN};
   public static final int[] SWIZZLE_GRAY = {GL3.GL_RED, GL3.GL_RED, GL3.GL_RED, GL3.GL_ALPHA};
   public static final int[] SWIZZLE_RGBA = {GL3.GL_RED, GL3.GL_GREEN, GL3.GL_BLUE, GL3.GL_ALPHA};

   public GLTexture createTexture(GL gl, int target, TextureContent content) {
      
      // create the texture ID for this texture
      int textureID = createTextureId(gl);
      GLTexture texture = new GLTexture (target, textureID);
      
      int width = content.getWidth ();
      int height = content.getHeight ();
      int pixelSize = content.getPixelSize ();
      texture.setWidth (width);
      texture.setHeight (height);
      
      int glFormat = 0;
      int glType = 0;
      int[] swizzle = null;
      
      ContentFormat format = content.getFormat ();
      switch(format) {
         case GRAYSCALE_ALPHA_BYTE_2:
            if (gl.isGL3 ()) {
               glFormat = GL3.GL_RG;
               swizzle = SWIZZLE_GRAY_ALPHA;
            } else if (gl.isGL2 ()) {
               glFormat = GL2.GL_LUMINANCE_ALPHA;
            }
            glType = GL.GL_UNSIGNED_BYTE;
            break;
         case GRAYSCALE_ALPHA_SHORT_2: 
            if (gl.isGL3()) {
               glFormat = GL3.GL_RG;
               swizzle = SWIZZLE_GRAY_ALPHA;
            } else if (gl.isGL2()) {
               glFormat = GL2.GL_LUMINANCE_ALPHA;
            }
            glType = GL.GL_UNSIGNED_SHORT;
            break;
         case GRAYSCALE_BYTE:
            if (gl.isGL3()) {
               glFormat = GL3.GL_RED;
               swizzle = SWIZZLE_GRAY;
            } else if (gl.isGL2()) {
               glFormat = GL2.GL_LUMINANCE;
            }
            glType = GL.GL_UNSIGNED_BYTE;
            break;
         case GRAYSCALE_SHORT:
            if (gl.isGL3()) {
               glFormat = GL3.GL_RED;
               swizzle = SWIZZLE_GRAY;
            } else if (gl.isGL2()) {
               glFormat = GL2.GL_LUMINANCE;
            }
            glType = GL.GL_UNSIGNED_SHORT;
            break;
         case RGBA_BYTE_4:
            glFormat = GL.GL_RGBA;
            glType = GL.GL_UNSIGNED_BYTE;
            break;
         case RGBA_INTEGER:
            glFormat = GL2GL3.GL_RGBA_INTEGER;
            glType = GL2GL3.GL_UNSIGNED_INT_8_8_8_8;
            break;
         case RGB_BYTE_3:
            glFormat = GL.GL_RGB;
            glType = GL.GL_UNSIGNED_BYTE;
            break;
         default:
            break;
         
      }

      ByteBuffer buff = BufferUtilities.newNativeByteBuffer (width*height*pixelSize);
      content.getData (buff);
      buff.flip ();
      texture.fill(gl, width, height, pixelSize, glFormat, glType, swizzle, buff);
      buff = BufferUtilities.freeDirectBuffer (buff);
      content.markClean ();
      
      return texture;
   }
  
   public boolean clearTexture(GL gl, String id) {
      maybeClearTextures(gl);
      
      synchronized(table) {
         GLTexture tex = table.remove (id);
         if (tex != null) {
            tex.dispose(gl);
            return true;
         }
      }
      return false;
   }

   public boolean clearTexture(String id) {
      synchronized (table) {
         GLTexture tex = table.remove(id);
         if (tex != null) {
            synchronized(toRemove) {
               toRemove.add (tex);
            }
            return true;
         }
      }
      return false;
   }

   public void clearAllTextures() {
      synchronized(table) {
         synchronized(toRemove) {
            toRemove.addAll (table.values());
         }
         table.clear();
      }
   }

   public void clearAllTextures(GL gl) {
      maybeClearTextures(gl);
      synchronized(table) {
         for (Entry<Object,GLTexture> entry : table.entrySet()) {
            entry.getValue().dispose(gl);
         }
         table.clear();
      }
   }

   private void maybeClearTextures(GL gl) {
      synchronized(toRemove) {
         if (toRemove.size () > 0) {
            for (GLTexture tex : toRemove) {
               tex.dispose (gl);
            }
            toRemove.clear ();
         }
      }
   }

   public GLTexture getTextureByNameAcquired (String name) {
      GLTexture tex = null;
      synchronized(table) {
         tex = table.get(name);
         if (tex != null) {
            return tex.acquire ();
         }
      }
      return tex;
   }

   public boolean isTextureValid(String id) {
      GLTexture tex = null;
      synchronized(table) {
         tex = table.get(id);

         if (tex == null) {
            return false;
         }
         if (tex.getTextureId() <= 0) {
            return false;
         }
      }
      return true;
   }

   public void dispose(GL gl) {
      maybeClearTextures (gl);
   }

   @Override
   public synchronized void garbage (GL gl) {
      maybeClearTextures (gl);
      
      // go through table
      synchronized(table) {
         Iterator<Entry<Object,GLTexture>> it = table.entrySet ().iterator ();
         while (it.hasNext ()) {
            Entry<Object,GLTexture> entry = it.next ();
            GLTexture tex = entry.getValue ();
            if (tex.disposeUnreferenced (gl)) {
               it.remove ();
            }
         }
      }
   }
}
=======
package maspack.render.GL;

import java.io.IOException;
import java.nio.ByteBuffer;
import java.util.HashMap;
import java.util.HashSet;
import java.util.Iterator;
import java.util.Map.Entry;

import com.jogamp.opengl.GL;
import com.jogamp.opengl.GL2;
import com.jogamp.opengl.GL2GL3;
import com.jogamp.opengl.GL3;

import maspack.render.TextureContent;
import maspack.render.TextureContent.ContentFormat;
import maspack.util.BufferUtilities;

/**
 * A utility class to load textures for JOGL. This source is based on a texture
 * that can be found in the Java Gaming (www.javagaming.org) Wiki. It has been
 * simplified slightly for explicit 2D graphics use.
 * 
 * OpenGL uses a particular image format. Since the images that are loaded from
 * disk may not match this format this loader introduces a intermediate image
 * which the source image is copied into. In turn, this image is used as source
 * for the OpenGL texture.
 * 
 * @author Kevin Glass, Kees van den Doel, Antonio Sanchez
 */
public class GLTextureLoader implements GLGarbageSource {

   /** The table of textures that have been loaded in this loader */
   private HashMap<Object,GLTexture> table = new HashMap<Object,GLTexture>();
   HashSet<GLTexture> toRemove = new HashSet<>();

   /**
    * Create a new texture loader based on the game panel
    */
   public GLTextureLoader () {
   }

   /**
    * Create a new texture ID
    * 
    * @param gl
    * The GL content
    * @return A new texture ID
    */
   private int createTextureId(GL gl) {
      int[] tmp = new int[1];
      gl.glGenTextures(1, tmp, 0);
      return tmp[0];
   }

   /**
    * Load a texture with one held reference to prevent garbage collection
    * 
    * @return The loaded texture
    */
   public GLTexture getAcquiredTexture (GL gl, TextureContent content) {
      maybeClearTextures(gl);

      GLTexture tex = null;
      Object key = content.getKey ();
      synchronized(table) {
         tex = table.get (content.getKey ());

         if (tex != null) {
            return tex.acquire ();
         }

         tex = createTexture(gl, GL.GL_TEXTURE_2D, content).acquire ();

         table.put (key, tex);

      }

      return tex;
   }
   
   public static final int[] SWIZZLE_GRAY_ALPHA = {GL3.GL_RED, GL3.GL_RED, GL3.GL_RED, GL3.GL_GREEN};
   public static final int[] SWIZZLE_GRAY = {GL3.GL_RED, GL3.GL_RED, GL3.GL_RED, GL3.GL_ALPHA};
   public static final int[] SWIZZLE_RGBA = {GL3.GL_RED, GL3.GL_GREEN, GL3.GL_BLUE, GL3.GL_ALPHA};

   public GLTexture createTexture(GL gl, int target, TextureContent content) {
      
      // create the texture ID for this texture
      int textureID = createTextureId(gl);
      GLTexture texture = new GLTexture (target, textureID);
      
      int width = content.getWidth ();
      int height = content.getHeight ();
      int pixelSize = content.getPixelSize ();
      texture.setWidth (width);
      texture.setHeight (height);
      
      int glFormat = 0;
      int glType = 0;
      int[] swizzle = null;
      
      ContentFormat format = content.getFormat ();
      switch(format) {
         case GRAYSCALE_ALPHA_BYTE_2:
            if (gl.isGL3 ()) {
               glFormat = GL3.GL_RG;
               swizzle = SWIZZLE_GRAY_ALPHA;
            } else if (gl.isGL2 ()) {
               glFormat = GL2.GL_LUMINANCE_ALPHA;
            }
            glType = GL.GL_UNSIGNED_BYTE;
            break;
         case GRAYSCALE_ALPHA_SHORT_2: 
            if (gl.isGL3()) {
               glFormat = GL3.GL_RG;
               swizzle = SWIZZLE_GRAY_ALPHA;
            } else if (gl.isGL2()) {
               glFormat = GL2.GL_LUMINANCE_ALPHA;
            }
            glType = GL.GL_UNSIGNED_SHORT;
            break;
         case GRAYSCALE_BYTE:
            if (gl.isGL3()) {
               glFormat = GL3.GL_RED;
               swizzle = SWIZZLE_GRAY;
            } else if (gl.isGL2()) {
               glFormat = GL2.GL_LUMINANCE;
            }
            glType = GL.GL_BYTE;
            break;
         case GRAYSCALE_UBYTE:
            if (gl.isGL3()) {
               glFormat = GL3.GL_RED;
               swizzle = SWIZZLE_GRAY;
            } else if (gl.isGL2()) {
               glFormat = GL2.GL_LUMINANCE;
            }
            glType = GL.GL_UNSIGNED_BYTE;
            break;
         case GRAYSCALE_SHORT:
            if (gl.isGL3()) {
               glFormat = GL3.GL_RED;
               swizzle = SWIZZLE_GRAY;
            } else if (gl.isGL2()) {
               glFormat = GL2.GL_LUMINANCE;
            }
            glType = GL.GL_SHORT;
            break;
         case GRAYSCALE_USHORT:
            if (gl.isGL3()) {
               glFormat = GL3.GL_RED;
               swizzle = SWIZZLE_GRAY;
            } else if (gl.isGL2()) {
               glFormat = GL2.GL_LUMINANCE;
            }
            glType = GL.GL_UNSIGNED_SHORT;
            break;
         case RGBA_BYTE_4:
            glFormat = GL.GL_RGBA;
            glType = GL.GL_UNSIGNED_BYTE;
            break;
         case RGBA_INTEGER:
            glFormat = GL2GL3.GL_RGBA_INTEGER;
            glType = GL2GL3.GL_UNSIGNED_INT_8_8_8_8;
            break;
         case RGB_BYTE_3:
            glFormat = GL.GL_RGB;
            glType = GL.GL_UNSIGNED_BYTE;
            break;
         default:
            break;
         
      }

      ByteBuffer buff = BufferUtilities.newNativeByteBuffer (width*height*pixelSize);
      content.getData (buff);
      buff.flip ();
      texture.fill(gl, width, height, pixelSize, glFormat, glType, swizzle, buff);
      buff = BufferUtilities.freeDirectBuffer (buff);
      content.markClean ();
      
      return texture;
   }
  
   public boolean clearTexture(GL gl, String id) {
      maybeClearTextures(gl);
      
      synchronized(table) {
         GLTexture tex = table.remove (id);
         if (tex != null) {
            tex.dispose(gl);
            return true;
         }
      }
      return false;
   }

   public boolean clearTexture(String id) {
      synchronized (table) {
         GLTexture tex = table.remove(id);
         if (tex != null) {
            synchronized(toRemove) {
               toRemove.add (tex);
            }
            return true;
         }
      }
      return false;
   }

   public void clearAllTextures() {
      synchronized(table) {
         synchronized(toRemove) {
            toRemove.addAll (table.values());
         }
         table.clear();
      }
   }

   public void clearAllTextures(GL gl) {
      maybeClearTextures(gl);
      synchronized(table) {
         for (Entry<Object,GLTexture> entry : table.entrySet()) {
            entry.getValue().dispose(gl);
         }
         table.clear();
      }
   }

   private void maybeClearTextures(GL gl) {
      synchronized(toRemove) {
         if (toRemove.size () > 0) {
            for (GLTexture tex : toRemove) {
               tex.dispose (gl);
            }
            toRemove.clear ();
         }
      }
   }

   public GLTexture getTextureByNameAcquired (String name) {
      GLTexture tex = null;
      synchronized(table) {
         tex = table.get(name);
         if (tex != null) {
            return tex.acquire ();
         }
      }
      return tex;
   }

   public boolean isTextureValid(String id) {
      GLTexture tex = null;
      synchronized(table) {
         tex = table.get(id);

         if (tex == null) {
            return false;
         }
         if (tex.getTextureId() <= 0) {
            return false;
         }
      }
      return true;
   }

   public void dispose(GL gl) {
      maybeClearTextures (gl);
   }

   @Override
   public synchronized void garbage (GL gl) {
      maybeClearTextures (gl);
      
      // go through table
      synchronized(table) {
         Iterator<Entry<Object,GLTexture>> it = table.entrySet ().iterator ();
         while (it.hasNext ()) {
            Entry<Object,GLTexture> entry = it.next ();
            GLTexture tex = entry.getValue ();
            if (tex.disposeUnreferenced (gl)) {
               it.remove ();
            }
         }
      }
   }
}
>>>>>>> 05c57679
<|MERGE_RESOLUTION|>--- conflicted
+++ resolved
@@ -1,4 +1,3 @@
-<<<<<<< HEAD
 package maspack.render.GL;
 
 import java.io.IOException;
@@ -127,9 +126,27 @@
             } else if (gl.isGL2()) {
                glFormat = GL2.GL_LUMINANCE;
             }
+            glType = GL.GL_BYTE;
+            break;
+         case GRAYSCALE_UBYTE:
+            if (gl.isGL3()) {
+               glFormat = GL3.GL_RED;
+               swizzle = SWIZZLE_GRAY;
+            } else if (gl.isGL2()) {
+               glFormat = GL2.GL_LUMINANCE;
+            }
             glType = GL.GL_UNSIGNED_BYTE;
             break;
          case GRAYSCALE_SHORT:
+            if (gl.isGL3()) {
+               glFormat = GL3.GL_RED;
+               swizzle = SWIZZLE_GRAY;
+            } else if (gl.isGL2()) {
+               glFormat = GL2.GL_LUMINANCE;
+            }
+            glType = GL.GL_SHORT;
+            break;
+         case GRAYSCALE_USHORT:
             if (gl.isGL3()) {
                glFormat = GL3.GL_RED;
                swizzle = SWIZZLE_GRAY;
@@ -267,293 +284,4 @@
          }
       }
    }
-}
-=======
-package maspack.render.GL;
-
-import java.io.IOException;
-import java.nio.ByteBuffer;
-import java.util.HashMap;
-import java.util.HashSet;
-import java.util.Iterator;
-import java.util.Map.Entry;
-
-import com.jogamp.opengl.GL;
-import com.jogamp.opengl.GL2;
-import com.jogamp.opengl.GL2GL3;
-import com.jogamp.opengl.GL3;
-
-import maspack.render.TextureContent;
-import maspack.render.TextureContent.ContentFormat;
-import maspack.util.BufferUtilities;
-
-/**
- * A utility class to load textures for JOGL. This source is based on a texture
- * that can be found in the Java Gaming (www.javagaming.org) Wiki. It has been
- * simplified slightly for explicit 2D graphics use.
- * 
- * OpenGL uses a particular image format. Since the images that are loaded from
- * disk may not match this format this loader introduces a intermediate image
- * which the source image is copied into. In turn, this image is used as source
- * for the OpenGL texture.
- * 
- * @author Kevin Glass, Kees van den Doel, Antonio Sanchez
- */
-public class GLTextureLoader implements GLGarbageSource {
-
-   /** The table of textures that have been loaded in this loader */
-   private HashMap<Object,GLTexture> table = new HashMap<Object,GLTexture>();
-   HashSet<GLTexture> toRemove = new HashSet<>();
-
-   /**
-    * Create a new texture loader based on the game panel
-    */
-   public GLTextureLoader () {
-   }
-
-   /**
-    * Create a new texture ID
-    * 
-    * @param gl
-    * The GL content
-    * @return A new texture ID
-    */
-   private int createTextureId(GL gl) {
-      int[] tmp = new int[1];
-      gl.glGenTextures(1, tmp, 0);
-      return tmp[0];
-   }
-
-   /**
-    * Load a texture with one held reference to prevent garbage collection
-    * 
-    * @return The loaded texture
-    */
-   public GLTexture getAcquiredTexture (GL gl, TextureContent content) {
-      maybeClearTextures(gl);
-
-      GLTexture tex = null;
-      Object key = content.getKey ();
-      synchronized(table) {
-         tex = table.get (content.getKey ());
-
-         if (tex != null) {
-            return tex.acquire ();
-         }
-
-         tex = createTexture(gl, GL.GL_TEXTURE_2D, content).acquire ();
-
-         table.put (key, tex);
-
-      }
-
-      return tex;
-   }
-   
-   public static final int[] SWIZZLE_GRAY_ALPHA = {GL3.GL_RED, GL3.GL_RED, GL3.GL_RED, GL3.GL_GREEN};
-   public static final int[] SWIZZLE_GRAY = {GL3.GL_RED, GL3.GL_RED, GL3.GL_RED, GL3.GL_ALPHA};
-   public static final int[] SWIZZLE_RGBA = {GL3.GL_RED, GL3.GL_GREEN, GL3.GL_BLUE, GL3.GL_ALPHA};
-
-   public GLTexture createTexture(GL gl, int target, TextureContent content) {
-      
-      // create the texture ID for this texture
-      int textureID = createTextureId(gl);
-      GLTexture texture = new GLTexture (target, textureID);
-      
-      int width = content.getWidth ();
-      int height = content.getHeight ();
-      int pixelSize = content.getPixelSize ();
-      texture.setWidth (width);
-      texture.setHeight (height);
-      
-      int glFormat = 0;
-      int glType = 0;
-      int[] swizzle = null;
-      
-      ContentFormat format = content.getFormat ();
-      switch(format) {
-         case GRAYSCALE_ALPHA_BYTE_2:
-            if (gl.isGL3 ()) {
-               glFormat = GL3.GL_RG;
-               swizzle = SWIZZLE_GRAY_ALPHA;
-            } else if (gl.isGL2 ()) {
-               glFormat = GL2.GL_LUMINANCE_ALPHA;
-            }
-            glType = GL.GL_UNSIGNED_BYTE;
-            break;
-         case GRAYSCALE_ALPHA_SHORT_2: 
-            if (gl.isGL3()) {
-               glFormat = GL3.GL_RG;
-               swizzle = SWIZZLE_GRAY_ALPHA;
-            } else if (gl.isGL2()) {
-               glFormat = GL2.GL_LUMINANCE_ALPHA;
-            }
-            glType = GL.GL_UNSIGNED_SHORT;
-            break;
-         case GRAYSCALE_BYTE:
-            if (gl.isGL3()) {
-               glFormat = GL3.GL_RED;
-               swizzle = SWIZZLE_GRAY;
-            } else if (gl.isGL2()) {
-               glFormat = GL2.GL_LUMINANCE;
-            }
-            glType = GL.GL_BYTE;
-            break;
-         case GRAYSCALE_UBYTE:
-            if (gl.isGL3()) {
-               glFormat = GL3.GL_RED;
-               swizzle = SWIZZLE_GRAY;
-            } else if (gl.isGL2()) {
-               glFormat = GL2.GL_LUMINANCE;
-            }
-            glType = GL.GL_UNSIGNED_BYTE;
-            break;
-         case GRAYSCALE_SHORT:
-            if (gl.isGL3()) {
-               glFormat = GL3.GL_RED;
-               swizzle = SWIZZLE_GRAY;
-            } else if (gl.isGL2()) {
-               glFormat = GL2.GL_LUMINANCE;
-            }
-            glType = GL.GL_SHORT;
-            break;
-         case GRAYSCALE_USHORT:
-            if (gl.isGL3()) {
-               glFormat = GL3.GL_RED;
-               swizzle = SWIZZLE_GRAY;
-            } else if (gl.isGL2()) {
-               glFormat = GL2.GL_LUMINANCE;
-            }
-            glType = GL.GL_UNSIGNED_SHORT;
-            break;
-         case RGBA_BYTE_4:
-            glFormat = GL.GL_RGBA;
-            glType = GL.GL_UNSIGNED_BYTE;
-            break;
-         case RGBA_INTEGER:
-            glFormat = GL2GL3.GL_RGBA_INTEGER;
-            glType = GL2GL3.GL_UNSIGNED_INT_8_8_8_8;
-            break;
-         case RGB_BYTE_3:
-            glFormat = GL.GL_RGB;
-            glType = GL.GL_UNSIGNED_BYTE;
-            break;
-         default:
-            break;
-         
-      }
-
-      ByteBuffer buff = BufferUtilities.newNativeByteBuffer (width*height*pixelSize);
-      content.getData (buff);
-      buff.flip ();
-      texture.fill(gl, width, height, pixelSize, glFormat, glType, swizzle, buff);
-      buff = BufferUtilities.freeDirectBuffer (buff);
-      content.markClean ();
-      
-      return texture;
-   }
-  
-   public boolean clearTexture(GL gl, String id) {
-      maybeClearTextures(gl);
-      
-      synchronized(table) {
-         GLTexture tex = table.remove (id);
-         if (tex != null) {
-            tex.dispose(gl);
-            return true;
-         }
-      }
-      return false;
-   }
-
-   public boolean clearTexture(String id) {
-      synchronized (table) {
-         GLTexture tex = table.remove(id);
-         if (tex != null) {
-            synchronized(toRemove) {
-               toRemove.add (tex);
-            }
-            return true;
-         }
-      }
-      return false;
-   }
-
-   public void clearAllTextures() {
-      synchronized(table) {
-         synchronized(toRemove) {
-            toRemove.addAll (table.values());
-         }
-         table.clear();
-      }
-   }
-
-   public void clearAllTextures(GL gl) {
-      maybeClearTextures(gl);
-      synchronized(table) {
-         for (Entry<Object,GLTexture> entry : table.entrySet()) {
-            entry.getValue().dispose(gl);
-         }
-         table.clear();
-      }
-   }
-
-   private void maybeClearTextures(GL gl) {
-      synchronized(toRemove) {
-         if (toRemove.size () > 0) {
-            for (GLTexture tex : toRemove) {
-               tex.dispose (gl);
-            }
-            toRemove.clear ();
-         }
-      }
-   }
-
-   public GLTexture getTextureByNameAcquired (String name) {
-      GLTexture tex = null;
-      synchronized(table) {
-         tex = table.get(name);
-         if (tex != null) {
-            return tex.acquire ();
-         }
-      }
-      return tex;
-   }
-
-   public boolean isTextureValid(String id) {
-      GLTexture tex = null;
-      synchronized(table) {
-         tex = table.get(id);
-
-         if (tex == null) {
-            return false;
-         }
-         if (tex.getTextureId() <= 0) {
-            return false;
-         }
-      }
-      return true;
-   }
-
-   public void dispose(GL gl) {
-      maybeClearTextures (gl);
-   }
-
-   @Override
-   public synchronized void garbage (GL gl) {
-      maybeClearTextures (gl);
-      
-      // go through table
-      synchronized(table) {
-         Iterator<Entry<Object,GLTexture>> it = table.entrySet ().iterator ();
-         while (it.hasNext ()) {
-            Entry<Object,GLTexture> entry = it.next ();
-            GLTexture tex = entry.getValue ();
-            if (tex.disposeUnreferenced (gl)) {
-               it.remove ();
-            }
-         }
-      }
-   }
-}
->>>>>>> 05c57679
+}