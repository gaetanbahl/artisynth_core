--- conflicted
+++ resolved
@@ -179,10 +179,7 @@
          return vs;
       }
    }
-<<<<<<< HEAD
-=======
-
->>>>>>> f1fb0ca5
+
    protected ViewState myViewState = null;
    protected LinkedList<ViewState> viewStateStack = null;
    protected ViewerState myCommittedViewerState = null;    // "committed" viewer state
@@ -781,10 +778,7 @@
       if (!myInternalRenderListValid) {
          buildInternalRenderList();
       }
-<<<<<<< HEAD
-=======
-      
->>>>>>> f1fb0ca5
+
       if (canvas.isVisible()) {
          canvas.repaint();
       }
@@ -2055,11 +2049,7 @@
       
       // assign current drawable
       this.drawable = drawable;
-<<<<<<< HEAD
-
-=======
-      
->>>>>>> f1fb0ca5
+
       // reset attributes due to possible change by GLJPanel
       if (useGLJPanel) {
          myCommittedViewerState = null;
