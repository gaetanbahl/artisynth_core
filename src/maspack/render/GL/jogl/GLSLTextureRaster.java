<<<<<<< HEAD
/**
 * Copyright 2012 JogAmp Community. All rights reserved.
 *
 * Redistribution and use in source and binary forms, with or without modification, are
 * permitted provided that the following conditions are met:
 *
 *    1. Redistributions of source code must retain the above copyright notice, this list of
 *       conditions and the following disclaimer.
 *
 *    2. Redistributions in binary form must reproduce the above copyright notice, this list
 *       of conditions and the following disclaimer in the documentation and/or other materials
 *       provided with the distribution.
 *
 * THIS SOFTWARE IS PROVIDED BY JogAmp Community ``AS IS'' AND ANY EXPRESS OR IMPLIED
 * WARRANTIES, INCLUDING, BUT NOT LIMITED TO, THE IMPLIED WARRANTIES OF MERCHANTABILITY AND
 * FITNESS FOR A PARTICULAR PURPOSE ARE DISCLAIMED. IN NO EVENT SHALL JogAmp Community OR
 * CONTRIBUTORS BE LIABLE FOR ANY DIRECT, INDIRECT, INCIDENTAL, SPECIAL, EXEMPLARY, OR
 * CONSEQUENTIAL DAMAGES (INCLUDING, BUT NOT LIMITED TO, PROCUREMENT OF SUBSTITUTE GOODS OR
 * SERVICES; LOSS OF USE, DATA, OR PROFITS; OR BUSINESS INTERRUPTION) HOWEVER CAUSED AND ON
 * ANY THEORY OF LIABILITY, WHETHER IN CONTRACT, STRICT LIABILITY, OR TORT (INCLUDING
 * NEGLIGENCE OR OTHERWISE) ARISING IN ANY WAY OUT OF THE USE OF THIS SOFTWARE, EVEN IF
 * ADVISED OF THE POSSIBILITY OF SUCH DAMAGE.
 *
 * The views and conclusions contained in the software and documentation are those of the
 * authors and should not be interpreted as representing official policies, either expressed
 * or implied, of JogAmp Community.
 */

package maspack.render.GL.jogl;

import java.nio.FloatBuffer;

import javax.media.opengl.GL;
import javax.media.opengl.GL2ES2;
import javax.media.opengl.GL2ES3;
import javax.media.opengl.GLArrayData;
import javax.media.opengl.GLException;
import javax.media.opengl.GLUniformData;
import javax.media.opengl.fixedfunc.GLMatrixFunc;

import com.jogamp.opengl.util.GLArrayDataServer;
import com.jogamp.opengl.util.PMVMatrix;
import com.jogamp.opengl.util.glsl.ShaderCode;
import com.jogamp.opengl.util.glsl.ShaderProgram;

public class GLSLTextureRaster  {
    private final boolean textureVertFlipped;
    private final int textureUnit;

    private ShaderProgram sp;
    private PMVMatrix pmvMatrix;
    private GLUniformData pmvMatrixUniform;
    private GLUniformData activeTexUniform;
    private GLArrayDataServer interleavedVBO;
    private int VAO = -1;

    public GLSLTextureRaster(final int textureUnit, final boolean textureVertFlipped) {
        this.textureVertFlipped = textureVertFlipped;
        this.textureUnit = textureUnit;
    }

    public int getTextureUnit() { return textureUnit; }

    static final String shaderBasename = "texture01_xxx";
    static final String shaderSrcPath = "../../shader";
    static final String shaderBinPath = "../../shader/bin";

    public void init(final GL2ES2 gl) {
        // Create & Compile the shader objects
        final ShaderCode rsVp = ShaderCode.create(gl, GL2ES2.GL_VERTEX_SHADER, jogamp.opengl.util.glsl.GLSLTextureRaster.class,
                                                  shaderSrcPath, shaderBinPath, shaderBasename, true);
        final ShaderCode rsFp = ShaderCode.create(gl, GL2ES2.GL_FRAGMENT_SHADER, jogamp.opengl.util.glsl.GLSLTextureRaster.class,
                                                  shaderSrcPath, shaderBinPath, shaderBasename, true);
        rsVp.defaultShaderCustomization(gl, true, true);
        rsFp.defaultShaderCustomization(gl, true, true);

        // Create & Link the shader program
        sp = new ShaderProgram();
        sp.add(rsVp);
        sp.add(rsFp);
        if(!sp.link(gl, System.err)) {
            throw new GLException("Couldn't link program: "+sp);
        }
        sp.useProgram(gl, true);

        // setup mgl_PMVMatrix
        pmvMatrix = new PMVMatrix();
        pmvMatrix.glMatrixMode(GLMatrixFunc.GL_PROJECTION);
        pmvMatrix.glLoadIdentity();
        pmvMatrix.glMatrixMode(GLMatrixFunc.GL_MODELVIEW);
        pmvMatrix.glLoadIdentity();
        pmvMatrixUniform = new GLUniformData("mgl_PMVMatrix", 4, 4, pmvMatrix.glGetPMvMatrixf()); // P, Mv
        if( pmvMatrixUniform.setLocation(gl, sp.program()) < 0 ) {
            throw new GLException("Couldn't locate "+pmvMatrixUniform+" in shader: "+sp);
        }
        gl.glUniform(pmvMatrixUniform);

        activeTexUniform = new GLUniformData("mgl_Texture0", textureUnit);
        if( activeTexUniform.setLocation(gl, sp.program()) < 0 ) {
            throw new GLException("Couldn't locate "+activeTexUniform+" in shader: "+sp);
        }
        gl.glUniform(activeTexUniform);

        final float[] s_quadTexCoords;
        if( textureVertFlipped ) {
            s_quadTexCoords = s_quadTexCoords01;
        } else {
            s_quadTexCoords = s_quadTexCoords00;
        }

        interleavedVBO = GLArrayDataServer.createGLSLInterleaved(3+2, GL.GL_FLOAT, false, 2*4, GL.GL_STATIC_DRAW);
        {
            final GLArrayData vArrayData = interleavedVBO.addGLSLSubArray("mgl_Vertex",        3, GL.GL_ARRAY_BUFFER);
            if( vArrayData.setLocation(gl, sp.program()) < 0 ) {
                throw new GLException("Couldn't locate "+vArrayData+" in shader: "+sp);
            }
            final GLArrayData tArrayData = interleavedVBO.addGLSLSubArray("mgl_MultiTexCoord", 2, GL.GL_ARRAY_BUFFER);
            if( tArrayData.setLocation(gl, sp.program()) < 0 ) {
                throw new GLException("Couldn't locate "+tArrayData+" in shader: "+sp);
            }
            final FloatBuffer ib = (FloatBuffer)interleavedVBO.getBuffer();
            for(int i=0; i<4; i++) {
                ib.put(s_quadVertices,  i*3, 3);
                ib.put(s_quadTexCoords, i*2, 2);
            }
        }
        interleavedVBO.seal(gl, true);
        interleavedVBO.enableBuffer(gl, false);

        sp.useProgram(gl, false);
    }

    public void reshape(final GL2ES2 gl, final int x, final int y, final int width, final int height) {
        if(null != sp) {
            pmvMatrix.glMatrixMode(GLMatrixFunc.GL_PROJECTION);
            pmvMatrix.glLoadIdentity();
            pmvMatrix.glOrthof(-1.0f, 1.0f, -1.0f, 1.0f, 0.0f, 10.0f);

            pmvMatrix.glMatrixMode(GLMatrixFunc.GL_MODELVIEW);
            pmvMatrix.glLoadIdentity();

            sp.useProgram(gl, true);
            gl.glUniform(pmvMatrixUniform);
            sp.useProgram(gl, false);
        }
    }

    public void dispose(final GL2ES2 gl) {
        if(null != pmvMatrixUniform) {
            pmvMatrixUniform = null;
        }
        pmvMatrix=null;
        if(null != interleavedVBO) {
            interleavedVBO.destroy(gl);
            interleavedVBO=null;
        }
        if(null != sp) {
            sp.destroy(gl);
            sp=null;
        }
        if (VAO != -1 && gl.isGL2ES3()) {
           GL2ES3 gl3 = gl.getGL2ES3();
           int[] buff = new int[]{VAO};
           gl3.glDeleteVertexArrays(1, buff, 0);
           
        }
    }

    public void display(final GL2ES2 gl) {
        if(null != sp) {
            sp.useProgram(gl, true);
            
            if (gl.isGL2ES3()) {
               GL2ES3 gl3 = gl.getGL2ES3();
               if (VAO == -1) {
                  int buff[] = new int[1];
                  gl3.glGenVertexArrays(1, buff, 0);
                  VAO = buff[0];
               }
               gl3.glBindVertexArray(VAO); // bind vertex array
               
            }
            interleavedVBO.enableBuffer(gl, true);

            gl.glDrawArrays(GL.GL_TRIANGLE_STRIP, 0, 4);

            interleavedVBO.enableBuffer(gl, false);
            sp.useProgram(gl, false);
            
            if (gl.isGL2ES3()) {
               GL2ES3 gl3 = gl.getGL2ES3();
               gl3.glBindVertexArray(0);  // unbind vertex array
            }
        }
    }

    private static final float[] s_quadVertices = {
      -1f, -1f, 0f, // LB
       1f, -1f, 0f, // RB
      -1f,  1f, 0f, // LT
       1f,  1f, 0f  // RT
    };
    private static final float[] s_quadTexCoords00 = {
        0f, 0f, // LB
        1f, 0f, // RB
        0f, 1f, // LT
        1f, 1f  // RT
    };
    private static final float[] s_quadTexCoords01 = {
        0f, 1f, // LB
        1f, 1f, // RB
        0f, 0f, // LT
        1f, 0f  // RT
    };
}

=======
/**
 * Copyright 2012 JogAmp Community. All rights reserved.
 *
 * Redistribution and use in source and binary forms, with or without modification, are
 * permitted provided that the following conditions are met:
 *
 *    1. Redistributions of source code must retain the above copyright notice, this list of
 *       conditions and the following disclaimer.
 *
 *    2. Redistributions in binary form must reproduce the above copyright notice, this list
 *       of conditions and the following disclaimer in the documentation and/or other materials
 *       provided with the distribution.
 *
 * THIS SOFTWARE IS PROVIDED BY JogAmp Community ``AS IS'' AND ANY EXPRESS OR IMPLIED
 * WARRANTIES, INCLUDING, BUT NOT LIMITED TO, THE IMPLIED WARRANTIES OF MERCHANTABILITY AND
 * FITNESS FOR A PARTICULAR PURPOSE ARE DISCLAIMED. IN NO EVENT SHALL JogAmp Community OR
 * CONTRIBUTORS BE LIABLE FOR ANY DIRECT, INDIRECT, INCIDENTAL, SPECIAL, EXEMPLARY, OR
 * CONSEQUENTIAL DAMAGES (INCLUDING, BUT NOT LIMITED TO, PROCUREMENT OF SUBSTITUTE GOODS OR
 * SERVICES; LOSS OF USE, DATA, OR PROFITS; OR BUSINESS INTERRUPTION) HOWEVER CAUSED AND ON
 * ANY THEORY OF LIABILITY, WHETHER IN CONTRACT, STRICT LIABILITY, OR TORT (INCLUDING
 * NEGLIGENCE OR OTHERWISE) ARISING IN ANY WAY OUT OF THE USE OF THIS SOFTWARE, EVEN IF
 * ADVISED OF THE POSSIBILITY OF SUCH DAMAGE.
 *
 * The views and conclusions contained in the software and documentation are those of the
 * authors and should not be interpreted as representing official policies, either expressed
 * or implied, of JogAmp Community.
 */

package maspack.render.GL.jogl;

import java.nio.FloatBuffer;

import com.jogamp.opengl.GL;
import com.jogamp.opengl.GL2ES2;
import com.jogamp.opengl.GL2ES3;
import com.jogamp.opengl.GLArrayData;
import com.jogamp.opengl.GLException;
import com.jogamp.opengl.GLUniformData;
import com.jogamp.opengl.fixedfunc.GLMatrixFunc;

import com.jogamp.opengl.util.GLArrayDataServer;
import com.jogamp.opengl.util.PMVMatrix;
import com.jogamp.opengl.util.glsl.ShaderCode;
import com.jogamp.opengl.util.glsl.ShaderProgram;

public class GLSLTextureRaster  {
    private final boolean textureVertFlipped;
    private final int textureUnit;

    private ShaderProgram sp;
    private PMVMatrix pmvMatrix;
    private GLUniformData pmvMatrixUniform;
    private GLUniformData activeTexUniform;
    private GLArrayDataServer interleavedVBO;
    private int VAO = -1;

    public GLSLTextureRaster(final int textureUnit, final boolean textureVertFlipped) {
        this.textureVertFlipped = textureVertFlipped;
        this.textureUnit = textureUnit;
    }

    public int getTextureUnit() { return textureUnit; }

    static final String shaderBasename = "texture01_xxx";
    static final String shaderSrcPath = "../../shader";
    static final String shaderBinPath = "../../shader/bin";

    public void init(final GL2ES2 gl) {
        // Create & Compile the shader objects
        final ShaderCode rsVp = ShaderCode.create(gl, GL2ES2.GL_VERTEX_SHADER, jogamp.opengl.util.glsl.GLSLTextureRaster.class,
                                                  shaderSrcPath, shaderBinPath, shaderBasename, true);
        final ShaderCode rsFp = ShaderCode.create(gl, GL2ES2.GL_FRAGMENT_SHADER, jogamp.opengl.util.glsl.GLSLTextureRaster.class,
                                                  shaderSrcPath, shaderBinPath, shaderBasename, true);
        rsVp.defaultShaderCustomization(gl, true, true);
        rsFp.defaultShaderCustomization(gl, true, true);

        // Create & Link the shader program
        sp = new ShaderProgram();
        sp.add(rsVp);
        sp.add(rsFp);
        if(!sp.link(gl, System.err)) {
            throw new GLException("Couldn't link program: "+sp);
        }
        sp.useProgram(gl, true);

        // setup mgl_PMVMatrix
        pmvMatrix = new PMVMatrix();
        pmvMatrix.glMatrixMode(GLMatrixFunc.GL_PROJECTION);
        pmvMatrix.glLoadIdentity();
        pmvMatrix.glMatrixMode(GLMatrixFunc.GL_MODELVIEW);
        pmvMatrix.glLoadIdentity();
        pmvMatrixUniform = new GLUniformData("mgl_PMVMatrix", 4, 4, pmvMatrix.glGetPMvMatrixf()); // P, Mv
        if( pmvMatrixUniform.setLocation(gl, sp.program()) < 0 ) {
            throw new GLException("Couldn't locate "+pmvMatrixUniform+" in shader: "+sp);
        }
        gl.glUniform(pmvMatrixUniform);

        activeTexUniform = new GLUniformData("mgl_Texture0", textureUnit);
        if( activeTexUniform.setLocation(gl, sp.program()) < 0 ) {
            throw new GLException("Couldn't locate "+activeTexUniform+" in shader: "+sp);
        }
        gl.glUniform(activeTexUniform);

        final float[] s_quadTexCoords;
        if( textureVertFlipped ) {
            s_quadTexCoords = s_quadTexCoords01;
        } else {
            s_quadTexCoords = s_quadTexCoords00;
        }

        interleavedVBO = GLArrayDataServer.createGLSLInterleaved(3+2, GL.GL_FLOAT, false, 2*4, GL.GL_STATIC_DRAW);
        {
            final GLArrayData vArrayData = interleavedVBO.addGLSLSubArray("mgl_Vertex",        3, GL.GL_ARRAY_BUFFER);
            if( vArrayData.setLocation(gl, sp.program()) < 0 ) {
                throw new GLException("Couldn't locate "+vArrayData+" in shader: "+sp);
            }
            final GLArrayData tArrayData = interleavedVBO.addGLSLSubArray("mgl_MultiTexCoord", 2, GL.GL_ARRAY_BUFFER);
            if( tArrayData.setLocation(gl, sp.program()) < 0 ) {
                throw new GLException("Couldn't locate "+tArrayData+" in shader: "+sp);
            }
            final FloatBuffer ib = (FloatBuffer)interleavedVBO.getBuffer();
            for(int i=0; i<4; i++) {
                ib.put(s_quadVertices,  i*3, 3);
                ib.put(s_quadTexCoords, i*2, 2);
            }
        }
        interleavedVBO.seal(gl, true);
        interleavedVBO.enableBuffer(gl, false);

        sp.useProgram(gl, false);
    }

    public void reshape(final GL2ES2 gl, final int x, final int y, final int width, final int height) {
        if(null != sp) {
            pmvMatrix.glMatrixMode(GLMatrixFunc.GL_PROJECTION);
            pmvMatrix.glLoadIdentity();
            pmvMatrix.glOrthof(-1.0f, 1.0f, -1.0f, 1.0f, 0.0f, 10.0f);

            pmvMatrix.glMatrixMode(GLMatrixFunc.GL_MODELVIEW);
            pmvMatrix.glLoadIdentity();

            sp.useProgram(gl, true);
            gl.glUniform(pmvMatrixUniform);
            sp.useProgram(gl, false);
        }
    }

    public void dispose(final GL2ES2 gl) {
        if(null != pmvMatrixUniform) {
            pmvMatrixUniform = null;
        }
        pmvMatrix=null;
        if(null != interleavedVBO) {
            interleavedVBO.destroy(gl);
            interleavedVBO=null;
        }
        if(null != sp) {
            sp.destroy(gl);
            sp=null;
        }
        if (VAO != -1 && gl.isGL2ES3()) {
           GL2ES3 gl3 = gl.getGL2ES3();
           int[] buff = new int[]{VAO};
           gl3.glDeleteVertexArrays(1, buff, 0);
           
        }
    }

    public void display(final GL2ES2 gl) {
        if(null != sp) {
            sp.useProgram(gl, true);
            
            if (gl.isGL2ES3()) {
               GL2ES3 gl3 = gl.getGL2ES3();
               if (VAO == -1) {
                  int buff[] = new int[1];
                  gl3.glGenVertexArrays(1, buff, 0);
                  VAO = buff[0];
               }
               gl3.glBindVertexArray(VAO); // bind vertex array
               
            }
            interleavedVBO.enableBuffer(gl, true);

            gl.glDrawArrays(GL.GL_TRIANGLE_STRIP, 0, 4);

            interleavedVBO.enableBuffer(gl, false);
            sp.useProgram(gl, false);
            
            if (gl.isGL2ES3()) {
               GL2ES3 gl3 = gl.getGL2ES3();
               gl3.glBindVertexArray(0);  // unbind vertex array
            }
        }
    }

    private static final float[] s_quadVertices = {
      -1f, -1f, 0f, // LB
       1f, -1f, 0f, // RB
      -1f,  1f, 0f, // LT
       1f,  1f, 0f  // RT
    };
    private static final float[] s_quadTexCoords00 = {
        0f, 0f, // LB
        1f, 0f, // RB
        0f, 1f, // LT
        1f, 1f  // RT
    };
    private static final float[] s_quadTexCoords01 = {
        0f, 1f, // LB
        1f, 1f, // RB
        0f, 0f, // LT
        1f, 0f  // RT
    };
}
>>>>>>> a6c4383b
<|MERGE_RESOLUTION|>--- conflicted
+++ resolved
@@ -1,4 +1,3 @@
-<<<<<<< HEAD
 /**
  * Copyright 2012 JogAmp Community. All rights reserved.
  *
@@ -31,13 +30,13 @@
 
 import java.nio.FloatBuffer;
 
-import javax.media.opengl.GL;
-import javax.media.opengl.GL2ES2;
-import javax.media.opengl.GL2ES3;
-import javax.media.opengl.GLArrayData;
-import javax.media.opengl.GLException;
-import javax.media.opengl.GLUniformData;
-import javax.media.opengl.fixedfunc.GLMatrixFunc;
+import com.jogamp.opengl.GL;
+import com.jogamp.opengl.GL2ES2;
+import com.jogamp.opengl.GL2ES3;
+import com.jogamp.opengl.GLArrayData;
+import com.jogamp.opengl.GLException;
+import com.jogamp.opengl.GLUniformData;
+import com.jogamp.opengl.fixedfunc.GLMatrixFunc;
 
 import com.jogamp.opengl.util.GLArrayDataServer;
 import com.jogamp.opengl.util.PMVMatrix;
@@ -214,221 +213,3 @@
         1f, 0f  // RT
     };
 }
-
-=======
-/**
- * Copyright 2012 JogAmp Community. All rights reserved.
- *
- * Redistribution and use in source and binary forms, with or without modification, are
- * permitted provided that the following conditions are met:
- *
- *    1. Redistributions of source code must retain the above copyright notice, this list of
- *       conditions and the following disclaimer.
- *
- *    2. Redistributions in binary form must reproduce the above copyright notice, this list
- *       of conditions and the following disclaimer in the documentation and/or other materials
- *       provided with the distribution.
- *
- * THIS SOFTWARE IS PROVIDED BY JogAmp Community ``AS IS'' AND ANY EXPRESS OR IMPLIED
- * WARRANTIES, INCLUDING, BUT NOT LIMITED TO, THE IMPLIED WARRANTIES OF MERCHANTABILITY AND
- * FITNESS FOR A PARTICULAR PURPOSE ARE DISCLAIMED. IN NO EVENT SHALL JogAmp Community OR
- * CONTRIBUTORS BE LIABLE FOR ANY DIRECT, INDIRECT, INCIDENTAL, SPECIAL, EXEMPLARY, OR
- * CONSEQUENTIAL DAMAGES (INCLUDING, BUT NOT LIMITED TO, PROCUREMENT OF SUBSTITUTE GOODS OR
- * SERVICES; LOSS OF USE, DATA, OR PROFITS; OR BUSINESS INTERRUPTION) HOWEVER CAUSED AND ON
- * ANY THEORY OF LIABILITY, WHETHER IN CONTRACT, STRICT LIABILITY, OR TORT (INCLUDING
- * NEGLIGENCE OR OTHERWISE) ARISING IN ANY WAY OUT OF THE USE OF THIS SOFTWARE, EVEN IF
- * ADVISED OF THE POSSIBILITY OF SUCH DAMAGE.
- *
- * The views and conclusions contained in the software and documentation are those of the
- * authors and should not be interpreted as representing official policies, either expressed
- * or implied, of JogAmp Community.
- */
-
-package maspack.render.GL.jogl;
-
-import java.nio.FloatBuffer;
-
-import com.jogamp.opengl.GL;
-import com.jogamp.opengl.GL2ES2;
-import com.jogamp.opengl.GL2ES3;
-import com.jogamp.opengl.GLArrayData;
-import com.jogamp.opengl.GLException;
-import com.jogamp.opengl.GLUniformData;
-import com.jogamp.opengl.fixedfunc.GLMatrixFunc;
-
-import com.jogamp.opengl.util.GLArrayDataServer;
-import com.jogamp.opengl.util.PMVMatrix;
-import com.jogamp.opengl.util.glsl.ShaderCode;
-import com.jogamp.opengl.util.glsl.ShaderProgram;
-
-public class GLSLTextureRaster  {
-    private final boolean textureVertFlipped;
-    private final int textureUnit;
-
-    private ShaderProgram sp;
-    private PMVMatrix pmvMatrix;
-    private GLUniformData pmvMatrixUniform;
-    private GLUniformData activeTexUniform;
-    private GLArrayDataServer interleavedVBO;
-    private int VAO = -1;
-
-    public GLSLTextureRaster(final int textureUnit, final boolean textureVertFlipped) {
-        this.textureVertFlipped = textureVertFlipped;
-        this.textureUnit = textureUnit;
-    }
-
-    public int getTextureUnit() { return textureUnit; }
-
-    static final String shaderBasename = "texture01_xxx";
-    static final String shaderSrcPath = "../../shader";
-    static final String shaderBinPath = "../../shader/bin";
-
-    public void init(final GL2ES2 gl) {
-        // Create & Compile the shader objects
-        final ShaderCode rsVp = ShaderCode.create(gl, GL2ES2.GL_VERTEX_SHADER, jogamp.opengl.util.glsl.GLSLTextureRaster.class,
-                                                  shaderSrcPath, shaderBinPath, shaderBasename, true);
-        final ShaderCode rsFp = ShaderCode.create(gl, GL2ES2.GL_FRAGMENT_SHADER, jogamp.opengl.util.glsl.GLSLTextureRaster.class,
-                                                  shaderSrcPath, shaderBinPath, shaderBasename, true);
-        rsVp.defaultShaderCustomization(gl, true, true);
-        rsFp.defaultShaderCustomization(gl, true, true);
-
-        // Create & Link the shader program
-        sp = new ShaderProgram();
-        sp.add(rsVp);
-        sp.add(rsFp);
-        if(!sp.link(gl, System.err)) {
-            throw new GLException("Couldn't link program: "+sp);
-        }
-        sp.useProgram(gl, true);
-
-        // setup mgl_PMVMatrix
-        pmvMatrix = new PMVMatrix();
-        pmvMatrix.glMatrixMode(GLMatrixFunc.GL_PROJECTION);
-        pmvMatrix.glLoadIdentity();
-        pmvMatrix.glMatrixMode(GLMatrixFunc.GL_MODELVIEW);
-        pmvMatrix.glLoadIdentity();
-        pmvMatrixUniform = new GLUniformData("mgl_PMVMatrix", 4, 4, pmvMatrix.glGetPMvMatrixf()); // P, Mv
-        if( pmvMatrixUniform.setLocation(gl, sp.program()) < 0 ) {
-            throw new GLException("Couldn't locate "+pmvMatrixUniform+" in shader: "+sp);
-        }
-        gl.glUniform(pmvMatrixUniform);
-
-        activeTexUniform = new GLUniformData("mgl_Texture0", textureUnit);
-        if( activeTexUniform.setLocation(gl, sp.program()) < 0 ) {
-            throw new GLException("Couldn't locate "+activeTexUniform+" in shader: "+sp);
-        }
-        gl.glUniform(activeTexUniform);
-
-        final float[] s_quadTexCoords;
-        if( textureVertFlipped ) {
-            s_quadTexCoords = s_quadTexCoords01;
-        } else {
-            s_quadTexCoords = s_quadTexCoords00;
-        }
-
-        interleavedVBO = GLArrayDataServer.createGLSLInterleaved(3+2, GL.GL_FLOAT, false, 2*4, GL.GL_STATIC_DRAW);
-        {
-            final GLArrayData vArrayData = interleavedVBO.addGLSLSubArray("mgl_Vertex",        3, GL.GL_ARRAY_BUFFER);
-            if( vArrayData.setLocation(gl, sp.program()) < 0 ) {
-                throw new GLException("Couldn't locate "+vArrayData+" in shader: "+sp);
-            }
-            final GLArrayData tArrayData = interleavedVBO.addGLSLSubArray("mgl_MultiTexCoord", 2, GL.GL_ARRAY_BUFFER);
-            if( tArrayData.setLocation(gl, sp.program()) < 0 ) {
-                throw new GLException("Couldn't locate "+tArrayData+" in shader: "+sp);
-            }
-            final FloatBuffer ib = (FloatBuffer)interleavedVBO.getBuffer();
-            for(int i=0; i<4; i++) {
-                ib.put(s_quadVertices,  i*3, 3);
-                ib.put(s_quadTexCoords, i*2, 2);
-            }
-        }
-        interleavedVBO.seal(gl, true);
-        interleavedVBO.enableBuffer(gl, false);
-
-        sp.useProgram(gl, false);
-    }
-
-    public void reshape(final GL2ES2 gl, final int x, final int y, final int width, final int height) {
-        if(null != sp) {
-            pmvMatrix.glMatrixMode(GLMatrixFunc.GL_PROJECTION);
-            pmvMatrix.glLoadIdentity();
-            pmvMatrix.glOrthof(-1.0f, 1.0f, -1.0f, 1.0f, 0.0f, 10.0f);
-
-            pmvMatrix.glMatrixMode(GLMatrixFunc.GL_MODELVIEW);
-            pmvMatrix.glLoadIdentity();
-
-            sp.useProgram(gl, true);
-            gl.glUniform(pmvMatrixUniform);
-            sp.useProgram(gl, false);
-        }
-    }
-
-    public void dispose(final GL2ES2 gl) {
-        if(null != pmvMatrixUniform) {
-            pmvMatrixUniform = null;
-        }
-        pmvMatrix=null;
-        if(null != interleavedVBO) {
-            interleavedVBO.destroy(gl);
-            interleavedVBO=null;
-        }
-        if(null != sp) {
-            sp.destroy(gl);
-            sp=null;
-        }
-        if (VAO != -1 && gl.isGL2ES3()) {
-           GL2ES3 gl3 = gl.getGL2ES3();
-           int[] buff = new int[]{VAO};
-           gl3.glDeleteVertexArrays(1, buff, 0);
-           
-        }
-    }
-
-    public void display(final GL2ES2 gl) {
-        if(null != sp) {
-            sp.useProgram(gl, true);
-            
-            if (gl.isGL2ES3()) {
-               GL2ES3 gl3 = gl.getGL2ES3();
-               if (VAO == -1) {
-                  int buff[] = new int[1];
-                  gl3.glGenVertexArrays(1, buff, 0);
-                  VAO = buff[0];
-               }
-               gl3.glBindVertexArray(VAO); // bind vertex array
-               
-            }
-            interleavedVBO.enableBuffer(gl, true);
-
-            gl.glDrawArrays(GL.GL_TRIANGLE_STRIP, 0, 4);
-
-            interleavedVBO.enableBuffer(gl, false);
-            sp.useProgram(gl, false);
-            
-            if (gl.isGL2ES3()) {
-               GL2ES3 gl3 = gl.getGL2ES3();
-               gl3.glBindVertexArray(0);  // unbind vertex array
-            }
-        }
-    }
-
-    private static final float[] s_quadVertices = {
-      -1f, -1f, 0f, // LB
-       1f, -1f, 0f, // RB
-      -1f,  1f, 0f, // LT
-       1f,  1f, 0f  // RT
-    };
-    private static final float[] s_quadTexCoords00 = {
-        0f, 0f, // LB
-        1f, 0f, // RB
-        0f, 1f, // LT
-        1f, 1f  // RT
-    };
-    private static final float[] s_quadTexCoords01 = {
-        0f, 1f, // LB
-        1f, 1f, // RB
-        0f, 0f, // LT
-        1f, 0f  // RT
-    };
-}
->>>>>>> a6c4383b
