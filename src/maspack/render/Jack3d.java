/**
 * Copyright (c) 2014, by the Authors: John E Lloyd (UBC)
 *
 * This software is freely available under a 2-clause BSD license. Please see
 * the LICENSE file in the ArtiSynth distribution directory for details.
 */
package maspack.render;

import java.util.LinkedList;

import maspack.matrix.Line;
import maspack.matrix.Plane;
import maspack.matrix.Point3d;
import maspack.matrix.RigidTransform3d;
import maspack.matrix.Vector3d;
import maspack.render.GL.GLViewer;
import maspack.util.InternalErrorException;

public class Jack3d extends Dragger3dBase {
   protected int myCircleRes = 64;
   protected int mySelectedComponent = 0;
   protected Point3d myPnt0 = new Point3d();

   static final int NONE = 0;

   static final int X_AXIS = 1;
   static final int Y_AXIS = 2;
   static final int Z_AXIS = 3;

   static final int X_ROTATE = 4;
   static final int Y_ROTATE = 5;
   static final int Z_ROTATE = 6;

   private static Line xAxis = new Line (0, 0, 0, 1, 0, 0);
   private static Line yAxis = new Line (0, 0, 0, 0, 1, 0);
   private static Line zAxis = new Line (0, 0, 0, 0, 0, 1);

   private static Plane xyPlane = new Plane (0, 0, 1, 0);
   private static Plane yzPlane = new Plane (1, 0, 0, 0);
   private static Plane zxPlane = new Plane (0, 1, 0, 0);

   public Jack3d (double size) {
      super();
      setSize (size);
   }

   public void render (Renderer renderer, int flags) {

      if (!myVisibleP) {
         return;
      }

<<<<<<< HEAD
      if (!(renderer instanceof GLViewer)) {
         return;
      }

      GLViewer viewer = (GLViewer)renderer;

      viewer.pushModelMatrix();
      viewer.mulModelMatrix(myXDraggerToWorld);

      viewer.setLightingEnabled (false);
      viewer.setLineWidth(myLineWidth);
      viewer.setPointSize(3);

      float[] coords = new float[3];
      viewer.setColor(1, 1, 0);
      myPnt0.get(coords);
      viewer.drawPoint(coords);

      viewer.scaleModelMatrix(mySize);

      RenderObject ro = viewer.getSharedObject(Jack3d.class);
      if (ro == null || !ro.isValid()) {
         ro = createJackRenderable();
         viewer.addSharedObject(Jack3d.class, ro);
      }

      ro.colorSet(mySelectedComponent);
      viewer.drawLines(ro);


      viewer.setLineWidth(1);
      viewer.setLightingEnabled (true);
      viewer.popModelMatrix();

   }

   private RenderObject createJackRenderable() {

      final int QUARTER_CIRCLE_RESOLUTION = 32;
      final int FULL_CIRCLE_RESOLUTION = 4*QUARTER_CIRCLE_RESOLUTION;

      RenderObject jackr = new RenderObject();

      // repeated so we can have separate selected colors later
      int xcolor = jackr.addColor(0f, 0f, 1f, 1f);
      int ycolor = jackr.addColor(0f, 0f, 1f, 1f);  
      int zcolor = jackr.addColor(0f, 0f, 1f, 1f);
      int xrcolor = jackr.addColor(0f, 1f, 0f, 1f);
      int yrcolor = jackr.addColor(0f, 1f, 0f, 1f);
      int zrcolor = jackr.addColor(0f, 1f, 0f, 1f);
=======
      renderer.setLightingEnabled (false);
      renderer.setLineWidth (myLineWidth);

      gl.glColor3d (1f, 1f, 0f);
      renderer.setPointSize (3);
      gl.glBegin (GL2.GL_POINTS);
      gl.glVertex3d (myPnt0.x, myPnt0.y, myPnt0.z);
      gl.glEnd();
      renderer.setPointSize (1);
>>>>>>> c5502de3

      // create a set of 6 other color sets, with each axis colored yellow
      int[] colors = new int[] {xcolor, ycolor, zcolor, zrcolor, xrcolor, yrcolor};
      for (int i=0; i<colors.length; ++i) {
         jackr.createColorSetFrom(0);       // copy a color set from original
         jackr.setColor(i, 1f, 1f, 0f, 1f);
      }

      int v0, v1;

      // x-axis
      jackr.color(xcolor);
      v0 = jackr.vertex(1, 0, 0);
      v1 = jackr.vertex(-1, 0, 0);
      jackr.addLine(v0, v1);

      // y-axis
      jackr.color(ycolor);
      v0 = jackr.vertex(0, -1, 0);
      v1 = jackr.vertex(0, 1, 0);
      jackr.addLine(v0, v1);

      // z-axis
      jackr.color(zcolor);
      v0 = jackr.vertex(0, 0, -1);
      v1 = jackr.vertex(0, 0, 1);
      jackr.addLine(v0, v1);

      // circle in x-y plane
      jackr.color(zrcolor);
      v0 = jackr.vertex(1f, 0f, 0f);
      for (int i = 1; i <= FULL_CIRCLE_RESOLUTION; i++) {
         double ang = 2 * Math.PI * i / (FULL_CIRCLE_RESOLUTION);
         v1 = jackr.vertex( (float)Math.cos (ang), (float)Math.sin (ang), 0f);
         jackr.addLine(v0, v1);
         v0 = v1;
      }

      // circle in y-z plane
      jackr.color(xrcolor);
      v0 = jackr.vertex(0f, 1f, 0f);
      for (int i = 1; i <= FULL_CIRCLE_RESOLUTION; i++) {
         double ang = 2 * Math.PI * i / (FULL_CIRCLE_RESOLUTION);
         v1 = jackr.vertex(0f, (float)Math.cos (ang), (float)Math.sin (ang));
         jackr.addLine(v0, v1);
         v0 = v1;
      }

      // circle in z-x plane
<<<<<<< HEAD
      jackr.color(yrcolor);
      v0 = jackr.vertex(1f, 0f, 0f);
      for (int i = 1; i <= FULL_CIRCLE_RESOLUTION; i++) {
         double ang = 2 * Math.PI * i / (FULL_CIRCLE_RESOLUTION);
         v1 = jackr.vertex((float)Math.cos (ang), 0f, -(float)Math.sin (ang));
         jackr.addLine(v0, v1);
         v0 = v1;
      }


      return jackr;

=======
      // gl.glLoadName (ZX_CIRCLE);
      gl.glColor3d (0, 1f, 0f);
      gl.glBegin (GL2.GL_LINE_LOOP);
      for (int i = 0; i < myCircleRes; i++) {
         double ang = 2 * Math.PI * i / myCircleRes;
         gl.glVertex3d (mySize * Math.cos (ang), 0.0, -mySize * Math.sin (ang));
      }
      gl.glEnd();

      renderer.setLineWidth (1);
      renderer.setLightingEnabled (true);
      gl.glPopMatrix();
>>>>>>> c5502de3
   }

   //   public void handleSelection (LinkedList list, int[] namestack, int idx) {
   //      int id = namestack[idx];
   //      switch (id) {
   //         case X_AXIS:
   //         case Y_AXIS:
   //         case Z_AXIS:
   //         case XY_CIRCLE:
   //         case YZ_CIRCLE:
   //         case ZX_CIRCLE: {
   //            mySelectedComponent = id;
   //            setSelected (true);
   //            break;
   //         }
   //         default: {
   //            mySelectedComponent = NONE;
   //            break;
   //         }
   //      }
   //   }

   public void getSelection (LinkedList<Object> list, int qid) {
   }

   public boolean rotationSelectCheck (
      double d, double tempDist, double lineDist, double minDist) {
      return d != inf && tempDist < lineDist && tempDist < minDist;
   }

   private int checkComponentSelection (MouseRayEvent e) {

      Line draggerRay = new Line (e.getRay());
      draggerRay.inverseTransform (myXDraggerToWorld);

      // double distancePerPixel = e.distancePerPixel (myXDraggerToWorld.p);
      // double lineDist = 5*distancePerPixel; // was 0.05*mySize

      double lineDist = 5 * e.distancePerPixel (myXDraggerToWorld.p);
      double minDist = Double.POSITIVE_INFINITY;
      double l, d, tempDist;
      int resultAxisOrPlane = NONE;

      RigidTransform3d draggerToEye = new RigidTransform3d();
      draggerToEye.mulInverseLeft (
         e.getViewer().getEyeToWorld(), myXDraggerToWorld);

      // Line resultAxis = new Line (0, 0, 0, 0, 0, 0);

      Point3d p = new Point3d();

      // check axes first

      l = xAxis.nearestPoint (p, draggerRay);
      tempDist = draggerRay.distance (p);
      if (l >= -mySize && l <= mySize && tempDist < lineDist) {
         resultAxisOrPlane = X_AXIS;
         minDist = tempDist;
      }

      l = yAxis.nearestPoint (p, draggerRay);
      tempDist = draggerRay.distance (p);
      if (l >=-mySize && l <= mySize && tempDist < lineDist && tempDist < minDist) {
         resultAxisOrPlane = Y_AXIS;
         minDist = tempDist;
      }

      l = zAxis.nearestPoint (p, draggerRay);
      tempDist = draggerRay.distance (p);
      if (l >= -mySize && l <= mySize && tempDist < lineDist && tempDist < minDist) {
         resultAxisOrPlane = Z_AXIS;
         minDist = tempDist;
      }

      if (resultAxisOrPlane != NONE) {
         return resultAxisOrPlane;
      }

      // now check rotators, and if there is any that are selected and
      // closer to the mouse than any of the axes, then select it.
      double len = mySize;

      d = draggerRay.intersectPlane (p, yzPlane);
      tempDist = Math.abs (p.norm() - mySize);
      if (rotationSelectCheck (d, tempDist, lineDist, minDist)) {
         resultAxisOrPlane = X_ROTATE;
         minDist = tempDist;
      }

      d = draggerRay.intersectPlane (p, zxPlane);
      tempDist = Math.abs (p.norm() - mySize);
      if (rotationSelectCheck (d, tempDist, lineDist, minDist)) {
         resultAxisOrPlane = Y_ROTATE;
         minDist = tempDist;
      }

      d = draggerRay.intersectPlane (p, xyPlane);
      tempDist = Math.abs (p.norm() - mySize);
      if (rotationSelectCheck (d, tempDist, lineDist, minDist)) {
         resultAxisOrPlane = Z_ROTATE;
      }

      // if any of the axes or rotators are selected, then
      // return the axis or rotator that the mouse is closest to.
      if (resultAxisOrPlane != NONE) {
         return resultAxisOrPlane;
      }


      return resultAxisOrPlane;
   }

   private void intersectRayAndFixture (Point3d p, Line ray) {
      Line draggerRay = new Line (ray);
      draggerRay.inverseTransform (myXDraggerToWorld);

      switch (mySelectedComponent) {
         case X_AXIS: {
            double l = xAxis.nearestPoint (p, draggerRay);
            p.y = p.z = 0;
            break;
         }
         case Y_AXIS: {
            yAxis.nearestPoint (p, draggerRay);
            p.x = p.z = 0;
            break;
         }
         case Z_AXIS: {
            zAxis.nearestPoint (p, draggerRay);
            p.x = p.y = 0;
            break;
         }
         case Z_ROTATE: {
            draggerRay.intersectPlane (p, xyPlane);
            p.z = 0;
            break;
         }
         case X_ROTATE: {
            draggerRay.intersectPlane (p, yzPlane);
            p.x = 0;
            break;
         }
         case Y_ROTATE: {
            draggerRay.intersectPlane (p, zxPlane);
            p.y = 0;
            break;
         }
         default: {
            throw new InternalErrorException ("unexpected case");
         }
      }
   }

   private void updatePosition (Point3d p0, Point3d p1) {
      Vector3d planeNormal = null;

      switch (mySelectedComponent) {
         case X_AXIS:
         case Y_AXIS:
         case Z_AXIS: {
            Vector3d del = new Vector3d();
            del.sub (p1, p0);
            myXDraggerToWorld.mulXyz (del.x, del.y, del.z);
            break;
         }
         case Z_ROTATE: {
            planeNormal = xyPlane.getNormal();
            break;
         }
         case X_ROTATE: {
            planeNormal = yzPlane.getNormal();
            break;
         }
         case Y_ROTATE: {
            planeNormal = zxPlane.getNormal();
            break;
         }
      }
      if (planeNormal != null) {
         Vector3d cross = new Vector3d();
         cross.cross (p0, p1);
         double ang = Math.asin (cross.norm() / (p0.norm() * p1.norm()));
         if (cross.dot (planeNormal) < 0) {
            ang = -ang;
         }
         myXDraggerToWorld.R.mulAxisAngle (planeNormal, ang);
      }
   }

   //   public void draggerSelected (MouseRayEvent e) {
   //      intersectRayAndFixture (myPnt0, e.getRay());
   //   }

   public boolean mouseMoved ( MouseRayEvent e ) {
      int comp = checkComponentSelection (e);
      if (comp != mySelectedComponent) {
         mySelectedComponent = comp;
         e.getViewer().repaint();
         return true;
      }
      return false;
   }

   public boolean mouseReleased (MouseRayEvent e) {
      mySelectedComponent = NONE;
      clearFlags();
      return true;
   }

   public boolean mouseDragged (MouseRayEvent e) {
      Point3d pnt = new Point3d();
      intersectRayAndFixture (pnt, e.getRay());
      updatePosition (myPnt0, pnt);
      return true;
   }
}<|MERGE_RESOLUTION|>--- conflicted
+++ resolved
@@ -50,11 +50,9 @@
          return;
       }
 
-<<<<<<< HEAD
       if (!(renderer instanceof GLViewer)) {
          return;
       }
-
       GLViewer viewer = (GLViewer)renderer;
 
       viewer.pushModelMatrix();
@@ -101,17 +99,6 @@
       int xrcolor = jackr.addColor(0f, 1f, 0f, 1f);
       int yrcolor = jackr.addColor(0f, 1f, 0f, 1f);
       int zrcolor = jackr.addColor(0f, 1f, 0f, 1f);
-=======
-      renderer.setLightingEnabled (false);
-      renderer.setLineWidth (myLineWidth);
-
-      gl.glColor3d (1f, 1f, 0f);
-      renderer.setPointSize (3);
-      gl.glBegin (GL2.GL_POINTS);
-      gl.glVertex3d (myPnt0.x, myPnt0.y, myPnt0.z);
-      gl.glEnd();
-      renderer.setPointSize (1);
->>>>>>> c5502de3
 
       // create a set of 6 other color sets, with each axis colored yellow
       int[] colors = new int[] {xcolor, ycolor, zcolor, zrcolor, xrcolor, yrcolor};
@@ -161,7 +148,6 @@
       }
 
       // circle in z-x plane
-<<<<<<< HEAD
       jackr.color(yrcolor);
       v0 = jackr.vertex(1f, 0f, 0f);
       for (int i = 1; i <= FULL_CIRCLE_RESOLUTION; i++) {
@@ -170,24 +156,7 @@
          jackr.addLine(v0, v1);
          v0 = v1;
       }
-
-
       return jackr;
-
-=======
-      // gl.glLoadName (ZX_CIRCLE);
-      gl.glColor3d (0, 1f, 0f);
-      gl.glBegin (GL2.GL_LINE_LOOP);
-      for (int i = 0; i < myCircleRes; i++) {
-         double ang = 2 * Math.PI * i / myCircleRes;
-         gl.glVertex3d (mySize * Math.cos (ang), 0.0, -mySize * Math.sin (ang));
-      }
-      gl.glEnd();
-
-      renderer.setLineWidth (1);
-      renderer.setLightingEnabled (true);
-      gl.glPopMatrix();
->>>>>>> c5502de3
    }
 
    //   public void handleSelection (LinkedList list, int[] namestack, int idx) {
