--- conflicted
+++ resolved
@@ -1,873 +1,436 @@
-<<<<<<< HEAD
-/**
- * Copyright (c) 2014, by the Authors: John E Lloyd (UBC)
- *
- * This software is freely available under a 2-clause BSD license. Please see
- * the LICENSE file in the ArtiSynth distribution directory for details.
- */
-package maspack.render;
-
-import java.awt.Color;
-
-public class Material {
-
-   private float[] diffuse;  // ambient color will always track diffuse
-   private float[] specular;
-   private float[] emission;
-   private float[] power;
-   private float shininess;
-
-   public static final float[] default_specular = {0.1f, 0.1f, 0.1f, 1f};
-   public static final float[] default_diffuse = {0.8f, 0.8f, 0.8f, 1f};
-   public static final float[] default_emission = {0f, 0f, 0f, 1f};
-   public static final float[] default_power = {1f, 1f, 1f, 1f};
-
-   public static final int BLACK = 0;
-   public static final int WHITE = 1;
-   public static final int RED = 2;
-   public static final int BLUE = 3;
-   public static final int GREEN = 4;
-   public static final int CYAN = 5;
-   public static final int MAGENTA = 6;
-   public static final int YELLOW = 7;
-   public static final int GOLD = 8;
-   public static final int GRAY = 9;
-   public static final int SILVER = 10;
-
-   public Material() {
-      diffuse = new float[4];
-      specular = new float[4];
-      emission = new float[4];
-      power = new float[4];
-      setDefaults();
-   }
-   
-   private void setDefaults() {
-      setSpecular(default_specular);
-      setDiffuse(default_diffuse);
-      setEmission(default_emission);
-      setPower(default_power);
-   }
-
-   public Material (Material mat) {
-      this();
-      set (mat);
-   }
-
-   public Material (float[] diff, float[] spec, float[] em, float shin) {
-      this();
-      set (diff, spec, em, shin);
-   }
-   
-   public Material (Color diff, Color spec, Color em, float shin) {
-      this();
-      set (diff, spec, em, shin);
-   }
-   
-   public void set (float[] diff, float[] spec, float[] em, float shin) {
-      setDiffuse (diff);
-      setSpecular (spec);
-      setEmission(em);
-      setShininess (shin);
-   }
-   
-   public void set (Color diff, Color spec, Color em, float shin) {
-      setDiffuse (diff);
-      setSpecular (spec);
-      setEmission(em);
-      setShininess (shin);
-   }
-
-   public void set (Material mat) {
-      set (mat.diffuse, mat.specular, mat.emission, mat.shininess);
-   }
-
-   public void setShininess (float s) {
-      if (s < 0) {
-         s = 0;
-      }
-      else if (s > 128) {
-         s = 128; // max supported under GL
-      }
-      shininess = s;
-   }
-
-   public float getShininess() {
-      return shininess;
-   }
-
-   public void setSpecular (float r, float g, float b) {
-      specular[0] = r;
-      specular[1] = g;
-      specular[2] = b;
-      specular[3] = 1.0f;
-   }
-   
-   public void setSpecular(Color c) {
-      c.getComponents (specular);
-   }
-
-   public void setSpecular (float[] spec) {
-      specular[0] = spec[0];
-      specular[1] = spec[1];
-      specular[2] = spec[2];
-      specular[3] = 1.0f;
-   }
-   
-   public void getSpecular (float[] spec) {
-      spec[0] = specular[0];
-      spec[1] = specular[1];
-      spec[2] = specular[2];
-      if (spec.length > 3) {
-         spec[3] = 1.0f;
-      }
-   }
-
-   public float[] getSpecular() {
-      return specular;
-   }
-
-   public void setDiffuse (float r, float g, float b, float a) {
-      diffuse[0] = r;
-      diffuse[1] = g;
-      diffuse[2] = b;
-      diffuse[3] = a;
-   }
-
-   public void setDiffuse (Color c) {
-      float[] diff = new float[4];
-      c.getComponents (diff);
-      diffuse[0] = diff[0];
-      diffuse[1] = diff[1];
-      diffuse[2] = diff[2];
-      diffuse[3] = diff[3];
-
-   }
-
-   public void setDiffuse (float[] diff) {
-      diffuse[0] = diff[0];
-      diffuse[1] = diff[1];
-      diffuse[2] = diff[2];
-      if (diff.length > 3) {
-         diffuse[3] = diff[3];
-      }
-   }
-
-   public void getDiffuse (float[] diff) {
-      diff[0] = diffuse[0];
-      diff[1] = diffuse[1];
-      diff[2] = diffuse[2];
-      if (diff.length > 3) {
-         diff[3] = diffuse[3];
-      }
-   }
-
-   public float[] getDiffuse() {
-      return diffuse;
-   }
-
-   public void setEmission(float r, float g, float b) {
-      emission[0] = r;
-      emission[1] = g;
-      emission[2] = b;
-      emission[3] = 1.0f;
-   }
-   
-   public void setEmission (Color c) {
-      c.getComponents (emission);
-   }
-   
-   public void setEmission(float[] em) {
-      emission[0] = em[0];
-      emission[1] = em[1];
-      emission[2] = em[2];
-      emission[3] = 1.0f;
-   }
-   
-   public void getEmission(float[] em) {
-      em[0] = emission[0];
-      em[1] = emission[1];
-      em[2] = emission[2];
-      if (em.length > 3) {
-         em[3] = 1.0f;
-      }
-   }
-   
-   public float[] getEmission() {
-      return emission;
-   }
-   
-   public void setPower(float[] p) {
-      power[0] = p[0];
-      power[1] = p[1];
-      power[2] = p[2];
-      power[3] = p[3];
-   }
-   
-   public void getPower(float[] p) {
-      p[0] = power[0];
-      p[1] = power[1];
-      p[2] = power[2];
-      p[3] = power[3];
-   }
-   
-   public float[] getPower() {
-      return power;
-   }
-   
-   public void setAmbientPower(float a) {
-      power[0] = a;
-   }
-   
-   public float getAmbientPower() {
-      return power[0];
-   }
-   
-   public void setDiffusePower(float d) {
-      power[1] = d;
-   }
-   
-   public float getDiffusePower() {
-      return power[1];
-   }
-   
-   public void setSpecularPower(float s) {
-      power[2] = s;
-   }
-   
-   public float getSpecularPower() {
-      return power[2];
-   }
-   
-   public void setEmissionPower(float e) {
-      power[3] = e;
-   }
-   
-   public float getEmissionPower() {
-      return power[3];
-   }
-   
-//   public void apply (GL2 gl) {
-//      apply (gl, GL2.GL_FRONT_AND_BACK, null);
-//   }
-//
-//   public void apply (GL2 gl, float[] diffuseOverride) {
-//      apply (gl, GL2.GL_FRONT_AND_BACK, diffuseOverride);
-//   }
-//
-//   public void apply (GL2 gl, int sides) {
-//      apply (gl, sides, null);
-//   }
-//
-//   private void applyMat(GL2 gl, int sides, int target, float[] v, float scale) {
-//      float[] m = new float[4];
-//      for (int i=0; i<3; ++i) {
-//         m[i] = v[i]*scale;
-//      }
-//      m[3] = v[3];
-//      gl.glMaterialfv(sides, target, m, 0);
-//   }
-//   
-//   public void apply (GL2 gl, int sides, float[] diffuseOverride) {
-//      
-//      float[] diff = diffuse;
-//      
-//      applyMat(gl, sides, GL2.GL_EMISSION, emission, power[3]);
-//      applyMat(gl, sides, GL2.GL_SPECULAR, specular, power[2]);
-//      gl.glMaterialf (sides, GL2.GL_SHININESS, shininess);
-//      if (diffuseOverride != null) {
-//         float[] temp = new float[4];
-//         temp[0] = diffuseOverride[0];
-//         temp[1] = diffuseOverride[1];
-//         temp[2] = diffuseOverride[2];
-//         temp[3] = diffuse[3];
-//         diff = temp;
-//      }
-//      applyMat(gl, sides, GL2.GL_DIFFUSE, diff, power[1]);
-//      applyMat(gl, sides, GL2.GL_AMBIENT, diff, power[0]);
-//   }
-
-   private String floatArrayToString (float[] array) {
-      return array[0] + " " + array[1] + " " + array[2] + " " + array[3];
-   }
-
-   public String toString() {
-      String s = "";
-      s += floatArrayToString (specular) + "\n";
-      s += floatArrayToString (diffuse) + "\n";
-      s += floatArrayToString (emission) + "\n";
-      s += shininess + "\n";
-      s += floatArrayToString (power);
-      return s;
-   }
-
-   public void setAlpha (double a) {
-      //      ambient[3] = (float)a;
-      //      specular[3] = (float)a;
-      //      emission[3] = (float)a;
-      // According to OpenGL reference, only diffuse alpha
-      // is used in light model equation
-      diffuse[3] = (float)a;
-   }
-   
-   public float getAlpha() {
-      return diffuse[3];
-   }
-
-   public boolean isTransparent() {
-      // return (ambient[3] != 1.0f || specular[3] != 1.0f 
-      //   || diffuse[3] != 1.0f || emission[3] != 1.0f);
-      
-      // According to OpenGL reference, only diffuse alpha
-      // used in light model equation
-      return (diffuse[3] != 1.0f);
-   }
-
-   public static Material createDiffuse (
-      float r, float g, float b, float a, float shine) {
-      Material mat = new Material();
-      mat.setShininess (shine);
-      mat.setSpecular (default_specular);
-      mat.setEmission(default_emission);
-      mat.setDiffuse (r, g, b, 1f);
-      mat.setAlpha (a);
-      mat.setPower (default_power);
-      return mat;
-   }
-
-   public static Material createDiffuse (float[] rgba, float shine) {
-      return createDiffuse (rgba[0], rgba[1], rgba[2], rgba[3], shine);
-   }
-
-   public static Material createDiffuse (float[] rgb, float alpha, float shine) {
-      return createDiffuse (rgb[0], rgb[1], rgb[2], alpha, shine);
-   }
-
-   public static Material createDiffuse (Color c, float shine) {
-      float[] rgba = new float[4];
-      c.getComponents (rgba);
-      return createDiffuse (rgba, shine);
-   }
-
-   public static Material createDiffuse (Color c, float alpha, float shine) {
-      float[] rgb = new float[4];
-      c.getRGBComponents (rgb);
-      return createDiffuse (rgb, alpha, shine);
-   }
-
-   public static Material createSpecial (int code) {
-      switch (code) {
-         case WHITE: {
-            return createDiffuse (1f, 1f, 1f, 1f, 64f);
-         }
-         case RED: {
-            return createDiffuse (1f, 0f, 0f, 1f, 64f);
-         }
-         case BLUE: {
-            return createDiffuse (0f, 0f, 1f, 1f, 64f);
-         }
-         case GREEN: {
-            return createDiffuse (0f, 1f, 0f, 1f, 64f);
-         }
-         case CYAN: {
-            return createDiffuse (0f, 1f, 1f, 1f, 64f);
-         }
-         case MAGENTA: {
-            return createDiffuse (1f, 0f, 1f, 1f, 64f);
-         }
-         case YELLOW: {
-            return createDiffuse (1f, 1f, 0f, 1f, 64f);
-         }
-         case BLACK: {
-            return createDiffuse (0f, 0f, 0f, 1f, 64f);
-         }
-         case GRAY: {
-            return createDiffuse (0.5f, 0.5f, 0.5f, 1f, 32f);
-         }
-         case SILVER: {
-            return createDiffuse (0.5f, 0.45f, 0.4f, 1f, 128f);
-         }
-         case GOLD: {
-            return createDiffuse (0.93f, 0.8f, 0.063f, 1f, 128f);
-         }
-         default: {
-            throw new ArrayIndexOutOfBoundsException (code);
-         }
-      }
-   }
-
-   /**
-    * Returns true if this material is exactly equal to another material.
-    * 
-    * @param mat
-    * material to compare to
-    * @return true if the materials are equal
-    */
-   public boolean equal (Material mat) {
-      for (int i = 0; i < 3; i++) {
-         if (specular[i] != mat.specular[i]) {
-            return false;
-         }
-         if (diffuse[i] != mat.diffuse[i]) {
-            return false;
-         }
-         if (emission[i] != mat.emission[i]) {
-            return false;
-         }
-         if (power[i] != mat.power[i]) {
-            return false;
-         }
-      }
-      if (shininess != mat.shininess) {
-         return false;
-      }
-      // alpha value
-      if (diffuse[3] != mat.diffuse[3]) {
-         return false;
-      }
-      
-      if (power[3] != mat.power[3]) {
-         return false;
-      }
-      return true;
-   }
-
-}
-=======
-/**
- * Copyright (c) 2014, by the Authors: John E Lloyd (UBC)
- *
- * This software is freely available under a 2-clause BSD license. Please see
- * the LICENSE file in the ArtiSynth distribution directory for details.
- */
-package maspack.render;
-
-import java.awt.Color;
-
-public class Material {
-
-   private float[] diffuse;  // ambient color will always track diffuse
-   private float[] specular;
-   private float[] emission;
-   private float[] power;
-   private float shininess;
-
-   public static final float[] default_specular = {0.1f, 0.1f, 0.1f, 1f};
-   public static final float[] default_diffuse = {0.8f, 0.8f, 0.8f, 1f};
-   public static final float[] default_emission = {0f, 0f, 0f, 1f};
-   public static final float[] default_power = {1f, 1f, 1f, 1f};
-
-   public static final int BLACK = 0;
-   public static final int WHITE = 1;
-   public static final int RED = 2;
-   public static final int BLUE = 3;
-   public static final int GREEN = 4;
-   public static final int CYAN = 5;
-   public static final int MAGENTA = 6;
-   public static final int YELLOW = 7;
-   public static final int GOLD = 8;
-   public static final int GRAY = 9;
-   public static final int SILVER = 10;
-
-   public Material() {
-      diffuse = new float[4];
-      specular = new float[4];
-      emission = new float[4];
-      power = new float[4];
-      setDefaults();
-   }
-   
-   private void setDefaults() {
-      setSpecular(default_specular);
-      setDiffuse(default_diffuse);
-      setEmission(default_emission);
-      setPower(default_power);
-   }
-
-   public Material (Material mat) {
-      this();
-      set (mat);
-   }
-
-   public Material (float[] diff, float[] spec, float[] em, float shin) {
-      this();
-      set (diff, spec, em, shin);
-   }
-   
-   public Material (Color diff, Color spec, Color em, float shin) {
-      this();
-      set (diff, spec, em, shin);
-   }
-   
-   public void set (float[] diff, float[] spec, float[] em, float shin) {
-      setDiffuse (diff);
-      setSpecular (spec);
-      setEmission(em);
-      setShininess (shin);
-   }
-   
-   public void set (Color diff, Color spec, Color em, float shin) {
-      setDiffuse (diff);
-      setSpecular (spec);
-      setEmission(em);
-      setShininess (shin);
-   }
-
-   public void set (Material mat) {
-      set (mat.diffuse, mat.specular, mat.emission, mat.shininess);
-   }
-
-   public void setShininess (float s) {
-      if (s < 0) {
-         s = 0;
-      }
-      else if (s > 128) {
-         s = 128; // max supported under GL
-      }
-      shininess = s;
-   }
-
-   public float getShininess() {
-      return shininess;
-   }
-
-   public void setSpecular (float r, float g, float b) {
-      specular[0] = r;
-      specular[1] = g;
-      specular[2] = b;
-      specular[3] = 1.0f;
-   }
-   
-   public void setSpecular(Color c) {
-      c.getComponents (specular);
-   }
-
-   public void setSpecular (float[] spec) {
-      specular[0] = spec[0];
-      specular[1] = spec[1];
-      specular[2] = spec[2];
-      specular[3] = 1.0f;
-   }
-   
-   public void getSpecular (float[] spec) {
-      spec[0] = specular[0];
-      spec[1] = specular[1];
-      spec[2] = specular[2];
-      if (spec.length > 3) {
-         spec[3] = 1.0f;
-      }
-   }
-
-   public float[] getSpecular() {
-      return specular;
-   }
-
-   public void setDiffuse (float r, float g, float b, float a) {
-      diffuse[0] = r;
-      diffuse[1] = g;
-      diffuse[2] = b;
-      diffuse[3] = a;
-   }
-
-   public void setDiffuse (Color c) {
-      float[] diff = new float[4];
-      c.getComponents (diff);
-      diffuse[0] = diff[0];
-      diffuse[1] = diff[1];
-      diffuse[2] = diff[2];
-      diffuse[3] = diff[3];
-
-   }
-
-   public void setDiffuse (float[] diff) {
-      diffuse[0] = diff[0];
-      diffuse[1] = diff[1];
-      diffuse[2] = diff[2];
-      if (diff.length > 3) {
-         diffuse[3] = diff[3];
+/**
+ * Copyright (c) 2014, by the Authors: John E Lloyd (UBC)
+ *
+ * This software is freely available under a 2-clause BSD license. Please see
+ * the LICENSE file in the ArtiSynth distribution directory for details.
+ */
+package maspack.render;
+
+import java.awt.Color;
+
+public class Material {
+
+   private float[] diffuse;  // ambient color will always track diffuse
+   private float[] specular;
+   private float[] emission;
+   private float[] power;
+   private float shininess;
+
+   public static final float[] default_specular = {0.1f, 0.1f, 0.1f, 1f};
+   public static final float[] default_diffuse = {0.8f, 0.8f, 0.8f, 1f};
+   public static final float[] default_emission = {0f, 0f, 0f, 1f};
+   public static final float[] default_power = {1f, 1f, 1f, 1f};
+
+   public static final int BLACK = 0;
+   public static final int WHITE = 1;
+   public static final int RED = 2;
+   public static final int BLUE = 3;
+   public static final int GREEN = 4;
+   public static final int CYAN = 5;
+   public static final int MAGENTA = 6;
+   public static final int YELLOW = 7;
+   public static final int GOLD = 8;
+   public static final int GRAY = 9;
+   public static final int SILVER = 10;
+
+   public Material() {
+      diffuse = new float[4];
+      specular = new float[4];
+      emission = new float[4];
+      power = new float[4];
+      setDefaults();
+   }
+   
+   private void setDefaults() {
+      setSpecular(default_specular);
+      setDiffuse(default_diffuse);
+      setEmission(default_emission);
+      setPower(default_power);
+   }
+
+   public Material (Material mat) {
+      this();
+      set (mat);
+   }
+
+   public Material (float[] diff, float[] spec, float[] em, float shin) {
+      this();
+      set (diff, spec, em, shin);
+   }
+   
+   public Material (Color diff, Color spec, Color em, float shin) {
+      this();
+      set (diff, spec, em, shin);
+   }
+   
+   public void set (float[] diff, float[] spec, float[] em, float shin) {
+      setDiffuse (diff);
+      setSpecular (spec);
+      setEmission(em);
+      setShininess (shin);
+   }
+   
+   public void set (Color diff, Color spec, Color em, float shin) {
+      setDiffuse (diff);
+      setSpecular (spec);
+      setEmission(em);
+      setShininess (shin);
+   }
+
+   public void set (Material mat) {
+      set (mat.diffuse, mat.specular, mat.emission, mat.shininess);
+   }
+
+   public void setShininess (float s) {
+      if (s < 0) {
+         s = 0;
+      }
+      else if (s > 128) {
+         s = 128; // max supported under GL
+      }
+      shininess = s;
+   }
+
+   public float getShininess() {
+      return shininess;
+   }
+
+   public void setSpecular (float r, float g, float b) {
+      specular[0] = r;
+      specular[1] = g;
+      specular[2] = b;
+      specular[3] = 1.0f;
+   }
+   
+   public void setSpecular(Color c) {
+      c.getComponents (specular);
+   }
+
+   public void setSpecular (float[] spec) {
+      specular[0] = spec[0];
+      specular[1] = spec[1];
+      specular[2] = spec[2];
+      specular[3] = 1.0f;
+   }
+   
+   public void getSpecular (float[] spec) {
+      spec[0] = specular[0];
+      spec[1] = specular[1];
+      spec[2] = specular[2];
+      if (spec.length > 3) {
+         spec[3] = 1.0f;
+      }
+   }
+
+   public float[] getSpecular() {
+      return specular;
+   }
+
+   public void setDiffuse (float r, float g, float b, float a) {
+      diffuse[0] = r;
+      diffuse[1] = g;
+      diffuse[2] = b;
+      diffuse[3] = a;
+   }
+
+   public void setDiffuse (Color c) {
+      float[] diff = new float[4];
+      c.getComponents (diff);
+      diffuse[0] = diff[0];
+      diffuse[1] = diff[1];
+      diffuse[2] = diff[2];
+      diffuse[3] = diff[3];
+
+   }
+
+   public void setDiffuse (float[] diff) {
+      diffuse[0] = diff[0];
+      diffuse[1] = diff[1];
+      diffuse[2] = diff[2];
+      if (diff.length > 3) {
+         diffuse[3] = diff[3];
       } else {
          diffuse[3] = 1;
-      }
-   }
-
-   public void getDiffuse (float[] diff) {
-      diff[0] = diffuse[0];
-      diff[1] = diffuse[1];
-      diff[2] = diffuse[2];
-      if (diff.length > 3) {
-         diff[3] = diffuse[3];
-      }
-   }
-
-   public float[] getDiffuse() {
-      return diffuse;
-   }
-
-   public void setEmission(float r, float g, float b) {
-      emission[0] = r;
-      emission[1] = g;
-      emission[2] = b;
-      emission[3] = 1.0f;
-   }
-   
-   public void setEmission (Color c) {
-      c.getComponents (emission);
-   }
-   
-   public void setEmission(float[] em) {
-      emission[0] = em[0];
-      emission[1] = em[1];
-      emission[2] = em[2];
-      emission[3] = 1.0f;
-   }
-   
-   public void getEmission(float[] em) {
-      em[0] = emission[0];
-      em[1] = emission[1];
-      em[2] = emission[2];
-      if (em.length > 3) {
-         em[3] = 1.0f;
-      }
-   }
-   
-   public float[] getEmission() {
-      return emission;
-   }
-   
-   public void setPower(float[] p) {
-      power[0] = p[0];
-      power[1] = p[1];
-      power[2] = p[2];
-      power[3] = p[3];
-   }
-   
-   public void getPower(float[] p) {
-      p[0] = power[0];
-      p[1] = power[1];
-      p[2] = power[2];
-      p[3] = power[3];
-   }
-   
-   public float[] getPower() {
-      return power;
-   }
-   
-   public void setAmbientPower(float a) {
-      power[0] = a;
-   }
-   
-   public float getAmbientPower() {
-      return power[0];
-   }
-   
-   public void setDiffusePower(float d) {
-      power[1] = d;
-   }
-   
-   public float getDiffusePower() {
-      return power[1];
-   }
-   
-   public void setSpecularPower(float s) {
-      power[2] = s;
-   }
-   
-   public float getSpecularPower() {
-      return power[2];
-   }
-   
-   public void setEmissionPower(float e) {
-      power[3] = e;
-   }
-   
-   public float getEmissionPower() {
-      return power[3];
-   }
-   
-//   public void apply (GL2 gl) {
-//      apply (gl, GL2.GL_FRONT_AND_BACK, null);
-//   }
-//
-//   public void apply (GL2 gl, float[] diffuseOverride) {
-//      apply (gl, GL2.GL_FRONT_AND_BACK, diffuseOverride);
-//   }
-//
-//   public void apply (GL2 gl, int sides) {
-//      apply (gl, sides, null);
-//   }
-//
-//   private void applyMat(GL2 gl, int sides, int target, float[] v, float scale) {
-//      float[] m = new float[4];
-//      for (int i=0; i<3; ++i) {
-//         m[i] = v[i]*scale;
-//      }
-//      m[3] = v[3];
-//      gl.glMaterialfv(sides, target, m, 0);
-//   }
-//   
-//   public void apply (GL2 gl, int sides, float[] diffuseOverride) {
-//      
-//      float[] diff = diffuse;
-//      
-//      applyMat(gl, sides, GL2.GL_EMISSION, emission, power[3]);
-//      applyMat(gl, sides, GL2.GL_SPECULAR, specular, power[2]);
-//      gl.glMaterialf (sides, GL2.GL_SHININESS, shininess);
-//      if (diffuseOverride != null) {
-//         float[] temp = new float[4];
-//         temp[0] = diffuseOverride[0];
-//         temp[1] = diffuseOverride[1];
-//         temp[2] = diffuseOverride[2];
-//         temp[3] = diffuse[3];
-//         diff = temp;
-//      }
-//      applyMat(gl, sides, GL2.GL_DIFFUSE, diff, power[1]);
-//      applyMat(gl, sides, GL2.GL_AMBIENT, diff, power[0]);
-//   }
-
-   private String floatArrayToString (float[] array) {
-      return array[0] + " " + array[1] + " " + array[2] + " " + array[3];
-   }
-
-   public String toString() {
-      String s = "";
-      s += floatArrayToString (specular) + "\n";
-      s += floatArrayToString (diffuse) + "\n";
-      s += floatArrayToString (emission) + "\n";
-      s += shininess + "\n";
-      s += floatArrayToString (power);
-      return s;
-   }
-
-   public void setAlpha (double a) {
-      //      ambient[3] = (float)a;
-      //      specular[3] = (float)a;
-      //      emission[3] = (float)a;
-      // According to OpenGL reference, only diffuse alpha
-      // is used in light model equation
-      diffuse[3] = (float)a;
-   }
-   
-   public float getAlpha() {
-      return diffuse[3];
-   }
-
-   public boolean isTransparent() {
-      // return (ambient[3] != 1.0f || specular[3] != 1.0f 
-      //   || diffuse[3] != 1.0f || emission[3] != 1.0f);
-      
-      // According to OpenGL reference, only diffuse alpha
-      // used in light model equation
-      return (diffuse[3] != 1.0f);
-   }
-
-   public static Material createDiffuse (
-      float r, float g, float b, float a, float shine) {
-      Material mat = new Material();
-      mat.setShininess (shine);
-      mat.setSpecular (default_specular);
-      mat.setEmission(default_emission);
-      mat.setDiffuse (r, g, b, 1f);
-      mat.setAlpha (a);
-      mat.setPower (default_power);
-      return mat;
-   }
-
-   public static Material createDiffuse (float[] rgba, float shine) {
-      return createDiffuse (rgba[0], rgba[1], rgba[2], rgba[3], shine);
-   }
-
-   public static Material createDiffuse (float[] rgb, float alpha, float shine) {
-      return createDiffuse (rgb[0], rgb[1], rgb[2], alpha, shine);
-   }
-
-   public static Material createDiffuse (Color c, float shine) {
-      float[] rgba = new float[4];
-      c.getComponents (rgba);
-      return createDiffuse (rgba, shine);
-   }
-
-   public static Material createDiffuse (Color c, float alpha, float shine) {
-      float[] rgb = new float[4];
-      c.getRGBComponents (rgb);
-      return createDiffuse (rgb, alpha, shine);
-   }
-
-   public static Material createSpecial (int code) {
-      switch (code) {
-         case WHITE: {
-            return createDiffuse (1f, 1f, 1f, 1f, 64f);
-         }
-         case RED: {
-            return createDiffuse (1f, 0f, 0f, 1f, 64f);
-         }
-         case BLUE: {
-            return createDiffuse (0f, 0f, 1f, 1f, 64f);
-         }
-         case GREEN: {
-            return createDiffuse (0f, 1f, 0f, 1f, 64f);
-         }
-         case CYAN: {
-            return createDiffuse (0f, 1f, 1f, 1f, 64f);
-         }
-         case MAGENTA: {
-            return createDiffuse (1f, 0f, 1f, 1f, 64f);
-         }
-         case YELLOW: {
-            return createDiffuse (1f, 1f, 0f, 1f, 64f);
-         }
-         case BLACK: {
-            return createDiffuse (0f, 0f, 0f, 1f, 64f);
-         }
-         case GRAY: {
-            return createDiffuse (0.5f, 0.5f, 0.5f, 1f, 32f);
-         }
-         case SILVER: {
-            return createDiffuse (0.5f, 0.45f, 0.4f, 1f, 128f);
-         }
-         case GOLD: {
-            return createDiffuse (0.93f, 0.8f, 0.063f, 1f, 128f);
-         }
-         default: {
-            throw new ArrayIndexOutOfBoundsException (code);
-         }
-      }
-   }
-
-   /**
-    * Returns true if this material is exactly equal to another material.
-    * 
-    * @param mat
-    * material to compare to
-    * @return true if the materials are equal
-    */
-   public boolean equal (Material mat) {
-      for (int i = 0; i < 3; i++) {
-         if (specular[i] != mat.specular[i]) {
-            return false;
-         }
-         if (diffuse[i] != mat.diffuse[i]) {
-            return false;
-         }
-         if (emission[i] != mat.emission[i]) {
-            return false;
-         }
-         if (power[i] != mat.power[i]) {
-            return false;
-         }
-      }
-      if (shininess != mat.shininess) {
-         return false;
-      }
-      // alpha value
-      if (diffuse[3] != mat.diffuse[3]) {
-         return false;
-      }
-      
-      if (power[3] != mat.power[3]) {
-         return false;
-      }
-      return true;
-   }
-
-}
->>>>>>> 0be76e75
+      }
+   }
+
+   public void getDiffuse (float[] diff) {
+      diff[0] = diffuse[0];
+      diff[1] = diffuse[1];
+      diff[2] = diffuse[2];
+      if (diff.length > 3) {
+         diff[3] = diffuse[3];
+      }
+   }
+
+   public float[] getDiffuse() {
+      return diffuse;
+   }
+
+   public void setEmission(float r, float g, float b) {
+      emission[0] = r;
+      emission[1] = g;
+      emission[2] = b;
+      emission[3] = 1.0f;
+   }
+   
+   public void setEmission (Color c) {
+      c.getComponents (emission);
+   }
+   
+   public void setEmission(float[] em) {
+      emission[0] = em[0];
+      emission[1] = em[1];
+      emission[2] = em[2];
+      emission[3] = 1.0f;
+   }
+   
+   public void getEmission(float[] em) {
+      em[0] = emission[0];
+      em[1] = emission[1];
+      em[2] = emission[2];
+      if (em.length > 3) {
+         em[3] = 1.0f;
+      }
+   }
+   
+   public float[] getEmission() {
+      return emission;
+   }
+   
+   public void setPower(float[] p) {
+      power[0] = p[0];
+      power[1] = p[1];
+      power[2] = p[2];
+      power[3] = p[3];
+   }
+   
+   public void getPower(float[] p) {
+      p[0] = power[0];
+      p[1] = power[1];
+      p[2] = power[2];
+      p[3] = power[3];
+   }
+   
+   public float[] getPower() {
+      return power;
+   }
+   
+   public void setAmbientPower(float a) {
+      power[0] = a;
+   }
+   
+   public float getAmbientPower() {
+      return power[0];
+   }
+   
+   public void setDiffusePower(float d) {
+      power[1] = d;
+   }
+   
+   public float getDiffusePower() {
+      return power[1];
+   }
+   
+   public void setSpecularPower(float s) {
+      power[2] = s;
+   }
+   
+   public float getSpecularPower() {
+      return power[2];
+   }
+   
+   public void setEmissionPower(float e) {
+      power[3] = e;
+   }
+   
+   public float getEmissionPower() {
+      return power[3];
+   }
+   
+//   public void apply (GL2 gl) {
+//      apply (gl, GL2.GL_FRONT_AND_BACK, null);
+//   }
+//
+//   public void apply (GL2 gl, float[] diffuseOverride) {
+//      apply (gl, GL2.GL_FRONT_AND_BACK, diffuseOverride);
+//   }
+//
+//   public void apply (GL2 gl, int sides) {
+//      apply (gl, sides, null);
+//   }
+//
+//   private void applyMat(GL2 gl, int sides, int target, float[] v, float scale) {
+//      float[] m = new float[4];
+//      for (int i=0; i<3; ++i) {
+//         m[i] = v[i]*scale;
+//      }
+//      m[3] = v[3];
+//      gl.glMaterialfv(sides, target, m, 0);
+//   }
+//   
+//   public void apply (GL2 gl, int sides, float[] diffuseOverride) {
+//      
+//      float[] diff = diffuse;
+//      
+//      applyMat(gl, sides, GL2.GL_EMISSION, emission, power[3]);
+//      applyMat(gl, sides, GL2.GL_SPECULAR, specular, power[2]);
+//      gl.glMaterialf (sides, GL2.GL_SHININESS, shininess);
+//      if (diffuseOverride != null) {
+//         float[] temp = new float[4];
+//         temp[0] = diffuseOverride[0];
+//         temp[1] = diffuseOverride[1];
+//         temp[2] = diffuseOverride[2];
+//         temp[3] = diffuse[3];
+//         diff = temp;
+//      }
+//      applyMat(gl, sides, GL2.GL_DIFFUSE, diff, power[1]);
+//      applyMat(gl, sides, GL2.GL_AMBIENT, diff, power[0]);
+//   }
+
+   private String floatArrayToString (float[] array) {
+      return array[0] + " " + array[1] + " " + array[2] + " " + array[3];
+   }
+
+   public String toString() {
+      String s = "";
+      s += floatArrayToString (specular) + "\n";
+      s += floatArrayToString (diffuse) + "\n";
+      s += floatArrayToString (emission) + "\n";
+      s += shininess + "\n";
+      s += floatArrayToString (power);
+      return s;
+   }
+
+   public void setAlpha (double a) {
+      //      ambient[3] = (float)a;
+      //      specular[3] = (float)a;
+      //      emission[3] = (float)a;
+      // According to OpenGL reference, only diffuse alpha
+      // is used in light model equation
+      diffuse[3] = (float)a;
+   }
+   
+   public float getAlpha() {
+      return diffuse[3];
+   }
+
+   public boolean isTransparent() {
+      // return (ambient[3] != 1.0f || specular[3] != 1.0f 
+      //   || diffuse[3] != 1.0f || emission[3] != 1.0f);
+      
+      // According to OpenGL reference, only diffuse alpha
+      // used in light model equation
+      return (diffuse[3] != 1.0f);
+   }
+
+   public static Material createDiffuse (
+      float r, float g, float b, float a, float shine) {
+      Material mat = new Material();
+      mat.setShininess (shine);
+      mat.setSpecular (default_specular);
+      mat.setEmission(default_emission);
+      mat.setDiffuse (r, g, b, 1f);
+      mat.setAlpha (a);
+      mat.setPower (default_power);
+      return mat;
+   }
+
+   public static Material createDiffuse (float[] rgba, float shine) {
+      return createDiffuse (rgba[0], rgba[1], rgba[2], rgba[3], shine);
+   }
+
+   public static Material createDiffuse (float[] rgb, float alpha, float shine) {
+      return createDiffuse (rgb[0], rgb[1], rgb[2], alpha, shine);
+   }
+
+   public static Material createDiffuse (Color c, float shine) {
+      float[] rgba = new float[4];
+      c.getComponents (rgba);
+      return createDiffuse (rgba, shine);
+   }
+
+   public static Material createDiffuse (Color c, float alpha, float shine) {
+      float[] rgb = new float[4];
+      c.getRGBComponents (rgb);
+      return createDiffuse (rgb, alpha, shine);
+   }
+
+   public static Material createSpecial (int code) {
+      switch (code) {
+         case WHITE: {
+            return createDiffuse (1f, 1f, 1f, 1f, 64f);
+         }
+         case RED: {
+            return createDiffuse (1f, 0f, 0f, 1f, 64f);
+         }
+         case BLUE: {
+            return createDiffuse (0f, 0f, 1f, 1f, 64f);
+         }
+         case GREEN: {
+            return createDiffuse (0f, 1f, 0f, 1f, 64f);
+         }
+         case CYAN: {
+            return createDiffuse (0f, 1f, 1f, 1f, 64f);
+         }
+         case MAGENTA: {
+            return createDiffuse (1f, 0f, 1f, 1f, 64f);
+         }
+         case YELLOW: {
+            return createDiffuse (1f, 1f, 0f, 1f, 64f);
+         }
+         case BLACK: {
+            return createDiffuse (0f, 0f, 0f, 1f, 64f);
+         }
+         case GRAY: {
+            return createDiffuse (0.5f, 0.5f, 0.5f, 1f, 32f);
+         }
+         case SILVER: {
+            return createDiffuse (0.5f, 0.45f, 0.4f, 1f, 128f);
+         }
+         case GOLD: {
+            return createDiffuse (0.93f, 0.8f, 0.063f, 1f, 128f);
+         }
+         default: {
+            throw new ArrayIndexOutOfBoundsException (code);
+         }
+      }
+   }
+
+   /**
+    * Returns true if this material is exactly equal to another material.
+    * 
+    * @param mat
+    * material to compare to
+    * @return true if the materials are equal
+    */
+   public boolean equal (Material mat) {
+      for (int i = 0; i < 3; i++) {
+         if (specular[i] != mat.specular[i]) {
+            return false;
+         }
+         if (diffuse[i] != mat.diffuse[i]) {
+            return false;
+         }
+         if (emission[i] != mat.emission[i]) {
+            return false;
+         }
+         if (power[i] != mat.power[i]) {
+            return false;
+         }
+      }
+      if (shininess != mat.shininess) {
+         return false;
+      }
+      // alpha value
+      if (diffuse[3] != mat.diffuse[3]) {
+         return false;
+      }
+      
+      if (power[3] != mat.power[3]) {
+         return false;
+      }
+      return true;
+   }
+
+}