<<<<<<< HEAD
package maspack.render;

import java.awt.Color;
import java.util.ArrayList;
import java.util.Arrays;
import java.util.Collections;
import java.util.List;
import java.util.concurrent.locks.ReentrantReadWriteLock;

import maspack.matrix.Vector2d;
import maspack.matrix.Vector3d;
import maspack.render.Renderer.DrawMode;
import maspack.util.Disposable;
import maspack.util.DisposeObservable;
import maspack.util.DisposeObserver.DisposeObserverImpl;
import maspack.util.Versioned;

/**
 * Object containing information used for rendering, including
 * <ul>
 * <li><em>attribute data</em>, including positions, and (optionally) normals, colors, and texture coordinates.</i>
 * <li><em>vertex data</em>, where each vertex points to a single position, as well as (optionally) a single normal, color, and texture attribute.</li>
 * <li><em>primitive data</em>, consisting of zero or more "groups" of points, lines, and triangles.</li>
 * </ul>
 *
 */
public class RenderObject implements Versioned, DisposeObservable, Disposable {

   private static int nextIdNumber = 0;
   
//   /**
//    * During construction, allows automatic generation of primitives
//    */
//   public enum BuildMode {
//      POINTS,
//      LINES,
//      LINE_STRIP,
//      LINE_LOOP,
//      TRIANGLES,
//      TRIANGLE_STRIP,
//      TRIANGLE_FAN
//   }
   
  
   /**
    * Used for uniquely identifying a RenderObject, and checking
    * validity (can be safely shared)
    */
   public static class RenderObjectIdentifier extends DisposeObserverImpl {
      private int id;
      private RenderObjectIdentifier(int id) {
         this.id = id;
      }
      
      /**
       * Unique identifying number
       */
      public int getId() {
         return id;
      }
      
      @Override
      protected void dispose() {
         super.dispose();
      }
      
   }
   
   /**
    * Keeps track of versions for detecting changes.  Can be
    * cloned so renderers can keep track of the latest versions
    * they have observed.
    */
   public static class RenderObjectVersion {
      
      private int positionsVersion;
      private int normalsVersion;
      private int colorsVersion;
      private int texturesVersion;
      private int verticesVersion;
      private int pointsVersion;
      private int linesVersion;
      private int trianglesVersion;
      private int totalVersion;
      
      private RenderObjectVersion() {
         positionsVersion = 0;
         normalsVersion = 0;
         colorsVersion = 0;
         texturesVersion = 0;
         verticesVersion = 0;
         pointsVersion = 0;
         linesVersion = 0;
         trianglesVersion = 0;
         totalVersion = 0;
      }
      
      public int getPositionsVersion() {
         return positionsVersion;
      }
      
      public int getNormalsVersion() {
         return normalsVersion;
      }
      
      public int getColorsVersion() {
         return colorsVersion;
      }
      
      public int getTextureCoordsVersion() {
         return texturesVersion;
      }
      
      public int getVerticesVersion() {
         return verticesVersion;
      }
      
      public int getPointsVersion() {
         return pointsVersion;
      }
      
      public int getLinesVersion() {
         return linesVersion;
      }
      
      public int getTrianglesVersion() {
         return trianglesVersion;
      }
      
      public int getVersion() {
         return totalVersion;
      }
      
      @Override
      protected RenderObjectVersion clone() {
         RenderObjectVersion c = new RenderObjectVersion();
         c.positionsVersion = positionsVersion;
         c.normalsVersion = normalsVersion;
         c.colorsVersion = colorsVersion;
         c.texturesVersion = texturesVersion;
         c.verticesVersion = verticesVersion;
         c.pointsVersion = pointsVersion;
         c.linesVersion = linesVersion;
         c.trianglesVersion = trianglesVersion;
         c.totalVersion = totalVersion;
         return c;
      }

      @Override
      public int hashCode() {
         final int prime = 31;
         int result = 1;
         result = prime * result + positionsVersion;
         result = prime * result + normalsVersion;
         result = prime * result + colorsVersion;
         result = prime * result + texturesVersion;
         result = prime * result + verticesVersion;
         result = prime * result + pointsVersion;
         result = prime * result + linesVersion;
         result = prime * result + trianglesVersion;
         result = prime * result + totalVersion;
         return result;
      }
      
      public boolean equals(RenderObjectVersion v) {
         if (  totalVersion != v.totalVersion
            || positionsVersion != v.positionsVersion 
            || normalsVersion != v.normalsVersion
            || colorsVersion != v.colorsVersion 
            || texturesVersion != v.texturesVersion
            || verticesVersion != v.verticesVersion
            || pointsVersion != v.pointsVersion
            || linesVersion != v.linesVersion
            || trianglesVersion != v.trianglesVersion ) {
            return false;
         }
         return true;
      }

      @Override
      public boolean equals(Object obj) {
         if (this == obj) {
            return true;
         }
         if (obj == null || getClass() != obj.getClass()) {
            return false;
         }
         
         RenderObjectVersion other = (RenderObjectVersion)obj;
         return equals(other);
      }      
   }
   
   /**
    * Stores exposable state of the object, tracking the 
    * current primitive group indices.
    * 
    */
   public static class RenderObjectState {     
      private int numPointGroups;
      private int numLineGroups;
      private int numTriangleGroups;
     
      private int pointGroupIdx;
      private int lineGroupIdx;
      private int triangleGroupIdx;
      
      int numPositions;
      int numNormals;
      int numColors;
      int numTexcoords;
      
      private RenderObjectState() {
         numPointGroups = 0;
         numLineGroups = 0;
         numTriangleGroups = 0;

         pointGroupIdx = -1;
         lineGroupIdx = -1;
         triangleGroupIdx = -1;
         
         numPositions = 0;
         numNormals = 0;
         numColors = 0;
         numTexcoords = 0;
      }

      public int numPointGroups() {
         return numPointGroups;
      }

      public int numLineGroups() {
         return numLineGroups;
      }

      public int numTriangleGroups() {
         return numTriangleGroups;
      }

      public int getPointGroupIdx() {
         return pointGroupIdx;
      }

      public int getLineGroupIdx() {
         return lineGroupIdx;
      }

      public int getTriangleGroupIdx() {
         return triangleGroupIdx;
      }

      @Override
      public int hashCode() {
         final int prime = 31;
         int result = 1;
         result = prime * result + lineGroupIdx;
         result = prime * result + numLineGroups;
         result = prime * result + numPointGroups;
         result = prime * result + numTriangleGroups;
         result = prime * result + pointGroupIdx;
         result = prime * result + triangleGroupIdx;
         result = prime * result + numPositions;
         result = prime * result + numNormals;
         result = prime * result + numColors;
         result = prime * result + numTexcoords;
         return result;
      }

      public boolean equals(RenderObjectState other) {
         if ( pointGroupIdx != other.pointGroupIdx
            || lineGroupIdx != other.lineGroupIdx
            || triangleGroupIdx != other.triangleGroupIdx
            || numPointGroups != other.numPointGroups
            || numLineGroups != other.numLineGroups
            || numTriangleGroups != other.numTriangleGroups
            || numPositions != other.numPositions
            || numNormals != other.numNormals
            || numColors != other.numColors
            || numTexcoords != other.numTexcoords) {
            return false;
         }
         return true;
      }
      
      @Override
      public boolean equals(Object obj) {
         if (this == obj) {
            return true;
         }
         if (obj == null || getClass() != obj.getClass()) {
            return false;
         }
         RenderObjectState other = (RenderObjectState)obj;
         return equals(other);
      }
      
      public RenderObjectState clone() {
         RenderObjectState c = new RenderObjectState();
         c.numPointGroups = numPointGroups;
         c.numLineGroups = numLineGroups;
         c.numTriangleGroups = numTriangleGroups;
         c.pointGroupIdx = pointGroupIdx;
         c.lineGroupIdx = lineGroupIdx;
         c.triangleGroupIdx = triangleGroupIdx;
         c.numPositions = numPositions;
         c.numNormals = numNormals;
         c.numColors = numColors;
         c.numTexcoords = numTexcoords;
         return c;
      }

      public boolean hasPositions() {
         return numPositions>0;
      }
      
      public boolean hasNormals() {
         return numNormals>0;
      }
      
      public boolean hasColors() {
         return numColors>0;
      }
      
      public boolean hasTextureCoords() {
         return numTexcoords>0;
      }
      
   }
   
   RenderObjectIdentifier idInfo;
   RenderObjectVersion versionInfo;
   RenderObjectState stateInfo;
     
   ArrayList<float[]> positions;
   ArrayList<float[]> normals;
   ArrayList<byte[]> colors;
   ArrayList<float[]> texcoords;

   int currentPositionIdx;
   int currentNormalIdx;
   int currentColorIdx;
   int currentTextureIdx;

   // indicators that attributes have been modified
   boolean positionsModified;
   boolean normalsModified;
   boolean colorsModified;
   boolean texturesModified;
   
   DrawMode buildMode;
   int buildModeStart;  // starting number of vertices when build mode began

   // stride and offset for particular attributes
   int vertexCapacity = 0;
   int vertexStride = 0;
   int vertexPositionOffset = -1;
   int vertexNormalOffset = -1;
   int vertexColorOffset = -1;
   int vertexTexcoordOffset = -1;
   int[] vertices;      // position/normal/color/texture (if available)
   int vertexBufferMask = 0;
   static final byte VERTEX_POSITIONS = 0x1;
   static final byte VERTEX_NORMALS = 0x2;
   static final byte VERTEX_COLORS = 0x4;
   static final byte VERTEX_TEXCOORDS = 0x8;
   int numVertices;
   boolean verticesModified;

   static final int POINT_STRIDE = 1;
   static final int LINE_STRIDE = 2;
   static final int TRIANGLE_STRIDE = 3;
   ArrayList<VertexIndexArray> points;
   ArrayList<VertexIndexArray> lines;
   ArrayList<VertexIndexArray> triangles;

   // pointers to positions in points, lines, triangles
   VertexIndexArray currentPointGroup;
   VertexIndexArray currentLineGroup;
   VertexIndexArray currentTriangleGroup;

   boolean pointsModified;
   boolean linesModified;
   boolean trianglesModified;
   boolean totalModified;
   boolean istransient;
   
   ReentrantReadWriteLock lock;
   
   public RenderObject() {

      idInfo = new RenderObjectIdentifier(nextIdNumber++);
      versionInfo = new RenderObjectVersion();
      stateInfo = new RenderObjectState();
      istransient = false;
      lock = new ReentrantReadWriteLock();
      
      clearAll();

   }
   
   /**
    * Locks object, prevents further modifications until object is unlocked
    */
   public void readLock() {
      lock.readLock().lock();
   }
   
   /**
    * Locks object, prevents further modifications until object is unlocked
    */
   public void readUnlock() {
      lock.readLock().unlock();
   }
   
   /**
    * Acquires the write lock
    */
   protected void writeLock() {
      lock.writeLock().lock();
   }
   
   /**
    * Releases the write lock
    */
   protected void writeUnlock() {
      lock.writeLock().unlock();
   }
   
   /**
    * Returns a special object to be used as a unique identifier for this
    * RenderObject.  It contains a unique ID number, as well as a flag
    * for determining whether the object still persists and is valid.
    * This should be as the key in HashMaps etc... so that the original
    * RenderObject can be cleared and garbage-collected when it runs out 
    * of scope. 
    */
   public RenderObjectIdentifier getIdentifier() {
      return idInfo;
   }
   
   /**
    * Returns an immutable copy of all version information in this RenderObject,
    * safe for sharing between threads.  This can be used to detect whether
    * the RenderObject has been modified since last observed.
    */
   public RenderObjectVersion getVersionInfo() {
      
      getVersion(); // trigger update of all version numbers
      RenderObjectVersion v = versionInfo.clone();
      
      return v;
   }
   
   public RenderObjectState getStateInfo() {
      
      RenderObjectState s = stateInfo.clone();
      
      return s;
   }

   //=========================================================================
   // Positions, Normals, Colors, Textures
   //=========================================================================
   /**
    * Hint for ensuring sufficient storage for positions
    * @param cap capacity
    */
   public void ensurePositionCapacity(int cap) {
      writeLock();
      positions.ensureCapacity (cap);
      writeUnlock();
   }

   /**
    * Adds an indexable 3D position
    * @param px 
    * @param py
    * @param pz
    * @return the index of the position added
    */
   public int addPosition(float px, float py, float pz) {
      return addPosition (new float[]{px,py,pz});
   }
   
   /**
    * Adds a position by reference.  If the position is modified outside of this render
    * object, then you must manually flag the change using {@link #notifyPositionsModified()}.
    * Otherwise, renderers are free to assume the positions have not changed.
    * @param xyz position vector
    * @return an index referring to the added position
    */
   public int addPosition (float[] xyz) {
      writeLock();
      int pidx = addPositionInternal (xyz);
      writeUnlock();
      return pidx;      
   }
   
   private int addPositionInternal (float[] xyz) {
      int pidx = stateInfo.numPositions;
      positions.add (xyz);
      stateInfo.numPositions++;
      currentPositionIdx = pidx;
      notifyPositionsModifiedInternal ();
      return pidx;      
   }

   /**
    * Adds an indexable 3D position
    * @param pos coordinates of the position
    * @return the index of the position added
    */
   public int addPosition(Vector3d pos) {
      return addPosition (
         new float[]{(float)pos.x, (float)pos.y, (float)pos.z});
   }      

   /**
    * Sets the current position to be used in following vertices, 
    * based on position index. 
    * @param pidx index of a previously added position
    */
   public void setCurrentPosition(int pidx) {
      if (pidx >= 0) {
         if (pidx >= positions.size()) {
            throw new IllegalArgumentException (
               "Position "+pidx+" is not defined");
         }
         currentPositionIdx = pidx;
      }
      else {
         currentPositionIdx = -1;
      }
   }

   /**
    * Returns the index associated with the current position, or -1
    * if there is no current position.
    * 
    * @return current position index
    */
   public int getCurrentPosition() {
      return currentPositionIdx;
   }

   /**
    * Updates the values of the position with index pidx.
    * @param pidx position to modify
    * @param px
    * @param py
    * @param pz
    */
   public void setPosition(int pidx, float px, float py, float pz) {
      setPosition (pidx, new float[]{px,py,pz});
   }
   
   /**
    * Updates the values of the position with index pidx.
    * @param pidx position to modify
    * @param pos new position coordinates
    */
   public void setPosition(int pidx, Vector3d pos) {
      setPosition (pidx, new float[]{(float)pos.x, (float)pos.y, (float)pos.z});
   }
   
   /**
    * Updates the values of the position with index pidx, to the provide
    * values by reference.  
    * 
    * @param pidx position to modify
    * @param pos new position values by reference
    */
   public void setPosition(int pidx, float[] pos) {
      writeLock();
      positions.set(pidx, pos);
      notifyPositionsModifiedInternal ();
      writeUnlock();
   }

   /**
    * Whether or not any positions have been defined.
    */
   public boolean hasPositions() {
      if (positions == null) {
         return false;
      }
      return (positions.size () > 0);
   }

   /**
    * Number of positions defined.
    */
   public int numPositions() {
      return stateInfo.numPositions;
   }

   /**
    * Retrieves the position at the supplied index.  If the returned position
    * is modified, then {@link #notifyPositionsModified()} must be manually called.
    * @param pidx position index
    * @return position {x,y,z}
    */
   public float[] getPosition(int pidx) {
        // prevent potential crash on positions
      float[] pos = getPositionInternal (pidx);
      return pos;
   }
   
   private float[] getPositionInternal(int pidx) {
      if (pidx < 0) {
         return null;
      }
      return positions.get(pidx);
   }

   /**
    * Retrieves the full list of positions.  This list should not
    * be modified.
    * 
    * @return list of positions.
    */
   public List<float[]> getPositions() {
      if (hasPositions()) {
         return Collections.unmodifiableList(positions);
      }
      return null;
   }

   private void notifyPositionsModifiedInternal() {
      positionsModified = true;
      totalModified = true;
   }
   
   /**
    * Indicate that the positions have been modified.
    */
   public void notifyPositionsModified() {
      writeLock();
      notifyPositionsModifiedInternal ();
      writeUnlock();
   }

   /**
    * Returns the latest positions version number,
    * for use in detecting if changes are present.
    */
   public int getPositionsVersion() {
      if (positionsModified) {
         versionInfo.positionsVersion++;
         positionsModified = false;
      }
      return versionInfo.positionsVersion;
   }

   /**
    * Hint for ensuring sufficient storage for normals
    * @param cap capacity
    */
   public void ensureNormalCapacity(int cap) {
      writeLock();
      normals.ensureCapacity (cap);
      writeUnlock();
   }

   /**
    * Adds an indexable 3D normal.
    * @param nx
    * @param ny
    * @param nz
    * @return the index of the normal added
    */
   public int addNormal(float nx, float ny, float nz) {
      return addNormal(new float[]{nx,ny,nz});
   }
   
   /**
    * Adds an indexable 3D normal by reference.  If the normal
    * is modified outside of this render object, this object
    * must be notified with {@link #notifyNormalsModified()}.
    * Otherwise, renders are free to assume there has been
    * no change.
    * @param nrm the normal to add
    * @return the index of the normal added
    */
   public int addNormal(float[] nrm) {
      writeLock();
      int nidx = stateInfo.numNormals;
      normals.add (nrm);
      stateInfo.numNormals++;
      currentNormalIdx = nidx;
      notifyNormalsModifiedInternal();
      writeUnlock();
      return nidx;
   }

   /**
    * Adds an indexable 3D normal
    * @param nrm coordinates of the normal
    * @return the index of the normal added
    */
   public int addNormal(Vector3d nrm) {
      return addNormal (
         new float[]{(float)nrm.x, (float)nrm.y, (float)nrm.z});
   }   
   
   /**
    * Sets the current normal to be used in following vertices, 
    * based on normal index. 
    * @param nidx index of a previously added normal
    */
   public void setCurrentNormal(int nidx) {
      if (nidx >= 0) {
         if (nidx >= normals.size()) {
            throw new IllegalArgumentException (
               "Normal "+nidx+" is not defined");
         }
         currentNormalIdx = nidx;
      }
      else {
         currentNormalIdx = -1;
      }
   }

   /**
    * Returns the index associated with the current normal, or -1
    * if there is no current normal.
    * 
    * @return current normal index
    */
   public int getCurrentNormal() {
      return currentNormalIdx;
   }

   /**
    * Updates the values of the normal with index nidx.
    * @param nidx normal to modify
    * @param nx
    * @param ny
    * @param nz
    */
   public void setNormal(int nidx, float nx, float ny, float nz) {
      setNormal(nidx, new float[]{nx,ny,nz});
   }
   
   /**
    * Updates the values of the normal with index nidx.
    * @param nidx normal to modify
    * @param nrm new normal coordinates
    */
   public void setNormal(int nidx, Vector3d nrm) {
      setNormal(nidx, new float[]{(float)nrm.x, (float)nrm.y, (float)nrm.z});
   }
   
   /**
    * Updates the new normal, by reference, with index nidx.
    * @param nidx normal to modify
    * @param nrm the new normal
    */
   public void setNormal(int nidx, float[] nrm) {
      writeLock();
      normals.set(nidx, nrm);
      notifyNormalsModifiedInternal();
      writeUnlock();
   }

   /**
    * Whether or not any normals have been defined.
    */
   public boolean hasNormals() {
      if (normals == null) {
         return false;
      }
      return (normals.size () > 0);
   }

   /**
    * Number of normals defined.
    */
   public int numNormals() {
      return stateInfo.numNormals;
   }

   /**
    * Retrieves the normal at the supplied index.  If the returned
    * normal is modified, then {@link #notifyNormalsModified()} must
    * be called.
    * @param nidx normal index
    * @return normal {x,y,z}
    */
   public float[] getNormal(int nidx) {
      float[] nrm = getNormalInternal (nidx);
      return nrm;
   }
   
   private float[] getNormalInternal(int nidx) {
      if (nidx < 0) {
         return null;
      }
      float[] nrm = normals.get(nidx);
      return nrm;
   }

   /**
    * Retrieves the full list of normals.  If the contents
    * of this list are modified, the method {@link #notifyNormalsModified()}
    * must be called. 
    * 
    * @return list of normals
    */
   public List<float[]> getNormals() {
      if (hasNormals()) {
         return Collections.unmodifiableList(normals);
      }
      return null;
   }
   
   /**
    * Indicate that the normals have been modified.
    */
   private void notifyNormalsModifiedInternal() {
      normalsModified = true;
      totalModified = true;
   }
   
   /**
    * Indicate that the normals have been modified.
    */
   public void notifyNormalsModified() {
      writeLock();
      notifyNormalsModifiedInternal ();
      writeUnlock();
   }

 
   /**
    * Returns the latest triangles version number,
    * for use in detecting if changes are present.
    */
   public int getNormalsVersion() {
      if (normalsModified) {
         versionInfo.normalsVersion++;
         normalsModified = false;
      }
      return versionInfo.normalsVersion;
   }

   /**
    * Hint for ensuring sufficient storage for colors
    * @param cap capacity
    */
   public void ensureColorCapacity(int cap) {
      writeLock();
      colors.ensureCapacity (cap);
      writeUnlock();
   }

   /**
    * Adds an indexable color
    * @param r red
    * @param g green
    * @param b blue
    * @param a alpha
    * @return the index of the color added
    */
   public int addColor(byte r, byte g, byte b, byte a) {
      return addColor(new byte[]{r,g,b,a});
   }
   
   /**
    * Adds an indexable color
    * @param r red [0-255]
    * @param g green [0-255]
    * @param b blue [0-255]
    * @param a alpha [0-255]
    * @return the index of the color added
    */
   public int addColor(int r, int g, int b, int a) {
      return addColor(new byte[]{(byte)r,(byte)g,(byte)b,(byte)a});
   }
   
   /**
    * Adds an indexable color
    * @param r red [0-1]
    * @param g green [0-1]
    * @param b blue  [0-1]
    * @param a alpha  [0-1]
    * @return the index of the color added
    */
   public int addColor(float r, float g, float b, float a) {
      return addColor(new byte[]{
         (byte)(255*r),(byte)(255*g),(byte)(255*b),(byte)(255*a)});
   }

   /**
    * Adds an indexable color.
    * @param rgba 4-float vector
    * @return the index of the color added
    */
   public int addColor(float[] rgba) {
      float alpha = 1f;
      if (rgba.length > 3) {
         alpha = rgba[3];
      }
      return addColor(new byte[]{
         (byte)(255*rgba[0]),(byte)(255*rgba[1]),(byte)(255*rgba[2]),(byte)(255*alpha)});
   }
   
   /**
    * Adds an indexable color
    * @param color color from which RGBA values are determines
    */
   public int addColor(Color color) {
      return addColor(
         new byte[]{
                    (byte)color.getRed(), (byte)color.getGreen(), 
                    (byte)color.getBlue(), (byte)color.getAlpha()});
   }
   
   /**
    * Adds an indexable color by reference.  If the color is modified
    * outside of this object, then {@link #notifyColorsModified()} must
    * be called.  Otherwise, renderers are free to assume the render object
    * has not changed.
    * @param rgba {red, green, blue, alpha}
    * @return the index of the color added
    */
   public int addColor(byte[] rgba) {
      writeLock();
      int cidx = stateInfo.numColors;
      colors.add (rgba);
      stateInfo.numColors++;
      currentColorIdx = cidx;
      notifyColorsModifiedInternal ();
      writeUnlock();
      return cidx;
   }
   
   private void notifyColorsModifiedInternal() {
      colorsModified = true;
      totalModified = true;
   }
   
   public void notifyColorsModified() {
      writeLock();
      notifyColorsModifiedInternal ();
      writeUnlock();
   }
   
   /**
    * Sets the current color to be used in following vertices
    * based on color index.
    * @param cidx index of a previously added color
    */
   public void setCurrentColor(int cidx) {
      if (cidx >= 0) {
         if (cidx >= colors.size()) {
            throw new IllegalArgumentException (
               "Color "+cidx+" is not defined");
         }
         currentColorIdx = cidx;
      }
      else {
         currentColorIdx = -1;
      }
   }
   
   /**
    * Returns the index associated with the current color, or -1
    * if there is no current color.
    * 
    * @return current color index
    */
   public int getCurrentColor() {
      return currentColorIdx;
   }

   /**
    * Updates the values of the color with index cidx.
    * @param cidx color to modify
    * @param r red
    * @param g green
    * @param b blue
    * @param a alpha
    */
   public void setColor(int cidx, byte r, byte g, byte b, byte a) {
      setColor(cidx, new byte[]{r,g,b,a});
   }

   /**
    * Updates the values of the color with index cidx.
    * @param cidx color to modify
    * @param r red
    * @param g green
    * @param b blue
    * @param a alpha
    */
   public void setColor(int cidx, int r, int g, int b, int a) {
      setColor(cidx, (byte)r, (byte)g, (byte)b, (byte)a);
   }

   /**
    * Updates the values of the color with index cidx.
    * @param cidx color to modify
    * @param r red
    * @param g green
    * @param b blue
    * @param a alpha
    */
   public void setColor(int cidx, float r, float g, float b, float a) {
      setColor(cidx, (byte)(255*r), (byte)(255*g), (byte)(255*b), (byte)(255*a));
   }
   
   /**
    * Updates the values of the color with index cidx.
    * @param cidx color to modify
    * @param color new color values
    */
   public void setColor(int cidx, Color color) {
      setColor(cidx, 
         new byte[]{
                    (byte)color.getRed(), (byte)color.getGreen(), 
                    (byte)color.getBlue(), (byte)color.getAlpha()});
   }
   
   /**
    * Updates the values of the color, by reference, with index cidx.
    * @param cidx color to modify
    * @param rgba {red, green, blue, alpha}
    */
   public void setColor(int cidx, byte[] rgba) {
      writeLock();
      colors.set(cidx, rgba);
      notifyColorsModifiedInternal();
      writeUnlock();
   }

   /**
    * Whether or not any colors have been defined.
    */
   public boolean hasColors() {
      if (colors == null) {
         return false;
      }
      return (colors.size () > 0);
   }

   /**
    * Number of colors defined
    */
   public int numColors() {
      return stateInfo.numColors;
   }

   /**
    * Retrieves the color at the supplied index.  If the returned color
    * is modified, then {@link #notifyColorsModified()} must be manually called.
    * @param cidx color index
    * @return color {red, green, blue, alpha}
    */
   public byte[] getColor(int cidx) {
      byte[] c = getColorInternal (cidx);
      return c;
   }
   
   private byte[] getColorInternal(int cidx) {
      if (cidx < 0) {
         return null;
      }
      return colors.get(cidx);
   }

   /**
    * Retrieves the full list of Colors.  This list should not
    * be modified.  
    * 
    * @return list of colors.
    */
   public List<byte[]> getColors() {
      return Collections.unmodifiableList(colors);
   }

   /**
    * Returns the latest colors version number,
    * for use in detecting if changes are present.
    */
   public int getColorsVersion() {
      if (colorsModified) {
         versionInfo.colorsVersion++;
         colorsModified = false;
      }
      return versionInfo.colorsVersion;
   }

   /**
    * Hint for ensuring sufficient storage for texture coordinates
    * @param cap capacity
    */
   public void ensureTextureCoordCapacity(int cap) {
      writeLock();
      texcoords.ensureCapacity (cap);
      writeUnlock();
   }

   /**
    * Adds an indexable 2D texture coordinate
    * @param tx
    * @param ty
    * @return the index of the texture coordinate added
    */
   public int addTextureCoord(float tx, float ty) {
      return addTextureCoord (new float[]{tx,ty});
   }
   
   /**
    * Adds an indexable 2D texture coordinate
    * @param xy texture coordinates
    * @return the index of the texture coordinates added
    */
   public int addTextureCoord(Vector2d xy) {
      return addTextureCoord (
         new float[]{(float)xy.x, (float)xy.y});
   }   
   
   /**
    * Adds an indexable 2D texture coordinate by reference.
    * If the texture coordinates are modified outside of this object,
    * then {@link #notifyTextureCoordsModified()} must be called.  Otherwise,
    * renderers are free to assume the render object has not changed.
    * @param xy
    * @return the index of the texture coordinate added
    */
   public int addTextureCoord(float[] xy) {
      writeLock();
      int tidx = stateInfo.numTexcoords;
      texcoords.add (xy);
      stateInfo.numTexcoords++;
      currentTextureIdx = tidx;
      notifyTextureCoordsModifiedInternal();
      writeUnlock();
      return tidx;
   }
   
   private void notifyTextureCoordsModifiedInternal() {
      texturesModified = true;
      totalModified = true;
   }
   
   public void notifyTextureCoordsModified() {
      writeLock();
      notifyColorsModifiedInternal ();
      writeUnlock();
   }

   /**
    * Sets the current texture coordinates to be used in following vertices,
    * based on texture coordinate index.
    * @param tidx index of a previously added texture coordinate
    */
   public void setCurrentTextureCoord(int tidx) {
      if (tidx >= 0) {
         if (tidx >= texcoords.size()) {
            throw new IllegalArgumentException (
               "Texture coordinate "+tidx+" is not defined");
         }
         currentTextureIdx = tidx;
      }
      else {
         currentTextureIdx = -1;
      }
   }

   /**
    * Returns the index associated with the current texture coordinate, or -1
    * if there is no current texture coordinate.
    * 
    * @return current texture coordinate index
    */
   public int getCurrentTextureCoord() {
      return currentTextureIdx;
   }

   /**
    * Updates the values of the texture coordinate with index tidx.
    * @param tidx
    * @param tx
    * @param ty
    */
   public void setTextureCoord(int tidx, float tx, float ty) {
      setTextureCoord (tidx, new float[] {tx,ty});
   }
   
   /**
    * Updates the values of the texture coordinate with index tidx.
    * @param tidx
    * @param xy new texture coordinates
    */
   public void setTextureCoord(int tidx, Vector2d xy) {
      setTextureCoord (tidx, new float[] {(float)xy.x,(float)xy.y});
   }
   
   /**
    * Updates the values of the texture coordinate with index tidx by reference.
    * @param tidx
    * @param xy
    */
   public void setTextureCoord(int tidx, float[] xy) {
      writeLock();
      texcoords.set(tidx, xy);
      notifyTextureCoordsModifiedInternal ();
      writeUnlock();
   }

   /**
    * Whether or not any texture coordinates have been defined.
    */
   public boolean hasTextureCoords() {
      if (texcoords == null) {
         return false;
      }
      return (texcoords.size () > 0);
   }

   /**
    * Number of texture coordinates defined.
    */
   public int numTextureCoords() {
      return stateInfo.numTexcoords;
   }

   /**
    * Retrieves the texture coordinate at the supplied index.  If the returned texture
    * coordinate is modified, then {@link #notifyTextureCoordsModified()} must be manually called.
    * @param tidx position index
    * @return texture coordinate {x,y}
    */
   public float[] getTextureCoord(int tidx) {
      if (tidx < 0) {
         return null;
      }
      float[] t = getTextureCoordInternal (tidx);
      return t;
   }
   
   private float[] getTextureCoordInternal(int tidx) {
      if (tidx < 0) {
         return null;
      }
      return texcoords.get(tidx);
   }

   /**
    * Retrieves the full list of texture coordinates.  This list should not
    * be modified. 
    * 
    * @return list of texture coordinates.
    */
   public List<float[]> getTextureCoords() {
      if (hasTextureCoords()) {
         return Collections.unmodifiableList(texcoords);
      }
      return null;
   }

   /**
    * Returns the latest texture coordinates version number,
    * for use in detecting if changes are present.
    */
   public int getTextureCoordsVersion() {
      if (texturesModified) {
         versionInfo.texturesVersion++;
         texturesModified = false;
      }
      return versionInfo.texturesVersion;
   }

   //=========================================================================
   // Vertices
   //=========================================================================

   private void maybeGrowAdjustVertices(int cap) {
      
      // maintain capacity      
      boolean vHasPositions = ((vertexBufferMask & VERTEX_POSITIONS) != 0);
      boolean vHasNormals = ((vertexBufferMask & VERTEX_NORMALS) != 0);
      boolean vHasColors = ((vertexBufferMask & VERTEX_COLORS) != 0);
      boolean vHasTexcoords = ((vertexBufferMask & VERTEX_TEXCOORDS) != 0);
      
      boolean rHasPositions = hasPositions();
      boolean rHasNormals = hasNormals();
      boolean rHasColors = hasColors();
      boolean rHasTexcoords = hasTextureCoords ();
      
      // need to expand?
      int ncap = vertexCapacity;      // start with old capacity
      if (ncap - cap < 0) { // overflow-conscious
         ncap = vertexCapacity + (vertexCapacity >> 1);  // grow by 1.5
      }
      // if still less
      if (ncap - cap < 0) {
         ncap = cap;  // at least hold minimum requested
      }
      
      int vcap = ncap*vertexStride;
      
      // if new vertex array will contain new information, we need to shift some of the data
      if (vHasPositions != rHasPositions ||
          vHasNormals != rHasNormals ||
          vHasColors != rHasColors ||
          vHasTexcoords != rHasTexcoords) {
         
         int newVertexStride = 0;
         int newPositionOffset = -1;
         int newNormalOffset = -1;
         int newColorOffset = -1;
         int newTexcoordOffset = -1;
         byte newVertexBufferMask = 0;
         
         if (rHasPositions) {
            newPositionOffset = newVertexStride++;
            newVertexBufferMask |= VERTEX_POSITIONS;
         }
         if (rHasNormals) {
            newNormalOffset = newVertexStride++;
            newVertexBufferMask |= VERTEX_NORMALS;
         }
         if (rHasColors) {
            newColorOffset = newVertexStride++;
            newVertexBufferMask |= VERTEX_COLORS;
         }
         if (rHasTexcoords) {
            newTexcoordOffset = newVertexStride++;
            newVertexBufferMask |= VERTEX_TEXCOORDS;
         }
         
         // resize and adjust
         int[] newVerts = new int[ncap*newVertexStride];
         Arrays.fill (newVerts, -1);  // indicative of missing value
         
         if (vHasPositions) {
            int nidx = newPositionOffset;
            int oidx = vertexPositionOffset;
            for (int i=0; i<numVertices; ++i) {
               newVerts[nidx] = vertices[oidx];
               nidx += newVertexStride;
               oidx += vertexStride;
            }
         }
         
         if (vHasNormals) {
            int nidx = newNormalOffset;
            int oidx = vertexNormalOffset;
            for (int i=0; i<numVertices; ++i) {
               newVerts[nidx] = vertices[oidx];
               nidx += newVertexStride;
               oidx += vertexStride;
            }
         }
         
         if (vHasColors) {
            int nidx = newColorOffset;
            int oidx = vertexColorOffset;
            for (int i=0; i<numVertices; ++i) {
               newVerts[nidx] = vertices[oidx];
               nidx += newVertexStride;
               oidx += vertexStride;
            }
         }
         
         if (vHasNormals) {
            int nidx = newTexcoordOffset;
            int oidx = vertexTexcoordOffset;
            for (int i=0; i<numVertices; ++i) {
               newVerts[nidx] = vertices[oidx];
               nidx += newVertexStride;
               oidx += vertexStride;
            }
         }
         
         vertexStride = newVertexStride;
         vertexBufferMask = newVertexBufferMask;
         vertexPositionOffset = newPositionOffset;
         vertexNormalOffset = newNormalOffset;
         vertexColorOffset = newColorOffset;
         vertexTexcoordOffset = newTexcoordOffset;
         vertices = newVerts;
         
      } 
      
      // otherwise, we may need to grow array
      else if (vcap > vertices.length) {
         vertices = Arrays.copyOf (vertices, vcap);
         
         int vstart = numVertices*vertexStride;
         // fill extra with -1
         for (int i=vstart; i<vcap; ++i) {
            vertices[i] = -1;
         }
      }
      vertexCapacity = ncap;
   }
   
   /**
    * Hint for ensuring sufficient storage for vertices
    * @param cap capacity
    */
   public void ensureVertexCapacity(int cap) {
      writeLock();
      maybeGrowAdjustVertices (cap);
      writeUnlock();
   }
   
   /**
    * Adds a vertex using the currently active position, normal, color,
    * and texture coordinate (if available).  
    * @return the index of the newly created vertex.
    */
   public int addVertex() {
      return addVertex(currentPositionIdx, currentNormalIdx, 
         currentColorIdx, currentTextureIdx);
   }
   
   /**
    * Adds a vertex using the supplied position index.
    * @return the index of the newly created vertex.
    */
   public int addVertex(int pidx) {
      return addVertex(pidx, currentNormalIdx, 
         currentColorIdx, currentTextureIdx);
   }

   /**
    * Adds a vertex using the supplied position and normal indices.
    * @return the index of the newly created vertex.
    */
   public int addVertex(int pidx, int nidx) {
      return addVertex(pidx, nidx, 
         currentColorIdx, currentTextureIdx);
   }
      
   /**
    * Adds a vertex using the position, normal, color and texture
    * coordinates identified by index number.  Negative index values are 
    * ignored.  
    * @param pidx position index
    * @param nidx normal index
    * @param cidx color index
    * @param tidx texture coordinate index
    * @return the index of the newly created vertex.
    */
   public int addVertex(int pidx, int nidx, int cidx, int tidx) {
      writeLock();
      int vidx = addVertexInternal (pidx, nidx, cidx, tidx);
      writeUnlock();
      
      return vidx;
   }
   
   private int addVertexInternal(int pidx, int nidx, int cidx, int tidx) {
      
      int vidx = numVertices++;
      
      maybeGrowAdjustVertices (numVertices);
      int baseIdx = vidx*vertexStride;
      if (vertexPositionOffset >= 0) {
         vertices[baseIdx+vertexPositionOffset] = pidx;
      }
      if (vertexNormalOffset >= 0) {
         vertices[baseIdx+vertexNormalOffset] = nidx;
      }
      if (vertexColorOffset >= 0) {
         vertices[baseIdx+vertexColorOffset] = cidx;
      }
      if (vertexTexcoordOffset >= 0) {
         vertices[baseIdx+vertexTexcoordOffset] = tidx;
      }
      
      verticesModified = true;
      totalModified = true;
      
      return vidx;
   }

   /**
    * Add a vertex at the supplied position, using the currently active
    * normal, color and texture coordinate (if available).  A new position
    * is created to accommodate the vertex.
    * @param px
    * @param py
    * @param pz
    * @return vertex index
    */
   public int vertex(float px, float py, float pz) {
      return vertex(new float[] {px,py,pz});
   }
   
   /**
    * Add a vertex at the supplied position, using the currently active
    * normal, color and texture coordinate (if available).  A new position
    * is created to accommodate the vertex.
    * @param pos position coordinates
    * @return vertex index
    */
   public int vertex(Vector3d pos) {
      return vertex(new float[] {(float)pos.x, (float)pos.y, (float)pos.z});
   }
   
   private int vertexInternal(float[] xyz) {
      int pIdx = addPositionInternal(xyz);
      return addVertexInternal(pIdx, currentNormalIdx, currentColorIdx, currentTextureIdx);
   }
   
   /**
    * Add a vertex at the supplied position using the currently active
    * normal, color and texture coordinate (if available).  A new position
    * is created, by reference, to accommodate the vertex.
    * @see #addPosition(float[])
    * @see #addVertex(int)
    * @param xyz
    * @return vertex index
    */
   public int vertex(float[] xyz) {
      writeLock();
      int vidx = vertexInternal(xyz);
      writeUnlock();
      return vidx;
   }
   
   /**
    * Modify the attribute indices of a particular vertex
    * @param vidx index of vertex to modify
    * @param pidx new position index
    * @param nidx new normal index
    * @param cidx new color index
    * @param tidx new texture coordinate index
    */
   public void setVertex(int vidx, int pidx, int nidx, int cidx, int tidx) {
      
      writeLock();
      maybeGrowAdjustVertices (numVertices);
      
      int baseIdx = vidx*vertexStride;
      if (vertexPositionOffset >= 0) {
         vertices[baseIdx+vertexPositionOffset] = pidx;
      }
      if (vertexNormalOffset >= 0) {
         vertices[baseIdx+vertexNormalOffset] = nidx;
      }
      if (vertexColorOffset >= 0) {
         vertices[baseIdx+vertexColorOffset] = cidx;
      }
      if (vertexTexcoordOffset >= 0) {
         vertices[baseIdx+vertexTexcoordOffset] = tidx;
      }
      
      verticesModified = true;
      totalModified = true;
      
      writeUnlock();
   }

   /**
    * Returns the number of vertices, as defined by unique sets of position,
    * normal, color, and texture indices.
    */
   public int numVertices() {
      return numVertices;
   }

   /**
    * Returns the position of the supplied vertex
    */
   public float[] getVertexPosition(int vidx) {
      if (vertexPositionOffset < 0) {
         return null;
      }
      
      int idx = vertices[vidx*vertexStride+vertexPositionOffset];
      float[] pos = getPositionInternal(idx);
      
      return pos;
   }

   /**
    * Returns the normal of the supplied vertex
    */
   public float[] getVertexNormal(int vidx) {
      if (vertexNormalOffset < 0) {
         return null;
      }
      int idx = vertices[vidx*vertexStride+vertexNormalOffset];
      float[] nrm = getNormal(idx);
      
      return nrm;
   }

   /**
    * Returns the color of the supplied vertex
    */
   public byte[] getVertexColor(int vidx) {
      if (vertexColorOffset < 0) {
         return null;
      }
      int idx = vertices[vidx*vertexStride+vertexColorOffset];
      byte[] clr = getColorInternal(idx);
      
      return clr;
   }

   /**
    * Returns the texture coordinate of the supplied vertex
    */
   public float[] getVertexTextureCoord(int vidx) {
      if (vertexTexcoordOffset < 0) {
         return null;
      }
      
      int idx = vertices[vidx*vertexStride+vertexTexcoordOffset];
      float[] tex = getTextureCoord(idx);
      
      return tex;
   }

   /**
    * Raw pointer to vertex data (mainly used by renderers).
    * Offsets and strides for various attributes can be
    * queried with getVertex[attribute]Offset() and
    * {@link #getVertexStride()}.
    * 
    * @return the underlying vertex buffer
    */
   public int[] getVertexBuffer() {
      if (verticesModified) {
         if (vertices.length != (vertexStride*numVertices)) {
            vertices = Arrays.copyOf (vertices, vertexStride*numVertices);
            vertexCapacity = numVertices;
         }
      }
      return vertices;
   }
   
   public int getVertexStride() {
      return vertexStride;
   }
   
   public int getVertexPositionOffset() {
      return vertexPositionOffset;
   }
   
   public int getVertexNormalOffset() {
      return vertexNormalOffset;
   }
   
   public int getVertexColorOffset() {
      return vertexColorOffset;
   }
   
   public int getVertexTextureCoordOffset() {
      return vertexTexcoordOffset;
   }

   /**
    * Returns the latest vertices version number,
    * for use in detecting if changes are present.
    */
   public int getVerticesVersion() {
      if (verticesModified) {
         versionInfo.verticesVersion++;
         verticesModified = false;
      }
      return versionInfo.verticesVersion;
   }
   
   /**
    * Start automatically building primitives for every added vertex,
    * using a specified mode.  Primitives are only guaranteed to be
    * complete after a call to {@link #endBuild()}.
    * @param mode mode for adding consecutive primitives
    */
   public void beginBuild(DrawMode mode) {
      buildModeStart = numVertices();
      buildMode = mode;
   }
   
   /**
    * End automatically building primitives.
    */
   public void endBuild() {
      if (buildMode == null) {
         return;
      }
      
      writeLock();
      int vStart = buildModeStart;
      int vEnd = numVertices()-1;
      buildModeStart = -1;
      
      switch (buildMode) {
         case POINTS:
            addPointsInternal(vStart, vEnd);
            break;
         case LINES:
            addLinesInternal(vStart,vEnd);
            break;
         case LINE_LOOP:
            addLineLoopInternal(vStart,vEnd);
            break;
         case LINE_STRIP:
            addLineStripInternal(vStart,vEnd);
            break;
         case TRIANGLES:
            addTrianglesInternal(vStart,vEnd);
            break;
         case TRIANGLE_FAN:
            addTriangleFanInternal(vStart,vEnd);
            break;
         case TRIANGLE_STRIP:
            addTriangleStripInternal(vStart,vEnd);
            break;
         default:
            // nothing
            break;
         
      }
      buildMode = null;
      writeUnlock();
   }
   
   public DrawMode getBuildMode() {
      return buildMode;
   }

   //=========================================================================
   // Primitives: points, lines, triangles
   //=========================================================================

   /**
    * Informs the render object that points have been modified outside of its control.
    */
   public void notifyPointsModified() {
      writeLock();
      pointsModified = true;
      totalModified = true;
      writeUnlock();
   }
   
   private void notifyPointsModifiedInternal() {
      pointsModified = true;
      totalModified = true;
   }
   
   /**
    * Creates a point primitive at the supplied vertex.
    * @param vidx vertex index for point
    */
   public void addPoint(int vidx) {
      // start first point group
      writeLock();
      addPointInternal(vidx);
      writeUnlock();
   }
   
   private void addPointInternal(int vidx) {
      if (stateInfo.numPointGroups == 0) {
         createPointGroupInternal();
      }
      currentPointGroup.add(vidx);
      notifyPointsModifiedInternal();
   }

   /**
    * Creates point primitives at the supplied vertex locations.
    * @param vidxs array of vertex indices at which to create point primitives.
    */
   public void addPoints(int... vidxs) {
      writeLock();
      addPointsInternal(vidxs);
      writeUnlock();
   }
   
   
   private void addPointsInternal(int... vidxs) {
      for (int v : vidxs) {
         addPointInternal(v);
      }
   }

   /**
    * Creates a point primitive at the supplied position.  A vertex is first
    * created using the currently active normal, color and texture coordinate
    * (if available).  
    * @param v array of length 3 (x,y,z)
    */
   public void addPoint(float[] v) {
      writeLock();
      int pIdx = addPositionInternal(v);
      int vidx = addVertexInternal(pIdx, currentNormalIdx, 
         currentColorIdx, currentTextureIdx);
      addPointInternal(vidx);
      writeUnlock();
   }

   /**
    * Creates a set of vertices and point primitives at the supplied positions.
    * @see #addPoint(float[])
    * @param pnts
    */
   public void addPoints(Iterable<float[]> pnts) {
      writeLock();
      for (float[] v : pnts) {
         int pIdx = addPositionInternal(v);
         int vidx = addVertexInternal(pIdx, currentNormalIdx, 
            currentColorIdx, currentTextureIdx);
         addPointInternal(vidx);
      }
      writeUnlock();
   }

   /**
    * Indicates whether any point primitives have been defined.
    */
   public boolean hasPoints() {
      return (numPointGroups() > 0);
   }

   /**
    * Number of point primitives defined.
    */
   public int numPoints() {
      if (currentPointGroup == null) {
         return 0;
      }
      return currentPointGroup.size()/POINT_STRIDE;
   }
   
   /**
    * Returns a list of vertex indices of all point primitives defined
    * in the current group.
    * Points are separated by a stride that can be queried with
    * {@link #getPointStride()}.
    *
    * @return an array of vertex indices defining the points
    */
   public int[] getPoints() {
      int[] out = null;
      if (hasPoints()) {
         currentPointGroup.trimToSize();
         out = currentPointGroup.getArray ();
      }
      return out;
   }
   
   /**
    * Returns the stride used within the point buffer.
    * @return point buffer stride
    * @see #getPoints(int)
    */
   public int getPointStride() {
      return POINT_STRIDE;
   }
   

   /**
    * Hint for ensuring sufficient storage for points
    * @param cap capacity
    */
   public void ensurePointCapacity(int cap) {
      writeLock();
      if (stateInfo.numPointGroups == 0) {
         createPointGroupInternal();
      }
      currentPointGroup.ensureCapacity(cap);
      writeUnlock();
   }
   
   /**
    * Creates a new group of points that can be rendered.  By default,
    * only one point group exists.
    * @return the index of the new group of points
    * @see #pointGroup(int)
    */
   public int createPointGroup() {
      writeLock();
      int idx = createPointGroupInternal ();
      writeUnlock();
      return idx;
   }
   
   private int createPointGroupInternal() {
      VertexIndexArray newPoints = new VertexIndexArray();
      points.add(newPoints);
      currentPointGroup = newPoints;
      int idx = stateInfo.numPointGroups;
      stateInfo.pointGroupIdx = idx;
      stateInfo.numPointGroups++;
      notifyPointsModifiedInternal ();
      return idx;
   }

   /**
    * Sets the current active point group for rendering.
    * @param setIdx index of active point group.
    */
   public void pointGroup(int setIdx) {
      writeLock();
      stateInfo.pointGroupIdx = setIdx;
      if (points != null) {
         currentPointGroup = points.get(stateInfo.pointGroupIdx);
      }
      writeUnlock();
   }

   /**
    * Returns the index of the currently active point group.
    */
   public int getPointGroupIdx() {
      return stateInfo.pointGroupIdx;
   }

   /**
    * The number of point groups available.
    */
   public int numPointGroups() {
      return stateInfo.numPointGroups;
   }

   /**
    * Number of point primitives defined in a point group.
    */
   public int numPoints(int pgroup) {
      if (points == null || points.size() <= pgroup) {
         return 0;
      }
      int np = points.get(pgroup).size()/POINT_STRIDE;
      
      return np;
   }

   /**
    * Returns a list of vertex indices of all point primitives defined
    * in a given point group.
    * Points are separated by a stride that can be queried with
    * {@link #getPointStride()}.
    * 
    * @param pgroup point group
    * @return an array of vertex indices defining the points
    */
   public int[] getPoints(int pgroup) {
      int[] pnts = null;
      if (hasPoints()) {
         
         VertexIndexArray pg = points.get (pgroup);
         pg.trimToSize ();
         pnts = pg.getArray ();
         
      }
      return pnts;
   }

   /**
    * Returns the latest points version number,
    * for use in detecting if changes are present.
    */
   public int getPointsVersion() {
      if (pointsModified) {
         
         versionInfo.pointsVersion++;
         pointsModified = false;
         
      }
      return versionInfo.pointsVersion;
   }
   
   /**
    * Informs the render object that lines have been modified outside of its
    * control.
    */
   public void notifyLinesModified() {
      writeLock();
      notifyLinesModifiedInternal ();
      writeUnlock();
   }
   
   private void notifyLinesModifiedInternal() {
      linesModified = true;
      totalModified = true;
   }

   private void addLinePair(int[] vidxs) {
      writeLock();
      if (stateInfo.numLineGroups == 0)  {
         createLineGroupInternal();
      }
      currentLineGroup.addAll(vidxs);
      notifyLinesModifiedInternal ();
      writeUnlock();
   }
   
   private void addLinePairInternal(int v0, int v1) {
      if (stateInfo.numLineGroups == 0)  {
         createLineGroupInternal();
      }
      currentLineGroup.add(v0);
      currentLineGroup.add(v1);
      notifyLinesModifiedInternal ();
   }

   /**
    * Creates a line primitive between the supplied vertices.
    * @param v0idx vertex index for start of line
    * @param v1idx vertex index for end of line
    */
   public void addLine(int v0idx, int v1idx) {
      writeLock();
      addLinePairInternal(v0idx, v1idx);
      writeUnlock();
   }

   /**
    * Creates a set of line primitives between pairs of vertices as specified
    * by the supplied set of vertex indices.  For example, supplying 
    * {1,2,3,4} will create two line segments: 1-2, 3-4.
    * @param vidxs vertex indices, in pairs, defining line segments.  
    */
   public void addLines(int... vidxs) {
      writeLock();
      for (int i=0; i<vidxs.length-1; i+=2) {
         addLinePairInternal(vidxs[i], vidxs[i+1]);
      }
      writeUnlock();
   }
   
   /**
    * Creates a set of line primitives between pairs of vertices as specified
    * by the supplied vertex range.  For example, supplying 
    * {1,4} will create two line segments: 1-2, 3-4.
    * @param vStart starting vertex
    * @param vEnd ending vertex  
    */
   public void addLines(int vStart, int vEnd) {
      writeLock();
      addLinesInternal(vStart, vEnd);
      writeUnlock();
   }
   
   private void addLinesInternal(int vStart, int vEnd) {
      for (int i=vStart; i<vEnd; i+=2) {
         addLinePairInternal(i, i+1);
      }
   }

   /**
    * Creates a set of line primitives between the supplied pairs of vertices.
    * @param lines int pairs of vertex indices defining line segments.
    */
   public void addLines(Iterable<int[]> lines) {
      writeLock();
      for (int[] line : lines) {
         addLinePair(line);
      }
      writeUnlock();
   }
   
   /**
    * Creates a set of connected line segments between neighboring vertices
    * in the supplied list of vertex indices.  For example, supplying {1,2,3,4}
    * will create three line segments: 1-2, 2-3, 3-4.
    * @param vidxs vertex indices specifying connectivity
    */
   public void addLineStrip(int... vidxs) {
      writeLock();
      for (int i=0; i<vidxs.length-1; ++i) {
         addLinePairInternal(vidxs[i], vidxs[i+1]);
      }
      writeUnlock();
   }
   
   /**
    * Creates a set of connected line primitives between neighboring vertices 
    * as specified by the supplied vertex range.  For example, supplying 
    * {1,4} will create three line segments: 1-2, 2-3, 3-4.
    * @param vStart starting vertex
    * @param vEnd ending vertex  
    */
   public void addLineStrip(int vStart, int vEnd) {
      writeLock();
      addLineStripInternal(vStart, vEnd);
      writeUnlock();
   }
   
   private void addLineStripInternal(int vStart, int vEnd) {
      for (int i=vStart; i<vEnd; ++i) {
         addLinePairInternal(i, i+1);
      }
   }

   /**
    * Creates a set of connected line segments between neighboring vertices
    * in the supplied list of vertex indices.  For example, supplying {1,2,3,4}
    * will create four line segments: 1-2, 2-3, 3-4, 4-1.
    * @param vidxs vertex indices specifying connectivity
    */
   public void addLineLoop(int... vidxs) {
      writeLock();
      for (int i=0; i<vidxs.length-1; ++i) {
         addLinePairInternal(vidxs[i], vidxs[i+1]);
      }
      if (vidxs.length > 1) {
         addLinePairInternal(vidxs[vidxs.length-1], vidxs[0]);
      }
      writeUnlock();
   }
   
   /**
    * Creates a set of line primitives between neighboring vertices as specified
    * by the supplied vertex range.  For example, supplying 
    * {1,4} will create four line segments: 1-2, 2-3, 3-4, 4-1
    * @param vStart starting vertex
    * @param vEnd ending vertex  
    */
   public void addLineLoop(int vStart, int vEnd) {
      writeLock();
      addLineLoopInternal(vStart, vEnd);
      writeUnlock();
   }
   
   private void addLineLoopInternal(int vStart, int vEnd) {
      for (int i=vStart; i<vEnd; ++i) {
         addLinePairInternal(i, i+1);
      }
      if (vEnd != vStart) {
         addLinePairInternal(vEnd, vStart);
      }
   }
   

   /**
    * Creates a line primitive between two new vertices defined
    * at the supplied locations.  The currently active normal, color and texture
    * coordinates will be used when creating the vertices.
    * @param v0 length 3 array for position of starting vertex (x,y,z)
    * @param v1 length 3 array for position of ending vertex (x,y,z)
    */
   public void addLine(float[] v0, float[] v1) {
      writeLock();
      int v0idx = vertexInternal(v0);
      int v1idx = vertexInternal(v1);
      addLine(v0idx, v1idx);
      writeUnlock();
   }

   /**
    * Indicates whether any line primitives have been defined
    */
   public boolean hasLines() {
      return (numLineGroups() > 0);
   }

   /**
    * Number of line primitives defined
    */
   public int numLines() {
      if (currentLineGroup == null) {
         return 0;
      }
      return currentLineGroup.size()/LINE_STRIDE;
   }

   /**
    * Returns a list of vertex indices of all line primitives defined
    * in the current group.
    * Lines are separated by a stride that can be queried with
    * {@link #getLineStride()}.
    * 
    * @return an array of vertex indices defining the lines
    */
   public int[] getLines() {
      if (hasLines()) {
         currentLineGroup.trimToSize ();
         return currentLineGroup.getArray ();
      }
      return null;
   }
   
   /**
    * @return stride between line primitives
    */
   public int getLineStride() {
      return LINE_STRIDE;
   }
   
   /**
    * Hint for ensuring sufficient storage for lines
    * @param cap capacity
    */
   public void ensureLineCapacity(int cap) {
      writeLock();
      if (stateInfo.numLineGroups == 0) {
         createLineGroupInternal();
      }
      currentLineGroup.ensureCapacity(cap);
      writeUnlock();
   }
   
   private int createLineGroupInternal() {
      VertexIndexArray newLines = new VertexIndexArray();
      lines.add(newLines);
      currentLineGroup = newLines;
      int idx = stateInfo.numLineGroups;
      stateInfo.lineGroupIdx = idx;
      stateInfo.numLineGroups++;
      notifyLinesModifiedInternal ();
      return idx;
   }

   /**
    * Creates a new group of lines that can be rendered.  By default,
    * only one line group exists.
    * @return the index of the new group of lines
    * @see #lineGroup(int)
    */
   public int createLineGroup() {
      writeLock();
      int idx = createLineGroupInternal ();
      writeUnlock();
      return idx;
   }

   /**
    * Sets the current active line group for rendering.
    * @param setIdx index of active line group.
    */
   public void lineGroup(int setIdx) {
      writeLock();
      stateInfo.lineGroupIdx = setIdx;
      if (lines != null) {
         currentLineGroup = lines.get(stateInfo.lineGroupIdx);
      }
      writeUnlock();
   }

   /**
    * Returns the index of the currently active line group.
    */
   public int getLineGroupIdx() {
      return stateInfo.lineGroupIdx;
   }

   /**
    * The number of line groups available.
    */
   public int numLineGroups() {
      return stateInfo.numLineGroups;
   }

   /**
    * Number of line primitives defined in a group.
    */
   public int numLines(int lgroup) {
      if (lines == null || lines.size() <= lgroup) {
         return 0;
      }
      int n = lines.get(lgroup).size()/LINE_STRIDE;
      
      return n;
   }
 
   /**
    * Returns a list of vertex indices of all point primitives defined
    * in the requested group.
    * Lines are separated by a stride that can be queried with
    * {@link #getPointStride()}.
    * 
    * @param lgroup line group index
    * @return an array of vertex indices defining the lines
    */
   public int[] getLines(int lgroup) {
      int[] out = null;
      if (hasLines()) {
         VertexIndexArray ll = lines.get (lgroup);
         ll.trimToSize ();
         out = ll.getArray ();
         
      } 
      return out;
   }

   /**
    * Returns the latest lines version number,
    * for use in detecting if changes are present.
    */
   public int getLinesVersion() {
      if (linesModified) {
         
         versionInfo.linesVersion++;
         linesModified = false;
         
      }
      return versionInfo.linesVersion;
   }

   /**
    * Informs the render object that triangles have been modified outside of its control.
    */
   public void notifyTrianglesModified() {
      writeLock();
      notifyTrianglesModifiedInternal ();
      writeUnlock();
   }
   
   private void notifyTrianglesModifiedInternal() {
      trianglesModified = true;
      totalModified = true;
   }
   
   private void addTriangleTripleInternal(int[] vidxs) {
      if (stateInfo.numTriangleGroups == 0) {
         createTriangleGroupInternal();
      }
      currentTriangleGroup.addAll(vidxs);
      notifyTrianglesModifiedInternal ();
   }
   
   private void addTriangleTripleInternal(int v0, int v1, int v2) {
      if (stateInfo.numTriangleGroups == 0) {
         createTriangleGroupInternal();
      }
      currentTriangleGroup.add(v0);
      currentTriangleGroup.add(v1);
      currentTriangleGroup.add(v2);
      notifyTrianglesModifiedInternal ();
   }

   /**
    * Creates a triangle primitive between supplied vertices (CCW order).
    * @param v0idx first vertex
    * @param v1idx second vertex
    * @param v2idx third vertex
    */
   public void addTriangle(int v0idx, int v1idx, int v2idx) {
      writeLock();
      addTriangleTripleInternal(new int[] {v0idx, v1idx, v2idx});
      writeUnlock();
   }

   /**
    * Creates a set of triangle primitives between triples of vertices as 
    * supplied by vertex indices.  For example supplying {1,2,3,4,5,6} will
    * create two triangles: 1-2-3, 4-5-6.
    * @param vidxs vertex indices, in triples, defining triangles.
    */
   public void addTriangles(int... vidxs) {
      writeLock();
      for (int i=0; i<vidxs.length-2; i+=3) {
         addTriangleTripleInternal(new int[]{vidxs[i], vidxs[i+1], vidxs[i+2]});
      }
      writeUnlock();
   }
   
   /**
    * Creates a set of triangle primitives between triples of vertices as 
    * supplied by the given vertex range.  For example supplying {1, 6} will
    * create two triangles: 1-2-3, 4-5-6.
    * @param vStart starting vertex index
    * @param vEnd ending vertex index
    */
   public void addTriangles(int vStart, int vEnd) {
      writeLock();
      addTrianglesInternal (vStart, vEnd);
      writeUnlock();
   }
   
   private void addTrianglesInternal(int vStart, int vEnd) {
      for (int i=vStart; i<vEnd-1; i+=3) {
         addTriangleTripleInternal(new int[]{i, i+1, i+2});
      }
   }

   /**
    * Creates a set of triangle primitives forming a fan using the
    * supplied by vertex indices.  For example supplying {1,2,3,4,5,6} will
    * create four triangles: 1-2-3, 1-3-4, 1-4-5, 1-5-6.
    * @param vidxs vertex indices defining triangles.
    */
   public void addTriangleFan(int... vidxs) {
      writeLock();
      for (int i=2; i<vidxs.length; ++i) {
         addTriangleTripleInternal(new int[]{vidxs[0], vidxs[i-1], vidxs[i]});
      }
      writeUnlock();
   }
   
   /**
    * Creates a set of triangle primitives forming a fan using the
    * supplied vertex range.  For example supplying {1, 6} will
    * create four triangles: 1-2-3, 1-3-4, 1-4-5, 1-5-6.
    * @param vStart starting vertex index
    * @param vEnd ending vertex index
    */
   public void addTriangleFan(int vStart, int vEnd) {
      writeLock();
      addTriangleFanInternal(vStart, vEnd);
      writeUnlock();
   }
   
   private void addTriangleFanInternal(int vStart, int vEnd) {
      for (int i=vStart+2; i<=vEnd; ++i) {
         addTriangleTripleInternal(new int[]{vStart, i-1, i});
      }
   }

   /**
    * Creates a set of triangle primitives forming a strip using the
    * supplied by vertex indices.  For example supplying {1,2,3,4,5,6} will
    * create four triangles: 1-2-3, 3-2-4, 3-4-5, 5-4-6
    * @param vidxs vertex indices defining triangles.
    */
   public void addTriangleStrip(int... vidxs) {
      writeLock();
      // add pairs of triangles
      for (int i=2; i<vidxs.length-1; i+=2) {
         addTriangleTripleInternal(new int[]{vidxs[i-2], vidxs[i-1], vidxs[i]});
         addTriangleTripleInternal(new int[]{vidxs[i], vidxs[i-1], vidxs[i+1]});
      }
      // add last triangle
      int i = vidxs.length-1;
      if (i > 2 && i % 2 == 0) {
         addTriangleTripleInternal(new int[]{vidxs[i-2], vidxs[i-1], vidxs[i]});
      }
      writeUnlock();
   }
   
   /**
    * Creates a set of triangle primitives forming a strip using the
    * supplied by vertex range.  For example supplying {1,6} will
    * create four triangles: 1-2-3, 3-2-4, 3-4-5, 5-4-6
    * @param vStart starting vertex index
    * @param vEnd ending vertex index
    */
   public void addTriangleStrip(int vStart, int vEnd) {
      writeLock();
      addTriangleStripInternal(vStart, vEnd);
      writeUnlock();
   }
   
   private void addTriangleStripInternal(int vStart, int vEnd) {
      // add pairs of triangles
      for (int i=vStart+2; i<vEnd; i+=2) {
         addTriangleTripleInternal(new int[]{i-2, i-1, i});
         addTriangleTripleInternal(new int[]{i, i-1, i+1});
      }
      // add last triangle
      int i = vEnd-vStart;
      if (i > 2 && i % 2 == 0) {
         addTriangleTripleInternal(new int[]{vEnd-2, vEnd-1, vEnd});
      }
   }

   /**
    * Creates a set of triangle primitives between supplied triples of 
    * vertices.
    * @param tris int triples of vertex indices defining triangles (CCW)
    */
   public void addTriangles(Iterable<int[]> tris) {
      writeLock();
      for (int[] tri : tris) {
         addTriangleTripleInternal(tri);
      }
      writeUnlock();
   }

   /**
    * Creates a triangle primitive between three new vertices defined at the
    * supplied locations.  The currently active normal, color, and texture
    * coordinates will be used when creating the vertices.
    * @param v0 {x,y,z} position of first vertex
    * @param v1 {x,y,z} position of second vertex
    * @param v2 {x,y,z} position of third vertex
    */
   public void addTriangle(float[] v0, float[] v1, float[] v2) {
      writeLock();
      int v0idx = vertexInternal(v0);
      int v1idx = vertexInternal(v1);
      int v2idx = vertexInternal(v2);
      addTriangleTripleInternal (v0idx, v1idx, v2idx);
      writeUnlock();
   }

   /**
    * Indicates whether any triangle primitives have been defined.
    */
   public boolean hasTriangles() {
      return (numTriangleGroups() > 0);
   }

   /**
    * Number of triangle primitives defined.
    */
   public int numTriangles() {
      if (currentTriangleGroup == null) {
         return 0;
      }
      return currentTriangleGroup.size()/TRIANGLE_STRIDE;
   }

   /**
    * Returns a list of vertex indices of all triangle primitives defined
    * in the current group.
    * Triangles are separated by a stride that can be queried with
    * {@link #getTriangleStride()}.
    * 
    * @return an array of vertex indices defining the triangles
    */
   public int[] getTriangles() {
      if (hasTriangles()) {
         currentTriangleGroup.trimToSize ();
         return currentTriangleGroup.getArray ();
      } 
      return null;
   }
   
   /**
    * @return stride between triangle primitives
    * @see #getTriangles()
    */
   public int getTriangleStride() {
      return TRIANGLE_STRIDE;
   }

   /**
    * Hint for ensuring sufficient storage for triangles
    * @param cap capacity
    */
   public void ensureTriangleCapacity(int cap) {
      writeLock();
      if (stateInfo.numTriangleGroups == 0) {
         createTriangleGroupInternal();
      }
      currentTriangleGroup.ensureCapacity(cap);
      writeUnlock();
   }
   
   /**
    * Creates a new group of triangles that can be rendered.  By default,
    * only one triangle group exists.
    * @return the index of the new group of triangles
    * @see #triangleGroup(int)
    */
   public int createTriangleGroup() {
      writeLock();
      int idx = createTriangleGroupInternal ();
      writeUnlock();
      return idx;
   }
   
   private int createTriangleGroupInternal() {
      VertexIndexArray newTriangles = new VertexIndexArray();
      triangles.add(newTriangles);
      currentTriangleGroup = newTriangles;
      int idx = stateInfo.numTriangleGroups;
      stateInfo.triangleGroupIdx = idx;
      stateInfo.numTriangleGroups++;
      notifyTrianglesModifiedInternal ();
      return idx;
   }

   /**
    * Sets the current active triangle group for rendering.
    * @param setIdx index of active triangle group.
    */
   public void triangleGroup(int setIdx) {
      writeLock();
      stateInfo.triangleGroupIdx = setIdx;
      if (triangles != null) {
         currentTriangleGroup = triangles.get(stateInfo.triangleGroupIdx);
      }
      writeUnlock();
   }

   /**
    * Returns the index of the currently active triangle group.
    */
   public int getTriangleGroupIdx() {
      return stateInfo.triangleGroupIdx;
   }

   /**
    * The number of triangle groups available.
    */
   public int numTriangleGroups() {
      return stateInfo.numTriangleGroups;
   }

   /**
    * Number of triangle primitives defined in a group.
    */
   public int numTriangles(int tgroup) {
      if (triangles == null || triangles.size() <= tgroup) {
         return 0;
      }
      int s = triangles.get(tgroup).size()/TRIANGLE_STRIDE;
      
      return s;
   }

   /**
    * Returns a list of vertex indices of all triangle primitives defined
    * in the requested group.
    * Triangles are separated by a stride that can be queried with
    * {@link #getTriangleStride()}.
    * 
    * @param tgroup triangle group index
    * @return an array of vertex indices defining the triangles
    */
   public int[] getTriangles(int tgroup) {
      int[] out = null;
      if (hasTriangles ()) {
         
         VertexIndexArray tris = triangles.get (tgroup);
         tris.trimToSize ();
         out = tris.getArray ();
         
      }
      return out;
   }

   /**
    * Returns the latest triangles version number,
    * for use in detecting if changes are present.
    */
   public int getTrianglesVersion() {
      if (trianglesModified) {
         
         versionInfo.trianglesVersion++;
         trianglesModified = false;
         
      }
      return versionInfo.trianglesVersion;
   }

   /**
    * Clears all primitive groups, allowing them to be recreated.  Vertex
    * information remains untouched.
    */
   public void clearPrimitives() {
      writeLock();
      
      // in most cases will only have one group
      points = new ArrayList<>(1);
      lines = new ArrayList<>(1);
      triangles = new ArrayList<>(1);

      stateInfo.pointGroupIdx = -1;
      stateInfo.lineGroupIdx = -1;
      stateInfo.triangleGroupIdx = -1;

      currentPointGroup = null;
      currentLineGroup = null;
      currentTriangleGroup = null;

      stateInfo.numPointGroups = 0;
      stateInfo.numLineGroups = 0;
      stateInfo.numTriangleGroups = 0;

      // should trigger version count increase
      pointsModified = true;
      linesModified = true;
      trianglesModified = true;
      totalModified = true;
      
      writeUnlock();
   }

   /**
    * Clears everything in the RenderObject, allowing it to be
    * recreated.  This can be used when the object becomes invalid,
    * in place of discarding and regenerating a new one.  The object
    * becomes a clean slate, with no vertex attributes or primitives.
    */
   public void clearAll() {
      
      writeLock();
      
      // in most cases, we will only have one set
      positions = new ArrayList<>(1);
      normals = new ArrayList<>(1);
      colors = new ArrayList<>(1);
      texcoords = new ArrayList<>(1);

      currentPositionIdx = -1;
      currentNormalIdx = -1;
      currentColorIdx = -1;
      currentTextureIdx = -1;

      stateInfo.numPositions = 0;
      stateInfo.numNormals = 0;
      stateInfo.numColors = 0;
      stateInfo.numTexcoords = 0;

      positions = new ArrayList<> ();
      normals = new ArrayList<> ();
      colors = new ArrayList<> ();
      texcoords = new ArrayList<> ();

      positionsModified = true;
      normalsModified = true;
      colorsModified = true;
      texturesModified = true;
      totalModified = true;

      vertices = new int[0];
      numVertices = 0;
      vertexBufferMask = 0;
      vertexCapacity = 0;
      vertexPositionOffset = -1;
      vertexNormalOffset = -1;
      vertexColorOffset = -1;
      vertexTexcoordOffset = -1;
      vertexStride = 0;
      
      verticesModified = true;

      clearPrimitives();
      
      buildMode = null;
      buildModeStart = -1;
      
      writeUnlock();
      
   }

   //=========================================================================
   // Usage flags
   //=========================================================================

   /**
    * Retrieves the version of the object, for use in detecting
    * whether any information has changed since last use.
    * @return the overall modification version
    */
   public int getVersion() {
      // update all other versions
      getPositionsVersion();
      getNormalsVersion();
      getColorsVersion();
      getTextureCoordsVersion();
      getVerticesVersion ();
      getPointsVersion();
      getLinesVersion();
      getTrianglesVersion();
      
      if (totalModified) {
         
         versionInfo.totalVersion++;
         totalModified = false;
         
      }
      return versionInfo.totalVersion;
   }

   /**
    * Returns whether or not this RenderObject is valid.  If valid,
    * this object can be safely passed to a renderer for drawing.  
    * If not, it needs to be discarded.
    * @return <code>true</code> if this RenderObject is valid
    */
   public boolean isValid() {
      return !idInfo.isDisposed();
   }
   
   /**
    * Sets or clears the transient state of the render object.  Transient objects
    * will not be cached by renderers, which may improve performance for short-lived
    * objects.
    * @param set
    */
   public void setTransient(boolean set) {
      writeLock();
      istransient = set;
      writeUnlock();
   }
   
   /**
    * Checks if the render object is labelled as "transient".  Transient objects
    * will not be cached by renderers, which may improve performance for short-lived
    * objects.
    * @return whether or not this render object is considered transient.
    */
   public boolean isTransient() {
      return istransient;
   }

   /**
    * Signal a destruction of the object.
    */
   public void dispose() {
      writeLock();
      
      idInfo.dispose();
      
      // clear all memory
      positions = null;
      normals = null;
      colors = null;
      texcoords = null;

      positions = null;
      normals = null;
      colors = null;
      texcoords = null;

      vertices = null;
      
      points = null;
      lines = null;
      triangles = null;

      currentPointGroup = null;
      currentLineGroup = null;
      currentTriangleGroup = null;
      
      writeUnlock();
   }

   /**
    * Garbage collection, clear memory and dispose
    */
   @Override
   protected void finalize() throws Throwable {
      dispose();
   }
   
   /**
    * @return a new copy of the object
    */
   protected RenderObject copy()  {

      RenderObject r = new RenderObject();

      readLock();
      
      if (positions != null) {
         r.positions = new ArrayList<float[]>(positions.size ());
         r.positions.addAll (positions);
      } else {
         r.positions = null;
      }

      if (normals != null) {
         r.normals = new ArrayList<>(normals.size());
         r.normals.addAll (normals);
      } else {
         r.normals = null;
      }

      if (colors != null) {
         r.colors = new ArrayList<>(colors.size());
         r.colors.addAll (colors);
      } else {
         r.colors = null;
      }

      if (texcoords != null) {
         r.texcoords = new ArrayList<>(texcoords.size());
         r.texcoords.addAll (texcoords);
      } else {
         r.texcoords = null;
      }

      r.stateInfo = stateInfo.clone();

      r.currentPositionIdx = currentPositionIdx;
      r.currentNormalIdx = currentNormalIdx;
      r.currentColorIdx = currentColorIdx;
      r.currentTextureIdx = currentTextureIdx;

      // keep track separately to allow storage to be cleared
      r.stateInfo.numPositions = stateInfo.numPositions;
      r.stateInfo.numNormals = stateInfo.numNormals;
      r.stateInfo.numColors = stateInfo.numColors;
      r.stateInfo.numTexcoords = stateInfo.numTexcoords;

      // indicators that attributes have been modified
      r.positionsModified = positionsModified;
      r.normalsModified = normalsModified;
      r.colorsModified = colorsModified;
      r.texturesModified = texturesModified;

      r.versionInfo = versionInfo.clone();

      r.vertices = Arrays.copyOf (vertices, vertices.length);
      r.numVertices = numVertices;
      r.vertexBufferMask = vertexBufferMask;
      r.vertexCapacity = vertexCapacity;
      r.vertexPositionOffset = vertexPositionOffset;
      r.vertexNormalOffset = vertexNormalOffset;
      r.vertexColorOffset = vertexColorOffset;
      r.vertexTexcoordOffset = vertexTexcoordOffset;
      r.vertexStride = vertexStride;
      
      r.verticesModified = verticesModified;

      if (points != null) {
         r.points = new ArrayList<>(points.size());
         for (VertexIndexArray pnts : points) {
            VertexIndexArray npnts = pnts.clone();
            r.points.add(npnts);
         }
      } else {
         r.points = null;
      }

      if (lines != null) {
         r.lines = new ArrayList<>(lines.size());
         for (VertexIndexArray lns : lines) {
            r.lines.add(lns.clone ());
         }
      } else {
         r.lines = null;
      }

      if (triangles != null) {
         r.triangles = new ArrayList<>(triangles.size());
         for (VertexIndexArray tris : triangles) {
            r.triangles.add(tris.clone());
         }
      } else {
         r.triangles = null;
      }

      if (stateInfo.pointGroupIdx >= 0) {
         r.pointGroup(stateInfo.pointGroupIdx);
      }
      if (stateInfo.lineGroupIdx >= 0) {
         r.lineGroup(stateInfo.lineGroupIdx);
      }
      if (stateInfo.triangleGroupIdx >= 0) {
         r.triangleGroup(stateInfo.triangleGroupIdx);
      }

      r.pointsModified = pointsModified;
      r.linesModified = linesModified;
      r.trianglesModified = trianglesModified;

      r.totalModified = totalModified;

      r.buildMode = buildMode;
      r.buildModeStart = buildModeStart;
      
      r.istransient = istransient;
      
      readUnlock();
      
      return r;
   }

   @Override
   public boolean isDisposed() {
      return idInfo.isDisposed();
   }

   @Override
   public RenderObjectIdentifier getDisposeObserver() {
      return idInfo;
   }
   
  
}
=======
package maspack.render;

import java.awt.Color;
import java.util.ArrayList;
import java.util.Arrays;
import java.util.Collections;
import java.util.List;
import java.util.concurrent.locks.ReentrantReadWriteLock;

import maspack.matrix.Vector2d;
import maspack.matrix.Vector3d;
import maspack.render.Renderer.DrawMode;
import maspack.util.Disposable;
import maspack.util.DisposeObservable;
import maspack.util.DisposeObserver.DisposeObserverImpl;
import maspack.util.Versioned;

/**
 * Object containing information used for rendering, including
 * <ul>
 * <li><em>attribute data</em>, including positions, and (optionally) normals, colors, and texture coordinates.</i>
 * <li><em>vertex data</em>, where each vertex points to a single position, as well as (optionally) a single normal, color, and texture attribute.</li>
 * <li><em>primitive data</em>, consisting of zero or more "groups" of points, lines, and triangles.</li>
 * </ul>
 *
 */
public class RenderObject implements Versioned, DisposeObservable, Disposable {

   private static int nextIdNumber = 0;
   
//   /**
//    * During construction, allows automatic generation of primitives
//    */
//   public enum BuildMode {
//      POINTS,
//      LINES,
//      LINE_STRIP,
//      LINE_LOOP,
//      TRIANGLES,
//      TRIANGLE_STRIP,
//      TRIANGLE_FAN
//   }
   
  
   /**
    * Used for uniquely identifying a RenderObject, and checking
    * validity (can be safely shared)
    */
   public static class RenderObjectIdentifier extends DisposeObserverImpl {
      private int id;
      private RenderObjectIdentifier(int id) {
         this.id = id;
      }
      
      /**
       * Unique identifying number
       */
      public int getId() {
         return id;
      }
      
      @Override
      protected void dispose() {
         super.dispose();
      }
      
   }
   
   /**
    * Keeps track of versions for detecting changes.  Can be
    * cloned so renderers can keep track of the latest versions
    * they have observed.
    */
   public static class RenderObjectVersion {
      
      private int positionsVersion;
      private int normalsVersion;
      private int colorsVersion;
      private int texturesVersion;
      private int verticesVersion;
      private int pointsVersion;
      private int linesVersion;
      private int trianglesVersion;
      private int totalVersion;
      
      private RenderObjectVersion() {
         positionsVersion = 0;
         normalsVersion = 0;
         colorsVersion = 0;
         texturesVersion = 0;
         verticesVersion = 0;
         pointsVersion = 0;
         linesVersion = 0;
         trianglesVersion = 0;
         totalVersion = 0;
      }
      
      public int getPositionsVersion() {
         return positionsVersion;
      }
      
      public int getNormalsVersion() {
         return normalsVersion;
      }
      
      public int getColorsVersion() {
         return colorsVersion;
      }
      
      public int getTextureCoordsVersion() {
         return texturesVersion;
      }
      
      public int getVerticesVersion() {
         return verticesVersion;
      }
      
      public int getPointsVersion() {
         return pointsVersion;
      }
      
      public int getLinesVersion() {
         return linesVersion;
      }
      
      public int getTrianglesVersion() {
         return trianglesVersion;
      }
      
      public int getVersion() {
         return totalVersion;
      }
      
      @Override
      protected RenderObjectVersion clone() {
         RenderObjectVersion c = new RenderObjectVersion();
         c.positionsVersion = positionsVersion;
         c.normalsVersion = normalsVersion;
         c.colorsVersion = colorsVersion;
         c.texturesVersion = texturesVersion;
         c.verticesVersion = verticesVersion;
         c.pointsVersion = pointsVersion;
         c.linesVersion = linesVersion;
         c.trianglesVersion = trianglesVersion;
         c.totalVersion = totalVersion;
         return c;
      }

      @Override
      public int hashCode() {
         final int prime = 31;
         int result = 1;
         result = prime * result + positionsVersion;
         result = prime * result + normalsVersion;
         result = prime * result + colorsVersion;
         result = prime * result + texturesVersion;
         result = prime * result + verticesVersion;
         result = prime * result + pointsVersion;
         result = prime * result + linesVersion;
         result = prime * result + trianglesVersion;
         result = prime * result + totalVersion;
         return result;
      }
      
      public boolean equals(RenderObjectVersion v) {
         if (  totalVersion != v.totalVersion
            || positionsVersion != v.positionsVersion 
            || normalsVersion != v.normalsVersion
            || colorsVersion != v.colorsVersion 
            || texturesVersion != v.texturesVersion
            || verticesVersion != v.verticesVersion
            || pointsVersion != v.pointsVersion
            || linesVersion != v.linesVersion
            || trianglesVersion != v.trianglesVersion ) {
            return false;
         }
         return true;
      }

      @Override
      public boolean equals(Object obj) {
         if (this == obj) {
            return true;
         }
         if (obj == null || getClass() != obj.getClass()) {
            return false;
         }
         
         RenderObjectVersion other = (RenderObjectVersion)obj;
         return equals(other);
      }      
   }
   
   /**
    * Stores exposable state of the object, tracking the 
    * current primitive group indices.
    * 
    */
   public static class RenderObjectState {     
      private int numPointGroups;
      private int numLineGroups;
      private int numTriangleGroups;
     
      private int pointGroupIdx;
      private int lineGroupIdx;
      private int triangleGroupIdx;
      
      int numPositions;
      int numNormals;
      int numColors;
      int numTexcoords;
      
      private RenderObjectState() {
         numPointGroups = 0;
         numLineGroups = 0;
         numTriangleGroups = 0;

         pointGroupIdx = -1;
         lineGroupIdx = -1;
         triangleGroupIdx = -1;
         
         numPositions = 0;
         numNormals = 0;
         numColors = 0;
         numTexcoords = 0;
      }

      public int numPointGroups() {
         return numPointGroups;
      }

      public int numLineGroups() {
         return numLineGroups;
      }

      public int numTriangleGroups() {
         return numTriangleGroups;
      }

      public int getPointGroupIdx() {
         return pointGroupIdx;
      }

      public int getLineGroupIdx() {
         return lineGroupIdx;
      }

      public int getTriangleGroupIdx() {
         return triangleGroupIdx;
      }

      @Override
      public int hashCode() {
         final int prime = 31;
         int result = 1;
         result = prime * result + lineGroupIdx;
         result = prime * result + numLineGroups;
         result = prime * result + numPointGroups;
         result = prime * result + numTriangleGroups;
         result = prime * result + pointGroupIdx;
         result = prime * result + triangleGroupIdx;
         result = prime * result + numPositions;
         result = prime * result + numNormals;
         result = prime * result + numColors;
         result = prime * result + numTexcoords;
         return result;
      }

      public boolean equals(RenderObjectState other) {
         if ( pointGroupIdx != other.pointGroupIdx
            || lineGroupIdx != other.lineGroupIdx
            || triangleGroupIdx != other.triangleGroupIdx
            || numPointGroups != other.numPointGroups
            || numLineGroups != other.numLineGroups
            || numTriangleGroups != other.numTriangleGroups
            || numPositions != other.numPositions
            || numNormals != other.numNormals
            || numColors != other.numColors
            || numTexcoords != other.numTexcoords) {
            return false;
         }
         return true;
      }
      
      @Override
      public boolean equals(Object obj) {
         if (this == obj) {
            return true;
         }
         if (obj == null || getClass() != obj.getClass()) {
            return false;
         }
         RenderObjectState other = (RenderObjectState)obj;
         return equals(other);
      }
      
      public RenderObjectState clone() {
         RenderObjectState c = new RenderObjectState();
         c.numPointGroups = numPointGroups;
         c.numLineGroups = numLineGroups;
         c.numTriangleGroups = numTriangleGroups;
         c.pointGroupIdx = pointGroupIdx;
         c.lineGroupIdx = lineGroupIdx;
         c.triangleGroupIdx = triangleGroupIdx;
         c.numPositions = numPositions;
         c.numNormals = numNormals;
         c.numColors = numColors;
         c.numTexcoords = numTexcoords;
         return c;
      }

      public boolean hasPositions() {
         return numPositions>0;
      }
      
      public boolean hasNormals() {
         return numNormals>0;
      }
      
      public boolean hasColors() {
         return numColors>0;
      }
      
      public boolean hasTextureCoords() {
         return numTexcoords>0;
      }
      
   }
   
   RenderObjectIdentifier idInfo;
   RenderObjectVersion versionInfo;
   RenderObjectState stateInfo;
     
   ArrayList<float[]> positions;
   ArrayList<float[]> normals;
   ArrayList<byte[]> colors;
   ArrayList<float[]> texcoords;

   int currentPositionIdx;
   int currentNormalIdx;
   int currentColorIdx;
   int currentTextureIdx;

   // indicators that attributes have been modified
   boolean positionsModified;
   boolean normalsModified;
   boolean colorsModified;
   boolean texturesModified;
   
   DrawMode buildMode;
   int buildModeStart;  // starting number of vertices when build mode began

   // stride and offset for particular attributes
   int vertexCapacity = 0;
   int vertexStride = 0;
   int vertexPositionOffset = -1;
   int vertexNormalOffset = -1;
   int vertexColorOffset = -1;
   int vertexTexcoordOffset = -1;
   int[] vertices;      // position/normal/color/texture (if available)
   int vertexBufferMask = 0;
   static final byte VERTEX_POSITIONS = 0x1;
   static final byte VERTEX_NORMALS = 0x2;
   static final byte VERTEX_COLORS = 0x4;
   static final byte VERTEX_TEXCOORDS = 0x8;
   int numVertices;
   boolean verticesModified;

   static final int POINT_STRIDE = 1;
   static final int LINE_STRIDE = 2;
   static final int TRIANGLE_STRIDE = 3;
   ArrayList<VertexIndexArray> points;
   ArrayList<VertexIndexArray> lines;
   ArrayList<VertexIndexArray> triangles;

   // pointers to positions in points, lines, triangles
   VertexIndexArray currentPointGroup;
   VertexIndexArray currentLineGroup;
   VertexIndexArray currentTriangleGroup;

   boolean pointsModified;
   boolean linesModified;
   boolean trianglesModified;
   boolean totalModified;
   boolean istransient;
   
   ReentrantReadWriteLock lock;
   
   public RenderObject() {

      idInfo = new RenderObjectIdentifier(nextIdNumber++);
      versionInfo = new RenderObjectVersion();
      stateInfo = new RenderObjectState();
      istransient = false;
      lock = new ReentrantReadWriteLock();
      
      clearAll();

   }
   
   /**
    * Locks object, prevents further modifications until object is unlocked
    */
   public void readLock() {
      lock.readLock().lock();
   }
   
   /**
    * Locks object, prevents further modifications until object is unlocked
    */
   public void readUnlock() {
      lock.readLock().unlock();
   }
   
   /**
    * Acquires the write lock
    */
   protected void writeLock() {
      lock.writeLock().lock();
   }
   
   /**
    * Releases the write lock
    */
   protected void writeUnlock() {
      lock.writeLock().unlock();
   }
   
   /**
    * Returns a special object to be used as a unique identifier for this
    * RenderObject.  It contains a unique ID number, as well as a flag
    * for determining whether the object still persists and is valid.
    * This should be as the key in HashMaps etc... so that the original
    * RenderObject can be cleared and garbage-collected when it runs out 
    * of scope. 
    */
   public RenderObjectIdentifier getIdentifier() {
      return idInfo;
   }
   
   /**
    * Returns an immutable copy of all version information in this RenderObject,
    * safe for sharing between threads.  This can be used to detect whether
    * the RenderObject has been modified since last observed.
    */
   public RenderObjectVersion getVersionInfo() {
      
      getVersion(); // trigger update of all version numbers
      RenderObjectVersion v = versionInfo.clone();
      
      return v;
   }
   
   public RenderObjectState getStateInfo() {
      
      RenderObjectState s = stateInfo.clone();
      
      return s;
   }

   //=========================================================================
   // Positions, Normals, Colors, Textures
   //=========================================================================
   /**
    * Hint for ensuring sufficient storage for positions
    * @param cap capacity
    */
   public void ensurePositionCapacity(int cap) {
      writeLock();
      positions.ensureCapacity (cap);
      writeUnlock();
   }

   /**
    * Adds an indexable 3D position
    * @param px x coordinate
    * @param py y coordinate
    * @param pz z coordinate
    * @return the index of the position added
    */
   public int addPosition (float px, float py, float pz) {
      return addPosition (new float[]{px,py,pz});
   }
   
   /**
    * Adds a position by reference.  If the position is modified outside of
    * this render object, then you must manually flag the change using {@link
    * #notifyPositionsModified()}.  Otherwise, renderers are free to assume the
    * positions have not changed.
    * @param xyz position vector
    * @return an index referring to the added position
    */
   public int addPosition (float[] xyz) {
      writeLock();
      int pidx = addPositionInternal (xyz);
      writeUnlock();
      return pidx;      
   }
   
   private int addPositionInternal (float[] xyz) {
      int pidx = stateInfo.numPositions;
      positions.add (xyz);
      stateInfo.numPositions++;
      currentPositionIdx = pidx;
      notifyPositionsModifiedInternal ();
      return pidx;      
   }

   /**
    * Adds an indexable 3D position
    * @param pos coordinates of the position
    * @return the index of the position added
    */
   public int addPosition(Vector3d pos) {
      return addPosition (
         new float[]{(float)pos.x, (float)pos.y, (float)pos.z});
   }      

   /**
    * Sets the current position to be used in following vertices, 
    * based on position index. 
    * @param pidx index of a previously added position
    */
   public void setCurrentPosition(int pidx) {
      if (pidx >= 0) {
         if (pidx >= positions.size()) {
            throw new IllegalArgumentException (
               "Position "+pidx+" is not defined");
         }
         currentPositionIdx = pidx;
      }
      else {
         currentPositionIdx = -1;
      }
   }

   /**
    * Returns the index associated with the current position, or -1
    * if there is no current position.
    * 
    * @return current position index
    */
   public int getCurrentPosition() {
      return currentPositionIdx;
   }

   /**
    * Updates the values of the position with index pidx.
    * @param pidx position to modify
    * @param px x coordinate
    * @param py y coordinate
    * @param pz z coordinate
    */
   public void setPosition(int pidx, float px, float py, float pz) {
      setPosition (pidx, new float[]{px,py,pz});
   }
   
   /**
    * Updates the values of the position with index pidx.
    * @param pidx position to modify
    * @param pos new position coordinates
    */
   public void setPosition(int pidx, Vector3d pos) {
      setPosition (pidx, new float[]{(float)pos.x, (float)pos.y, (float)pos.z});
   }
   
   /**
    * Updates the values of the position with index pidx, to the provide
    * values by reference.  
    * 
    * @param pidx position to modify
    * @param pos new position values by reference
    */
   public void setPosition(int pidx, float[] pos) {
      writeLock();
      positions.set(pidx, pos);
      notifyPositionsModifiedInternal ();
      writeUnlock();
   }

   /**
    * Whether or not any positions have been defined.
    */
   public boolean hasPositions() {
      if (positions == null) {
         return false;
      }
      return (positions.size () > 0);
   }

   /**
    * Number of positions defined.
    */
   public int numPositions() {
      return stateInfo.numPositions;
   }

   /**
    * Retrieves the position at the supplied index.  If the returned position
    * is modified, then {@link #notifyPositionsModified()} must be manually called.
    * @param pidx position index
    * @return position {x,y,z}
    */
   public float[] getPosition(int pidx) {
        // prevent potential crash on positions
      float[] pos = getPositionInternal (pidx);
      return pos;
   }
   
   private float[] getPositionInternal(int pidx) {
      if (pidx < 0) {
         return null;
      }
      return positions.get(pidx);
   }

   /**
    * Retrieves the full list of positions.  This list should not
    * be modified.
    * 
    * @return list of positions.
    */
   public List<float[]> getPositions() {
      if (hasPositions()) {
         return Collections.unmodifiableList(positions);
      }
      return null;
   }

   private void notifyPositionsModifiedInternal() {
      positionsModified = true;
      totalModified = true;
   }
   
   /**
    * Indicate that the positions have been modified.
    */
   public void notifyPositionsModified() {
      writeLock();
      notifyPositionsModifiedInternal ();
      writeUnlock();
   }

   /**
    * Returns the latest positions version number,
    * for use in detecting if changes are present.
    */
   public int getPositionsVersion() {
      if (positionsModified) {
         versionInfo.positionsVersion++;
         positionsModified = false;
      }
      return versionInfo.positionsVersion;
   }

   /**
    * Hint for ensuring sufficient storage for normals
    * @param cap capacity
    */
   public void ensureNormalCapacity(int cap) {
      writeLock();
      normals.ensureCapacity (cap);
      writeUnlock();
   }

   /**
    * Adds an indexable 3D normal.
    * @param nx x component
    * @param ny y component
    * @param nz z component
    * @return the index of the normal added
    */
   public int addNormal(float nx, float ny, float nz) {
      return addNormal(new float[]{nx,ny,nz});
   }
   
   /**
    * Adds an indexable 3D normal by reference.  If the normal
    * is modified outside of this render object, this object
    * must be notified with {@link #notifyNormalsModified()}.
    * Otherwise, renders are free to assume there has been
    * no change.
    * @param nrm the normal to add
    * @return the index of the normal added
    */
   public int addNormal(float[] nrm) {
      writeLock();
      int nidx = stateInfo.numNormals;
      normals.add (nrm);
      stateInfo.numNormals++;
      currentNormalIdx = nidx;
      notifyNormalsModifiedInternal();
      writeUnlock();
      return nidx;
   }

   /**
    * Adds an indexable 3D normal
    * @param nrm coordinates of the normal
    * @return the index of the normal added
    */
   public int addNormal(Vector3d nrm) {
      return addNormal (
         new float[]{(float)nrm.x, (float)nrm.y, (float)nrm.z});
   }   
   
   /**
    * Sets the current normal to be used in following vertices, 
    * based on normal index. 
    * @param nidx index of a previously added normal
    */
   public void setCurrentNormal(int nidx) {
      if (nidx >= 0) {
         if (nidx >= normals.size()) {
            throw new IllegalArgumentException (
               "Normal "+nidx+" is not defined");
         }
         currentNormalIdx = nidx;
      }
      else {
         currentNormalIdx = -1;
      }
   }

   /**
    * Returns the index associated with the current normal, or -1
    * if there is no current normal.
    * 
    * @return current normal index
    */
   public int getCurrentNormal() {
      return currentNormalIdx;
   }

   /**
    * Updates the values of the normal with index nidx.
    * @param nidx normal to modify
    * @param nx x component
    * @param ny y component
    * @param nz z component
    */
   public void setNormal(int nidx, float nx, float ny, float nz) {
      setNormal(nidx, new float[]{nx,ny,nz});
   }
   
   /**
    * Updates the values of the normal with index nidx.
    * @param nidx normal to modify
    * @param nrm new normal coordinates
    */
   public void setNormal(int nidx, Vector3d nrm) {
      setNormal(nidx, new float[]{(float)nrm.x, (float)nrm.y, (float)nrm.z});
   }
   
   /**
    * Updates the new normal, by reference, with index nidx.
    * @param nidx normal to modify
    * @param nrm the new normal
    */
   public void setNormal(int nidx, float[] nrm) {
      writeLock();
      normals.set(nidx, nrm);
      notifyNormalsModifiedInternal();
      writeUnlock();
   }

   /**
    * Whether or not any normals have been defined.
    */
   public boolean hasNormals() {
      if (normals == null) {
         return false;
      }
      return (normals.size () > 0);
   }

   /**
    * Number of normals defined.
    */
   public int numNormals() {
      return stateInfo.numNormals;
   }

   /**
    * Retrieves the normal at the supplied index.  If the returned
    * normal is modified, then {@link #notifyNormalsModified()} must
    * be called.
    * @param nidx normal index
    * @return normal {x,y,z}
    */
   public float[] getNormal(int nidx) {
      float[] nrm = getNormalInternal (nidx);
      return nrm;
   }
   
   private float[] getNormalInternal(int nidx) {
      if (nidx < 0) {
         return null;
      }
      float[] nrm = normals.get(nidx);
      return nrm;
   }

   /**
    * Retrieves the full list of normals.  If the contents
    * of this list are modified, the method {@link #notifyNormalsModified()}
    * must be called. 
    * 
    * @return list of normals
    */
   public List<float[]> getNormals() {
      if (hasNormals()) {
         return Collections.unmodifiableList(normals);
      }
      return null;
   }
   
   /**
    * Indicate that the normals have been modified.
    */
   private void notifyNormalsModifiedInternal() {
      normalsModified = true;
      totalModified = true;
   }
   
   /**
    * Indicate that the normals have been modified.
    */
   public void notifyNormalsModified() {
      writeLock();
      notifyNormalsModifiedInternal ();
      writeUnlock();
   }

 
   /**
    * Returns the latest triangles version number,
    * for use in detecting if changes are present.
    */
   public int getNormalsVersion() {
      if (normalsModified) {
         versionInfo.normalsVersion++;
         normalsModified = false;
      }
      return versionInfo.normalsVersion;
   }

   /**
    * Hint for ensuring sufficient storage for colors
    * @param cap capacity
    */
   public void ensureColorCapacity(int cap) {
      writeLock();
      colors.ensureCapacity (cap);
      writeUnlock();
   }

   /**
    * Adds an indexable color
    * @param r red
    * @param g green
    * @param b blue
    * @param a alpha
    * @return the index of the color added
    */
   public int addColor(byte r, byte g, byte b, byte a) {
      return addColor(new byte[]{r,g,b,a});
   }
   
   /**
    * Adds an indexable color
    * @param r red [0-255]
    * @param g green [0-255]
    * @param b blue [0-255]
    * @param a alpha [0-255]
    * @return the index of the color added
    */
   public int addColor(int r, int g, int b, int a) {
      return addColor(new byte[]{(byte)r,(byte)g,(byte)b,(byte)a});
   }
   
   /**
    * Adds an indexable color
    * @param r red [0-1]
    * @param g green [0-1]
    * @param b blue  [0-1]
    * @param a alpha  [0-1]
    * @return the index of the color added
    */
   public int addColor(float r, float g, float b, float a) {
      return addColor(new byte[]{
         (byte)(255*r),(byte)(255*g),(byte)(255*b),(byte)(255*a)});
   }

   /**
    * Adds an indexable color.
    * @param rgba 4-float vector
    * @return the index of the color added
    */
   public int addColor(float[] rgba) {
      float alpha = 1f;
      if (rgba.length > 3) {
         alpha = rgba[3];
      }
      return addColor(new byte[]{
         (byte)(255*rgba[0]),(byte)(255*rgba[1]),(byte)(255*rgba[2]),(byte)(255*alpha)});
   }
   
   /**
    * Adds an indexable color
    * @param color color from which RGBA values are determines
    */
   public int addColor(Color color) {
      return addColor(
         new byte[]{
                    (byte)color.getRed(), (byte)color.getGreen(), 
                    (byte)color.getBlue(), (byte)color.getAlpha()});
   }
   
   /**
    * Adds an indexable color by reference.  If the color is modified
    * outside of this object, then {@link #notifyColorsModified()} must
    * be called.  Otherwise, renderers are free to assume the render object
    * has not changed.
    * @param rgba {red, green, blue, alpha}
    * @return the index of the color added
    */
   public int addColor(byte[] rgba) {
      writeLock();
      int cidx = stateInfo.numColors;
      colors.add (rgba);
      stateInfo.numColors++;
      currentColorIdx = cidx;
      notifyColorsModifiedInternal ();
      writeUnlock();
      return cidx;
   }
   
   private void notifyColorsModifiedInternal() {
      colorsModified = true;
      totalModified = true;
   }
   
   public void notifyColorsModified() {
      writeLock();
      notifyColorsModifiedInternal ();
      writeUnlock();
   }
   
   /**
    * Sets the current color to be used in following vertices
    * based on color index.
    * @param cidx index of a previously added color
    */
   public void setCurrentColor(int cidx) {
      if (cidx >= 0) {
         if (cidx >= colors.size()) {
            throw new IllegalArgumentException (
               "Color "+cidx+" is not defined");
         }
         currentColorIdx = cidx;
      }
      else {
         currentColorIdx = -1;
      }
   }
   
   /**
    * Returns the index associated with the current color, or -1
    * if there is no current color.
    * 
    * @return current color index
    */
   public int getCurrentColor() {
      return currentColorIdx;
   }

   /**
    * Updates the values of the color with index cidx.
    * @param cidx color to modify
    * @param r red
    * @param g green
    * @param b blue
    * @param a alpha
    */
   public void setColor(int cidx, byte r, byte g, byte b, byte a) {
      setColor(cidx, new byte[]{r,g,b,a});
   }

   /**
    * Updates the values of the color with index cidx.
    * @param cidx color to modify
    * @param r red
    * @param g green
    * @param b blue
    * @param a alpha
    */
   public void setColor(int cidx, int r, int g, int b, int a) {
      setColor(cidx, (byte)r, (byte)g, (byte)b, (byte)a);
   }

   /**
    * Updates the values of the color with index cidx.
    * @param cidx color to modify
    * @param r red
    * @param g green
    * @param b blue
    * @param a alpha
    */
   public void setColor(int cidx, float r, float g, float b, float a) {
      setColor(cidx, (byte)(255*r), (byte)(255*g), (byte)(255*b), (byte)(255*a));
   }
   
   /**
    * Updates the values of the color with index cidx.
    * @param cidx color to modify
    * @param color new color values
    */
   public void setColor(int cidx, Color color) {
      setColor(cidx, 
         new byte[]{
                    (byte)color.getRed(), (byte)color.getGreen(), 
                    (byte)color.getBlue(), (byte)color.getAlpha()});
   }
   
   /**
    * Updates the values of the color, by reference, with index cidx.
    * @param cidx color to modify
    * @param rgba {red, green, blue, alpha}
    */
   public void setColor(int cidx, byte[] rgba) {
      writeLock();
      colors.set(cidx, rgba);
      notifyColorsModifiedInternal();
      writeUnlock();
   }

   /**
    * Whether or not any colors have been defined.
    */
   public boolean hasColors() {
      if (colors == null) {
         return false;
      }
      return (colors.size () > 0);
   }

   /**
    * Number of colors defined
    */
   public int numColors() {
      return stateInfo.numColors;
   }

   /**
    * Retrieves the color at the supplied index.  If the returned color
    * is modified, then {@link #notifyColorsModified()} must be manually called.
    * @param cidx color index
    * @return color {red, green, blue, alpha}
    */
   public byte[] getColor(int cidx) {
      byte[] c = getColorInternal (cidx);
      return c;
   }
   
   private byte[] getColorInternal(int cidx) {
      if (cidx < 0) {
         return null;
      }
      return colors.get(cidx);
   }

   /**
    * Retrieves the full list of Colors.  This list should not
    * be modified.  
    * 
    * @return list of colors.
    */
   public List<byte[]> getColors() {
      return Collections.unmodifiableList(colors);
   }

   /**
    * Returns the latest colors version number,
    * for use in detecting if changes are present.
    */
   public int getColorsVersion() {
      if (colorsModified) {
         versionInfo.colorsVersion++;
         colorsModified = false;
      }
      return versionInfo.colorsVersion;
   }

   /**
    * Hint for ensuring sufficient storage for texture coordinates
    * @param cap capacity
    */
   public void ensureTextureCoordCapacity(int cap) {
      writeLock();
      texcoords.ensureCapacity (cap);
      writeUnlock();
   }

   /**
    * Adds an indexable 2D texture coordinate
    * @param tx x coordinate
    * @param ty y coordinate
    * @return the index of the texture coordinate added
    */
   public int addTextureCoord(float tx, float ty) {
      return addTextureCoord (new float[]{tx,ty});
   }
   
   /**
    * Adds an indexable 2D texture coordinate
    * @param xy texture coordinates
    * @return the index of the texture coordinates added
    */
   public int addTextureCoord(Vector2d xy) {
      return addTextureCoord (
         new float[]{(float)xy.x, (float)xy.y});
   }   
   
   /**
    * Adds an indexable 2D texture coordinate by reference.
    * If the texture coordinates are modified outside of this object,
    * then {@link #notifyTextureCoordsModified()} must be called.  Otherwise,
    * renderers are free to assume the render object has not changed.
    * @param xy x and y coordinate values
    * @return the index of the texture coordinate added
    */
   public int addTextureCoord(float[] xy) {
      writeLock();
      int tidx = stateInfo.numTexcoords;
      texcoords.add (xy);
      stateInfo.numTexcoords++;
      currentTextureIdx = tidx;
      notifyTextureCoordsModifiedInternal();
      writeUnlock();
      return tidx;
   }
   
   private void notifyTextureCoordsModifiedInternal() {
      texturesModified = true;
      totalModified = true;
   }
   
   public void notifyTextureCoordsModified() {
      writeLock();
      notifyColorsModifiedInternal ();
      writeUnlock();
   }

   /**
    * Sets the current texture coordinates to be used in following vertices,
    * based on texture coordinate index.
    * @param tidx index of a previously added texture coordinate
    */
   public void setCurrentTextureCoord(int tidx) {
      if (tidx >= 0) {
         if (tidx >= texcoords.size()) {
            throw new IllegalArgumentException (
               "Texture coordinate "+tidx+" is not defined");
         }
         currentTextureIdx = tidx;
      }
      else {
         currentTextureIdx = -1;
      }
   }

   /**
    * Returns the index associated with the current texture coordinate, or -1
    * if there is no current texture coordinate.
    * 
    * @return current texture coordinate index
    */
   public int getCurrentTextureCoord() {
      return currentTextureIdx;
   }

   /**
    * Updates the values of the texture coordinate with index tidx.
    * @param tidx coordinate index
    * @param tx x coordinate
    * @param ty y coordinate
    */
   public void setTextureCoord(int tidx, float tx, float ty) {
      setTextureCoord (tidx, new float[] {tx,ty});
   }
   
   /**
    * Updates the values of the texture coordinate with index tidx.
    * @param tidx coordinate index
    * @param xy new texture coordinates
    */
   public void setTextureCoord(int tidx, Vector2d xy) {
      setTextureCoord (tidx, new float[] {(float)xy.x,(float)xy.y});
   }
   
   /**
    * Updates the values of the texture coordinate with index tidx by reference.
    * @param tidx coordinate index
    * @param xy x and y coordinate values
    */
   public void setTextureCoord(int tidx, float[] xy) {
      writeLock();
      texcoords.set(tidx, xy);
      notifyTextureCoordsModifiedInternal ();
      writeUnlock();
   }

   /**
    * Whether or not any texture coordinates have been defined.
    */
   public boolean hasTextureCoords() {
      if (texcoords == null) {
         return false;
      }
      return (texcoords.size () > 0);
   }

   /**
    * Number of texture coordinates defined.
    */
   public int numTextureCoords() {
      return stateInfo.numTexcoords;
   }

   /**
    * Retrieves the texture coordinate at the supplied index.  If the returned texture
    * coordinate is modified, then {@link #notifyTextureCoordsModified()} must be manually called.
    * @param tidx position index
    * @return texture coordinate {x,y}
    */
   public float[] getTextureCoord(int tidx) {
      if (tidx < 0) {
         return null;
      }
      float[] t = getTextureCoordInternal (tidx);
      return t;
   }
   
   private float[] getTextureCoordInternal(int tidx) {
      if (tidx < 0) {
         return null;
      }
      return texcoords.get(tidx);
   }

   /**
    * Retrieves the full list of texture coordinates.  This list should not
    * be modified. 
    * 
    * @return list of texture coordinates.
    */
   public List<float[]> getTextureCoords() {
      if (hasTextureCoords()) {
         return Collections.unmodifiableList(texcoords);
      }
      return null;
   }

   /**
    * Returns the latest texture coordinates version number,
    * for use in detecting if changes are present.
    */
   public int getTextureCoordsVersion() {
      if (texturesModified) {
         versionInfo.texturesVersion++;
         texturesModified = false;
      }
      return versionInfo.texturesVersion;
   }

   //=========================================================================
   // Vertices
   //=========================================================================

   private void maybeGrowAdjustVertices(int cap) {
      
      // maintain capacity      
      boolean vHasPositions = ((vertexBufferMask & VERTEX_POSITIONS) != 0);
      boolean vHasNormals = ((vertexBufferMask & VERTEX_NORMALS) != 0);
      boolean vHasColors = ((vertexBufferMask & VERTEX_COLORS) != 0);
      boolean vHasTexcoords = ((vertexBufferMask & VERTEX_TEXCOORDS) != 0);
      
      boolean rHasPositions = hasPositions();
      boolean rHasNormals = hasNormals();
      boolean rHasColors = hasColors();
      boolean rHasTexcoords = hasTextureCoords ();
      
      // need to expand?
      int ncap = vertexCapacity;      // start with old capacity
      if (ncap - cap < 0) { // overflow-conscious
         ncap = vertexCapacity + (vertexCapacity >> 1);  // grow by 1.5
      }
      // if still less
      if (ncap - cap < 0) {
         ncap = cap;  // at least hold minimum requested
      }
      
      int vcap = ncap*vertexStride;
      
      // if new vertex array will contain new information, we need to shift some of the data
      if (vHasPositions != rHasPositions ||
          vHasNormals != rHasNormals ||
          vHasColors != rHasColors ||
          vHasTexcoords != rHasTexcoords) {
         
         int newVertexStride = 0;
         int newPositionOffset = -1;
         int newNormalOffset = -1;
         int newColorOffset = -1;
         int newTexcoordOffset = -1;
         byte newVertexBufferMask = 0;
         
         if (rHasPositions) {
            newPositionOffset = newVertexStride++;
            newVertexBufferMask |= VERTEX_POSITIONS;
         }
         if (rHasNormals) {
            newNormalOffset = newVertexStride++;
            newVertexBufferMask |= VERTEX_NORMALS;
         }
         if (rHasColors) {
            newColorOffset = newVertexStride++;
            newVertexBufferMask |= VERTEX_COLORS;
         }
         if (rHasTexcoords) {
            newTexcoordOffset = newVertexStride++;
            newVertexBufferMask |= VERTEX_TEXCOORDS;
         }
         
         // resize and adjust
         int[] newVerts = new int[ncap*newVertexStride];
         Arrays.fill (newVerts, -1);  // indicative of missing value
         
         if (vHasPositions) {
            int nidx = newPositionOffset;
            int oidx = vertexPositionOffset;
            for (int i=0; i<numVertices; ++i) {
               newVerts[nidx] = vertices[oidx];
               nidx += newVertexStride;
               oidx += vertexStride;
            }
         }
         
         if (vHasNormals) {
            int nidx = newNormalOffset;
            int oidx = vertexNormalOffset;
            for (int i=0; i<numVertices; ++i) {
               newVerts[nidx] = vertices[oidx];
               nidx += newVertexStride;
               oidx += vertexStride;
            }
         }
         
         if (vHasColors) {
            int nidx = newColorOffset;
            int oidx = vertexColorOffset;
            for (int i=0; i<numVertices; ++i) {
               newVerts[nidx] = vertices[oidx];
               nidx += newVertexStride;
               oidx += vertexStride;
            }
         }
         
         if (vHasNormals) {
            int nidx = newTexcoordOffset;
            int oidx = vertexTexcoordOffset;
            for (int i=0; i<numVertices; ++i) {
               newVerts[nidx] = vertices[oidx];
               nidx += newVertexStride;
               oidx += vertexStride;
            }
         }
         
         vertexStride = newVertexStride;
         vertexBufferMask = newVertexBufferMask;
         vertexPositionOffset = newPositionOffset;
         vertexNormalOffset = newNormalOffset;
         vertexColorOffset = newColorOffset;
         vertexTexcoordOffset = newTexcoordOffset;
         vertices = newVerts;
         
      } 
      
      // otherwise, we may need to grow array
      else if (vcap > vertices.length) {
         vertices = Arrays.copyOf (vertices, vcap);
         
         int vstart = numVertices*vertexStride;
         // fill extra with -1
         for (int i=vstart; i<vcap; ++i) {
            vertices[i] = -1;
         }
      }
      vertexCapacity = ncap;
   }
   
   /**
    * Hint for ensuring sufficient storage for vertices
    * @param cap capacity
    */
   public void ensureVertexCapacity(int cap) {
      writeLock();
      maybeGrowAdjustVertices (cap);
      writeUnlock();
   }
   
   /**
    * Adds a vertex using the currently active position, normal, color,
    * and texture coordinate (if available).  
    * @return the index of the newly created vertex.
    */
   public int addVertex() {
      return addVertex(currentPositionIdx, currentNormalIdx, 
         currentColorIdx, currentTextureIdx);
   }
   
   /**
    * Adds a vertex using the supplied position index.
    * @return the index of the newly created vertex.
    */
   public int addVertex(int pidx) {
      return addVertex(pidx, currentNormalIdx, 
         currentColorIdx, currentTextureIdx);
   }

   /**
    * Adds a vertex using the supplied position and normal indices.
    * @return the index of the newly created vertex.
    */
   public int addVertex(int pidx, int nidx) {
      return addVertex(pidx, nidx, 
         currentColorIdx, currentTextureIdx);
   }
      
   /**
    * Adds a vertex using the position, normal, color and texture
    * coordinates identified by index number.  Negative index values are 
    * ignored.  
    * @param pidx position index
    * @param nidx normal index
    * @param cidx color index
    * @param tidx texture coordinate index
    * @return the index of the newly created vertex.
    */
   public int addVertex(int pidx, int nidx, int cidx, int tidx) {
      writeLock();
      int vidx = addVertexInternal (pidx, nidx, cidx, tidx);
      writeUnlock();
      
      return vidx;
   }
   
   private int addVertexInternal(int pidx, int nidx, int cidx, int tidx) {
      
      int vidx = numVertices++;
      
      maybeGrowAdjustVertices (numVertices);
      int baseIdx = vidx*vertexStride;
      if (vertexPositionOffset >= 0) {
         vertices[baseIdx+vertexPositionOffset] = pidx;
      }
      if (vertexNormalOffset >= 0) {
         vertices[baseIdx+vertexNormalOffset] = nidx;
      }
      if (vertexColorOffset >= 0) {
         vertices[baseIdx+vertexColorOffset] = cidx;
      }
      if (vertexTexcoordOffset >= 0) {
         vertices[baseIdx+vertexTexcoordOffset] = tidx;
      }
      
      verticesModified = true;
      totalModified = true;
      
      return vidx;
   }

   /**
    * Add a vertex at the supplied position, using the currently active
    * normal, color and texture coordinate (if available).  A new position
    * is created to accommodate the vertex.
    * @param px x coordinate
    * @param py y coordinate
    * @param pz z coordinate
    * @return vertex index
    */
   public int vertex(float px, float py, float pz) {
      return vertex(new float[] {px,py,pz});
   }
   
   /**
    * Add a vertex at the supplied position, using the currently active
    * normal, color and texture coordinate (if available).  A new position
    * is created to accommodate the vertex.
    * @param pos position coordinates
    * @return vertex index
    */
   public int vertex(Vector3d pos) {
      return vertex(new float[] {(float)pos.x, (float)pos.y, (float)pos.z});
   }
   
   private int vertexInternal(float[] xyz) {
      int pIdx = addPositionInternal(xyz);
      return addVertexInternal(pIdx, currentNormalIdx, currentColorIdx, currentTextureIdx);
   }
   
   /**
    * Add a vertex at the supplied position using the currently active
    * normal, color and texture coordinate (if available).  A new position
    * is created, by reference, to accommodate the vertex.
    * @see #addPosition(float[])
    * @see #addVertex(int)
    * @param xyz x, y, and z coordinate values
    * @return vertex index
    */
   public int vertex(float[] xyz) {
      writeLock();
      int vidx = vertexInternal(xyz);
      writeUnlock();
      return vidx;
   }
   
   /**
    * Modify the attribute indices of a particular vertex
    * @param vidx index of vertex to modify
    * @param pidx new position index
    * @param nidx new normal index
    * @param cidx new color index
    * @param tidx new texture coordinate index
    */
   public void setVertex(int vidx, int pidx, int nidx, int cidx, int tidx) {
      
      writeLock();
      maybeGrowAdjustVertices (numVertices);
      
      int baseIdx = vidx*vertexStride;
      if (vertexPositionOffset >= 0) {
         vertices[baseIdx+vertexPositionOffset] = pidx;
      }
      if (vertexNormalOffset >= 0) {
         vertices[baseIdx+vertexNormalOffset] = nidx;
      }
      if (vertexColorOffset >= 0) {
         vertices[baseIdx+vertexColorOffset] = cidx;
      }
      if (vertexTexcoordOffset >= 0) {
         vertices[baseIdx+vertexTexcoordOffset] = tidx;
      }
      
      verticesModified = true;
      totalModified = true;
      
      writeUnlock();
   }

   /**
    * Returns the number of vertices, as defined by unique sets of position,
    * normal, color, and texture indices.
    */
   public int numVertices() {
      return numVertices;
   }

   /**
    * Returns the position of the supplied vertex
    */
   public float[] getVertexPosition(int vidx) {
      if (vertexPositionOffset < 0) {
         return null;
      }
      
      int idx = vertices[vidx*vertexStride+vertexPositionOffset];
      float[] pos = getPositionInternal(idx);
      
      return pos;
   }

   /**
    * Returns the normal of the supplied vertex
    */
   public float[] getVertexNormal(int vidx) {
      if (vertexNormalOffset < 0) {
         return null;
      }
      int idx = vertices[vidx*vertexStride+vertexNormalOffset];
      float[] nrm = getNormal(idx);
      
      return nrm;
   }

   /**
    * Returns the color of the supplied vertex
    */
   public byte[] getVertexColor(int vidx) {
      if (vertexColorOffset < 0) {
         return null;
      }
      int idx = vertices[vidx*vertexStride+vertexColorOffset];
      byte[] clr = getColorInternal(idx);
      
      return clr;
   }

   /**
    * Returns the texture coordinate of the supplied vertex
    */
   public float[] getVertexTextureCoord(int vidx) {
      if (vertexTexcoordOffset < 0) {
         return null;
      }
      
      int idx = vertices[vidx*vertexStride+vertexTexcoordOffset];
      float[] tex = getTextureCoord(idx);
      
      return tex;
   }

   /**
    * Raw pointer to vertex data (mainly used by renderers).
    * Offsets and strides for various attributes can be
    * queried with getVertex[attribute]Offset() and
    * {@link #getVertexStride()}.
    * 
    * @return the underlying vertex buffer
    */
   public int[] getVertexBuffer() {
      if (verticesModified) {
         if (vertices.length != (vertexStride*numVertices)) {
            vertices = Arrays.copyOf (vertices, vertexStride*numVertices);
            vertexCapacity = numVertices;
         }
      }
      return vertices;
   }
   
   public int getVertexStride() {
      return vertexStride;
   }
   
   public int getVertexPositionOffset() {
      return vertexPositionOffset;
   }
   
   public int getVertexNormalOffset() {
      return vertexNormalOffset;
   }
   
   public int getVertexColorOffset() {
      return vertexColorOffset;
   }
   
   public int getVertexTextureCoordOffset() {
      return vertexTexcoordOffset;
   }

   /**
    * Returns the latest vertices version number,
    * for use in detecting if changes are present.
    */
   public int getVerticesVersion() {
      if (verticesModified) {
         versionInfo.verticesVersion++;
         verticesModified = false;
      }
      return versionInfo.verticesVersion;
   }
   
   /**
    * Start automatically building primitives for every added vertex,
    * using a specified mode.  Primitives are only guaranteed to be
    * complete after a call to {@link #endBuild()}.
    * @param mode mode for adding consecutive primitives
    */
   public void beginBuild(DrawMode mode) {
      buildModeStart = numVertices();
      buildMode = mode;
   }
   
   /**
    * End automatically building primitives.
    */
   public void endBuild() {
      if (buildMode == null) {
         return;
      }
      
      writeLock();
      int vStart = buildModeStart;
      int vEnd = numVertices()-1;
      buildModeStart = -1;
      
      switch (buildMode) {
         case POINTS:
            addPointsInternal(vStart, vEnd);
            break;
         case LINES:
            addLinesInternal(vStart,vEnd);
            break;
         case LINE_LOOP:
            addLineLoopInternal(vStart,vEnd);
            break;
         case LINE_STRIP:
            addLineStripInternal(vStart,vEnd);
            break;
         case TRIANGLES:
            addTrianglesInternal(vStart,vEnd);
            break;
         case TRIANGLE_FAN:
            addTriangleFanInternal(vStart,vEnd);
            break;
         case TRIANGLE_STRIP:
            addTriangleStripInternal(vStart,vEnd);
            break;
         default:
            // nothing
            break;
         
      }
      buildMode = null;
      writeUnlock();
   }
   
   public DrawMode getBuildMode() {
      return buildMode;
   }

   //=========================================================================
   // Primitives: points, lines, triangles
   //=========================================================================

   /**
    * Informs the render object that points have been modified outside of its control.
    */
   public void notifyPointsModified() {
      writeLock();
      pointsModified = true;
      totalModified = true;
      writeUnlock();
   }
   
   private void notifyPointsModifiedInternal() {
      pointsModified = true;
      totalModified = true;
   }
   
   /**
    * Creates a point primitive at the supplied vertex.
    * @param vidx vertex index for point
    */
   public void addPoint(int vidx) {
      // start first point group
      writeLock();
      addPointInternal(vidx);
      writeUnlock();
   }
   
   private void addPointInternal(int vidx) {
      if (stateInfo.numPointGroups == 0) {
         createPointGroupInternal();
      }
      currentPointGroup.add(vidx);
      notifyPointsModifiedInternal();
   }

   /**
    * Creates point primitives at the supplied vertex locations.
    * @param vidxs array of vertex indices at which to create point primitives.
    */
   public void addPoints(int... vidxs) {
      writeLock();
      addPointsInternal(vidxs);
      writeUnlock();
   }
   
   
   private void addPointsInternal(int... vidxs) {
      for (int v : vidxs) {
         addPointInternal(v);
      }
   }

   /**
    * Creates a point primitive at the supplied position.  A vertex is first
    * created using the currently active normal, color and texture coordinate
    * (if available).  
    * @param v array of length 3 (x,y,z)
    */
   public void addPoint(float[] v) {
      writeLock();
      int pIdx = addPositionInternal(v);
      int vidx = addVertexInternal(pIdx, currentNormalIdx, 
         currentColorIdx, currentTextureIdx);
      addPointInternal(vidx);
      writeUnlock();
   }

   /**
    * Creates a set of vertices and point primitives at the supplied positions.
    * @see #addPoint(float[])
    * @param pnts positions at which points and vertices should be created
    */
   public void addPoints(Iterable<float[]> pnts) {
      writeLock();
      for (float[] v : pnts) {
         int pIdx = addPositionInternal(v);
         int vidx = addVertexInternal(pIdx, currentNormalIdx, 
            currentColorIdx, currentTextureIdx);
         addPointInternal(vidx);
      }
      writeUnlock();
   }

   /**
    * Indicates whether any point primitives have been defined.
    */
   public boolean hasPoints() {
      return (numPointGroups() > 0);
   }

   /**
    * Number of point primitives defined.
    */
   public int numPoints() {
      if (currentPointGroup == null) {
         return 0;
      }
      return currentPointGroup.size()/POINT_STRIDE;
   }
   
   /**
    * Returns a list of vertex indices of all point primitives defined
    * in the current group.
    * Points are separated by a stride that can be queried with
    * {@link #getPointStride()}.
    *
    * @return an array of vertex indices defining the points
    */
   public int[] getPoints() {
      int[] out = null;
      if (hasPoints()) {
         currentPointGroup.trimToSize();
         out = currentPointGroup.getArray ();
      }
      return out;
   }
   
   /**
    * Returns the stride used within the point buffer.
    * @return point buffer stride
    * @see #getPoints(int)
    */
   public int getPointStride() {
      return POINT_STRIDE;
   }
   

   /**
    * Hint for ensuring sufficient storage for points
    * @param cap capacity
    */
   public void ensurePointCapacity(int cap) {
      writeLock();
      if (stateInfo.numPointGroups == 0) {
         createPointGroupInternal();
      }
      currentPointGroup.ensureCapacity(cap);
      writeUnlock();
   }
   
   /**
    * Creates a new group of points that can be rendered.  By default,
    * only one point group exists.
    * @return the index of the new group of points
    * @see #pointGroup(int)
    */
   public int createPointGroup() {
      writeLock();
      int idx = createPointGroupInternal ();
      writeUnlock();
      return idx;
   }
   
   private int createPointGroupInternal() {
      VertexIndexArray newPoints = new VertexIndexArray();
      points.add(newPoints);
      currentPointGroup = newPoints;
      int idx = stateInfo.numPointGroups;
      stateInfo.pointGroupIdx = idx;
      stateInfo.numPointGroups++;
      notifyPointsModifiedInternal ();
      return idx;
   }

   /**
    * Sets the current active point group for rendering.
    * @param setIdx index of active point group.
    */
   public void pointGroup(int setIdx) {
      writeLock();
      stateInfo.pointGroupIdx = setIdx;
      if (points != null) {
         currentPointGroup = points.get(stateInfo.pointGroupIdx);
      }
      writeUnlock();
   }

   /**
    * Returns the index of the currently active point group.
    */
   public int getPointGroupIdx() {
      return stateInfo.pointGroupIdx;
   }

   /**
    * The number of point groups available.
    */
   public int numPointGroups() {
      return stateInfo.numPointGroups;
   }

   /**
    * Number of point primitives defined in a point group.
    */
   public int numPoints(int pgroup) {
      if (points == null || points.size() <= pgroup) {
         return 0;
      }
      int np = points.get(pgroup).size()/POINT_STRIDE;
      
      return np;
   }

   /**
    * Returns a list of vertex indices of all point primitives defined
    * in a given point group.
    * Points are separated by a stride that can be queried with
    * {@link #getPointStride()}.
    * 
    * @param pgroup point group
    * @return an array of vertex indices defining the points
    */
   public int[] getPoints(int pgroup) {
      int[] pnts = null;
      if (hasPoints()) {
         
         VertexIndexArray pg = points.get (pgroup);
         pg.trimToSize ();
         pnts = pg.getArray ();
         
      }
      return pnts;
   }

   /**
    * Returns the latest points version number,
    * for use in detecting if changes are present.
    */
   public int getPointsVersion() {
      if (pointsModified) {
         
         versionInfo.pointsVersion++;
         pointsModified = false;
         
      }
      return versionInfo.pointsVersion;
   }
   
   /**
    * Informs the render object that lines have been modified outside of its
    * control.
    */
   public void notifyLinesModified() {
      writeLock();
      notifyLinesModifiedInternal ();
      writeUnlock();
   }
   
   private void notifyLinesModifiedInternal() {
      linesModified = true;
      totalModified = true;
   }

   private void addLinePair(int[] vidxs) {
      writeLock();
      if (stateInfo.numLineGroups == 0)  {
         createLineGroupInternal();
      }
      currentLineGroup.addAll(vidxs);
      notifyLinesModifiedInternal ();
      writeUnlock();
   }
   
   private void addLinePairInternal(int v0, int v1) {
      if (stateInfo.numLineGroups == 0)  {
         createLineGroupInternal();
      }
      currentLineGroup.add(v0);
      currentLineGroup.add(v1);
      notifyLinesModifiedInternal ();
   }

   /**
    * Creates a line primitive between the supplied vertices.
    * @param v0idx vertex index for start of line
    * @param v1idx vertex index for end of line
    */
   public void addLine(int v0idx, int v1idx) {
      writeLock();
      addLinePairInternal(v0idx, v1idx);
      writeUnlock();
   }

   /**
    * Creates a set of line primitives between pairs of vertices as specified
    * by the supplied set of vertex indices.  For example, supplying 
    * {1,2,3,4} will create two line segments: 1-2, 3-4.
    * @param vidxs vertex indices, in pairs, defining line segments.  
    */
   public void addLines(int... vidxs) {
      writeLock();
      for (int i=0; i<vidxs.length-1; i+=2) {
         addLinePairInternal(vidxs[i], vidxs[i+1]);
      }
      writeUnlock();
   }
   
   /**
    * Creates a set of line primitives between pairs of vertices as specified
    * by the supplied vertex range.  For example, supplying 
    * {1,4} will create two line segments: 1-2, 3-4.
    * @param vStart starting vertex
    * @param vEnd ending vertex  
    */
   public void addLines(int vStart, int vEnd) {
      writeLock();
      addLinesInternal(vStart, vEnd);
      writeUnlock();
   }
   
   private void addLinesInternal(int vStart, int vEnd) {
      for (int i=vStart; i<vEnd; i+=2) {
         addLinePairInternal(i, i+1);
      }
   }

   /**
    * Creates a set of line primitives between the supplied pairs of vertices.
    * @param lines int pairs of vertex indices defining line segments.
    */
   public void addLines(Iterable<int[]> lines) {
      writeLock();
      for (int[] line : lines) {
         addLinePair(line);
      }
      writeUnlock();
   }
   
   /**
    * Creates a set of connected line segments between neighboring vertices
    * in the supplied list of vertex indices.  For example, supplying {1,2,3,4}
    * will create three line segments: 1-2, 2-3, 3-4.
    * @param vidxs vertex indices specifying connectivity
    */
   public void addLineStrip(int... vidxs) {
      writeLock();
      for (int i=0; i<vidxs.length-1; ++i) {
         addLinePairInternal(vidxs[i], vidxs[i+1]);
      }
      writeUnlock();
   }
   
   /**
    * Creates a set of connected line primitives between neighboring vertices 
    * as specified by the supplied vertex range.  For example, supplying 
    * {1,4} will create three line segments: 1-2, 2-3, 3-4.
    * @param vStart starting vertex
    * @param vEnd ending vertex  
    */
   public void addLineStrip(int vStart, int vEnd) {
      writeLock();
      addLineStripInternal(vStart, vEnd);
      writeUnlock();
   }
   
   private void addLineStripInternal(int vStart, int vEnd) {
      for (int i=vStart; i<vEnd; ++i) {
         addLinePairInternal(i, i+1);
      }
   }

   /**
    * Creates a set of connected line segments between neighboring vertices
    * in the supplied list of vertex indices.  For example, supplying {1,2,3,4}
    * will create four line segments: 1-2, 2-3, 3-4, 4-1.
    * @param vidxs vertex indices specifying connectivity
    */
   public void addLineLoop(int... vidxs) {
      writeLock();
      for (int i=0; i<vidxs.length-1; ++i) {
         addLinePairInternal(vidxs[i], vidxs[i+1]);
      }
      if (vidxs.length > 1) {
         addLinePairInternal(vidxs[vidxs.length-1], vidxs[0]);
      }
      writeUnlock();
   }
   
   /**
    * Creates a set of line primitives between neighboring vertices as specified
    * by the supplied vertex range.  For example, supplying 
    * {1,4} will create four line segments: 1-2, 2-3, 3-4, 4-1
    * @param vStart starting vertex
    * @param vEnd ending vertex  
    */
   public void addLineLoop(int vStart, int vEnd) {
      writeLock();
      addLineLoopInternal(vStart, vEnd);
      writeUnlock();
   }
   
   private void addLineLoopInternal(int vStart, int vEnd) {
      for (int i=vStart; i<vEnd; ++i) {
         addLinePairInternal(i, i+1);
      }
      if (vEnd != vStart) {
         addLinePairInternal(vEnd, vStart);
      }
   }
   

   /**
    * Creates a line primitive between two new vertices defined
    * at the supplied locations.  The currently active normal, color and texture
    * coordinates will be used when creating the vertices.
    * @param v0 length 3 array for position of starting vertex (x,y,z)
    * @param v1 length 3 array for position of ending vertex (x,y,z)
    */
   public void addLine(float[] v0, float[] v1) {
      writeLock();
      int v0idx = vertexInternal(v0);
      int v1idx = vertexInternal(v1);
      addLine(v0idx, v1idx);
      writeUnlock();
   }

   /**
    * Indicates whether any line primitives have been defined
    */
   public boolean hasLines() {
      return (numLineGroups() > 0);
   }

   /**
    * Number of line primitives defined
    */
   public int numLines() {
      if (currentLineGroup == null) {
         return 0;
      }
      return currentLineGroup.size()/LINE_STRIDE;
   }

   /**
    * Returns a list of vertex indices of all line primitives defined
    * in the current group.
    * Lines are separated by a stride that can be queried with
    * {@link #getLineStride()}.
    * 
    * @return an array of vertex indices defining the lines
    */
   public int[] getLines() {
      if (hasLines()) {
         currentLineGroup.trimToSize ();
         return currentLineGroup.getArray ();
      }
      return null;
   }
   
   /**
    * @return stride between line primitives
    */
   public int getLineStride() {
      return LINE_STRIDE;
   }
   
   /**
    * Hint for ensuring sufficient storage for lines
    * @param cap capacity
    */
   public void ensureLineCapacity(int cap) {
      writeLock();
      if (stateInfo.numLineGroups == 0) {
         createLineGroupInternal();
      }
      currentLineGroup.ensureCapacity(cap);
      writeUnlock();
   }
   
   private int createLineGroupInternal() {
      VertexIndexArray newLines = new VertexIndexArray();
      lines.add(newLines);
      currentLineGroup = newLines;
      int idx = stateInfo.numLineGroups;
      stateInfo.lineGroupIdx = idx;
      stateInfo.numLineGroups++;
      notifyLinesModifiedInternal ();
      return idx;
   }

   /**
    * Creates a new group of lines that can be rendered.  By default,
    * only one line group exists.
    * @return the index of the new group of lines
    * @see #lineGroup(int)
    */
   public int createLineGroup() {
      writeLock();
      int idx = createLineGroupInternal ();
      writeUnlock();
      return idx;
   }

   /**
    * Sets the current active line group for rendering.
    * @param setIdx index of active line group.
    */
   public void lineGroup(int setIdx) {
      writeLock();
      stateInfo.lineGroupIdx = setIdx;
      if (lines != null) {
         currentLineGroup = lines.get(stateInfo.lineGroupIdx);
      }
      writeUnlock();
   }

   /**
    * Returns the index of the currently active line group.
    */
   public int getLineGroupIdx() {
      return stateInfo.lineGroupIdx;
   }

   /**
    * The number of line groups available.
    */
   public int numLineGroups() {
      return stateInfo.numLineGroups;
   }

   /**
    * Number of line primitives defined in a group.
    */
   public int numLines(int lgroup) {
      if (lines == null || lines.size() <= lgroup) {
         return 0;
      }
      int n = lines.get(lgroup).size()/LINE_STRIDE;
      
      return n;
   }
 
   /**
    * Returns a list of vertex indices of all point primitives defined
    * in the requested group.
    * Lines are separated by a stride that can be queried with
    * {@link #getPointStride()}.
    * 
    * @param lgroup line group index
    * @return an array of vertex indices defining the lines
    */
   public int[] getLines(int lgroup) {
      int[] out = null;
      if (hasLines()) {
         VertexIndexArray ll = lines.get (lgroup);
         ll.trimToSize ();
         out = ll.getArray ();
         
      } 
      return out;
   }

   /**
    * Returns the latest lines version number,
    * for use in detecting if changes are present.
    */
   public int getLinesVersion() {
      if (linesModified) {
         
         versionInfo.linesVersion++;
         linesModified = false;
         
      }
      return versionInfo.linesVersion;
   }

   /**
    * Informs the render object that triangles have been modified outside of its control.
    */
   public void notifyTrianglesModified() {
      writeLock();
      notifyTrianglesModifiedInternal ();
      writeUnlock();
   }
   
   private void notifyTrianglesModifiedInternal() {
      trianglesModified = true;
      totalModified = true;
   }
   
   private void addTriangleTripleInternal(int[] vidxs) {
      if (stateInfo.numTriangleGroups == 0) {
         createTriangleGroupInternal();
      }
      currentTriangleGroup.addAll(vidxs);
      notifyTrianglesModifiedInternal ();
   }
   
   private void addTriangleTripleInternal(int v0, int v1, int v2) {
      if (stateInfo.numTriangleGroups == 0) {
         createTriangleGroupInternal();
      }
      currentTriangleGroup.add(v0);
      currentTriangleGroup.add(v1);
      currentTriangleGroup.add(v2);
      notifyTrianglesModifiedInternal ();
   }

   /**
    * Creates a triangle primitive between supplied vertices (CCW order).
    * @param v0idx first vertex
    * @param v1idx second vertex
    * @param v2idx third vertex
    */
   public void addTriangle(int v0idx, int v1idx, int v2idx) {
      writeLock();
      addTriangleTripleInternal(new int[] {v0idx, v1idx, v2idx});
      writeUnlock();
   }

   /**
    * Creates a set of triangle primitives between triples of vertices as 
    * supplied by vertex indices.  For example supplying {1,2,3,4,5,6} will
    * create two triangles: 1-2-3, 4-5-6.
    * @param vidxs vertex indices, in triples, defining triangles.
    */
   public void addTriangles(int... vidxs) {
      writeLock();
      for (int i=0; i<vidxs.length-2; i+=3) {
         addTriangleTripleInternal(new int[]{vidxs[i], vidxs[i+1], vidxs[i+2]});
      }
      writeUnlock();
   }
   
   /**
    * Creates a set of triangle primitives between triples of vertices as 
    * supplied by the given vertex range.  For example supplying {1, 6} will
    * create two triangles: 1-2-3, 4-5-6.
    * @param vStart starting vertex index
    * @param vEnd ending vertex index
    */
   public void addTriangles(int vStart, int vEnd) {
      writeLock();
      addTrianglesInternal (vStart, vEnd);
      writeUnlock();
   }
   
   private void addTrianglesInternal(int vStart, int vEnd) {
      for (int i=vStart; i<vEnd-1; i+=3) {
         addTriangleTripleInternal(new int[]{i, i+1, i+2});
      }
   }

   /**
    * Creates a set of triangle primitives forming a fan using the
    * supplied by vertex indices.  For example supplying {1,2,3,4,5,6} will
    * create four triangles: 1-2-3, 1-3-4, 1-4-5, 1-5-6.
    * @param vidxs vertex indices defining triangles.
    */
   public void addTriangleFan(int... vidxs) {
      writeLock();
      for (int i=2; i<vidxs.length; ++i) {
         addTriangleTripleInternal(new int[]{vidxs[0], vidxs[i-1], vidxs[i]});
      }
      writeUnlock();
   }
   
   /**
    * Creates a set of triangle primitives forming a fan using the
    * supplied vertex range.  For example supplying {1, 6} will
    * create four triangles: 1-2-3, 1-3-4, 1-4-5, 1-5-6.
    * @param vStart starting vertex index
    * @param vEnd ending vertex index
    */
   public void addTriangleFan(int vStart, int vEnd) {
      writeLock();
      addTriangleFanInternal(vStart, vEnd);
      writeUnlock();
   }
   
   private void addTriangleFanInternal(int vStart, int vEnd) {
      for (int i=vStart+2; i<=vEnd; ++i) {
         addTriangleTripleInternal(new int[]{vStart, i-1, i});
      }
   }

   /**
    * Creates a set of triangle primitives forming a strip using the
    * supplied by vertex indices.  For example supplying {1,2,3,4,5,6} will
    * create four triangles: 1-2-3, 3-2-4, 3-4-5, 5-4-6
    * @param vidxs vertex indices defining triangles.
    */
   public void addTriangleStrip(int... vidxs) {
      writeLock();
      // add pairs of triangles
      for (int i=2; i<vidxs.length-1; i+=2) {
         addTriangleTripleInternal(new int[]{vidxs[i-2], vidxs[i-1], vidxs[i]});
         addTriangleTripleInternal(new int[]{vidxs[i], vidxs[i-1], vidxs[i+1]});
      }
      // add last triangle
      int i = vidxs.length-1;
      if (i > 2 && i % 2 == 0) {
         addTriangleTripleInternal(new int[]{vidxs[i-2], vidxs[i-1], vidxs[i]});
      }
      writeUnlock();
   }
   
   /**
    * Creates a set of triangle primitives forming a strip using the
    * supplied by vertex range.  For example supplying {1,6} will
    * create four triangles: 1-2-3, 3-2-4, 3-4-5, 5-4-6
    * @param vStart starting vertex index
    * @param vEnd ending vertex index
    */
   public void addTriangleStrip(int vStart, int vEnd) {
      writeLock();
      addTriangleStripInternal(vStart, vEnd);
      writeUnlock();
   }
   
   private void addTriangleStripInternal(int vStart, int vEnd) {
      // add pairs of triangles
      for (int i=vStart+2; i<vEnd; i+=2) {
         addTriangleTripleInternal(new int[]{i-2, i-1, i});
         addTriangleTripleInternal(new int[]{i, i-1, i+1});
      }
      // add last triangle
      int i = vEnd-vStart;
      if (i > 2 && i % 2 == 0) {
         addTriangleTripleInternal(new int[]{vEnd-2, vEnd-1, vEnd});
      }
   }

   /**
    * Creates a set of triangle primitives between supplied triples of 
    * vertices.
    * @param tris int triples of vertex indices defining triangles (CCW)
    */
   public void addTriangles(Iterable<int[]> tris) {
      writeLock();
      for (int[] tri : tris) {
         addTriangleTripleInternal(tri);
      }
      writeUnlock();
   }

   /**
    * Creates a triangle primitive between three new vertices defined at the
    * supplied locations.  The currently active normal, color, and texture
    * coordinates will be used when creating the vertices.
    * @param v0 {x,y,z} position of first vertex
    * @param v1 {x,y,z} position of second vertex
    * @param v2 {x,y,z} position of third vertex
    */
   public void addTriangle(float[] v0, float[] v1, float[] v2) {
      writeLock();
      int v0idx = vertexInternal(v0);
      int v1idx = vertexInternal(v1);
      int v2idx = vertexInternal(v2);
      addTriangleTripleInternal (v0idx, v1idx, v2idx);
      writeUnlock();
   }

   /**
    * Indicates whether any triangle primitives have been defined.
    */
   public boolean hasTriangles() {
      return (numTriangleGroups() > 0);
   }

   /**
    * Number of triangle primitives defined.
    */
   public int numTriangles() {
      if (currentTriangleGroup == null) {
         return 0;
      }
      return currentTriangleGroup.size()/TRIANGLE_STRIDE;
   }

   /**
    * Returns a list of vertex indices of all triangle primitives defined
    * in the current group.
    * Triangles are separated by a stride that can be queried with
    * {@link #getTriangleStride()}.
    * 
    * @return an array of vertex indices defining the triangles
    */
   public int[] getTriangles() {
      if (hasTriangles()) {
         currentTriangleGroup.trimToSize ();
         return currentTriangleGroup.getArray ();
      } 
      return null;
   }
   
   /**
    * @return stride between triangle primitives
    * @see #getTriangles()
    */
   public int getTriangleStride() {
      return TRIANGLE_STRIDE;
   }

   /**
    * Hint for ensuring sufficient storage for triangles
    * @param cap capacity
    */
   public void ensureTriangleCapacity(int cap) {
      writeLock();
      if (stateInfo.numTriangleGroups == 0) {
         createTriangleGroupInternal();
      }
      currentTriangleGroup.ensureCapacity(cap);
      writeUnlock();
   }
   
   /**
    * Creates a new group of triangles that can be rendered.  By default,
    * only one triangle group exists.
    * @return the index of the new group of triangles
    * @see #triangleGroup(int)
    */
   public int createTriangleGroup() {
      writeLock();
      int idx = createTriangleGroupInternal ();
      writeUnlock();
      return idx;
   }
   
   private int createTriangleGroupInternal() {
      VertexIndexArray newTriangles = new VertexIndexArray();
      triangles.add(newTriangles);
      currentTriangleGroup = newTriangles;
      int idx = stateInfo.numTriangleGroups;
      stateInfo.triangleGroupIdx = idx;
      stateInfo.numTriangleGroups++;
      notifyTrianglesModifiedInternal ();
      return idx;
   }

   /**
    * Sets the current active triangle group for rendering.
    * @param setIdx index of active triangle group.
    */
   public void triangleGroup(int setIdx) {
      writeLock();
      stateInfo.triangleGroupIdx = setIdx;
      if (triangles != null) {
         currentTriangleGroup = triangles.get(stateInfo.triangleGroupIdx);
      }
      writeUnlock();
   }

   /**
    * Returns the index of the currently active triangle group.
    */
   public int getTriangleGroupIdx() {
      return stateInfo.triangleGroupIdx;
   }

   /**
    * The number of triangle groups available.
    */
   public int numTriangleGroups() {
      return stateInfo.numTriangleGroups;
   }

   /**
    * Number of triangle primitives defined in a group.
    */
   public int numTriangles(int tgroup) {
      if (triangles == null || triangles.size() <= tgroup) {
         return 0;
      }
      int s = triangles.get(tgroup).size()/TRIANGLE_STRIDE;
      
      return s;
   }

   /**
    * Returns a list of vertex indices of all triangle primitives defined
    * in the requested group.
    * Triangles are separated by a stride that can be queried with
    * {@link #getTriangleStride()}.
    * 
    * @param tgroup triangle group index
    * @return an array of vertex indices defining the triangles
    */
   public int[] getTriangles(int tgroup) {
      int[] out = null;
      if (hasTriangles ()) {
         
         VertexIndexArray tris = triangles.get (tgroup);
         tris.trimToSize ();
         out = tris.getArray ();
         
      }
      return out;
   }

   /**
    * Returns the latest triangles version number,
    * for use in detecting if changes are present.
    */
   public int getTrianglesVersion() {
      if (trianglesModified) {
         
         versionInfo.trianglesVersion++;
         trianglesModified = false;
         
      }
      return versionInfo.trianglesVersion;
   }

   /**
    * Clears all primitive groups, allowing them to be recreated.  Vertex
    * information remains untouched.
    */
   public void clearPrimitives() {
      writeLock();
      
      // in most cases will only have one group
      points = new ArrayList<>(1);
      lines = new ArrayList<>(1);
      triangles = new ArrayList<>(1);

      stateInfo.pointGroupIdx = -1;
      stateInfo.lineGroupIdx = -1;
      stateInfo.triangleGroupIdx = -1;

      currentPointGroup = null;
      currentLineGroup = null;
      currentTriangleGroup = null;

      stateInfo.numPointGroups = 0;
      stateInfo.numLineGroups = 0;
      stateInfo.numTriangleGroups = 0;

      // should trigger version count increase
      pointsModified = true;
      linesModified = true;
      trianglesModified = true;
      totalModified = true;
      
      writeUnlock();
   }

   /**
    * Clears everything in the RenderObject, allowing it to be
    * recreated.  This can be used when the object becomes invalid,
    * in place of discarding and regenerating a new one.  The object
    * becomes a clean slate, with no vertex attributes or primitives.
    */
   public void clearAll() {
      
      writeLock();
      
      // in most cases, we will only have one set
      positions = new ArrayList<>(1);
      normals = new ArrayList<>(1);
      colors = new ArrayList<>(1);
      texcoords = new ArrayList<>(1);

      currentPositionIdx = -1;
      currentNormalIdx = -1;
      currentColorIdx = -1;
      currentTextureIdx = -1;

      stateInfo.numPositions = 0;
      stateInfo.numNormals = 0;
      stateInfo.numColors = 0;
      stateInfo.numTexcoords = 0;

      positions = new ArrayList<> ();
      normals = new ArrayList<> ();
      colors = new ArrayList<> ();
      texcoords = new ArrayList<> ();

      positionsModified = true;
      normalsModified = true;
      colorsModified = true;
      texturesModified = true;
      totalModified = true;

      vertices = new int[0];
      numVertices = 0;
      vertexBufferMask = 0;
      vertexCapacity = 0;
      vertexPositionOffset = -1;
      vertexNormalOffset = -1;
      vertexColorOffset = -1;
      vertexTexcoordOffset = -1;
      vertexStride = 0;
      
      verticesModified = true;

      clearPrimitives();
      
      buildMode = null;
      buildModeStart = -1;
      
      writeUnlock();
      
   }

   //=========================================================================
   // Usage flags
   //=========================================================================

   /**
    * Retrieves the version of the object, for use in detecting
    * whether any information has changed since last use.
    * @return the overall modification version
    */
   public int getVersion() {
      // update all other versions
      getPositionsVersion();
      getNormalsVersion();
      getColorsVersion();
      getTextureCoordsVersion();
      getVerticesVersion ();
      getPointsVersion();
      getLinesVersion();
      getTrianglesVersion();
      
      if (totalModified) {
         
         versionInfo.totalVersion++;
         totalModified = false;
         
      }
      return versionInfo.totalVersion;
   }

   /**
    * Returns whether or not this RenderObject is valid.  If valid,
    * this object can be safely passed to a renderer for drawing.  
    * If not, it needs to be discarded.
    * @return <code>true</code> if this RenderObject is valid
    */
   public boolean isValid() {
      return !idInfo.isDisposed();
   }
   
   /**
    * Sets or clears the transient state of the render object.  Transient
    * objects will not be cached by renderers, which may improve performance
    * for short-lived objects.
    * @param set if <code>true</code>, sets this object to be transient
    */
   public void setTransient(boolean set) {
      writeLock();
      istransient = set;
      writeUnlock();
   }
   
   /**
    * Checks if the render object is labelled as "transient".  Transient objects
    * will not be cached by renderers, which may improve performance for short-lived
    * objects.
    * @return whether or not this render object is considered transient.
    */
   public boolean isTransient() {
      return istransient;
   }

   /**
    * Signal a destruction of the object.
    */
   public void dispose() {
      writeLock();
      
      idInfo.dispose();
      
      // clear all memory
      positions = null;
      normals = null;
      colors = null;
      texcoords = null;

      positions = null;
      normals = null;
      colors = null;
      texcoords = null;

      vertices = null;
      
      points = null;
      lines = null;
      triangles = null;

      currentPointGroup = null;
      currentLineGroup = null;
      currentTriangleGroup = null;
      
      writeUnlock();
   }

   /**
    * Garbage collection, clear memory and dispose
    */
   @Override
   protected void finalize() throws Throwable {
      dispose();
   }
   
   /**
    * @return a new copy of the object
    */
   protected RenderObject copy()  {

      RenderObject r = new RenderObject();

      readLock();
      
      if (positions != null) {
         r.positions = new ArrayList<float[]>(positions.size ());
         r.positions.addAll (positions);
      } else {
         r.positions = null;
      }

      if (normals != null) {
         r.normals = new ArrayList<>(normals.size());
         r.normals.addAll (normals);
      } else {
         r.normals = null;
      }

      if (colors != null) {
         r.colors = new ArrayList<>(colors.size());
         r.colors.addAll (colors);
      } else {
         r.colors = null;
      }

      if (texcoords != null) {
         r.texcoords = new ArrayList<>(texcoords.size());
         r.texcoords.addAll (texcoords);
      } else {
         r.texcoords = null;
      }

      r.stateInfo = stateInfo.clone();

      r.currentPositionIdx = currentPositionIdx;
      r.currentNormalIdx = currentNormalIdx;
      r.currentColorIdx = currentColorIdx;
      r.currentTextureIdx = currentTextureIdx;

      // keep track separately to allow storage to be cleared
      r.stateInfo.numPositions = stateInfo.numPositions;
      r.stateInfo.numNormals = stateInfo.numNormals;
      r.stateInfo.numColors = stateInfo.numColors;
      r.stateInfo.numTexcoords = stateInfo.numTexcoords;

      // indicators that attributes have been modified
      r.positionsModified = positionsModified;
      r.normalsModified = normalsModified;
      r.colorsModified = colorsModified;
      r.texturesModified = texturesModified;

      r.versionInfo = versionInfo.clone();

      r.vertices = Arrays.copyOf (vertices, vertices.length);
      r.numVertices = numVertices;
      r.vertexBufferMask = vertexBufferMask;
      r.vertexCapacity = vertexCapacity;
      r.vertexPositionOffset = vertexPositionOffset;
      r.vertexNormalOffset = vertexNormalOffset;
      r.vertexColorOffset = vertexColorOffset;
      r.vertexTexcoordOffset = vertexTexcoordOffset;
      r.vertexStride = vertexStride;
      
      r.verticesModified = verticesModified;

      if (points != null) {
         r.points = new ArrayList<>(points.size());
         for (VertexIndexArray pnts : points) {
            VertexIndexArray npnts = pnts.clone();
            r.points.add(npnts);
         }
      } else {
         r.points = null;
      }

      if (lines != null) {
         r.lines = new ArrayList<>(lines.size());
         for (VertexIndexArray lns : lines) {
            r.lines.add(lns.clone ());
         }
      } else {
         r.lines = null;
      }

      if (triangles != null) {
         r.triangles = new ArrayList<>(triangles.size());
         for (VertexIndexArray tris : triangles) {
            r.triangles.add(tris.clone());
         }
      } else {
         r.triangles = null;
      }

      if (stateInfo.pointGroupIdx >= 0) {
         r.pointGroup(stateInfo.pointGroupIdx);
      }
      if (stateInfo.lineGroupIdx >= 0) {
         r.lineGroup(stateInfo.lineGroupIdx);
      }
      if (stateInfo.triangleGroupIdx >= 0) {
         r.triangleGroup(stateInfo.triangleGroupIdx);
      }

      r.pointsModified = pointsModified;
      r.linesModified = linesModified;
      r.trianglesModified = trianglesModified;

      r.totalModified = totalModified;

      r.buildMode = buildMode;
      r.buildModeStart = buildModeStart;
      
      r.istransient = istransient;
      
      readUnlock();
      
      return r;
   }

   @Override
   public boolean isDisposed() {
      return idInfo.isDisposed();
   }

   @Override
   public RenderObjectIdentifier getDisposeObserver() {
      return idInfo;
   }
   
  
}
>>>>>>> 0c695af4
<|MERGE_RESOLUTION|>--- conflicted
+++ resolved
@@ -1,4 +1,3 @@
-<<<<<<< HEAD
 package maspack.render;
 
 import java.awt.Color;
@@ -474,19 +473,20 @@
 
    /**
     * Adds an indexable 3D position
-    * @param px 
-    * @param py
-    * @param pz
+    * @param px x coordinate
+    * @param py y coordinate
+    * @param pz z coordinate
     * @return the index of the position added
     */
-   public int addPosition(float px, float py, float pz) {
+   public int addPosition (float px, float py, float pz) {
       return addPosition (new float[]{px,py,pz});
    }
    
    /**
-    * Adds a position by reference.  If the position is modified outside of this render
-    * object, then you must manually flag the change using {@link #notifyPositionsModified()}.
-    * Otherwise, renderers are free to assume the positions have not changed.
+    * Adds a position by reference.  If the position is modified outside of
+    * this render object, then you must manually flag the change using {@link
+    * #notifyPositionsModified()}.  Otherwise, renderers are free to assume the
+    * positions have not changed.
     * @param xyz position vector
     * @return an index referring to the added position
     */
@@ -547,9 +547,9 @@
    /**
     * Updates the values of the position with index pidx.
     * @param pidx position to modify
-    * @param px
-    * @param py
-    * @param pz
+    * @param px x coordinate
+    * @param py y coordinate
+    * @param pz z coordinate
     */
    public void setPosition(int pidx, float px, float py, float pz) {
       setPosition (pidx, new float[]{px,py,pz});
@@ -665,9 +665,9 @@
 
    /**
     * Adds an indexable 3D normal.
-    * @param nx
-    * @param ny
-    * @param nz
+    * @param nx x component
+    * @param ny y component
+    * @param nz z component
     * @return the index of the normal added
     */
    public int addNormal(float nx, float ny, float nz) {
@@ -735,9 +735,9 @@
    /**
     * Updates the values of the normal with index nidx.
     * @param nidx normal to modify
-    * @param nx
-    * @param ny
-    * @param nz
+    * @param nx x component
+    * @param ny y component
+    * @param nz z component
     */
    public void setNormal(int nidx, float nx, float ny, float nz) {
       setNormal(nidx, new float[]{nx,ny,nz});
@@ -1104,8 +1104,8 @@
 
    /**
     * Adds an indexable 2D texture coordinate
-    * @param tx
-    * @param ty
+    * @param tx x coordinate
+    * @param ty y coordinate
     * @return the index of the texture coordinate added
     */
    public int addTextureCoord(float tx, float ty) {
@@ -1127,7 +1127,7 @@
     * If the texture coordinates are modified outside of this object,
     * then {@link #notifyTextureCoordsModified()} must be called.  Otherwise,
     * renderers are free to assume the render object has not changed.
-    * @param xy
+    * @param xy x and y coordinate values
     * @return the index of the texture coordinate added
     */
    public int addTextureCoord(float[] xy) {
@@ -1182,9 +1182,9 @@
 
    /**
     * Updates the values of the texture coordinate with index tidx.
-    * @param tidx
-    * @param tx
-    * @param ty
+    * @param tidx coordinate index
+    * @param tx x coordinate
+    * @param ty y coordinate
     */
    public void setTextureCoord(int tidx, float tx, float ty) {
       setTextureCoord (tidx, new float[] {tx,ty});
@@ -1192,7 +1192,7 @@
    
    /**
     * Updates the values of the texture coordinate with index tidx.
-    * @param tidx
+    * @param tidx coordinate index
     * @param xy new texture coordinates
     */
    public void setTextureCoord(int tidx, Vector2d xy) {
@@ -1201,8 +1201,8 @@
    
    /**
     * Updates the values of the texture coordinate with index tidx by reference.
-    * @param tidx
-    * @param xy
+    * @param tidx coordinate index
+    * @param xy x and y coordinate values
     */
    public void setTextureCoord(int tidx, float[] xy) {
       writeLock();
@@ -1485,9 +1485,9 @@
     * Add a vertex at the supplied position, using the currently active
     * normal, color and texture coordinate (if available).  A new position
     * is created to accommodate the vertex.
-    * @param px
-    * @param py
-    * @param pz
+    * @param px x coordinate
+    * @param py y coordinate
+    * @param pz z coordinate
     * @return vertex index
     */
    public int vertex(float px, float py, float pz) {
@@ -1516,7 +1516,7 @@
     * is created, by reference, to accommodate the vertex.
     * @see #addPosition(float[])
     * @see #addVertex(int)
-    * @param xyz
+    * @param xyz x, y, and z coordinate values
     * @return vertex index
     */
    public int vertex(float[] xyz) {
@@ -1803,7 +1803,7 @@
    /**
     * Creates a set of vertices and point primitives at the supplied positions.
     * @see #addPoint(float[])
-    * @param pnts
+    * @param pnts positions at which points and vertices should be created
     */
    public void addPoints(Iterable<float[]> pnts) {
       writeLock();
@@ -2769,10 +2769,10 @@
    }
    
    /**
-    * Sets or clears the transient state of the render object.  Transient objects
-    * will not be cached by renderers, which may improve performance for short-lived
-    * objects.
-    * @param set
+    * Sets or clears the transient state of the render object.  Transient
+    * objects will not be cached by renderers, which may improve performance
+    * for short-lived objects.
+    * @param set if <code>true</code>, sets this object to be transient
     */
    public void setTransient(boolean set) {
       writeLock();
@@ -2965,2974 +2965,4 @@
    }
    
   
-}
-=======
-package maspack.render;
-
-import java.awt.Color;
-import java.util.ArrayList;
-import java.util.Arrays;
-import java.util.Collections;
-import java.util.List;
-import java.util.concurrent.locks.ReentrantReadWriteLock;
-
-import maspack.matrix.Vector2d;
-import maspack.matrix.Vector3d;
-import maspack.render.Renderer.DrawMode;
-import maspack.util.Disposable;
-import maspack.util.DisposeObservable;
-import maspack.util.DisposeObserver.DisposeObserverImpl;
-import maspack.util.Versioned;
-
-/**
- * Object containing information used for rendering, including
- * <ul>
- * <li><em>attribute data</em>, including positions, and (optionally) normals, colors, and texture coordinates.</i>
- * <li><em>vertex data</em>, where each vertex points to a single position, as well as (optionally) a single normal, color, and texture attribute.</li>
- * <li><em>primitive data</em>, consisting of zero or more "groups" of points, lines, and triangles.</li>
- * </ul>
- *
- */
-public class RenderObject implements Versioned, DisposeObservable, Disposable {
-
-   private static int nextIdNumber = 0;
-   
-//   /**
-//    * During construction, allows automatic generation of primitives
-//    */
-//   public enum BuildMode {
-//      POINTS,
-//      LINES,
-//      LINE_STRIP,
-//      LINE_LOOP,
-//      TRIANGLES,
-//      TRIANGLE_STRIP,
-//      TRIANGLE_FAN
-//   }
-   
-  
-   /**
-    * Used for uniquely identifying a RenderObject, and checking
-    * validity (can be safely shared)
-    */
-   public static class RenderObjectIdentifier extends DisposeObserverImpl {
-      private int id;
-      private RenderObjectIdentifier(int id) {
-         this.id = id;
-      }
-      
-      /**
-       * Unique identifying number
-       */
-      public int getId() {
-         return id;
-      }
-      
-      @Override
-      protected void dispose() {
-         super.dispose();
-      }
-      
-   }
-   
-   /**
-    * Keeps track of versions for detecting changes.  Can be
-    * cloned so renderers can keep track of the latest versions
-    * they have observed.
-    */
-   public static class RenderObjectVersion {
-      
-      private int positionsVersion;
-      private int normalsVersion;
-      private int colorsVersion;
-      private int texturesVersion;
-      private int verticesVersion;
-      private int pointsVersion;
-      private int linesVersion;
-      private int trianglesVersion;
-      private int totalVersion;
-      
-      private RenderObjectVersion() {
-         positionsVersion = 0;
-         normalsVersion = 0;
-         colorsVersion = 0;
-         texturesVersion = 0;
-         verticesVersion = 0;
-         pointsVersion = 0;
-         linesVersion = 0;
-         trianglesVersion = 0;
-         totalVersion = 0;
-      }
-      
-      public int getPositionsVersion() {
-         return positionsVersion;
-      }
-      
-      public int getNormalsVersion() {
-         return normalsVersion;
-      }
-      
-      public int getColorsVersion() {
-         return colorsVersion;
-      }
-      
-      public int getTextureCoordsVersion() {
-         return texturesVersion;
-      }
-      
-      public int getVerticesVersion() {
-         return verticesVersion;
-      }
-      
-      public int getPointsVersion() {
-         return pointsVersion;
-      }
-      
-      public int getLinesVersion() {
-         return linesVersion;
-      }
-      
-      public int getTrianglesVersion() {
-         return trianglesVersion;
-      }
-      
-      public int getVersion() {
-         return totalVersion;
-      }
-      
-      @Override
-      protected RenderObjectVersion clone() {
-         RenderObjectVersion c = new RenderObjectVersion();
-         c.positionsVersion = positionsVersion;
-         c.normalsVersion = normalsVersion;
-         c.colorsVersion = colorsVersion;
-         c.texturesVersion = texturesVersion;
-         c.verticesVersion = verticesVersion;
-         c.pointsVersion = pointsVersion;
-         c.linesVersion = linesVersion;
-         c.trianglesVersion = trianglesVersion;
-         c.totalVersion = totalVersion;
-         return c;
-      }
-
-      @Override
-      public int hashCode() {
-         final int prime = 31;
-         int result = 1;
-         result = prime * result + positionsVersion;
-         result = prime * result + normalsVersion;
-         result = prime * result + colorsVersion;
-         result = prime * result + texturesVersion;
-         result = prime * result + verticesVersion;
-         result = prime * result + pointsVersion;
-         result = prime * result + linesVersion;
-         result = prime * result + trianglesVersion;
-         result = prime * result + totalVersion;
-         return result;
-      }
-      
-      public boolean equals(RenderObjectVersion v) {
-         if (  totalVersion != v.totalVersion
-            || positionsVersion != v.positionsVersion 
-            || normalsVersion != v.normalsVersion
-            || colorsVersion != v.colorsVersion 
-            || texturesVersion != v.texturesVersion
-            || verticesVersion != v.verticesVersion
-            || pointsVersion != v.pointsVersion
-            || linesVersion != v.linesVersion
-            || trianglesVersion != v.trianglesVersion ) {
-            return false;
-         }
-         return true;
-      }
-
-      @Override
-      public boolean equals(Object obj) {
-         if (this == obj) {
-            return true;
-         }
-         if (obj == null || getClass() != obj.getClass()) {
-            return false;
-         }
-         
-         RenderObjectVersion other = (RenderObjectVersion)obj;
-         return equals(other);
-      }      
-   }
-   
-   /**
-    * Stores exposable state of the object, tracking the 
-    * current primitive group indices.
-    * 
-    */
-   public static class RenderObjectState {     
-      private int numPointGroups;
-      private int numLineGroups;
-      private int numTriangleGroups;
-     
-      private int pointGroupIdx;
-      private int lineGroupIdx;
-      private int triangleGroupIdx;
-      
-      int numPositions;
-      int numNormals;
-      int numColors;
-      int numTexcoords;
-      
-      private RenderObjectState() {
-         numPointGroups = 0;
-         numLineGroups = 0;
-         numTriangleGroups = 0;
-
-         pointGroupIdx = -1;
-         lineGroupIdx = -1;
-         triangleGroupIdx = -1;
-         
-         numPositions = 0;
-         numNormals = 0;
-         numColors = 0;
-         numTexcoords = 0;
-      }
-
-      public int numPointGroups() {
-         return numPointGroups;
-      }
-
-      public int numLineGroups() {
-         return numLineGroups;
-      }
-
-      public int numTriangleGroups() {
-         return numTriangleGroups;
-      }
-
-      public int getPointGroupIdx() {
-         return pointGroupIdx;
-      }
-
-      public int getLineGroupIdx() {
-         return lineGroupIdx;
-      }
-
-      public int getTriangleGroupIdx() {
-         return triangleGroupIdx;
-      }
-
-      @Override
-      public int hashCode() {
-         final int prime = 31;
-         int result = 1;
-         result = prime * result + lineGroupIdx;
-         result = prime * result + numLineGroups;
-         result = prime * result + numPointGroups;
-         result = prime * result + numTriangleGroups;
-         result = prime * result + pointGroupIdx;
-         result = prime * result + triangleGroupIdx;
-         result = prime * result + numPositions;
-         result = prime * result + numNormals;
-         result = prime * result + numColors;
-         result = prime * result + numTexcoords;
-         return result;
-      }
-
-      public boolean equals(RenderObjectState other) {
-         if ( pointGroupIdx != other.pointGroupIdx
-            || lineGroupIdx != other.lineGroupIdx
-            || triangleGroupIdx != other.triangleGroupIdx
-            || numPointGroups != other.numPointGroups
-            || numLineGroups != other.numLineGroups
-            || numTriangleGroups != other.numTriangleGroups
-            || numPositions != other.numPositions
-            || numNormals != other.numNormals
-            || numColors != other.numColors
-            || numTexcoords != other.numTexcoords) {
-            return false;
-         }
-         return true;
-      }
-      
-      @Override
-      public boolean equals(Object obj) {
-         if (this == obj) {
-            return true;
-         }
-         if (obj == null || getClass() != obj.getClass()) {
-            return false;
-         }
-         RenderObjectState other = (RenderObjectState)obj;
-         return equals(other);
-      }
-      
-      public RenderObjectState clone() {
-         RenderObjectState c = new RenderObjectState();
-         c.numPointGroups = numPointGroups;
-         c.numLineGroups = numLineGroups;
-         c.numTriangleGroups = numTriangleGroups;
-         c.pointGroupIdx = pointGroupIdx;
-         c.lineGroupIdx = lineGroupIdx;
-         c.triangleGroupIdx = triangleGroupIdx;
-         c.numPositions = numPositions;
-         c.numNormals = numNormals;
-         c.numColors = numColors;
-         c.numTexcoords = numTexcoords;
-         return c;
-      }
-
-      public boolean hasPositions() {
-         return numPositions>0;
-      }
-      
-      public boolean hasNormals() {
-         return numNormals>0;
-      }
-      
-      public boolean hasColors() {
-         return numColors>0;
-      }
-      
-      public boolean hasTextureCoords() {
-         return numTexcoords>0;
-      }
-      
-   }
-   
-   RenderObjectIdentifier idInfo;
-   RenderObjectVersion versionInfo;
-   RenderObjectState stateInfo;
-     
-   ArrayList<float[]> positions;
-   ArrayList<float[]> normals;
-   ArrayList<byte[]> colors;
-   ArrayList<float[]> texcoords;
-
-   int currentPositionIdx;
-   int currentNormalIdx;
-   int currentColorIdx;
-   int currentTextureIdx;
-
-   // indicators that attributes have been modified
-   boolean positionsModified;
-   boolean normalsModified;
-   boolean colorsModified;
-   boolean texturesModified;
-   
-   DrawMode buildMode;
-   int buildModeStart;  // starting number of vertices when build mode began
-
-   // stride and offset for particular attributes
-   int vertexCapacity = 0;
-   int vertexStride = 0;
-   int vertexPositionOffset = -1;
-   int vertexNormalOffset = -1;
-   int vertexColorOffset = -1;
-   int vertexTexcoordOffset = -1;
-   int[] vertices;      // position/normal/color/texture (if available)
-   int vertexBufferMask = 0;
-   static final byte VERTEX_POSITIONS = 0x1;
-   static final byte VERTEX_NORMALS = 0x2;
-   static final byte VERTEX_COLORS = 0x4;
-   static final byte VERTEX_TEXCOORDS = 0x8;
-   int numVertices;
-   boolean verticesModified;
-
-   static final int POINT_STRIDE = 1;
-   static final int LINE_STRIDE = 2;
-   static final int TRIANGLE_STRIDE = 3;
-   ArrayList<VertexIndexArray> points;
-   ArrayList<VertexIndexArray> lines;
-   ArrayList<VertexIndexArray> triangles;
-
-   // pointers to positions in points, lines, triangles
-   VertexIndexArray currentPointGroup;
-   VertexIndexArray currentLineGroup;
-   VertexIndexArray currentTriangleGroup;
-
-   boolean pointsModified;
-   boolean linesModified;
-   boolean trianglesModified;
-   boolean totalModified;
-   boolean istransient;
-   
-   ReentrantReadWriteLock lock;
-   
-   public RenderObject() {
-
-      idInfo = new RenderObjectIdentifier(nextIdNumber++);
-      versionInfo = new RenderObjectVersion();
-      stateInfo = new RenderObjectState();
-      istransient = false;
-      lock = new ReentrantReadWriteLock();
-      
-      clearAll();
-
-   }
-   
-   /**
-    * Locks object, prevents further modifications until object is unlocked
-    */
-   public void readLock() {
-      lock.readLock().lock();
-   }
-   
-   /**
-    * Locks object, prevents further modifications until object is unlocked
-    */
-   public void readUnlock() {
-      lock.readLock().unlock();
-   }
-   
-   /**
-    * Acquires the write lock
-    */
-   protected void writeLock() {
-      lock.writeLock().lock();
-   }
-   
-   /**
-    * Releases the write lock
-    */
-   protected void writeUnlock() {
-      lock.writeLock().unlock();
-   }
-   
-   /**
-    * Returns a special object to be used as a unique identifier for this
-    * RenderObject.  It contains a unique ID number, as well as a flag
-    * for determining whether the object still persists and is valid.
-    * This should be as the key in HashMaps etc... so that the original
-    * RenderObject can be cleared and garbage-collected when it runs out 
-    * of scope. 
-    */
-   public RenderObjectIdentifier getIdentifier() {
-      return idInfo;
-   }
-   
-   /**
-    * Returns an immutable copy of all version information in this RenderObject,
-    * safe for sharing between threads.  This can be used to detect whether
-    * the RenderObject has been modified since last observed.
-    */
-   public RenderObjectVersion getVersionInfo() {
-      
-      getVersion(); // trigger update of all version numbers
-      RenderObjectVersion v = versionInfo.clone();
-      
-      return v;
-   }
-   
-   public RenderObjectState getStateInfo() {
-      
-      RenderObjectState s = stateInfo.clone();
-      
-      return s;
-   }
-
-   //=========================================================================
-   // Positions, Normals, Colors, Textures
-   //=========================================================================
-   /**
-    * Hint for ensuring sufficient storage for positions
-    * @param cap capacity
-    */
-   public void ensurePositionCapacity(int cap) {
-      writeLock();
-      positions.ensureCapacity (cap);
-      writeUnlock();
-   }
-
-   /**
-    * Adds an indexable 3D position
-    * @param px x coordinate
-    * @param py y coordinate
-    * @param pz z coordinate
-    * @return the index of the position added
-    */
-   public int addPosition (float px, float py, float pz) {
-      return addPosition (new float[]{px,py,pz});
-   }
-   
-   /**
-    * Adds a position by reference.  If the position is modified outside of
-    * this render object, then you must manually flag the change using {@link
-    * #notifyPositionsModified()}.  Otherwise, renderers are free to assume the
-    * positions have not changed.
-    * @param xyz position vector
-    * @return an index referring to the added position
-    */
-   public int addPosition (float[] xyz) {
-      writeLock();
-      int pidx = addPositionInternal (xyz);
-      writeUnlock();
-      return pidx;      
-   }
-   
-   private int addPositionInternal (float[] xyz) {
-      int pidx = stateInfo.numPositions;
-      positions.add (xyz);
-      stateInfo.numPositions++;
-      currentPositionIdx = pidx;
-      notifyPositionsModifiedInternal ();
-      return pidx;      
-   }
-
-   /**
-    * Adds an indexable 3D position
-    * @param pos coordinates of the position
-    * @return the index of the position added
-    */
-   public int addPosition(Vector3d pos) {
-      return addPosition (
-         new float[]{(float)pos.x, (float)pos.y, (float)pos.z});
-   }      
-
-   /**
-    * Sets the current position to be used in following vertices, 
-    * based on position index. 
-    * @param pidx index of a previously added position
-    */
-   public void setCurrentPosition(int pidx) {
-      if (pidx >= 0) {
-         if (pidx >= positions.size()) {
-            throw new IllegalArgumentException (
-               "Position "+pidx+" is not defined");
-         }
-         currentPositionIdx = pidx;
-      }
-      else {
-         currentPositionIdx = -1;
-      }
-   }
-
-   /**
-    * Returns the index associated with the current position, or -1
-    * if there is no current position.
-    * 
-    * @return current position index
-    */
-   public int getCurrentPosition() {
-      return currentPositionIdx;
-   }
-
-   /**
-    * Updates the values of the position with index pidx.
-    * @param pidx position to modify
-    * @param px x coordinate
-    * @param py y coordinate
-    * @param pz z coordinate
-    */
-   public void setPosition(int pidx, float px, float py, float pz) {
-      setPosition (pidx, new float[]{px,py,pz});
-   }
-   
-   /**
-    * Updates the values of the position with index pidx.
-    * @param pidx position to modify
-    * @param pos new position coordinates
-    */
-   public void setPosition(int pidx, Vector3d pos) {
-      setPosition (pidx, new float[]{(float)pos.x, (float)pos.y, (float)pos.z});
-   }
-   
-   /**
-    * Updates the values of the position with index pidx, to the provide
-    * values by reference.  
-    * 
-    * @param pidx position to modify
-    * @param pos new position values by reference
-    */
-   public void setPosition(int pidx, float[] pos) {
-      writeLock();
-      positions.set(pidx, pos);
-      notifyPositionsModifiedInternal ();
-      writeUnlock();
-   }
-
-   /**
-    * Whether or not any positions have been defined.
-    */
-   public boolean hasPositions() {
-      if (positions == null) {
-         return false;
-      }
-      return (positions.size () > 0);
-   }
-
-   /**
-    * Number of positions defined.
-    */
-   public int numPositions() {
-      return stateInfo.numPositions;
-   }
-
-   /**
-    * Retrieves the position at the supplied index.  If the returned position
-    * is modified, then {@link #notifyPositionsModified()} must be manually called.
-    * @param pidx position index
-    * @return position {x,y,z}
-    */
-   public float[] getPosition(int pidx) {
-        // prevent potential crash on positions
-      float[] pos = getPositionInternal (pidx);
-      return pos;
-   }
-   
-   private float[] getPositionInternal(int pidx) {
-      if (pidx < 0) {
-         return null;
-      }
-      return positions.get(pidx);
-   }
-
-   /**
-    * Retrieves the full list of positions.  This list should not
-    * be modified.
-    * 
-    * @return list of positions.
-    */
-   public List<float[]> getPositions() {
-      if (hasPositions()) {
-         return Collections.unmodifiableList(positions);
-      }
-      return null;
-   }
-
-   private void notifyPositionsModifiedInternal() {
-      positionsModified = true;
-      totalModified = true;
-   }
-   
-   /**
-    * Indicate that the positions have been modified.
-    */
-   public void notifyPositionsModified() {
-      writeLock();
-      notifyPositionsModifiedInternal ();
-      writeUnlock();
-   }
-
-   /**
-    * Returns the latest positions version number,
-    * for use in detecting if changes are present.
-    */
-   public int getPositionsVersion() {
-      if (positionsModified) {
-         versionInfo.positionsVersion++;
-         positionsModified = false;
-      }
-      return versionInfo.positionsVersion;
-   }
-
-   /**
-    * Hint for ensuring sufficient storage for normals
-    * @param cap capacity
-    */
-   public void ensureNormalCapacity(int cap) {
-      writeLock();
-      normals.ensureCapacity (cap);
-      writeUnlock();
-   }
-
-   /**
-    * Adds an indexable 3D normal.
-    * @param nx x component
-    * @param ny y component
-    * @param nz z component
-    * @return the index of the normal added
-    */
-   public int addNormal(float nx, float ny, float nz) {
-      return addNormal(new float[]{nx,ny,nz});
-   }
-   
-   /**
-    * Adds an indexable 3D normal by reference.  If the normal
-    * is modified outside of this render object, this object
-    * must be notified with {@link #notifyNormalsModified()}.
-    * Otherwise, renders are free to assume there has been
-    * no change.
-    * @param nrm the normal to add
-    * @return the index of the normal added
-    */
-   public int addNormal(float[] nrm) {
-      writeLock();
-      int nidx = stateInfo.numNormals;
-      normals.add (nrm);
-      stateInfo.numNormals++;
-      currentNormalIdx = nidx;
-      notifyNormalsModifiedInternal();
-      writeUnlock();
-      return nidx;
-   }
-
-   /**
-    * Adds an indexable 3D normal
-    * @param nrm coordinates of the normal
-    * @return the index of the normal added
-    */
-   public int addNormal(Vector3d nrm) {
-      return addNormal (
-         new float[]{(float)nrm.x, (float)nrm.y, (float)nrm.z});
-   }   
-   
-   /**
-    * Sets the current normal to be used in following vertices, 
-    * based on normal index. 
-    * @param nidx index of a previously added normal
-    */
-   public void setCurrentNormal(int nidx) {
-      if (nidx >= 0) {
-         if (nidx >= normals.size()) {
-            throw new IllegalArgumentException (
-               "Normal "+nidx+" is not defined");
-         }
-         currentNormalIdx = nidx;
-      }
-      else {
-         currentNormalIdx = -1;
-      }
-   }
-
-   /**
-    * Returns the index associated with the current normal, or -1
-    * if there is no current normal.
-    * 
-    * @return current normal index
-    */
-   public int getCurrentNormal() {
-      return currentNormalIdx;
-   }
-
-   /**
-    * Updates the values of the normal with index nidx.
-    * @param nidx normal to modify
-    * @param nx x component
-    * @param ny y component
-    * @param nz z component
-    */
-   public void setNormal(int nidx, float nx, float ny, float nz) {
-      setNormal(nidx, new float[]{nx,ny,nz});
-   }
-   
-   /**
-    * Updates the values of the normal with index nidx.
-    * @param nidx normal to modify
-    * @param nrm new normal coordinates
-    */
-   public void setNormal(int nidx, Vector3d nrm) {
-      setNormal(nidx, new float[]{(float)nrm.x, (float)nrm.y, (float)nrm.z});
-   }
-   
-   /**
-    * Updates the new normal, by reference, with index nidx.
-    * @param nidx normal to modify
-    * @param nrm the new normal
-    */
-   public void setNormal(int nidx, float[] nrm) {
-      writeLock();
-      normals.set(nidx, nrm);
-      notifyNormalsModifiedInternal();
-      writeUnlock();
-   }
-
-   /**
-    * Whether or not any normals have been defined.
-    */
-   public boolean hasNormals() {
-      if (normals == null) {
-         return false;
-      }
-      return (normals.size () > 0);
-   }
-
-   /**
-    * Number of normals defined.
-    */
-   public int numNormals() {
-      return stateInfo.numNormals;
-   }
-
-   /**
-    * Retrieves the normal at the supplied index.  If the returned
-    * normal is modified, then {@link #notifyNormalsModified()} must
-    * be called.
-    * @param nidx normal index
-    * @return normal {x,y,z}
-    */
-   public float[] getNormal(int nidx) {
-      float[] nrm = getNormalInternal (nidx);
-      return nrm;
-   }
-   
-   private float[] getNormalInternal(int nidx) {
-      if (nidx < 0) {
-         return null;
-      }
-      float[] nrm = normals.get(nidx);
-      return nrm;
-   }
-
-   /**
-    * Retrieves the full list of normals.  If the contents
-    * of this list are modified, the method {@link #notifyNormalsModified()}
-    * must be called. 
-    * 
-    * @return list of normals
-    */
-   public List<float[]> getNormals() {
-      if (hasNormals()) {
-         return Collections.unmodifiableList(normals);
-      }
-      return null;
-   }
-   
-   /**
-    * Indicate that the normals have been modified.
-    */
-   private void notifyNormalsModifiedInternal() {
-      normalsModified = true;
-      totalModified = true;
-   }
-   
-   /**
-    * Indicate that the normals have been modified.
-    */
-   public void notifyNormalsModified() {
-      writeLock();
-      notifyNormalsModifiedInternal ();
-      writeUnlock();
-   }
-
- 
-   /**
-    * Returns the latest triangles version number,
-    * for use in detecting if changes are present.
-    */
-   public int getNormalsVersion() {
-      if (normalsModified) {
-         versionInfo.normalsVersion++;
-         normalsModified = false;
-      }
-      return versionInfo.normalsVersion;
-   }
-
-   /**
-    * Hint for ensuring sufficient storage for colors
-    * @param cap capacity
-    */
-   public void ensureColorCapacity(int cap) {
-      writeLock();
-      colors.ensureCapacity (cap);
-      writeUnlock();
-   }
-
-   /**
-    * Adds an indexable color
-    * @param r red
-    * @param g green
-    * @param b blue
-    * @param a alpha
-    * @return the index of the color added
-    */
-   public int addColor(byte r, byte g, byte b, byte a) {
-      return addColor(new byte[]{r,g,b,a});
-   }
-   
-   /**
-    * Adds an indexable color
-    * @param r red [0-255]
-    * @param g green [0-255]
-    * @param b blue [0-255]
-    * @param a alpha [0-255]
-    * @return the index of the color added
-    */
-   public int addColor(int r, int g, int b, int a) {
-      return addColor(new byte[]{(byte)r,(byte)g,(byte)b,(byte)a});
-   }
-   
-   /**
-    * Adds an indexable color
-    * @param r red [0-1]
-    * @param g green [0-1]
-    * @param b blue  [0-1]
-    * @param a alpha  [0-1]
-    * @return the index of the color added
-    */
-   public int addColor(float r, float g, float b, float a) {
-      return addColor(new byte[]{
-         (byte)(255*r),(byte)(255*g),(byte)(255*b),(byte)(255*a)});
-   }
-
-   /**
-    * Adds an indexable color.
-    * @param rgba 4-float vector
-    * @return the index of the color added
-    */
-   public int addColor(float[] rgba) {
-      float alpha = 1f;
-      if (rgba.length > 3) {
-         alpha = rgba[3];
-      }
-      return addColor(new byte[]{
-         (byte)(255*rgba[0]),(byte)(255*rgba[1]),(byte)(255*rgba[2]),(byte)(255*alpha)});
-   }
-   
-   /**
-    * Adds an indexable color
-    * @param color color from which RGBA values are determines
-    */
-   public int addColor(Color color) {
-      return addColor(
-         new byte[]{
-                    (byte)color.getRed(), (byte)color.getGreen(), 
-                    (byte)color.getBlue(), (byte)color.getAlpha()});
-   }
-   
-   /**
-    * Adds an indexable color by reference.  If the color is modified
-    * outside of this object, then {@link #notifyColorsModified()} must
-    * be called.  Otherwise, renderers are free to assume the render object
-    * has not changed.
-    * @param rgba {red, green, blue, alpha}
-    * @return the index of the color added
-    */
-   public int addColor(byte[] rgba) {
-      writeLock();
-      int cidx = stateInfo.numColors;
-      colors.add (rgba);
-      stateInfo.numColors++;
-      currentColorIdx = cidx;
-      notifyColorsModifiedInternal ();
-      writeUnlock();
-      return cidx;
-   }
-   
-   private void notifyColorsModifiedInternal() {
-      colorsModified = true;
-      totalModified = true;
-   }
-   
-   public void notifyColorsModified() {
-      writeLock();
-      notifyColorsModifiedInternal ();
-      writeUnlock();
-   }
-   
-   /**
-    * Sets the current color to be used in following vertices
-    * based on color index.
-    * @param cidx index of a previously added color
-    */
-   public void setCurrentColor(int cidx) {
-      if (cidx >= 0) {
-         if (cidx >= colors.size()) {
-            throw new IllegalArgumentException (
-               "Color "+cidx+" is not defined");
-         }
-         currentColorIdx = cidx;
-      }
-      else {
-         currentColorIdx = -1;
-      }
-   }
-   
-   /**
-    * Returns the index associated with the current color, or -1
-    * if there is no current color.
-    * 
-    * @return current color index
-    */
-   public int getCurrentColor() {
-      return currentColorIdx;
-   }
-
-   /**
-    * Updates the values of the color with index cidx.
-    * @param cidx color to modify
-    * @param r red
-    * @param g green
-    * @param b blue
-    * @param a alpha
-    */
-   public void setColor(int cidx, byte r, byte g, byte b, byte a) {
-      setColor(cidx, new byte[]{r,g,b,a});
-   }
-
-   /**
-    * Updates the values of the color with index cidx.
-    * @param cidx color to modify
-    * @param r red
-    * @param g green
-    * @param b blue
-    * @param a alpha
-    */
-   public void setColor(int cidx, int r, int g, int b, int a) {
-      setColor(cidx, (byte)r, (byte)g, (byte)b, (byte)a);
-   }
-
-   /**
-    * Updates the values of the color with index cidx.
-    * @param cidx color to modify
-    * @param r red
-    * @param g green
-    * @param b blue
-    * @param a alpha
-    */
-   public void setColor(int cidx, float r, float g, float b, float a) {
-      setColor(cidx, (byte)(255*r), (byte)(255*g), (byte)(255*b), (byte)(255*a));
-   }
-   
-   /**
-    * Updates the values of the color with index cidx.
-    * @param cidx color to modify
-    * @param color new color values
-    */
-   public void setColor(int cidx, Color color) {
-      setColor(cidx, 
-         new byte[]{
-                    (byte)color.getRed(), (byte)color.getGreen(), 
-                    (byte)color.getBlue(), (byte)color.getAlpha()});
-   }
-   
-   /**
-    * Updates the values of the color, by reference, with index cidx.
-    * @param cidx color to modify
-    * @param rgba {red, green, blue, alpha}
-    */
-   public void setColor(int cidx, byte[] rgba) {
-      writeLock();
-      colors.set(cidx, rgba);
-      notifyColorsModifiedInternal();
-      writeUnlock();
-   }
-
-   /**
-    * Whether or not any colors have been defined.
-    */
-   public boolean hasColors() {
-      if (colors == null) {
-         return false;
-      }
-      return (colors.size () > 0);
-   }
-
-   /**
-    * Number of colors defined
-    */
-   public int numColors() {
-      return stateInfo.numColors;
-   }
-
-   /**
-    * Retrieves the color at the supplied index.  If the returned color
-    * is modified, then {@link #notifyColorsModified()} must be manually called.
-    * @param cidx color index
-    * @return color {red, green, blue, alpha}
-    */
-   public byte[] getColor(int cidx) {
-      byte[] c = getColorInternal (cidx);
-      return c;
-   }
-   
-   private byte[] getColorInternal(int cidx) {
-      if (cidx < 0) {
-         return null;
-      }
-      return colors.get(cidx);
-   }
-
-   /**
-    * Retrieves the full list of Colors.  This list should not
-    * be modified.  
-    * 
-    * @return list of colors.
-    */
-   public List<byte[]> getColors() {
-      return Collections.unmodifiableList(colors);
-   }
-
-   /**
-    * Returns the latest colors version number,
-    * for use in detecting if changes are present.
-    */
-   public int getColorsVersion() {
-      if (colorsModified) {
-         versionInfo.colorsVersion++;
-         colorsModified = false;
-      }
-      return versionInfo.colorsVersion;
-   }
-
-   /**
-    * Hint for ensuring sufficient storage for texture coordinates
-    * @param cap capacity
-    */
-   public void ensureTextureCoordCapacity(int cap) {
-      writeLock();
-      texcoords.ensureCapacity (cap);
-      writeUnlock();
-   }
-
-   /**
-    * Adds an indexable 2D texture coordinate
-    * @param tx x coordinate
-    * @param ty y coordinate
-    * @return the index of the texture coordinate added
-    */
-   public int addTextureCoord(float tx, float ty) {
-      return addTextureCoord (new float[]{tx,ty});
-   }
-   
-   /**
-    * Adds an indexable 2D texture coordinate
-    * @param xy texture coordinates
-    * @return the index of the texture coordinates added
-    */
-   public int addTextureCoord(Vector2d xy) {
-      return addTextureCoord (
-         new float[]{(float)xy.x, (float)xy.y});
-   }   
-   
-   /**
-    * Adds an indexable 2D texture coordinate by reference.
-    * If the texture coordinates are modified outside of this object,
-    * then {@link #notifyTextureCoordsModified()} must be called.  Otherwise,
-    * renderers are free to assume the render object has not changed.
-    * @param xy x and y coordinate values
-    * @return the index of the texture coordinate added
-    */
-   public int addTextureCoord(float[] xy) {
-      writeLock();
-      int tidx = stateInfo.numTexcoords;
-      texcoords.add (xy);
-      stateInfo.numTexcoords++;
-      currentTextureIdx = tidx;
-      notifyTextureCoordsModifiedInternal();
-      writeUnlock();
-      return tidx;
-   }
-   
-   private void notifyTextureCoordsModifiedInternal() {
-      texturesModified = true;
-      totalModified = true;
-   }
-   
-   public void notifyTextureCoordsModified() {
-      writeLock();
-      notifyColorsModifiedInternal ();
-      writeUnlock();
-   }
-
-   /**
-    * Sets the current texture coordinates to be used in following vertices,
-    * based on texture coordinate index.
-    * @param tidx index of a previously added texture coordinate
-    */
-   public void setCurrentTextureCoord(int tidx) {
-      if (tidx >= 0) {
-         if (tidx >= texcoords.size()) {
-            throw new IllegalArgumentException (
-               "Texture coordinate "+tidx+" is not defined");
-         }
-         currentTextureIdx = tidx;
-      }
-      else {
-         currentTextureIdx = -1;
-      }
-   }
-
-   /**
-    * Returns the index associated with the current texture coordinate, or -1
-    * if there is no current texture coordinate.
-    * 
-    * @return current texture coordinate index
-    */
-   public int getCurrentTextureCoord() {
-      return currentTextureIdx;
-   }
-
-   /**
-    * Updates the values of the texture coordinate with index tidx.
-    * @param tidx coordinate index
-    * @param tx x coordinate
-    * @param ty y coordinate
-    */
-   public void setTextureCoord(int tidx, float tx, float ty) {
-      setTextureCoord (tidx, new float[] {tx,ty});
-   }
-   
-   /**
-    * Updates the values of the texture coordinate with index tidx.
-    * @param tidx coordinate index
-    * @param xy new texture coordinates
-    */
-   public void setTextureCoord(int tidx, Vector2d xy) {
-      setTextureCoord (tidx, new float[] {(float)xy.x,(float)xy.y});
-   }
-   
-   /**
-    * Updates the values of the texture coordinate with index tidx by reference.
-    * @param tidx coordinate index
-    * @param xy x and y coordinate values
-    */
-   public void setTextureCoord(int tidx, float[] xy) {
-      writeLock();
-      texcoords.set(tidx, xy);
-      notifyTextureCoordsModifiedInternal ();
-      writeUnlock();
-   }
-
-   /**
-    * Whether or not any texture coordinates have been defined.
-    */
-   public boolean hasTextureCoords() {
-      if (texcoords == null) {
-         return false;
-      }
-      return (texcoords.size () > 0);
-   }
-
-   /**
-    * Number of texture coordinates defined.
-    */
-   public int numTextureCoords() {
-      return stateInfo.numTexcoords;
-   }
-
-   /**
-    * Retrieves the texture coordinate at the supplied index.  If the returned texture
-    * coordinate is modified, then {@link #notifyTextureCoordsModified()} must be manually called.
-    * @param tidx position index
-    * @return texture coordinate {x,y}
-    */
-   public float[] getTextureCoord(int tidx) {
-      if (tidx < 0) {
-         return null;
-      }
-      float[] t = getTextureCoordInternal (tidx);
-      return t;
-   }
-   
-   private float[] getTextureCoordInternal(int tidx) {
-      if (tidx < 0) {
-         return null;
-      }
-      return texcoords.get(tidx);
-   }
-
-   /**
-    * Retrieves the full list of texture coordinates.  This list should not
-    * be modified. 
-    * 
-    * @return list of texture coordinates.
-    */
-   public List<float[]> getTextureCoords() {
-      if (hasTextureCoords()) {
-         return Collections.unmodifiableList(texcoords);
-      }
-      return null;
-   }
-
-   /**
-    * Returns the latest texture coordinates version number,
-    * for use in detecting if changes are present.
-    */
-   public int getTextureCoordsVersion() {
-      if (texturesModified) {
-         versionInfo.texturesVersion++;
-         texturesModified = false;
-      }
-      return versionInfo.texturesVersion;
-   }
-
-   //=========================================================================
-   // Vertices
-   //=========================================================================
-
-   private void maybeGrowAdjustVertices(int cap) {
-      
-      // maintain capacity      
-      boolean vHasPositions = ((vertexBufferMask & VERTEX_POSITIONS) != 0);
-      boolean vHasNormals = ((vertexBufferMask & VERTEX_NORMALS) != 0);
-      boolean vHasColors = ((vertexBufferMask & VERTEX_COLORS) != 0);
-      boolean vHasTexcoords = ((vertexBufferMask & VERTEX_TEXCOORDS) != 0);
-      
-      boolean rHasPositions = hasPositions();
-      boolean rHasNormals = hasNormals();
-      boolean rHasColors = hasColors();
-      boolean rHasTexcoords = hasTextureCoords ();
-      
-      // need to expand?
-      int ncap = vertexCapacity;      // start with old capacity
-      if (ncap - cap < 0) { // overflow-conscious
-         ncap = vertexCapacity + (vertexCapacity >> 1);  // grow by 1.5
-      }
-      // if still less
-      if (ncap - cap < 0) {
-         ncap = cap;  // at least hold minimum requested
-      }
-      
-      int vcap = ncap*vertexStride;
-      
-      // if new vertex array will contain new information, we need to shift some of the data
-      if (vHasPositions != rHasPositions ||
-          vHasNormals != rHasNormals ||
-          vHasColors != rHasColors ||
-          vHasTexcoords != rHasTexcoords) {
-         
-         int newVertexStride = 0;
-         int newPositionOffset = -1;
-         int newNormalOffset = -1;
-         int newColorOffset = -1;
-         int newTexcoordOffset = -1;
-         byte newVertexBufferMask = 0;
-         
-         if (rHasPositions) {
-            newPositionOffset = newVertexStride++;
-            newVertexBufferMask |= VERTEX_POSITIONS;
-         }
-         if (rHasNormals) {
-            newNormalOffset = newVertexStride++;
-            newVertexBufferMask |= VERTEX_NORMALS;
-         }
-         if (rHasColors) {
-            newColorOffset = newVertexStride++;
-            newVertexBufferMask |= VERTEX_COLORS;
-         }
-         if (rHasTexcoords) {
-            newTexcoordOffset = newVertexStride++;
-            newVertexBufferMask |= VERTEX_TEXCOORDS;
-         }
-         
-         // resize and adjust
-         int[] newVerts = new int[ncap*newVertexStride];
-         Arrays.fill (newVerts, -1);  // indicative of missing value
-         
-         if (vHasPositions) {
-            int nidx = newPositionOffset;
-            int oidx = vertexPositionOffset;
-            for (int i=0; i<numVertices; ++i) {
-               newVerts[nidx] = vertices[oidx];
-               nidx += newVertexStride;
-               oidx += vertexStride;
-            }
-         }
-         
-         if (vHasNormals) {
-            int nidx = newNormalOffset;
-            int oidx = vertexNormalOffset;
-            for (int i=0; i<numVertices; ++i) {
-               newVerts[nidx] = vertices[oidx];
-               nidx += newVertexStride;
-               oidx += vertexStride;
-            }
-         }
-         
-         if (vHasColors) {
-            int nidx = newColorOffset;
-            int oidx = vertexColorOffset;
-            for (int i=0; i<numVertices; ++i) {
-               newVerts[nidx] = vertices[oidx];
-               nidx += newVertexStride;
-               oidx += vertexStride;
-            }
-         }
-         
-         if (vHasNormals) {
-            int nidx = newTexcoordOffset;
-            int oidx = vertexTexcoordOffset;
-            for (int i=0; i<numVertices; ++i) {
-               newVerts[nidx] = vertices[oidx];
-               nidx += newVertexStride;
-               oidx += vertexStride;
-            }
-         }
-         
-         vertexStride = newVertexStride;
-         vertexBufferMask = newVertexBufferMask;
-         vertexPositionOffset = newPositionOffset;
-         vertexNormalOffset = newNormalOffset;
-         vertexColorOffset = newColorOffset;
-         vertexTexcoordOffset = newTexcoordOffset;
-         vertices = newVerts;
-         
-      } 
-      
-      // otherwise, we may need to grow array
-      else if (vcap > vertices.length) {
-         vertices = Arrays.copyOf (vertices, vcap);
-         
-         int vstart = numVertices*vertexStride;
-         // fill extra with -1
-         for (int i=vstart; i<vcap; ++i) {
-            vertices[i] = -1;
-         }
-      }
-      vertexCapacity = ncap;
-   }
-   
-   /**
-    * Hint for ensuring sufficient storage for vertices
-    * @param cap capacity
-    */
-   public void ensureVertexCapacity(int cap) {
-      writeLock();
-      maybeGrowAdjustVertices (cap);
-      writeUnlock();
-   }
-   
-   /**
-    * Adds a vertex using the currently active position, normal, color,
-    * and texture coordinate (if available).  
-    * @return the index of the newly created vertex.
-    */
-   public int addVertex() {
-      return addVertex(currentPositionIdx, currentNormalIdx, 
-         currentColorIdx, currentTextureIdx);
-   }
-   
-   /**
-    * Adds a vertex using the supplied position index.
-    * @return the index of the newly created vertex.
-    */
-   public int addVertex(int pidx) {
-      return addVertex(pidx, currentNormalIdx, 
-         currentColorIdx, currentTextureIdx);
-   }
-
-   /**
-    * Adds a vertex using the supplied position and normal indices.
-    * @return the index of the newly created vertex.
-    */
-   public int addVertex(int pidx, int nidx) {
-      return addVertex(pidx, nidx, 
-         currentColorIdx, currentTextureIdx);
-   }
-      
-   /**
-    * Adds a vertex using the position, normal, color and texture
-    * coordinates identified by index number.  Negative index values are 
-    * ignored.  
-    * @param pidx position index
-    * @param nidx normal index
-    * @param cidx color index
-    * @param tidx texture coordinate index
-    * @return the index of the newly created vertex.
-    */
-   public int addVertex(int pidx, int nidx, int cidx, int tidx) {
-      writeLock();
-      int vidx = addVertexInternal (pidx, nidx, cidx, tidx);
-      writeUnlock();
-      
-      return vidx;
-   }
-   
-   private int addVertexInternal(int pidx, int nidx, int cidx, int tidx) {
-      
-      int vidx = numVertices++;
-      
-      maybeGrowAdjustVertices (numVertices);
-      int baseIdx = vidx*vertexStride;
-      if (vertexPositionOffset >= 0) {
-         vertices[baseIdx+vertexPositionOffset] = pidx;
-      }
-      if (vertexNormalOffset >= 0) {
-         vertices[baseIdx+vertexNormalOffset] = nidx;
-      }
-      if (vertexColorOffset >= 0) {
-         vertices[baseIdx+vertexColorOffset] = cidx;
-      }
-      if (vertexTexcoordOffset >= 0) {
-         vertices[baseIdx+vertexTexcoordOffset] = tidx;
-      }
-      
-      verticesModified = true;
-      totalModified = true;
-      
-      return vidx;
-   }
-
-   /**
-    * Add a vertex at the supplied position, using the currently active
-    * normal, color and texture coordinate (if available).  A new position
-    * is created to accommodate the vertex.
-    * @param px x coordinate
-    * @param py y coordinate
-    * @param pz z coordinate
-    * @return vertex index
-    */
-   public int vertex(float px, float py, float pz) {
-      return vertex(new float[] {px,py,pz});
-   }
-   
-   /**
-    * Add a vertex at the supplied position, using the currently active
-    * normal, color and texture coordinate (if available).  A new position
-    * is created to accommodate the vertex.
-    * @param pos position coordinates
-    * @return vertex index
-    */
-   public int vertex(Vector3d pos) {
-      return vertex(new float[] {(float)pos.x, (float)pos.y, (float)pos.z});
-   }
-   
-   private int vertexInternal(float[] xyz) {
-      int pIdx = addPositionInternal(xyz);
-      return addVertexInternal(pIdx, currentNormalIdx, currentColorIdx, currentTextureIdx);
-   }
-   
-   /**
-    * Add a vertex at the supplied position using the currently active
-    * normal, color and texture coordinate (if available).  A new position
-    * is created, by reference, to accommodate the vertex.
-    * @see #addPosition(float[])
-    * @see #addVertex(int)
-    * @param xyz x, y, and z coordinate values
-    * @return vertex index
-    */
-   public int vertex(float[] xyz) {
-      writeLock();
-      int vidx = vertexInternal(xyz);
-      writeUnlock();
-      return vidx;
-   }
-   
-   /**
-    * Modify the attribute indices of a particular vertex
-    * @param vidx index of vertex to modify
-    * @param pidx new position index
-    * @param nidx new normal index
-    * @param cidx new color index
-    * @param tidx new texture coordinate index
-    */
-   public void setVertex(int vidx, int pidx, int nidx, int cidx, int tidx) {
-      
-      writeLock();
-      maybeGrowAdjustVertices (numVertices);
-      
-      int baseIdx = vidx*vertexStride;
-      if (vertexPositionOffset >= 0) {
-         vertices[baseIdx+vertexPositionOffset] = pidx;
-      }
-      if (vertexNormalOffset >= 0) {
-         vertices[baseIdx+vertexNormalOffset] = nidx;
-      }
-      if (vertexColorOffset >= 0) {
-         vertices[baseIdx+vertexColorOffset] = cidx;
-      }
-      if (vertexTexcoordOffset >= 0) {
-         vertices[baseIdx+vertexTexcoordOffset] = tidx;
-      }
-      
-      verticesModified = true;
-      totalModified = true;
-      
-      writeUnlock();
-   }
-
-   /**
-    * Returns the number of vertices, as defined by unique sets of position,
-    * normal, color, and texture indices.
-    */
-   public int numVertices() {
-      return numVertices;
-   }
-
-   /**
-    * Returns the position of the supplied vertex
-    */
-   public float[] getVertexPosition(int vidx) {
-      if (vertexPositionOffset < 0) {
-         return null;
-      }
-      
-      int idx = vertices[vidx*vertexStride+vertexPositionOffset];
-      float[] pos = getPositionInternal(idx);
-      
-      return pos;
-   }
-
-   /**
-    * Returns the normal of the supplied vertex
-    */
-   public float[] getVertexNormal(int vidx) {
-      if (vertexNormalOffset < 0) {
-         return null;
-      }
-      int idx = vertices[vidx*vertexStride+vertexNormalOffset];
-      float[] nrm = getNormal(idx);
-      
-      return nrm;
-   }
-
-   /**
-    * Returns the color of the supplied vertex
-    */
-   public byte[] getVertexColor(int vidx) {
-      if (vertexColorOffset < 0) {
-         return null;
-      }
-      int idx = vertices[vidx*vertexStride+vertexColorOffset];
-      byte[] clr = getColorInternal(idx);
-      
-      return clr;
-   }
-
-   /**
-    * Returns the texture coordinate of the supplied vertex
-    */
-   public float[] getVertexTextureCoord(int vidx) {
-      if (vertexTexcoordOffset < 0) {
-         return null;
-      }
-      
-      int idx = vertices[vidx*vertexStride+vertexTexcoordOffset];
-      float[] tex = getTextureCoord(idx);
-      
-      return tex;
-   }
-
-   /**
-    * Raw pointer to vertex data (mainly used by renderers).
-    * Offsets and strides for various attributes can be
-    * queried with getVertex[attribute]Offset() and
-    * {@link #getVertexStride()}.
-    * 
-    * @return the underlying vertex buffer
-    */
-   public int[] getVertexBuffer() {
-      if (verticesModified) {
-         if (vertices.length != (vertexStride*numVertices)) {
-            vertices = Arrays.copyOf (vertices, vertexStride*numVertices);
-            vertexCapacity = numVertices;
-         }
-      }
-      return vertices;
-   }
-   
-   public int getVertexStride() {
-      return vertexStride;
-   }
-   
-   public int getVertexPositionOffset() {
-      return vertexPositionOffset;
-   }
-   
-   public int getVertexNormalOffset() {
-      return vertexNormalOffset;
-   }
-   
-   public int getVertexColorOffset() {
-      return vertexColorOffset;
-   }
-   
-   public int getVertexTextureCoordOffset() {
-      return vertexTexcoordOffset;
-   }
-
-   /**
-    * Returns the latest vertices version number,
-    * for use in detecting if changes are present.
-    */
-   public int getVerticesVersion() {
-      if (verticesModified) {
-         versionInfo.verticesVersion++;
-         verticesModified = false;
-      }
-      return versionInfo.verticesVersion;
-   }
-   
-   /**
-    * Start automatically building primitives for every added vertex,
-    * using a specified mode.  Primitives are only guaranteed to be
-    * complete after a call to {@link #endBuild()}.
-    * @param mode mode for adding consecutive primitives
-    */
-   public void beginBuild(DrawMode mode) {
-      buildModeStart = numVertices();
-      buildMode = mode;
-   }
-   
-   /**
-    * End automatically building primitives.
-    */
-   public void endBuild() {
-      if (buildMode == null) {
-         return;
-      }
-      
-      writeLock();
-      int vStart = buildModeStart;
-      int vEnd = numVertices()-1;
-      buildModeStart = -1;
-      
-      switch (buildMode) {
-         case POINTS:
-            addPointsInternal(vStart, vEnd);
-            break;
-         case LINES:
-            addLinesInternal(vStart,vEnd);
-            break;
-         case LINE_LOOP:
-            addLineLoopInternal(vStart,vEnd);
-            break;
-         case LINE_STRIP:
-            addLineStripInternal(vStart,vEnd);
-            break;
-         case TRIANGLES:
-            addTrianglesInternal(vStart,vEnd);
-            break;
-         case TRIANGLE_FAN:
-            addTriangleFanInternal(vStart,vEnd);
-            break;
-         case TRIANGLE_STRIP:
-            addTriangleStripInternal(vStart,vEnd);
-            break;
-         default:
-            // nothing
-            break;
-         
-      }
-      buildMode = null;
-      writeUnlock();
-   }
-   
-   public DrawMode getBuildMode() {
-      return buildMode;
-   }
-
-   //=========================================================================
-   // Primitives: points, lines, triangles
-   //=========================================================================
-
-   /**
-    * Informs the render object that points have been modified outside of its control.
-    */
-   public void notifyPointsModified() {
-      writeLock();
-      pointsModified = true;
-      totalModified = true;
-      writeUnlock();
-   }
-   
-   private void notifyPointsModifiedInternal() {
-      pointsModified = true;
-      totalModified = true;
-   }
-   
-   /**
-    * Creates a point primitive at the supplied vertex.
-    * @param vidx vertex index for point
-    */
-   public void addPoint(int vidx) {
-      // start first point group
-      writeLock();
-      addPointInternal(vidx);
-      writeUnlock();
-   }
-   
-   private void addPointInternal(int vidx) {
-      if (stateInfo.numPointGroups == 0) {
-         createPointGroupInternal();
-      }
-      currentPointGroup.add(vidx);
-      notifyPointsModifiedInternal();
-   }
-
-   /**
-    * Creates point primitives at the supplied vertex locations.
-    * @param vidxs array of vertex indices at which to create point primitives.
-    */
-   public void addPoints(int... vidxs) {
-      writeLock();
-      addPointsInternal(vidxs);
-      writeUnlock();
-   }
-   
-   
-   private void addPointsInternal(int... vidxs) {
-      for (int v : vidxs) {
-         addPointInternal(v);
-      }
-   }
-
-   /**
-    * Creates a point primitive at the supplied position.  A vertex is first
-    * created using the currently active normal, color and texture coordinate
-    * (if available).  
-    * @param v array of length 3 (x,y,z)
-    */
-   public void addPoint(float[] v) {
-      writeLock();
-      int pIdx = addPositionInternal(v);
-      int vidx = addVertexInternal(pIdx, currentNormalIdx, 
-         currentColorIdx, currentTextureIdx);
-      addPointInternal(vidx);
-      writeUnlock();
-   }
-
-   /**
-    * Creates a set of vertices and point primitives at the supplied positions.
-    * @see #addPoint(float[])
-    * @param pnts positions at which points and vertices should be created
-    */
-   public void addPoints(Iterable<float[]> pnts) {
-      writeLock();
-      for (float[] v : pnts) {
-         int pIdx = addPositionInternal(v);
-         int vidx = addVertexInternal(pIdx, currentNormalIdx, 
-            currentColorIdx, currentTextureIdx);
-         addPointInternal(vidx);
-      }
-      writeUnlock();
-   }
-
-   /**
-    * Indicates whether any point primitives have been defined.
-    */
-   public boolean hasPoints() {
-      return (numPointGroups() > 0);
-   }
-
-   /**
-    * Number of point primitives defined.
-    */
-   public int numPoints() {
-      if (currentPointGroup == null) {
-         return 0;
-      }
-      return currentPointGroup.size()/POINT_STRIDE;
-   }
-   
-   /**
-    * Returns a list of vertex indices of all point primitives defined
-    * in the current group.
-    * Points are separated by a stride that can be queried with
-    * {@link #getPointStride()}.
-    *
-    * @return an array of vertex indices defining the points
-    */
-   public int[] getPoints() {
-      int[] out = null;
-      if (hasPoints()) {
-         currentPointGroup.trimToSize();
-         out = currentPointGroup.getArray ();
-      }
-      return out;
-   }
-   
-   /**
-    * Returns the stride used within the point buffer.
-    * @return point buffer stride
-    * @see #getPoints(int)
-    */
-   public int getPointStride() {
-      return POINT_STRIDE;
-   }
-   
-
-   /**
-    * Hint for ensuring sufficient storage for points
-    * @param cap capacity
-    */
-   public void ensurePointCapacity(int cap) {
-      writeLock();
-      if (stateInfo.numPointGroups == 0) {
-         createPointGroupInternal();
-      }
-      currentPointGroup.ensureCapacity(cap);
-      writeUnlock();
-   }
-   
-   /**
-    * Creates a new group of points that can be rendered.  By default,
-    * only one point group exists.
-    * @return the index of the new group of points
-    * @see #pointGroup(int)
-    */
-   public int createPointGroup() {
-      writeLock();
-      int idx = createPointGroupInternal ();
-      writeUnlock();
-      return idx;
-   }
-   
-   private int createPointGroupInternal() {
-      VertexIndexArray newPoints = new VertexIndexArray();
-      points.add(newPoints);
-      currentPointGroup = newPoints;
-      int idx = stateInfo.numPointGroups;
-      stateInfo.pointGroupIdx = idx;
-      stateInfo.numPointGroups++;
-      notifyPointsModifiedInternal ();
-      return idx;
-   }
-
-   /**
-    * Sets the current active point group for rendering.
-    * @param setIdx index of active point group.
-    */
-   public void pointGroup(int setIdx) {
-      writeLock();
-      stateInfo.pointGroupIdx = setIdx;
-      if (points != null) {
-         currentPointGroup = points.get(stateInfo.pointGroupIdx);
-      }
-      writeUnlock();
-   }
-
-   /**
-    * Returns the index of the currently active point group.
-    */
-   public int getPointGroupIdx() {
-      return stateInfo.pointGroupIdx;
-   }
-
-   /**
-    * The number of point groups available.
-    */
-   public int numPointGroups() {
-      return stateInfo.numPointGroups;
-   }
-
-   /**
-    * Number of point primitives defined in a point group.
-    */
-   public int numPoints(int pgroup) {
-      if (points == null || points.size() <= pgroup) {
-         return 0;
-      }
-      int np = points.get(pgroup).size()/POINT_STRIDE;
-      
-      return np;
-   }
-
-   /**
-    * Returns a list of vertex indices of all point primitives defined
-    * in a given point group.
-    * Points are separated by a stride that can be queried with
-    * {@link #getPointStride()}.
-    * 
-    * @param pgroup point group
-    * @return an array of vertex indices defining the points
-    */
-   public int[] getPoints(int pgroup) {
-      int[] pnts = null;
-      if (hasPoints()) {
-         
-         VertexIndexArray pg = points.get (pgroup);
-         pg.trimToSize ();
-         pnts = pg.getArray ();
-         
-      }
-      return pnts;
-   }
-
-   /**
-    * Returns the latest points version number,
-    * for use in detecting if changes are present.
-    */
-   public int getPointsVersion() {
-      if (pointsModified) {
-         
-         versionInfo.pointsVersion++;
-         pointsModified = false;
-         
-      }
-      return versionInfo.pointsVersion;
-   }
-   
-   /**
-    * Informs the render object that lines have been modified outside of its
-    * control.
-    */
-   public void notifyLinesModified() {
-      writeLock();
-      notifyLinesModifiedInternal ();
-      writeUnlock();
-   }
-   
-   private void notifyLinesModifiedInternal() {
-      linesModified = true;
-      totalModified = true;
-   }
-
-   private void addLinePair(int[] vidxs) {
-      writeLock();
-      if (stateInfo.numLineGroups == 0)  {
-         createLineGroupInternal();
-      }
-      currentLineGroup.addAll(vidxs);
-      notifyLinesModifiedInternal ();
-      writeUnlock();
-   }
-   
-   private void addLinePairInternal(int v0, int v1) {
-      if (stateInfo.numLineGroups == 0)  {
-         createLineGroupInternal();
-      }
-      currentLineGroup.add(v0);
-      currentLineGroup.add(v1);
-      notifyLinesModifiedInternal ();
-   }
-
-   /**
-    * Creates a line primitive between the supplied vertices.
-    * @param v0idx vertex index for start of line
-    * @param v1idx vertex index for end of line
-    */
-   public void addLine(int v0idx, int v1idx) {
-      writeLock();
-      addLinePairInternal(v0idx, v1idx);
-      writeUnlock();
-   }
-
-   /**
-    * Creates a set of line primitives between pairs of vertices as specified
-    * by the supplied set of vertex indices.  For example, supplying 
-    * {1,2,3,4} will create two line segments: 1-2, 3-4.
-    * @param vidxs vertex indices, in pairs, defining line segments.  
-    */
-   public void addLines(int... vidxs) {
-      writeLock();
-      for (int i=0; i<vidxs.length-1; i+=2) {
-         addLinePairInternal(vidxs[i], vidxs[i+1]);
-      }
-      writeUnlock();
-   }
-   
-   /**
-    * Creates a set of line primitives between pairs of vertices as specified
-    * by the supplied vertex range.  For example, supplying 
-    * {1,4} will create two line segments: 1-2, 3-4.
-    * @param vStart starting vertex
-    * @param vEnd ending vertex  
-    */
-   public void addLines(int vStart, int vEnd) {
-      writeLock();
-      addLinesInternal(vStart, vEnd);
-      writeUnlock();
-   }
-   
-   private void addLinesInternal(int vStart, int vEnd) {
-      for (int i=vStart; i<vEnd; i+=2) {
-         addLinePairInternal(i, i+1);
-      }
-   }
-
-   /**
-    * Creates a set of line primitives between the supplied pairs of vertices.
-    * @param lines int pairs of vertex indices defining line segments.
-    */
-   public void addLines(Iterable<int[]> lines) {
-      writeLock();
-      for (int[] line : lines) {
-         addLinePair(line);
-      }
-      writeUnlock();
-   }
-   
-   /**
-    * Creates a set of connected line segments between neighboring vertices
-    * in the supplied list of vertex indices.  For example, supplying {1,2,3,4}
-    * will create three line segments: 1-2, 2-3, 3-4.
-    * @param vidxs vertex indices specifying connectivity
-    */
-   public void addLineStrip(int... vidxs) {
-      writeLock();
-      for (int i=0; i<vidxs.length-1; ++i) {
-         addLinePairInternal(vidxs[i], vidxs[i+1]);
-      }
-      writeUnlock();
-   }
-   
-   /**
-    * Creates a set of connected line primitives between neighboring vertices 
-    * as specified by the supplied vertex range.  For example, supplying 
-    * {1,4} will create three line segments: 1-2, 2-3, 3-4.
-    * @param vStart starting vertex
-    * @param vEnd ending vertex  
-    */
-   public void addLineStrip(int vStart, int vEnd) {
-      writeLock();
-      addLineStripInternal(vStart, vEnd);
-      writeUnlock();
-   }
-   
-   private void addLineStripInternal(int vStart, int vEnd) {
-      for (int i=vStart; i<vEnd; ++i) {
-         addLinePairInternal(i, i+1);
-      }
-   }
-
-   /**
-    * Creates a set of connected line segments between neighboring vertices
-    * in the supplied list of vertex indices.  For example, supplying {1,2,3,4}
-    * will create four line segments: 1-2, 2-3, 3-4, 4-1.
-    * @param vidxs vertex indices specifying connectivity
-    */
-   public void addLineLoop(int... vidxs) {
-      writeLock();
-      for (int i=0; i<vidxs.length-1; ++i) {
-         addLinePairInternal(vidxs[i], vidxs[i+1]);
-      }
-      if (vidxs.length > 1) {
-         addLinePairInternal(vidxs[vidxs.length-1], vidxs[0]);
-      }
-      writeUnlock();
-   }
-   
-   /**
-    * Creates a set of line primitives between neighboring vertices as specified
-    * by the supplied vertex range.  For example, supplying 
-    * {1,4} will create four line segments: 1-2, 2-3, 3-4, 4-1
-    * @param vStart starting vertex
-    * @param vEnd ending vertex  
-    */
-   public void addLineLoop(int vStart, int vEnd) {
-      writeLock();
-      addLineLoopInternal(vStart, vEnd);
-      writeUnlock();
-   }
-   
-   private void addLineLoopInternal(int vStart, int vEnd) {
-      for (int i=vStart; i<vEnd; ++i) {
-         addLinePairInternal(i, i+1);
-      }
-      if (vEnd != vStart) {
-         addLinePairInternal(vEnd, vStart);
-      }
-   }
-   
-
-   /**
-    * Creates a line primitive between two new vertices defined
-    * at the supplied locations.  The currently active normal, color and texture
-    * coordinates will be used when creating the vertices.
-    * @param v0 length 3 array for position of starting vertex (x,y,z)
-    * @param v1 length 3 array for position of ending vertex (x,y,z)
-    */
-   public void addLine(float[] v0, float[] v1) {
-      writeLock();
-      int v0idx = vertexInternal(v0);
-      int v1idx = vertexInternal(v1);
-      addLine(v0idx, v1idx);
-      writeUnlock();
-   }
-
-   /**
-    * Indicates whether any line primitives have been defined
-    */
-   public boolean hasLines() {
-      return (numLineGroups() > 0);
-   }
-
-   /**
-    * Number of line primitives defined
-    */
-   public int numLines() {
-      if (currentLineGroup == null) {
-         return 0;
-      }
-      return currentLineGroup.size()/LINE_STRIDE;
-   }
-
-   /**
-    * Returns a list of vertex indices of all line primitives defined
-    * in the current group.
-    * Lines are separated by a stride that can be queried with
-    * {@link #getLineStride()}.
-    * 
-    * @return an array of vertex indices defining the lines
-    */
-   public int[] getLines() {
-      if (hasLines()) {
-         currentLineGroup.trimToSize ();
-         return currentLineGroup.getArray ();
-      }
-      return null;
-   }
-   
-   /**
-    * @return stride between line primitives
-    */
-   public int getLineStride() {
-      return LINE_STRIDE;
-   }
-   
-   /**
-    * Hint for ensuring sufficient storage for lines
-    * @param cap capacity
-    */
-   public void ensureLineCapacity(int cap) {
-      writeLock();
-      if (stateInfo.numLineGroups == 0) {
-         createLineGroupInternal();
-      }
-      currentLineGroup.ensureCapacity(cap);
-      writeUnlock();
-   }
-   
-   private int createLineGroupInternal() {
-      VertexIndexArray newLines = new VertexIndexArray();
-      lines.add(newLines);
-      currentLineGroup = newLines;
-      int idx = stateInfo.numLineGroups;
-      stateInfo.lineGroupIdx = idx;
-      stateInfo.numLineGroups++;
-      notifyLinesModifiedInternal ();
-      return idx;
-   }
-
-   /**
-    * Creates a new group of lines that can be rendered.  By default,
-    * only one line group exists.
-    * @return the index of the new group of lines
-    * @see #lineGroup(int)
-    */
-   public int createLineGroup() {
-      writeLock();
-      int idx = createLineGroupInternal ();
-      writeUnlock();
-      return idx;
-   }
-
-   /**
-    * Sets the current active line group for rendering.
-    * @param setIdx index of active line group.
-    */
-   public void lineGroup(int setIdx) {
-      writeLock();
-      stateInfo.lineGroupIdx = setIdx;
-      if (lines != null) {
-         currentLineGroup = lines.get(stateInfo.lineGroupIdx);
-      }
-      writeUnlock();
-   }
-
-   /**
-    * Returns the index of the currently active line group.
-    */
-   public int getLineGroupIdx() {
-      return stateInfo.lineGroupIdx;
-   }
-
-   /**
-    * The number of line groups available.
-    */
-   public int numLineGroups() {
-      return stateInfo.numLineGroups;
-   }
-
-   /**
-    * Number of line primitives defined in a group.
-    */
-   public int numLines(int lgroup) {
-      if (lines == null || lines.size() <= lgroup) {
-         return 0;
-      }
-      int n = lines.get(lgroup).size()/LINE_STRIDE;
-      
-      return n;
-   }
- 
-   /**
-    * Returns a list of vertex indices of all point primitives defined
-    * in the requested group.
-    * Lines are separated by a stride that can be queried with
-    * {@link #getPointStride()}.
-    * 
-    * @param lgroup line group index
-    * @return an array of vertex indices defining the lines
-    */
-   public int[] getLines(int lgroup) {
-      int[] out = null;
-      if (hasLines()) {
-         VertexIndexArray ll = lines.get (lgroup);
-         ll.trimToSize ();
-         out = ll.getArray ();
-         
-      } 
-      return out;
-   }
-
-   /**
-    * Returns the latest lines version number,
-    * for use in detecting if changes are present.
-    */
-   public int getLinesVersion() {
-      if (linesModified) {
-         
-         versionInfo.linesVersion++;
-         linesModified = false;
-         
-      }
-      return versionInfo.linesVersion;
-   }
-
-   /**
-    * Informs the render object that triangles have been modified outside of its control.
-    */
-   public void notifyTrianglesModified() {
-      writeLock();
-      notifyTrianglesModifiedInternal ();
-      writeUnlock();
-   }
-   
-   private void notifyTrianglesModifiedInternal() {
-      trianglesModified = true;
-      totalModified = true;
-   }
-   
-   private void addTriangleTripleInternal(int[] vidxs) {
-      if (stateInfo.numTriangleGroups == 0) {
-         createTriangleGroupInternal();
-      }
-      currentTriangleGroup.addAll(vidxs);
-      notifyTrianglesModifiedInternal ();
-   }
-   
-   private void addTriangleTripleInternal(int v0, int v1, int v2) {
-      if (stateInfo.numTriangleGroups == 0) {
-         createTriangleGroupInternal();
-      }
-      currentTriangleGroup.add(v0);
-      currentTriangleGroup.add(v1);
-      currentTriangleGroup.add(v2);
-      notifyTrianglesModifiedInternal ();
-   }
-
-   /**
-    * Creates a triangle primitive between supplied vertices (CCW order).
-    * @param v0idx first vertex
-    * @param v1idx second vertex
-    * @param v2idx third vertex
-    */
-   public void addTriangle(int v0idx, int v1idx, int v2idx) {
-      writeLock();
-      addTriangleTripleInternal(new int[] {v0idx, v1idx, v2idx});
-      writeUnlock();
-   }
-
-   /**
-    * Creates a set of triangle primitives between triples of vertices as 
-    * supplied by vertex indices.  For example supplying {1,2,3,4,5,6} will
-    * create two triangles: 1-2-3, 4-5-6.
-    * @param vidxs vertex indices, in triples, defining triangles.
-    */
-   public void addTriangles(int... vidxs) {
-      writeLock();
-      for (int i=0; i<vidxs.length-2; i+=3) {
-         addTriangleTripleInternal(new int[]{vidxs[i], vidxs[i+1], vidxs[i+2]});
-      }
-      writeUnlock();
-   }
-   
-   /**
-    * Creates a set of triangle primitives between triples of vertices as 
-    * supplied by the given vertex range.  For example supplying {1, 6} will
-    * create two triangles: 1-2-3, 4-5-6.
-    * @param vStart starting vertex index
-    * @param vEnd ending vertex index
-    */
-   public void addTriangles(int vStart, int vEnd) {
-      writeLock();
-      addTrianglesInternal (vStart, vEnd);
-      writeUnlock();
-   }
-   
-   private void addTrianglesInternal(int vStart, int vEnd) {
-      for (int i=vStart; i<vEnd-1; i+=3) {
-         addTriangleTripleInternal(new int[]{i, i+1, i+2});
-      }
-   }
-
-   /**
-    * Creates a set of triangle primitives forming a fan using the
-    * supplied by vertex indices.  For example supplying {1,2,3,4,5,6} will
-    * create four triangles: 1-2-3, 1-3-4, 1-4-5, 1-5-6.
-    * @param vidxs vertex indices defining triangles.
-    */
-   public void addTriangleFan(int... vidxs) {
-      writeLock();
-      for (int i=2; i<vidxs.length; ++i) {
-         addTriangleTripleInternal(new int[]{vidxs[0], vidxs[i-1], vidxs[i]});
-      }
-      writeUnlock();
-   }
-   
-   /**
-    * Creates a set of triangle primitives forming a fan using the
-    * supplied vertex range.  For example supplying {1, 6} will
-    * create four triangles: 1-2-3, 1-3-4, 1-4-5, 1-5-6.
-    * @param vStart starting vertex index
-    * @param vEnd ending vertex index
-    */
-   public void addTriangleFan(int vStart, int vEnd) {
-      writeLock();
-      addTriangleFanInternal(vStart, vEnd);
-      writeUnlock();
-   }
-   
-   private void addTriangleFanInternal(int vStart, int vEnd) {
-      for (int i=vStart+2; i<=vEnd; ++i) {
-         addTriangleTripleInternal(new int[]{vStart, i-1, i});
-      }
-   }
-
-   /**
-    * Creates a set of triangle primitives forming a strip using the
-    * supplied by vertex indices.  For example supplying {1,2,3,4,5,6} will
-    * create four triangles: 1-2-3, 3-2-4, 3-4-5, 5-4-6
-    * @param vidxs vertex indices defining triangles.
-    */
-   public void addTriangleStrip(int... vidxs) {
-      writeLock();
-      // add pairs of triangles
-      for (int i=2; i<vidxs.length-1; i+=2) {
-         addTriangleTripleInternal(new int[]{vidxs[i-2], vidxs[i-1], vidxs[i]});
-         addTriangleTripleInternal(new int[]{vidxs[i], vidxs[i-1], vidxs[i+1]});
-      }
-      // add last triangle
-      int i = vidxs.length-1;
-      if (i > 2 && i % 2 == 0) {
-         addTriangleTripleInternal(new int[]{vidxs[i-2], vidxs[i-1], vidxs[i]});
-      }
-      writeUnlock();
-   }
-   
-   /**
-    * Creates a set of triangle primitives forming a strip using the
-    * supplied by vertex range.  For example supplying {1,6} will
-    * create four triangles: 1-2-3, 3-2-4, 3-4-5, 5-4-6
-    * @param vStart starting vertex index
-    * @param vEnd ending vertex index
-    */
-   public void addTriangleStrip(int vStart, int vEnd) {
-      writeLock();
-      addTriangleStripInternal(vStart, vEnd);
-      writeUnlock();
-   }
-   
-   private void addTriangleStripInternal(int vStart, int vEnd) {
-      // add pairs of triangles
-      for (int i=vStart+2; i<vEnd; i+=2) {
-         addTriangleTripleInternal(new int[]{i-2, i-1, i});
-         addTriangleTripleInternal(new int[]{i, i-1, i+1});
-      }
-      // add last triangle
-      int i = vEnd-vStart;
-      if (i > 2 && i % 2 == 0) {
-         addTriangleTripleInternal(new int[]{vEnd-2, vEnd-1, vEnd});
-      }
-   }
-
-   /**
-    * Creates a set of triangle primitives between supplied triples of 
-    * vertices.
-    * @param tris int triples of vertex indices defining triangles (CCW)
-    */
-   public void addTriangles(Iterable<int[]> tris) {
-      writeLock();
-      for (int[] tri : tris) {
-         addTriangleTripleInternal(tri);
-      }
-      writeUnlock();
-   }
-
-   /**
-    * Creates a triangle primitive between three new vertices defined at the
-    * supplied locations.  The currently active normal, color, and texture
-    * coordinates will be used when creating the vertices.
-    * @param v0 {x,y,z} position of first vertex
-    * @param v1 {x,y,z} position of second vertex
-    * @param v2 {x,y,z} position of third vertex
-    */
-   public void addTriangle(float[] v0, float[] v1, float[] v2) {
-      writeLock();
-      int v0idx = vertexInternal(v0);
-      int v1idx = vertexInternal(v1);
-      int v2idx = vertexInternal(v2);
-      addTriangleTripleInternal (v0idx, v1idx, v2idx);
-      writeUnlock();
-   }
-
-   /**
-    * Indicates whether any triangle primitives have been defined.
-    */
-   public boolean hasTriangles() {
-      return (numTriangleGroups() > 0);
-   }
-
-   /**
-    * Number of triangle primitives defined.
-    */
-   public int numTriangles() {
-      if (currentTriangleGroup == null) {
-         return 0;
-      }
-      return currentTriangleGroup.size()/TRIANGLE_STRIDE;
-   }
-
-   /**
-    * Returns a list of vertex indices of all triangle primitives defined
-    * in the current group.
-    * Triangles are separated by a stride that can be queried with
-    * {@link #getTriangleStride()}.
-    * 
-    * @return an array of vertex indices defining the triangles
-    */
-   public int[] getTriangles() {
-      if (hasTriangles()) {
-         currentTriangleGroup.trimToSize ();
-         return currentTriangleGroup.getArray ();
-      } 
-      return null;
-   }
-   
-   /**
-    * @return stride between triangle primitives
-    * @see #getTriangles()
-    */
-   public int getTriangleStride() {
-      return TRIANGLE_STRIDE;
-   }
-
-   /**
-    * Hint for ensuring sufficient storage for triangles
-    * @param cap capacity
-    */
-   public void ensureTriangleCapacity(int cap) {
-      writeLock();
-      if (stateInfo.numTriangleGroups == 0) {
-         createTriangleGroupInternal();
-      }
-      currentTriangleGroup.ensureCapacity(cap);
-      writeUnlock();
-   }
-   
-   /**
-    * Creates a new group of triangles that can be rendered.  By default,
-    * only one triangle group exists.
-    * @return the index of the new group of triangles
-    * @see #triangleGroup(int)
-    */
-   public int createTriangleGroup() {
-      writeLock();
-      int idx = createTriangleGroupInternal ();
-      writeUnlock();
-      return idx;
-   }
-   
-   private int createTriangleGroupInternal() {
-      VertexIndexArray newTriangles = new VertexIndexArray();
-      triangles.add(newTriangles);
-      currentTriangleGroup = newTriangles;
-      int idx = stateInfo.numTriangleGroups;
-      stateInfo.triangleGroupIdx = idx;
-      stateInfo.numTriangleGroups++;
-      notifyTrianglesModifiedInternal ();
-      return idx;
-   }
-
-   /**
-    * Sets the current active triangle group for rendering.
-    * @param setIdx index of active triangle group.
-    */
-   public void triangleGroup(int setIdx) {
-      writeLock();
-      stateInfo.triangleGroupIdx = setIdx;
-      if (triangles != null) {
-         currentTriangleGroup = triangles.get(stateInfo.triangleGroupIdx);
-      }
-      writeUnlock();
-   }
-
-   /**
-    * Returns the index of the currently active triangle group.
-    */
-   public int getTriangleGroupIdx() {
-      return stateInfo.triangleGroupIdx;
-   }
-
-   /**
-    * The number of triangle groups available.
-    */
-   public int numTriangleGroups() {
-      return stateInfo.numTriangleGroups;
-   }
-
-   /**
-    * Number of triangle primitives defined in a group.
-    */
-   public int numTriangles(int tgroup) {
-      if (triangles == null || triangles.size() <= tgroup) {
-         return 0;
-      }
-      int s = triangles.get(tgroup).size()/TRIANGLE_STRIDE;
-      
-      return s;
-   }
-
-   /**
-    * Returns a list of vertex indices of all triangle primitives defined
-    * in the requested group.
-    * Triangles are separated by a stride that can be queried with
-    * {@link #getTriangleStride()}.
-    * 
-    * @param tgroup triangle group index
-    * @return an array of vertex indices defining the triangles
-    */
-   public int[] getTriangles(int tgroup) {
-      int[] out = null;
-      if (hasTriangles ()) {
-         
-         VertexIndexArray tris = triangles.get (tgroup);
-         tris.trimToSize ();
-         out = tris.getArray ();
-         
-      }
-      return out;
-   }
-
-   /**
-    * Returns the latest triangles version number,
-    * for use in detecting if changes are present.
-    */
-   public int getTrianglesVersion() {
-      if (trianglesModified) {
-         
-         versionInfo.trianglesVersion++;
-         trianglesModified = false;
-         
-      }
-      return versionInfo.trianglesVersion;
-   }
-
-   /**
-    * Clears all primitive groups, allowing them to be recreated.  Vertex
-    * information remains untouched.
-    */
-   public void clearPrimitives() {
-      writeLock();
-      
-      // in most cases will only have one group
-      points = new ArrayList<>(1);
-      lines = new ArrayList<>(1);
-      triangles = new ArrayList<>(1);
-
-      stateInfo.pointGroupIdx = -1;
-      stateInfo.lineGroupIdx = -1;
-      stateInfo.triangleGroupIdx = -1;
-
-      currentPointGroup = null;
-      currentLineGroup = null;
-      currentTriangleGroup = null;
-
-      stateInfo.numPointGroups = 0;
-      stateInfo.numLineGroups = 0;
-      stateInfo.numTriangleGroups = 0;
-
-      // should trigger version count increase
-      pointsModified = true;
-      linesModified = true;
-      trianglesModified = true;
-      totalModified = true;
-      
-      writeUnlock();
-   }
-
-   /**
-    * Clears everything in the RenderObject, allowing it to be
-    * recreated.  This can be used when the object becomes invalid,
-    * in place of discarding and regenerating a new one.  The object
-    * becomes a clean slate, with no vertex attributes or primitives.
-    */
-   public void clearAll() {
-      
-      writeLock();
-      
-      // in most cases, we will only have one set
-      positions = new ArrayList<>(1);
-      normals = new ArrayList<>(1);
-      colors = new ArrayList<>(1);
-      texcoords = new ArrayList<>(1);
-
-      currentPositionIdx = -1;
-      currentNormalIdx = -1;
-      currentColorIdx = -1;
-      currentTextureIdx = -1;
-
-      stateInfo.numPositions = 0;
-      stateInfo.numNormals = 0;
-      stateInfo.numColors = 0;
-      stateInfo.numTexcoords = 0;
-
-      positions = new ArrayList<> ();
-      normals = new ArrayList<> ();
-      colors = new ArrayList<> ();
-      texcoords = new ArrayList<> ();
-
-      positionsModified = true;
-      normalsModified = true;
-      colorsModified = true;
-      texturesModified = true;
-      totalModified = true;
-
-      vertices = new int[0];
-      numVertices = 0;
-      vertexBufferMask = 0;
-      vertexCapacity = 0;
-      vertexPositionOffset = -1;
-      vertexNormalOffset = -1;
-      vertexColorOffset = -1;
-      vertexTexcoordOffset = -1;
-      vertexStride = 0;
-      
-      verticesModified = true;
-
-      clearPrimitives();
-      
-      buildMode = null;
-      buildModeStart = -1;
-      
-      writeUnlock();
-      
-   }
-
-   //=========================================================================
-   // Usage flags
-   //=========================================================================
-
-   /**
-    * Retrieves the version of the object, for use in detecting
-    * whether any information has changed since last use.
-    * @return the overall modification version
-    */
-   public int getVersion() {
-      // update all other versions
-      getPositionsVersion();
-      getNormalsVersion();
-      getColorsVersion();
-      getTextureCoordsVersion();
-      getVerticesVersion ();
-      getPointsVersion();
-      getLinesVersion();
-      getTrianglesVersion();
-      
-      if (totalModified) {
-         
-         versionInfo.totalVersion++;
-         totalModified = false;
-         
-      }
-      return versionInfo.totalVersion;
-   }
-
-   /**
-    * Returns whether or not this RenderObject is valid.  If valid,
-    * this object can be safely passed to a renderer for drawing.  
-    * If not, it needs to be discarded.
-    * @return <code>true</code> if this RenderObject is valid
-    */
-   public boolean isValid() {
-      return !idInfo.isDisposed();
-   }
-   
-   /**
-    * Sets or clears the transient state of the render object.  Transient
-    * objects will not be cached by renderers, which may improve performance
-    * for short-lived objects.
-    * @param set if <code>true</code>, sets this object to be transient
-    */
-   public void setTransient(boolean set) {
-      writeLock();
-      istransient = set;
-      writeUnlock();
-   }
-   
-   /**
-    * Checks if the render object is labelled as "transient".  Transient objects
-    * will not be cached by renderers, which may improve performance for short-lived
-    * objects.
-    * @return whether or not this render object is considered transient.
-    */
-   public boolean isTransient() {
-      return istransient;
-   }
-
-   /**
-    * Signal a destruction of the object.
-    */
-   public void dispose() {
-      writeLock();
-      
-      idInfo.dispose();
-      
-      // clear all memory
-      positions = null;
-      normals = null;
-      colors = null;
-      texcoords = null;
-
-      positions = null;
-      normals = null;
-      colors = null;
-      texcoords = null;
-
-      vertices = null;
-      
-      points = null;
-      lines = null;
-      triangles = null;
-
-      currentPointGroup = null;
-      currentLineGroup = null;
-      currentTriangleGroup = null;
-      
-      writeUnlock();
-   }
-
-   /**
-    * Garbage collection, clear memory and dispose
-    */
-   @Override
-   protected void finalize() throws Throwable {
-      dispose();
-   }
-   
-   /**
-    * @return a new copy of the object
-    */
-   protected RenderObject copy()  {
-
-      RenderObject r = new RenderObject();
-
-      readLock();
-      
-      if (positions != null) {
-         r.positions = new ArrayList<float[]>(positions.size ());
-         r.positions.addAll (positions);
-      } else {
-         r.positions = null;
-      }
-
-      if (normals != null) {
-         r.normals = new ArrayList<>(normals.size());
-         r.normals.addAll (normals);
-      } else {
-         r.normals = null;
-      }
-
-      if (colors != null) {
-         r.colors = new ArrayList<>(colors.size());
-         r.colors.addAll (colors);
-      } else {
-         r.colors = null;
-      }
-
-      if (texcoords != null) {
-         r.texcoords = new ArrayList<>(texcoords.size());
-         r.texcoords.addAll (texcoords);
-      } else {
-         r.texcoords = null;
-      }
-
-      r.stateInfo = stateInfo.clone();
-
-      r.currentPositionIdx = currentPositionIdx;
-      r.currentNormalIdx = currentNormalIdx;
-      r.currentColorIdx = currentColorIdx;
-      r.currentTextureIdx = currentTextureIdx;
-
-      // keep track separately to allow storage to be cleared
-      r.stateInfo.numPositions = stateInfo.numPositions;
-      r.stateInfo.numNormals = stateInfo.numNormals;
-      r.stateInfo.numColors = stateInfo.numColors;
-      r.stateInfo.numTexcoords = stateInfo.numTexcoords;
-
-      // indicators that attributes have been modified
-      r.positionsModified = positionsModified;
-      r.normalsModified = normalsModified;
-      r.colorsModified = colorsModified;
-      r.texturesModified = texturesModified;
-
-      r.versionInfo = versionInfo.clone();
-
-      r.vertices = Arrays.copyOf (vertices, vertices.length);
-      r.numVertices = numVertices;
-      r.vertexBufferMask = vertexBufferMask;
-      r.vertexCapacity = vertexCapacity;
-      r.vertexPositionOffset = vertexPositionOffset;
-      r.vertexNormalOffset = vertexNormalOffset;
-      r.vertexColorOffset = vertexColorOffset;
-      r.vertexTexcoordOffset = vertexTexcoordOffset;
-      r.vertexStride = vertexStride;
-      
-      r.verticesModified = verticesModified;
-
-      if (points != null) {
-         r.points = new ArrayList<>(points.size());
-         for (VertexIndexArray pnts : points) {
-            VertexIndexArray npnts = pnts.clone();
-            r.points.add(npnts);
-         }
-      } else {
-         r.points = null;
-      }
-
-      if (lines != null) {
-         r.lines = new ArrayList<>(lines.size());
-         for (VertexIndexArray lns : lines) {
-            r.lines.add(lns.clone ());
-         }
-      } else {
-         r.lines = null;
-      }
-
-      if (triangles != null) {
-         r.triangles = new ArrayList<>(triangles.size());
-         for (VertexIndexArray tris : triangles) {
-            r.triangles.add(tris.clone());
-         }
-      } else {
-         r.triangles = null;
-      }
-
-      if (stateInfo.pointGroupIdx >= 0) {
-         r.pointGroup(stateInfo.pointGroupIdx);
-      }
-      if (stateInfo.lineGroupIdx >= 0) {
-         r.lineGroup(stateInfo.lineGroupIdx);
-      }
-      if (stateInfo.triangleGroupIdx >= 0) {
-         r.triangleGroup(stateInfo.triangleGroupIdx);
-      }
-
-      r.pointsModified = pointsModified;
-      r.linesModified = linesModified;
-      r.trianglesModified = trianglesModified;
-
-      r.totalModified = totalModified;
-
-      r.buildMode = buildMode;
-      r.buildModeStart = buildModeStart;
-      
-      r.istransient = istransient;
-      
-      readUnlock();
-      
-      return r;
-   }
-
-   @Override
-   public boolean isDisposed() {
-      return idInfo.isDisposed();
-   }
-
-   @Override
-   public RenderObjectIdentifier getDisposeObserver() {
-      return idInfo;
-   }
-   
-  
-}
->>>>>>> 0c695af4
+}