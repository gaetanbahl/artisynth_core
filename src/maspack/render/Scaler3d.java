--- conflicted
+++ resolved
@@ -60,41 +60,8 @@
       if (!myVisibleP) {
          return;
       }
-<<<<<<< HEAD
       if (!(renderer instanceof GLViewer)) {
          return;
-=======
-      GL2 gl = renderer.getGL2().getGL2();
-
-      renderer.setLightingEnabled (false);
-      renderer.setLineWidth (myLineWidth);
-
-      gl.glPushMatrix();
-      GLViewer.mulTransform (gl, myXDraggerToWorld);
-
-      if (myDragMode != DragMode.OFF) { 
-         gl.glColor3d (1f, 1f, 0f);
-         renderer.setPointSize (3);
-         gl.glBegin (GL2.GL_POINTS);
-         gl.glVertex3d (myPnt0.x, myPnt0.y, myPnt0.z);
-         gl.glEnd();
-         renderer.setPointSize (1);
-      }
-
-      if (mySelectedComponent == X_AXIS) {
-         gl.glColor3d (1f, 1f, 0);
-      }
-      else {
-         gl.glColor3d (1f, 0, 0);
-      }
-      gl.glBegin (GL2.GL_LINES);
-      gl.glVertex3d (0, 0.0, 0.0);
-      gl.glVertex3d (mySize, 0.0, 0.0);
-      gl.glEnd();
-
-      if (mySelectedComponent == Y_AXIS) {
-         gl.glColor3d (1f, 1f, 0);
->>>>>>> c5502de3
       }
       GLViewer viewer = (GLViewer)renderer;
 
@@ -151,7 +118,6 @@
          scalerr.createColorSetFrom(0);
          scalerr.setColor(i, 1.0f, 1.0f, 0.0f, 1.0f);
       }
-<<<<<<< HEAD
       
       int v0, v1, v2;
       
@@ -195,21 +161,6 @@
       scalerr.addLineStrip(v0, v1, v2);
    
       return scalerr;
-=======
-      gl.glBegin (GL2.GL_LINE_STRIP);
-      gl.glVertex3d (0, 0, len);
-      gl.glVertex3d (len, 0, len);
-      gl.glVertex3d (len, 0, 0);
-      gl.glEnd();
-
-      gl.glPopMatrix();
-
-      renderer.setLineWidth (1);
-      renderer.setLightingEnabled (true);
-
-      // gl.glEnable (GL2.GL_CULL_FACE);
-
->>>>>>> c5502de3
    }
 
    public void getSelection (LinkedList<Object> list, int qid) {
