--- conflicted
+++ resolved
@@ -23,12 +23,6 @@
    private Point3d myTmp = new Point3d(); // temporary
    private Vector3d myNrm = new Vector3d(); // temporary
    private boolean myUnilateral = false;
-<<<<<<< HEAD
-
-   // XXX disable transforming of coupling
-   static boolean doCouplingTransform = false;
-=======
->>>>>>> 542b365a
 
    private void makePlanesFromSegments (ArrayList<Point3d> segPoints) {
       myPlanes = new ArrayList<Plane>();
