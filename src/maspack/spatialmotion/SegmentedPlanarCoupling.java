--- conflicted
+++ resolved
@@ -1,4 +1,3 @@
-<<<<<<< HEAD
 /**
  * Copyright (c) 2014, by the Authors: John E Lloyd (UBC)
  *
@@ -24,7 +23,7 @@
    private Point3d myTmp = new Point3d(); // temporary
    private Vector3d myNrm = new Vector3d(); // temporary
    private boolean myUnilateral = false;
-   
+
    // XXX disable transforming of coupling
    static boolean doCouplingTransform = false;
 
@@ -280,287 +279,3 @@
 
 
 
-
-=======
-/**
- * Copyright (c) 2014, by the Authors: John E Lloyd (UBC)
- *
- * This software is freely available under a 2-clause BSD license. Please see
- * the LICENSE file in the ArtiSynth distribution directory for details.
- */
-package maspack.spatialmotion;
-
-import java.util.ArrayList;
-
-import maspack.geometry.GeometryTransformer;
-import maspack.matrix.AffineTransform3dBase;
-import maspack.matrix.Plane;
-import maspack.matrix.Point3d;
-import maspack.matrix.RigidTransform3d;
-import maspack.matrix.RotationMatrix3d;
-import maspack.matrix.Vector3d;
-
-public class SegmentedPlanarCoupling extends RigidBodyCoupling {
-   private ArrayList<Plane> myPlanes;
-   private ArrayList<Point3d> myPoints;
-   private Point3d myPnt = new Point3d(); // temporary
-   private Point3d myTmp = new Point3d(); // temporary
-   private Vector3d myNrm = new Vector3d(); // temporary
-   private boolean myUnilateral = false;
-   
-   // XXX disable transforming of coupling
-   static boolean doCouplingTransform = true;
-
-   private void makePlanesFromSegments (ArrayList<Point3d> segPoints) {
-      myPlanes = new ArrayList<Plane>();
-      // now create the planes
-      Vector3d u = new Vector3d();
-      Vector3d nrm = new Vector3d();
-      Vector3d y = new Vector3d (0, 1, 0);
-      for (int i = 1; i < segPoints.size(); i++) {
-         u.sub (segPoints.get(i), segPoints.get (i - 1));
-         nrm.cross (u, y);
-         nrm.normalize();
-         myPlanes.add (new Plane (nrm, nrm.dot (segPoints.get(i))));
-      }
-   }
-
-   private void makeSegmentPoints (double[] segs) {
-      myPoints = new ArrayList<Point3d>();
-      // make private copy of the points
-      for (int i = 0; i < segs.length; i += 2) {
-         Point3d pnt = new Point3d (segs[i], 0.0, segs[i + 1]);
-         myPoints.add (pnt);
-      }
-   }
-
-   /**
-    * Returns a list of points describing the piecewise linear curve in the D
-    * frame x-z plane which defines the plane segments. These returned points
-    * are read-only and should not be modified by the caller.
-    * 
-    * @return points defining the plane segments (should not be modified)
-    */
-   public ArrayList<Point3d> getSegmentPoints() {
-      return myPoints;
-   }
-
-   /**
-    * Returns a list of the planes in frame D. The returned planes are read-only
-    * and should not be modified by the caller.
-    * 
-    * @return plane segments (should not be modified)
-    */
-   public ArrayList<Plane> getPlanes() {
-      return myPlanes;
-   }
-
-   /**
-    * Returns the number of planar segments associated with this coupling.
-    * 
-    * @return number of planes
-    */
-   public int numPlanes() {
-      return myPlanes.size();
-   }
-
-   public void setUnilateral (boolean unilateral) {
-      myUnilateral = unilateral;
-   }
-
-   public boolean isUnilateral() {
-      return myUnilateral;
-   }
-
-   public SegmentedPlanarCoupling() {
-      super();
-   }
-
-//   public SegmentedPlanarCoupling (RigidTransform3d TCA, RigidTransform3d XDB) {
-//      this();
-//      setXFA (TCA);
-//      setXDB (XDB);
-//   }
-
-//   public SegmentedPlanarCoupling (RigidTransform3d TCA, RigidTransform3d XDB,
-//   double[] segs) {
-//      this();
-//      setXFA (TCA);
-//      setXDB (XDB);
-//      setSegments (segs);
-//   }
-   
-   public SegmentedPlanarCoupling (double[] segs) {
-      this();
-      setSegments (segs);
-   }
-   
-
-   /**
-    * Sets the plane segments associated with this SegmentedPlanarCoupling. The
-    * segments are defined by a sequence of x-z coordinate pairs in the D
-    * coordinate frame. The number of segments equals the number of pairs minus
-    * one, so there must be at least two pairs (which would define a single
-    * plane). Segments are assumed to be contiguous, and the normal for each is
-    * defined by u X y, where u is a vector in the direction of the segment
-    * (from first to last coordinate pair) and y is the direction of the D frame
-    * y axis. The first and last plane segments are assumed to extend to
-    * infinity.
-    * 
-    * @param segs
-    * x-z coordinate pairs defining the segments
-    */
-   public void setSegments (double[] segs) {
-      makeSegmentPoints (segs);
-      makePlanesFromSegments (myPoints);
-   }
-
-   /**
-    * Returns the plane closest to a specified point in the D coordinate frame.
-    * 
-    * @param p
-    * point to find nearest plane to
-    */
-   public Plane closestPlane (Point3d p) {
-      int nearestIdx = -1;
-      double dsqrMin = 0;
-
-      // u will be a vector in the direction of the segment
-      Vector3d u = new Vector3d();
-      // v will be a vector from p to the first segment point
-      Vector3d v = new Vector3d();
-
-      for (int i = 0; i < myPlanes.size(); i++) {
-         double dplane = myPlanes.get(i).distance (p);
-         double dsqr = dplane * dplane;
-
-         u.sub (myPoints.get (i + 1), myPoints.get(i));
-         double segLength = u.norm();
-         u.scale (1 / segLength);
-
-         v.sub (myPoints.get(i), p);
-         double vdotu = v.dot (u);
-         if (vdotu > 0 && i > 0) {
-            dsqr += (vdotu * vdotu);
-         }
-         else if (vdotu < -segLength && i < myPlanes.size() - 1) {
-            dsqr += (vdotu + segLength) * (vdotu + segLength);
-         }
-         if (nearestIdx == -1 || dsqr < dsqrMin) {
-            nearestIdx = i;
-            dsqrMin = dsqr;
-         }
-      }
-      return myPlanes.get (nearestIdx);
-   }
-
-   @Override
-   public int maxUnilaterals() {
-      return myUnilateral ? 1 : 0;
-   }
-
-   @Override
-   public int numBilaterals() {
-      return myUnilateral ? 0 : 1;
-   }
-
-   private Plane doProject (RigidTransform3d TGD, RigidTransform3d TCD) {
-      myTmp.set (TCD.p);
-      Plane plane = closestPlane (myTmp);
-      plane.project (myTmp, myTmp);
-      if (TGD != null) {
-         TGD.p.set (myTmp); 
-         TGD.R.set (TCD.R);
-      }
-      return plane;
-   }
-
-   @Override
-   public void projectToConstraint (RigidTransform3d TGD, RigidTransform3d TCD) {
-      doProject (TGD, TCD);
-   }
-
-   public void initializeConstraintInfo (ConstraintInfo[] info) {
-      info[0].flags = LINEAR;
-      if (!myUnilateral) {
-         info[0].flags |= BILATERAL;
-      }
-   }
-
-   @Override
-   public void getConstraintInfo (
-      ConstraintInfo[] info, RigidTransform3d TGD, RigidTransform3d TCD,
-      RigidTransform3d XERR, boolean setEngaged) {
-      
-      myErr.set (XERR);
-      Plane plane = doProject (null, TCD);
-      myPnt.set (TCD.p);
-
-      myNrm.inverseTransform (TGD, plane.normal);
-
-      info[0].flags = LINEAR;
-      if (!myUnilateral) {
-         info[0].flags |= BILATERAL;
-      }
-
-      info[0].wrenchC.set (myNrm, Vector3d.ZERO);
-      //double d = plane.distance (myPnt);
-      double d = info[0].wrenchC.dot (myErr);
-
-      info[0].distance = d;
-      info[0].dotWrenchC.setZero();
-      if (setEngaged) {
-         if (myUnilateral && d < getContactDistance()) {
-            info[0].engaged = 1;
-         }
-      }
-   }
-
-   public void scaleDistance (double s) {
-      super.scaleDistance (s);
-      for (int i = 0; i < myPoints.size(); i++) {
-         myPoints.get(i).scale (s);
-      }
-      makePlanesFromSegments (myPoints);
-   }
-
-   public void transformGeometry (
-      GeometryTransformer gt,  RigidTransform3d TFW, RigidTransform3d TDW) {
-      
-      if (doCouplingTransform) {
-         // transform points by inv(TDW) gt TDW
-         for (int i = 0; i < myPoints.size(); i++) {
-            Point3d pnt = myPoints.get(i);
-            pnt.transform (TDW);
-            gt.transformPnt (pnt);
-            pnt.inverseTransform (TDW);
-         }
-         makePlanesFromSegments (myPoints);
-      }
-   }
-   
-   // /**
-   //  * For planar couplings, we do not change F relative to A when D changes
-   //  * relative to the world. This method hence becomes a noop.
-   //  * 
-   //  * @param XAW
-   //  * new pose of body A in world coordinates
-   //  * @param XBW
-   //  * pose of body B in world coordinates
-   //  */
-   // public void updateXFA (RigidTransform3d XAW, RigidTransform3d XBW) {
-   // }
-
-}
-
-
-
-
-
-
-
-
-
-
-
->>>>>>> ec45effa
