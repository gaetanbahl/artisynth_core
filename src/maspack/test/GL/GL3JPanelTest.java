--- conflicted
+++ resolved
@@ -1,4 +1,3 @@
-<<<<<<< HEAD
 package maspack.test.GL;
 
 import java.awt.Frame;
@@ -6,12 +5,12 @@
 import java.awt.event.WindowEvent;
 import java.nio.FloatBuffer;
 
-import javax.media.opengl.GL;
-import javax.media.opengl.GL3;
-import javax.media.opengl.GLAutoDrawable;
-import javax.media.opengl.GLCapabilities;
-import javax.media.opengl.GLEventListener;
-import javax.media.opengl.GLProfile;
+import com.jogamp.opengl.GL;
+import com.jogamp.opengl.GL3;
+import com.jogamp.opengl.GLAutoDrawable;
+import com.jogamp.opengl.GLCapabilities;
+import com.jogamp.opengl.GLEventListener;
+import com.jogamp.opengl.GLProfile;
 
 import com.jogamp.common.nio.Buffers;
 import com.jogamp.opengl.util.FPSAnimator;
@@ -294,302 +293,4 @@
        GLSupport.checkAndPrintGLError(gl);
        
     }
-}
-=======
-package maspack.test.GL;
-
-import java.awt.Frame;
-import java.awt.event.WindowAdapter;
-import java.awt.event.WindowEvent;
-import java.nio.FloatBuffer;
-
-import com.jogamp.opengl.GL;
-import com.jogamp.opengl.GL3;
-import com.jogamp.opengl.GLAutoDrawable;
-import com.jogamp.opengl.GLCapabilities;
-import com.jogamp.opengl.GLEventListener;
-import com.jogamp.opengl.GLProfile;
-
-import com.jogamp.common.nio.Buffers;
-import com.jogamp.opengl.util.FPSAnimator;
-
-import maspack.render.Light;
-import maspack.render.GL.GLLightManager;
-import maspack.render.GL.GLProgramInfo;
-import maspack.render.GL.GLShaderProgram;
-import maspack.render.GL.GLSupport;
-import maspack.render.GL.GL3.GL3ProgramManager;
-import maspack.render.GL.GL3.GL3SharedResources;
-import maspack.render.GL.GL3.GL3VertexAttributeInfo;
-import maspack.render.GL.GL3.GL3VertexAttributeMap;
-import maspack.render.GL.GL3.GLSLGenerator;
-import maspack.render.GL.GL3.GLSLGenerator.StringIntPair;
-import maspack.render.GL.jogl.GLJPanel;
-import maspack.util.Logger;
-
-public class GL3JPanelTest implements GLEventListener {
-
-    private double theta = 0;
-    private double s = 0;
-    private double c = 0;
-
-    static int width = 300;
-    static int height = 300;
-
-    int VAO = 0;
-    int VBO = 0;
-    
-    static GL3ProgramManager progManager;
-    static GLLightManager lightManager;
-    static GL3SharedResources resources;
-    
-    public static void main(String[] args) {
-        GLProfile glp = GLProfile.getDefault();
-        GLCapabilities caps = new GLCapabilities(glp);
-        caps.setSampleBuffers (true);
-        caps.setNumSamples (8);
-        caps.setPBuffer(false);
-        
-        //GLCanvas canvas = new GLCanvas(caps);
-        
-        progManager = new GL3ProgramManager();
-        if (resources == null) {
-           // get attribute map from GLSL generator
-           StringIntPair[] attributes = GLSLGenerator.ATTRIBUTES;
-           GL3VertexAttributeMap attributeMap = new GL3VertexAttributeMap (
-              new GL3VertexAttributeInfo (attributes[0].getString (), attributes[0].getInt ()), 
-              new GL3VertexAttributeInfo (attributes[1].getString (), attributes[1].getInt ()),
-              new GL3VertexAttributeInfo (attributes[2].getString (), attributes[2].getInt ()),
-              new GL3VertexAttributeInfo (attributes[3].getString (), attributes[3].getInt ()));
-           for (int i=4; i<attributes.length; ++i) {
-              attributeMap.add (new GL3VertexAttributeInfo (attributes[i].getString (), attributes[i].getInt ()));
-           }
-           resources = new GL3SharedResources(caps, attributeMap);
-        }
-        
-        lightManager = new GLLightManager();
-        setDefaultLights();
-        
-        final GLJPanel canvas = resources.createPanel();
-        
-        final Frame frame = new Frame("AWT Window Test");
-        frame.setSize(width, height);
-        frame.setLocation (30, 30);
-        frame.add(canvas);
-        frame.setVisible(true);
-        
-        resources.registerViewer(frame);
-
-        frame.addWindowListener(new WindowAdapter() {
-            public void windowClosing(WindowEvent e) {
-               frame.remove(canvas);
-               resources.deregisterViewer(frame);
-               frame.dispose ();
-                System.exit(0);
-            }
-        });
-
-        canvas.addGLEventListener(new GL3JPanelTest());
-
-        FPSAnimator animator = new FPSAnimator(canvas, 60);
-        animator.start();
-    }
-
-    @Override
-    public void display(GLAutoDrawable drawable) {
-        update();
-        render(drawable);
-    }
-
-    @Override
-    public void dispose(GLAutoDrawable drawable) {
-       
-       GL3 gl = drawable.getGL().getGL3();
-       
-       int[] buff = new int[2];
-       buff[0] = VAO;
-       buff[1] = VBO;
-       gl.glDeleteVertexArrays(1, buff, 0);
-       gl.glDeleteBuffers(1, buff, 1);
-       VAO = 0;
-       VBO = 0;
-       
-       progManager.dispose(gl);
-    }
-    
-    private void initPrograms(GL3 gl) {
-       
-       // Shaders
-       String vertexShaderSource = "#version 330 core\n"
-           + "layout (location = 0) in vec3 position;\n"
-           + "void main()\n"
-           + "{\n"
-           + "   gl_Position = vec4(position.x, position.y, position.z, 1.0);\n"
-           + "}";
-       String fragmentShaderSource = "#version 330 core\n"
-           + "out vec4 color;\n"
-           + "void main()\n"
-           + "{\n"
-           + "   color = vec4(1.0f, 0.5f, 0.2f, 1.0f);\n"
-           + "}\n";
-       
-       
-       // default program that has matrices, etc...
-       progManager.getProgram(gl, new GLProgramInfo());
-       
-       // basic debug program
-       progManager.getProgram(gl, this, 
-          new String[]{vertexShaderSource, fragmentShaderSource});
-       
-    }
-    
-    public void initBuffers(GL3 gl) {
-       
-
-       // Set up vertex data (and buffer(s)) and attribute pointers
-       float vertices[] = {
-           -0.5f, -0.5f, 0.0f, // Left  
-            0.5f, -0.5f, 0.0f, // Right 
-            0.0f,  0.5f, 0.0f  // Top   
-       };
-       
-       
-       // VAO/VBO
-       int[] buff = new int[2];
-       gl.glGenVertexArrays(1, buff, 0);
-       VAO = buff[0];
-       gl.glGenBuffers(1, buff, 1);
-       VBO = buff[1];
-       
-       // Bind the Vertex Array Object first, then bind and set vertex buffer(s) and attribute pointer(s).
-       gl.glBindVertexArray(VAO);
-       gl.glBindBuffer(GL.GL_ARRAY_BUFFER, VBO);
-       
-       // fill buffer
-       FloatBuffer fbuff = Buffers.newDirectFloatBuffer (vertices.length);
-       for (float f : vertices) {
-          fbuff.put(f);
-       }
-       fbuff.flip();
-       
-       gl.glBufferData(GL.GL_ARRAY_BUFFER, fbuff.capacity()*4, fbuff, GL.GL_STATIC_DRAW);
-
-       gl.glVertexAttribPointer(0, 3, GL.GL_FLOAT, false, 3*4, 0);
-       gl.glEnableVertexAttribArray(0);
-
-       gl.glBindBuffer(GL.GL_ARRAY_BUFFER, 0); // Note that this is allowed, the call to glVertexAttribPointer registered VBO as the currently bound vertex buffer object so afterwards we can safely unbind
-       gl.glBindVertexArray(0); // Unbind VAO (it's always a good thing to unbind any buffer/array to prevent strange bugs)
-       
-    }
-
-    @Override
-    public void init(GLAutoDrawable drawable) {
-       GL3 gl = drawable.getGL().getGL3();
-       
-      gl.glViewport(0, 0, width, height);
-      
-      resources.init(drawable);
-      progManager.init(gl, lightManager.numLights(), 0);
-     
-      // initialize buffers
-      initPrograms(gl);
-      initBuffers(gl);
-      
-      String glslVersion = gl.glGetString(GL3.GL_SHADING_LANGUAGE_VERSION);
-      Logger logger = Logger.getSystemLogger();
-      logger.info("GLSL Version: " + glslVersion);
-      
-      gl.glEnable (GL.GL_BLEND);
-      gl.glBlendFunc (GL.GL_SRC_ALPHA, GL.GL_ONE_MINUS_SRC_ALPHA);
-      
-    }
-    
-    public static void setDefaultLights() {
-
-       //      // For debugging lights, set to R-G-B
-       //      float light0_ambient[] = { 0.2f, 0.2f, 0.2f, 1.0f };
-       //      float light0_diffuse[] = { 0.8f, 0.0f, 0.0f, 1.0f };
-       //      float light0_specular[] = { 0, 0, 0, 1 };
-       //      float light0_position[] = { 1, 0, 0, 0 };
-       //      
-       //      float light1_ambient[] = { 0.0f, 0.0f, 0.0f, 1.0f };
-       //      float light1_diffuse[] = { 0.0f, 0.8f, 0.0f, 1.0f };
-       //      float light1_specular[] = { 0.0f, 0.0f, 0.0f, 1.0f };
-       //      float light1_position[] = { 0, 1, 0, 0 };
-       //
-       //      float light2_ambient[] = { 0.0f, 0.0f, 0.0f, 1.0f };
-       //      float light2_diffuse[] = { 0.0f, 0.0f, 0.8f, 1.0f };
-       //      float light2_specular[] = { 0.0f, 0.0f, 0.0f, 1.0f };
-       //      float light2_position[] = { 0, 0, 1, 0 };
-       
-       float light0_ambient[] = { 0.1f, 0.1f, 0.1f, 1f };
-       float light0_diffuse[] = { 0.8f, 0.8f, 0.8f, 1.0f };
-       float light0_specular[] = { 0.5f, 0.5f, 0.5f, 1.0f };
-       float light0_position[] = { -0.8660254f, 0.5f, 1f, 0f };
-
-       float light1_ambient[] = { 0.0f, 0.0f, 0.0f, 1.0f };
-       float light1_diffuse[] = { 0.5f, 0.5f, 0.5f, 1.0f };
-       float light1_specular[] = { 0.5f, 0.5f, 0.5f, 1.0f };
-       float light1_position[] = { 0.8660254f, 0.5f, 1f, 0f };
-
-       float light2_ambient[] = { 0.0f, 0.0f, 0.0f, 1.0f };
-       float light2_diffuse[] = { 0.5f, 0.5f, 0.5f, 1.0f };
-       float light2_specular[] = { 0.5f, 0.5f, 0.5f, 1.0f };
-       float light2_position[] = { 0f, -10f, 1f, 0f };
-
-       lightManager.clearLights();
-       lightManager.addLight(new Light (
-          light0_position, light0_ambient, light0_diffuse, light0_specular));
-       lightManager.addLight (new Light (
-          light1_position, light1_ambient, light1_diffuse, light1_specular));
-       lightManager.addLight(new Light (
-          light2_position, light2_ambient, light2_diffuse, light2_specular));
-       lightManager.setMaxIntensity(1.0f);
-       
-    }
-
-    @Override
-    public void reshape(GLAutoDrawable drawable, int x, int y, int w, int h) {
-    }
-
-    private void update() {
-        theta += 0.01;
-        s = Math.sin(theta);
-        c = Math.cos(theta);
-    }
-
-    private void render(GLAutoDrawable drawable) {
-       //        GL2 gl = drawable.getGL().getGL2();
-       //
-       //        gl.glClear(GL.GL_COLOR_BUFFER_BIT);
-       //
-       //        // draw a triangle filling the window
-       //        gl.glBegin(GL.GL_TRIANGLES);
-       //        gl.glColor3f(1, 0, 0);
-       //        gl.glVertex2d(-c, -c);
-       //        gl.glColor3f(0, 1, 0);
-       //        gl.glVertex2d(0, c);
-       //        gl.glColor3f(0, 0, 1);
-       //        gl.glVertex2d(s, -s);
-       //        gl.glEnd();
-       
-       GL3 gl = drawable.getGL().getGL3();
-       
-       gl.glClearColor(0.2f, 0.3f, 0.3f, 1.0f);
-       gl.glClear(GL.GL_COLOR_BUFFER_BIT);
-   
-       // Draw our first triangle
-       GLShaderProgram prog = progManager.getProgram(gl, this);
-       prog.use(gl);
-       
-       gl.glBindVertexArray(VAO);
-       gl.glDrawArrays(GL.GL_TRIANGLES, 0, 3);
-       gl.glBindVertexArray(0);
-       
-       prog.unuse(gl);
-       
-       GLSupport.checkAndPrintGLError(gl);
-       
-    }
-}
->>>>>>> a6c4383b
+}