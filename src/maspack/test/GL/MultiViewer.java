--- conflicted
+++ resolved
@@ -1,4 +1,3 @@
-<<<<<<< HEAD
 package maspack.test.GL;
 
 import java.awt.Dimension;
@@ -200,7 +199,7 @@
                   final FPSMonitor fpsMonitor;
                   
                   if (MultiViewer.doFPS) {
-                     animator = new FPSAnimator(viewer.getCanvas(), FPS, true);
+                     animator = new FPSAnimator(viewer.getCanvas().getDrawable(), FPS, true);
                      animator.setUpdateFPSFrames(3, null);
                      animator.start();
                      fpsMonitor = new FPSMonitor(title + " FPS: ", animator);
@@ -212,7 +211,7 @@
                   
                   // Create the top-level container
                   frame = new JFrame(); // Swing's JFrame or AWT's Frame
-                  frame.add(viewer.getCanvas());
+                  frame.add(viewer.getCanvas().getComponent());
 
                   frame.addWindowListener(new WindowAdapter() {
                      @Override
@@ -510,517 +509,4 @@
       
    }
 
-=======
-package maspack.test.GL;
-
-import java.awt.Dimension;
-import java.awt.event.WindowAdapter;
-import java.awt.event.WindowEvent;
-import java.lang.reflect.InvocationTargetException;
-import java.util.ArrayList;
-import java.util.LinkedList;
-import java.util.List;
-
-import javax.media.opengl.GLCapabilities;
-import javax.media.opengl.GLProfile;
-import javax.swing.JFrame;
-import javax.swing.SwingUtilities;
-
-import com.jogamp.opengl.util.FPSAnimator;
-
-import maspack.matrix.AxisAlignedRotation;
-import maspack.matrix.Point3d;
-import maspack.matrix.Vector3d;
-import maspack.render.IsRenderable;
-import maspack.render.IsSelectable;
-import maspack.render.RenderList;
-import maspack.render.Renderer;
-import maspack.render.ViewerSelectionEvent;
-import maspack.render.ViewerSelectionListener;
-import maspack.render.GL.GLMouseAdapter;
-import maspack.render.GL.GLMouseListener;
-import maspack.render.GL.GLViewer;
-import maspack.render.GL.GL2.GL2SharedResources;
-import maspack.render.GL.GL2.GL2Viewer;
-import maspack.render.GL.GL3.GL3SharedResources;
-import maspack.render.GL.GL3.GL3VertexAttributeInfo;
-import maspack.render.GL.GL3.GL3VertexAttributeMap;
-import maspack.render.GL.GL3.GL3Viewer;
-import maspack.render.GL.GL3.GLSLGenerator;
-import maspack.render.GL.GL3.GLSLGenerator.StringIntPair;
-
-/**
- * Class for creating multiple viewers, with potentially shared contexts
- * between them in order to help debugging viewer-related issues
- * @author antonio
- *
- */
-
-public class MultiViewer {
-   
-   public static boolean doFPS = false;
-   private static final int FPS = 60; // animator's target frames per second
-   
-   public static interface SimpleSelectable extends IsSelectable {
-      public void setSelected(boolean set);
-      public boolean isSelected();
-   }
-   
-   private static class RenderableWrapper implements SimpleSelectable {
-
-      IsRenderable r;
-      boolean selected;
-      
-      public RenderableWrapper(IsRenderable r) {
-         this.selected = false;
-         this.r = r;
-      }
-      
-      @Override
-      public boolean isSelectable() {
-         return true;
-      }
-
-      @Override
-      public int numSelectionQueriesNeeded() {
-         return -1;
-      }
-
-      @Override
-      public void getSelection(LinkedList<Object> list, int qid) {
-      }
-
-      @Override
-      public void prerender(RenderList list) {
-         r.prerender(list);
-      }
-
-      @Override
-      public void render(Renderer renderer, int flags) {
-         r.render(renderer, flags);
-      }
-
-      @Override
-      public void updateBounds(Vector3d pmin, Vector3d pmax) {
-         r.updateBounds(pmin, pmax);
-      }
-
-      @Override
-      public int getRenderHints() {
-         return r.getRenderHints();
-      }
-
-      @Override
-      public void setSelected(boolean set) {
-         selected = set;
-      }
-
-      @Override
-      public boolean isSelected() {
-         return selected;
-      }
-      
-   }
-   
-   private static class SimpleSelectionHandler implements ViewerSelectionListener {
-
-      List<SimpleSelectable> myRenderables = null;
-      public SimpleSelectionHandler(List<SimpleSelectable> r) {
-         myRenderables = r;
-      }
-
-      @Override
-      public void itemsSelected(ViewerSelectionEvent e) {
-
-         for (SimpleSelectable r : myRenderables) {
-            r.setSelected(false);
-         }
-
-         for (List<?> ll : e.getSelectedObjects()) {
-            Object obj = ll.get(0);
-            if (obj instanceof SimpleSelectable) {
-               ((SimpleSelectable)obj).setSelected(true);
-            }
-         }
-
-      }
-
-   }
-   
-   private static class FPSMonitor implements Runnable {
-      FPSAnimator animator;
-      String header;
-      boolean stop;
-      
-      public FPSMonitor(String header, FPSAnimator animator) {
-         
-         this.animator = animator;
-         this.header = header;
-         stop = false;
-         
-      }
-      
-      public void stop() {
-         stop = true;
-      }
-      
-      @Override
-      public void run() {
-       
-         while (!stop) {
-            try {
-               Thread.sleep(1000);
-            } catch (InterruptedException e) {
-            }
-            Thread.yield();
-            float FPS = animator.getTotalFPS();
-            System.out.println(header + FPS);
-         }
-         
-      }
-   }
-   
-   public static class SimpleViewerApp {
-      boolean closed;
-      JFrame frame;
-      ArrayList<SimpleSelectable> renderables;
-      GLViewer viewer;
-      
-      public SimpleViewerApp(final String title, GLViewer v) {
-         
-         this.viewer = v;
-         this.closed = false;
-         renderables = new ArrayList<>();
-         
-         // Run the GUI codes in the event-dispatching thread for thread safety
-         try {
-            SwingUtilities.invokeAndWait(new Runnable() {
-               
-               @Override
-               public void run() {
-                  // Create the OpenGL rendering canvas
-
-                  GLMouseListener mouse = viewer.getMouseHandler();
-                  if (mouse instanceof GLMouseAdapter) {
-                     ((GLMouseAdapter)mouse).setLaptopConfig();
-                  }
-                  
-                  viewer.addSelectionListener(new SimpleSelectionHandler(renderables));
-
-                  // Create a animator that drives canvas' display() at the specified FPS.
-                  final FPSAnimator animator;
-                  final FPSMonitor fpsMonitor;
-                  
-                  if (MultiViewer.doFPS) {
-                     animator = new FPSAnimator(viewer.getCanvas().getDrawable(), FPS, true);
-                     animator.setUpdateFPSFrames(3, null);
-                     animator.start();
-                     fpsMonitor = new FPSMonitor(title + " FPS: ", animator);
-                     new Thread(fpsMonitor).start();
-                  } else {
-                     animator = null;
-                     fpsMonitor = null;
-                  }
-                  
-                  // Create the top-level container
-                  frame = new JFrame(); // Swing's JFrame or AWT's Frame
-                  frame.add(viewer.getCanvas().getComponent());
-
-                  frame.addWindowListener(new WindowAdapter() {
-                     @Override
-                     public void windowClosing(WindowEvent e) {
-                        // Use a dedicate thread to run the stop() to ensure that the
-                        // animator stops before program exits.
-                        new Thread() {
-                           @Override
-                           public void run() {
-                              
-                              if (animator != null && animator.isStarted()) {
-                                 animator.stop();
-                              }
-                              if (fpsMonitor != null) { 
-                                 fpsMonitor.stop();
-                              }
-                              
-                              try {
-                                 SwingUtilities.invokeAndWait (new Runnable() {
-                                    @Override
-                                    public void run () {
-                                       viewer.dispose ();
-                                    }
-                                 });
-                              }
-                              catch (InvocationTargetException e) {
-                              }
-                              catch (InterruptedException e) {
-                              }
-                              
-                              closed = true;
-                           }
-                        }.start();
-                     }
-                  });
-                  frame.setTitle(title);
-                  // frame.pack();
-                  frame.setVisible(true);
-                  // animator.start(); // start the animation loop
-               }
-            });
-         } catch (InvocationTargetException | InterruptedException e) {
-            e.printStackTrace();
-         }
-      }
-      
-      public void addRenderable(SimpleSelectable r) {
-         renderables.add(r);
-         viewer.addRenderable(r);
-      }
-      
-      public void addRenderable(IsRenderable r) {
-         RenderableWrapper rw = new RenderableWrapper(r);
-         addRenderable(rw);
-      }
-      
-      public boolean isClosed() {
-         return closed;
-      }
-      
-      public void setLocation(final int x, final int y, final int w, final int h) {
-         try {
-            SwingUtilities.invokeAndWait(new Runnable() {
-               @Override
-               public void run() {
-                  frame.setLocation(x, y);
-                  frame.setPreferredSize(new Dimension(w, h));
-                  frame.setSize(w, h);
-               }
-            });
-         } catch (InvocationTargetException | InterruptedException e) {
-         }
-      }
-      
-      public void setSize(final int w, final int h) {
-         try {
-            SwingUtilities.invokeAndWait(new Runnable() {
-               @Override
-               public void run() {
-                  frame.setSize(w, h);
-               }
-            });
-         } catch (InvocationTargetException | InterruptedException e) {
-         }
-         // System.out.println(frame.getTitle() + ": " + frame.getSize());
-      }
-      
-   }   
-   
-   private ArrayList<SimpleViewerApp> windows;
-   private Thread closeThread;
-   
-   private GL2SharedResources gl2resources;
-   private GL3SharedResources gl3resources;
-   
-   public MultiViewer() {
-      windows = new ArrayList<>();
-      closeThread = null;
-   }
-   
-   public void addRenderable(SimpleSelectable r) {
-      for (SimpleViewerApp app : getWindows()) {
-         app.addRenderable(r);
-         app.viewer.repaint();
-      }
-   }
-   
-   public void addRenderable(IsRenderable r) {
-      RenderableWrapper rw = new RenderableWrapper(r);
-      addRenderable(rw);
-   }
-   
-   public void addViewer(String title, GLViewer viewer, int x, int y, int w, int h) {
-      
-      SimpleViewerApp app = new SimpleViewerApp(title, viewer);
-            
-      windows.add(app);
-      
-      if (closeThread == null) {
-         closeThread = new Thread(new Runnable() {
-            @Override
-            public void run() {
-               boolean closed = false;
-               while (!closed) {
-                  try {
-                     Thread.sleep(100);
-                  } catch (InterruptedException e) {
-                  }
-                  Thread.yield();
-                  
-                  if (windows.size() > 0) {
-                     closed = true;
-                     for (SimpleViewerApp sva : getWindows()) {
-                        if (!sva.isClosed()) {
-                           closed = false;
-                           break;
-                        }
-                     }
-                  } else {
-                     closed = false;
-                  }
-               }
-               unsyncViews ();
-               System.exit(0);
-            }
-         });
-         
-         closeThread.start();
-      }
-      
-      app.setLocation(x, y, w, h);
-   }
-
-   public void addGL2Viewer(String title, int x, int y, int w, int h) {
-      if (gl2resources == null) {
-         GLProfile glp3 = GLProfile.get(GLProfile.GL2);
-         GLCapabilities cap = new GLCapabilities(glp3);
-         cap.setSampleBuffers (true);
-         cap.setNumSamples (8);
-         gl2resources = new GL2SharedResources (cap);
-      }
-      GL2Viewer viewer = new GL2Viewer(null, gl2resources, w, h);
-      addViewer(title, viewer, x, y, w, h);
-   }
-
-   public void addGL3Viewer(String title, int x, int y, int w, int h) {
-      if (gl3resources == null) {
-         GLProfile glp3 = GLProfile.get(GLProfile.GL3);
-         GLCapabilities cap = new GLCapabilities(glp3);
-         cap.setSampleBuffers (true);
-         cap.setNumSamples (8);
-        
-         // get attribute map from GLSL generator
-         StringIntPair[] attributes = GLSLGenerator.ATTRIBUTES;
-         GL3VertexAttributeMap attributeMap = new GL3VertexAttributeMap (
-            new GL3VertexAttributeInfo (attributes[0].getString (), attributes[0].getInt ()), 
-            new GL3VertexAttributeInfo (attributes[1].getString (), attributes[1].getInt ()),
-            new GL3VertexAttributeInfo (attributes[2].getString (), attributes[2].getInt ()),
-            new GL3VertexAttributeInfo (attributes[3].getString (), attributes[3].getInt ()));
-         for (int i=4; i<attributes.length; ++i) {
-            attributeMap.add (new GL3VertexAttributeInfo (attributes[i].getString (), attributes[i].getInt ()));
-         }
-         gl3resources = new GL3SharedResources (cap, attributeMap);
-      }
-      GLViewer viewer = new GL3Viewer(null, gl3resources, w, h);
-      addViewer(title, viewer, x, y, w, h);
-   }
-   
-   public class ViewSyncThread extends Thread {
-
-      Point3d lastEye = new Point3d();
-      Point3d lastCenter = new Point3d();
-      volatile boolean terminate = false;;
-      
-      @Override
-      public void run () {
-         while(!terminate) {
-            Point3d nextEye = null;
-            Point3d nextCenter = null;
-            for (SimpleViewerApp app : getWindows()) {
-               GLViewer viewer = app.viewer;
-               Point3d eye = viewer.getEye();
-               Point3d center = viewer.getCenter();
-               if (!eye.epsilonEquals (lastEye, eye.norm()*1e-4)) {
-                  nextEye = eye;
-               }
-               if (!center.epsilonEquals (lastCenter, center.norm ()*1e-4)) {
-                  nextCenter = center;
-               }
-            }
-            
-            if (nextEye != null) {
-               for (SimpleViewerApp app : getWindows()) {
-                  GLViewer viewer = app.viewer;
-                  viewer.setEye(nextEye);
-               }  
-               lastEye = nextEye;
-            }
-            
-            if (nextCenter != null) {
-               for (SimpleViewerApp app : getWindows()) {
-                  GLViewer viewer = app.viewer;
-                  viewer.setCenter(nextCenter);
-               }  
-               lastCenter = nextCenter;
-            }
-            
-            if (nextCenter != null || nextEye != null) {
-               for (SimpleViewerApp app : getWindows()) {
-                  GLViewer viewer = app.viewer;
-                  viewer.rerender ();
-               }  
-            }
-            
-            try {
-               Thread.sleep (50);
-            }
-            catch (InterruptedException e) {
-            }
-            Thread.yield ();
-         }
-      }
-      
-      public void terminate() {
-         this.terminate = true;
-      }
-      
-   }
-   
-   ViewSyncThread viewSync = null;
-   
-   public void syncViews() {
-      if (viewSync == null) {
-         viewSync = new ViewSyncThread ();
-         viewSync.start ();
-      }
-   }
-   
-   public void unsyncViews() {
-      if (viewSync != null) {
-         viewSync.terminate();
-         try {
-            viewSync.join();
-         } catch(Exception e){}
-         viewSync = null;
-      }
-   }
-
-   public ArrayList<SimpleViewerApp> getWindows() {
-      return windows;
-   }
-   
-   public void setWindowSizes(int width, int height) {
-      for (SimpleViewerApp app : windows) {
-         app.setSize(width,height);
-      }
-   }
-   
-   public void setAxialView(AxisAlignedRotation view) {
-      for (SimpleViewerApp app : windows) {
-         app.viewer.setAxialView (view);
-      }
-   }
-   
-   public void autoFitViewers() {
-      for (SimpleViewerApp app : windows) {
-         app.viewer.autoFit();
-      }
-   }
-
-   public void rerender() {
-      for (SimpleViewerApp app : windows) {
-         app.viewer.rerender();
-      }
-      
-   }
-
->>>>>>> 3dbfcf79
 }