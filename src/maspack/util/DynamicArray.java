/**
 * Copyright (c) 2014, by the Authors: John E Lloyd (UBC)
 *
 * This software is freely available under a 2-clause BSD license. Please see
 * the LICENSE file in the ArtiSynth distribution directory for details.
 */
package maspack.util;

import java.lang.reflect.Array;
import java.util.Arrays;
import java.util.Collection;
import java.util.Iterator;
import java.util.NoSuchElementException;

/**
 * Implements a resizable array of objects (similar to ArrayList), but
 * provides access to the backing buffer
 */
public class DynamicArray<T> implements Iterable<T>, Clonable {
   private int mySize;
   private T[] myBuffer;

   /**
<<<<<<< HEAD
    * Creates a new dynamic array from a fixed-size array
    * @param array
=======
    * Creates a new dynamic array from a fixed-size array.
    * The array is copied internally.
    * 
    * @param array initial array 
>>>>>>> c14fc209
    */
   public DynamicArray(T[] array) {
      myBuffer = Arrays.copyOf(array, array.length);
      mySize = array.length;
   }

   /**
    * Creates an empty dynamic array (size=0) of the given type
    * @param type class type for internal storage
    */
   public DynamicArray (Class<T> type) {
      this(type, 0);
   }

   /**
    * Creates a dynamic array of initial fixed size.  The array
    * is populated with null elements.
    * 
    * @param type class type for internal storage
    * @param size initial number of elements
    */
   public DynamicArray (Class<T> type, int size) {
      T[] buff = createArray(type, size);
      myBuffer = buff;
      mySize = size;
   }
   
   /**
    * Creates a fixed-size array of a given size
    * @param type class type for storage
    * @param size size of array
    * @return the created array
    */
   private static <S> S[] createArray(Class<S> type, int size) {
      @SuppressWarnings("unchecked")
      S[] buff = (S[])Array.newInstance (type, size);
      return buff;
   }

   /**
    * Adjusts the internal storage to match the current size of the array
    */
   public void trimToSize() {
      if (myBuffer.length > mySize) {
         myBuffer = Arrays.copyOf(myBuffer, mySize);
      }
   }

   /**
    * Ensures the dynamic array has a minimum storage capacity
    * before it will need to "grow" to fit new elements
    * 
    * @param minCapacity minimum storage capacity
    */
   public void ensureCapacity (int minCapacity) {
      if (minCapacity > myBuffer.length) {
         int newCapacity = (myBuffer.length * 3) / 2 + 1;
         if (newCapacity < minCapacity) {
            newCapacity = minCapacity;
         }
         myBuffer = Arrays.copyOf(myBuffer, newCapacity);
      }
   }

   /**
    * Current number of elements in the dynamic array
    * @return array size
    */
   public int size() {
      return mySize;
   }
   
   /**
    * Sets the size of the dynamic array, either growing or trimming
    * elements as required
    * @param size new size of the array
    */
   public void resize(int size) {
      ensureCapacity(size);
      // clear elements larger than new size
      for (int i=size; i<mySize; ++i) {
         myBuffer[i] = null;
      }
      mySize = size;
   }

   /**
    * Adds a new item to the back of the dynamic array, growing the size by one
    * @param value new value to add to the array
    */
   public void add (T value) {
      ensureCapacity (mySize + 1);
      myBuffer[mySize++] = value;
   }

   /**
    * Adds a collection of items to the dynamic array, growing the size of the
    * array to fit all elements.
    * @param collection items to append to the array
    */
   public void addAll (Collection<T> collection) {
      ensureCapacity (mySize + collection.size());
      int idx = mySize;
      for (T value : collection) {
         myBuffer[idx++] = value;
      }
      mySize += collection.size();
   }

   /**
    * Adds a collection of items to the dynamic array, growing the size
    * of the array to fit all elements
    * @param array items to append to the array
    */
   public void addAll (DynamicArray<T> array) {
      ensureCapacity (mySize + array.size());
      int idx = mySize;
      for (T value : array) {
         myBuffer[idx++] = value;
      }
      mySize += array.size();
   }

   /**
    * Retrieves the item at the given index.  The index must be in the range [0, this.size()-1].
    * @param idx index of item to return
    * @return the item
    */
   public final T get (int idx) {
      return myBuffer[idx];
   }
   
   private boolean elementEquals(T a, T b) {
      if (a == b) {
         return true;
      } else if (a == null || b == null) {
         return false;
      }
      return a.equals(b);
   }
   
   /**
    * Searches the array to find the index of the first element that matches the
    * one provided.
    * @param val item to search for
    * @return index of item if found, or -1 if not found
    */
   public int indexOf(T val) {
      for (int i=0; i<mySize; ++i) {
         if (elementEquals(val, myBuffer[i])) {
            return i;
         }
      }
      return -1;
   }
   
   /**
    * Searches the array to find if the item already exists in the array
    * @param val item to search for
    * @return true if found, false otherwise
    */
   public boolean contains(T val) {
      return indexOf(val) != -1;
   }
   
   /**
    * Provides direct access to the underlying array.  The underlying array is 
    * automatically trimmed to the correct size before being returned.
    * @return the underlying array
    */
   public T[] getArray() {
      if (mySize != myBuffer.length) {
         trimToSize();
      }
      return myBuffer;
   }

   /**
    * Sets the value at the given index.  The index must be smaller than
    * the current size of the array.  To grow the array, use {@link #add(Object)},
    * or set the dynamic array size using {@link #resize(int)}.
    * @param idx index of item to set
    * @param value value to set
    */
   public void set (int idx, T value) {
      myBuffer[idx] = value;
   }

   private class MyIterator implements Iterator<T> {
      int myIndex = 0;

      public boolean hasNext() {
         return (myIndex < mySize);
      }

      public T next() throws NoSuchElementException {
         if (myIndex >= mySize) {
            throw new NoSuchElementException ("index " + myIndex);
         }
         return myBuffer[myIndex++];
      }

      public void remove() throws UnsupportedOperationException {
         throw new UnsupportedOperationException();
      }
   }


   @Override
   /**
    * Provides an iterator for sequentially iterating through items
    * in this dynamic array
    */
   public Iterator<T> iterator() {
      return new MyIterator();
   }
   
   @Override
   public DynamicArray<T> clone() {
      DynamicArray<T> copy = new DynamicArray<>(getArray());
      return copy;
   }

}<|MERGE_RESOLUTION|>--- conflicted
+++ resolved
@@ -21,15 +21,10 @@
    private T[] myBuffer;
 
    /**
-<<<<<<< HEAD
-    * Creates a new dynamic array from a fixed-size array
-    * @param array
-=======
     * Creates a new dynamic array from a fixed-size array.
     * The array is copied internally.
     * 
     * @param array initial array 
->>>>>>> c14fc209
     */
    public DynamicArray(T[] array) {
       myBuffer = Arrays.copyOf(array, array.length);
